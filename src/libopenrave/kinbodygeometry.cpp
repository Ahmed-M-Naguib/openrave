--- conflicted
+++ resolved
@@ -431,8 +431,6 @@
     }
 }
 
-<<<<<<< HEAD
-=======
 void RaveSerializeJSON(rapidjson::Value &rSideWall, rapidjson::Document::AllocatorType& allocator, const KinBody::GeometryInfo::SideWall& sidewall)
 {
     RAVE_SERIALIZEJSON_ENSURE_OBJECT(rSideWall);
@@ -451,18 +449,12 @@
     sidewall.type = (KinBody::GeometryInfo::SideWallType)type;
 }
 
->>>>>>> 9cb82443
 void KinBody::GeometryInfo::SerializeJSON(rapidjson::Value &value, rapidjson::Document::AllocatorType& allocator, const dReal fUnitScale, int options)
 {
     RAVE_SERIALIZEJSON_ENSURE_OBJECT(value);
 
-<<<<<<< HEAD
-    // RAVE_SERIALIZEJSON_ADDMEMBER(value, allocator, "sid", sid);
-    RAVE_SERIALIZEJSON_ADDMEMBER(value, allocator, "name", _name);
-=======
     //RAVE_SERIALIZEJSON_ADDMEMBER(allocator, "sid", sid);
     RAVE_SERIALIZEJSON_ADDMEMBER(allocator, "name", _name);
->>>>>>> 9cb82443
 
     Transform tscaled = _t;
     tscaled.trans *= fUnitScale;
