// -*- coding: utf-8 -*-
// Copyright (C) 2006-2014 Rosen Diankov (rosen.diankov@gmail.com)
//
// This file is part of OpenRAVE.
// OpenRAVE is free software: you can redistribute it and/or modify
// it under the terms of the GNU Lesser General Public License as published by
// the Free Software Foundation, either version 3 of the License, or
// at your option) any later version.
//
// This program is distributed in the hope that it will be useful,
// but WITHOUT ANY WARRANTY; without even the implied warranty of
// MERCHANTABILITY or FITNESS FOR A PARTICULAR PURPOSE.  See the
// GNU Lesser General Public License for more details.
//
// You should have received a copy of the GNU Lesser General Public License
// along with this program.  If not, see <http://www.gnu.org/licenses/>.
#include <openrave/json.h>
#include "libopenrave.h"

namespace OpenRAVE {

#define GTS_M_ICOSAHEDRON_X /* sqrt(sqrt(5)+1)/sqrt(2*sqrt(5)) */ \
    (dReal)0.850650808352039932181540497063011072240401406
#define GTS_M_ICOSAHEDRON_Y /* sqrt(2)/sqrt(5+sqrt(5))         */ \
    (dReal)0.525731112119133606025669084847876607285497935
#define GTS_M_ICOSAHEDRON_Z (dReal)0.0

// generate a sphere triangulation starting with an icosahedron
// all triangles are oriented counter clockwise
void GenerateSphereTriangulation(TriMesh& tri, int levels)
{
    TriMesh temp, temp2;

    temp.vertices.push_back(Vector(+GTS_M_ICOSAHEDRON_Z, +GTS_M_ICOSAHEDRON_X, -GTS_M_ICOSAHEDRON_Y));
    temp.vertices.push_back(Vector(+GTS_M_ICOSAHEDRON_X, +GTS_M_ICOSAHEDRON_Y, +GTS_M_ICOSAHEDRON_Z));
    temp.vertices.push_back(Vector(+GTS_M_ICOSAHEDRON_Y, +GTS_M_ICOSAHEDRON_Z, -GTS_M_ICOSAHEDRON_X));
    temp.vertices.push_back(Vector(+GTS_M_ICOSAHEDRON_Y, +GTS_M_ICOSAHEDRON_Z, +GTS_M_ICOSAHEDRON_X));
    temp.vertices.push_back(Vector(+GTS_M_ICOSAHEDRON_X, -GTS_M_ICOSAHEDRON_Y, +GTS_M_ICOSAHEDRON_Z));
    temp.vertices.push_back(Vector(+GTS_M_ICOSAHEDRON_Z, +GTS_M_ICOSAHEDRON_X, +GTS_M_ICOSAHEDRON_Y));
    temp.vertices.push_back(Vector(-GTS_M_ICOSAHEDRON_Y, +GTS_M_ICOSAHEDRON_Z, +GTS_M_ICOSAHEDRON_X));
    temp.vertices.push_back(Vector(+GTS_M_ICOSAHEDRON_Z, -GTS_M_ICOSAHEDRON_X, -GTS_M_ICOSAHEDRON_Y));
    temp.vertices.push_back(Vector(-GTS_M_ICOSAHEDRON_X, +GTS_M_ICOSAHEDRON_Y, +GTS_M_ICOSAHEDRON_Z));
    temp.vertices.push_back(Vector(-GTS_M_ICOSAHEDRON_Y, +GTS_M_ICOSAHEDRON_Z, -GTS_M_ICOSAHEDRON_X));
    temp.vertices.push_back(Vector(-GTS_M_ICOSAHEDRON_X, -GTS_M_ICOSAHEDRON_Y, +GTS_M_ICOSAHEDRON_Z));
    temp.vertices.push_back(Vector(+GTS_M_ICOSAHEDRON_Z, -GTS_M_ICOSAHEDRON_X, +GTS_M_ICOSAHEDRON_Y));

    const int nindices=60;
    int indices[nindices] = {
        0, 1, 2,
        1, 3, 4,
        3, 5, 6,
        2, 4, 7,
        5, 6, 8,
        2, 7, 9,
        0, 5, 8,
        7, 9, 10,
        0, 1, 5,
        7, 10, 11,
        1, 3, 5,
        6, 10, 11,
        3, 6, 11,
        9, 10, 8,
        3, 4, 11,
        6, 8, 10,
        4, 7, 11,
        1, 2, 4,
        0, 8, 9,
        0, 2, 9
    };

    Vector v[3];

    // make sure oriented CCW
    for(int i = 0; i < nindices; i += 3 ) {
        v[0] = temp.vertices[indices[i]];
        v[1] = temp.vertices[indices[i+1]];
        v[2] = temp.vertices[indices[i+2]];
        if( v[0].dot3((v[1]-v[0]).cross(v[2]-v[0])) < 0 ) {
            swap(indices[i], indices[i+1]);
        }
    }

    temp.indices.resize(nindices);
    std::copy(&indices[0],&indices[nindices],temp.indices.begin());

    TriMesh* pcur = &temp;
    TriMesh* pnew = &temp2;
    while(levels-- > 0) {

        pnew->vertices.resize(0);
        pnew->vertices.reserve(2*pcur->vertices.size());
        pnew->vertices.insert(pnew->vertices.end(), pcur->vertices.begin(), pcur->vertices.end());
        pnew->indices.resize(0);
        pnew->indices.reserve(4*pcur->indices.size());

        map< uint64_t, int > mapnewinds;
        map< uint64_t, int >::iterator it;

        for(size_t i = 0; i < pcur->indices.size(); i += 3) {
            // for ever tri, create 3 new vertices and 4 new triangles.
            v[0] = pcur->vertices[pcur->indices[i]];
            v[1] = pcur->vertices[pcur->indices[i+1]];
            v[2] = pcur->vertices[pcur->indices[i+2]];

            int inds[3];
            for(int j = 0; j < 3; ++j) {
                uint64_t key = ((uint64_t)pcur->indices[i+j]<<32)|(uint64_t)pcur->indices[i + ((j+1)%3) ];
                it = mapnewinds.find(key);

                if( it == mapnewinds.end() ) {
                    inds[j] = mapnewinds[key] = mapnewinds[(key<<32)|(key>>32)] = (int)pnew->vertices.size();
                    pnew->vertices.push_back((v[j]+v[(j+1)%3 ]).normalize3());
                }
                else {
                    inds[j] = it->second;
                }
            }

            pnew->indices.push_back(pcur->indices[i]);    pnew->indices.push_back(inds[0]);    pnew->indices.push_back(inds[2]);
            pnew->indices.push_back(inds[0]);    pnew->indices.push_back(pcur->indices[i+1]);    pnew->indices.push_back(inds[1]);
            pnew->indices.push_back(inds[2]);    pnew->indices.push_back(inds[0]);    pnew->indices.push_back(inds[1]);
            pnew->indices.push_back(inds[2]);    pnew->indices.push_back(inds[1]);    pnew->indices.push_back(pcur->indices[i+2]);
        }

        swap(pnew,pcur);
    }

    tri = *pcur;
}

/// \param ex half extents
void AppendBoxTriangulation(const Vector& pos, const Vector& ex, TriMesh& tri)
{
    // trivial
    Vector v[8] = { Vector(ex.x, ex.y, ex.z)+pos,
                    Vector(ex.x, ex.y, -ex.z)+pos,
                    Vector(ex.x, -ex.y, ex.z)+pos,
                    Vector(ex.x, -ex.y, -ex.z)+pos,
                    Vector(-ex.x, ex.y, ex.z)+pos,
                    Vector(-ex.x, ex.y, -ex.z)+pos,
                    Vector(-ex.x, -ex.y, ex.z)+pos,
                    Vector(-ex.x, -ex.y, -ex.z)+pos};
    int vertexoffset = (int)tri.vertices.size();
    const int nindices = 36;
    int indices[nindices] = {
        0+vertexoffset, 2+vertexoffset, 1+vertexoffset,
        1+vertexoffset, 2+vertexoffset, 3+vertexoffset,
        4+vertexoffset, 5+vertexoffset, 6+vertexoffset,
        5+vertexoffset, 7+vertexoffset, 6+vertexoffset,
        0+vertexoffset, 1+vertexoffset, 4+vertexoffset,
        1+vertexoffset, 5+vertexoffset, 4+vertexoffset,
        2+vertexoffset, 6+vertexoffset, 3+vertexoffset,
        3+vertexoffset, 6+vertexoffset, 7+vertexoffset,
        0+vertexoffset, 4+vertexoffset, 2+vertexoffset,
        2+vertexoffset, 4+vertexoffset, 6+vertexoffset,
        1+vertexoffset, 3+vertexoffset, 5+vertexoffset,
        3+vertexoffset, 7+vertexoffset, 5+vertexoffset
    };
    tri.vertices.insert(tri.vertices.end(), &v[0], &v[8]);
    tri.indices.insert(tri.indices.end(), &indices[0], &indices[nindices]);
}

KinBody::GeometryInfo::GeometryInfo() : XMLReadable("geometry")
{
    _vDiffuseColor = Vector(1,1,1);
    _type = GT_None;
    _fTransparency = 0;
    _vRenderScale = _vCollisionScale = Vector(1,1,1);
    _bVisible = true;
    _bModifiable = true;
}

bool KinBody::GeometryInfo::InitCollisionMesh(float fTessellation)
{
    if( _type == GT_TriMesh || _type == GT_None ) {
        return true;
    }

    // is clear() better since it releases the memory?
    _meshcollision.indices.resize(0);
    _meshcollision.vertices.resize(0);

    if( fTessellation < 0.01f ) {
        fTessellation = 0.01f;
    }
    // start tesselating
    switch(_type) {
    case GT_Sphere: {
        // log_2 (1+ tess)
        GenerateSphereTriangulation(_meshcollision, 3 + (int)(logf(fTessellation) / logf(2.0f)) );
        dReal fRadius = GetSphereRadius();
        FOREACH(it, _meshcollision.vertices) {
            *it *= fRadius;
        }
        break;
    }
    case GT_Box: {
        // trivial
        Vector ex = GetBoxExtents();
        Vector v[8] = { Vector(ex.x, ex.y, ex.z),
                        Vector(ex.x, ex.y, -ex.z),
                        Vector(ex.x, -ex.y, ex.z),
                        Vector(ex.x, -ex.y, -ex.z),
                        Vector(-ex.x, ex.y, ex.z),
                        Vector(-ex.x, ex.y, -ex.z),
                        Vector(-ex.x, -ex.y, ex.z),
                        Vector(-ex.x, -ex.y, -ex.z) };
        const int nindices = 36;
        int indices[] = {
            0, 2, 1,
            1, 2, 3,
            4, 5, 6,
            5, 7, 6,
            0, 1, 4,
            1, 5, 4,
            2, 6, 3,
            3, 6, 7,
            0, 4, 2,
            2, 4, 6,
            1, 3, 5,
            3, 7, 5
        };
        _meshcollision.vertices.resize(8);
        std::copy(&v[0],&v[8],_meshcollision.vertices.begin());
        _meshcollision.indices.resize(nindices);
        std::copy(&indices[0],&indices[nindices],_meshcollision.indices.begin());
        break;
    }
    case GT_Cylinder: {
        // cylinder is on z axis
        dReal rad = GetCylinderRadius(), len = GetCylinderHeight()*0.5f;
        int numverts = (int)(fTessellation*48.0f) + 3;
        dReal dtheta = 2 * PI / (dReal)numverts;
        _meshcollision.vertices.push_back(Vector(0,0,len));
        _meshcollision.vertices.push_back(Vector(0,0,-len));
        _meshcollision.vertices.push_back(Vector(rad,0,len));
        _meshcollision.vertices.push_back(Vector(rad,0,-len));
        for(int i = 0; i < numverts+1; ++i) {
            dReal s = rad * RaveSin(dtheta * (dReal)i);
            dReal c = rad * RaveCos(dtheta * (dReal)i);
            int off = (int)_meshcollision.vertices.size();
            _meshcollision.vertices.push_back(Vector(c, s, len));
            _meshcollision.vertices.push_back(Vector(c, s, -len));

            _meshcollision.indices.push_back(0);       _meshcollision.indices.push_back(off-2);       _meshcollision.indices.push_back(off);
            _meshcollision.indices.push_back(1);       _meshcollision.indices.push_back(off+1);       _meshcollision.indices.push_back(off-1);
            _meshcollision.indices.push_back(off-2);   _meshcollision.indices.push_back(off-1);         _meshcollision.indices.push_back(off);
            _meshcollision.indices.push_back(off);   _meshcollision.indices.push_back(off-1);         _meshcollision.indices.push_back(off+1);
        }
        break;
    }
    case GT_Cage: {
        const Vector& vCageBaseExtents = _vGeomData;
        for (size_t i = 0; i < _vSideWalls.size(); ++i) {
            const SideWall &s = _vSideWalls[i];
            const size_t vBase = _meshcollision.vertices.size();
            AppendBoxTriangulation(Vector(0, 0, s.vExtents[2]), s.vExtents, _meshcollision);

            for (size_t j = 0; j < 8; ++j) {
                _meshcollision.vertices[vBase + j] = s.transf * _meshcollision.vertices[vBase + j];
            }
        }
        // finally add the base
        AppendBoxTriangulation(Vector(0, 0, vCageBaseExtents.z),vCageBaseExtents, _meshcollision);
        break;
    }
    case GT_Container: {
        const Vector& outerextents = _vGeomData;
        const Vector& innerextents = _vGeomData2;
        const Vector& bottomcross = _vGeomData3;
        const Vector& bottom = _vGeomData4;
        dReal zoffset = 0;
        if( bottom[2] > 0 ) {
            if( bottom[0] > 0 && bottom[1] > 0 ) {
                zoffset = bottom[2];
            }
        }
        // +x wall
        AppendBoxTriangulation(Vector((outerextents[0]+innerextents[0])/4.,0,outerextents[2]/2.+zoffset), Vector((outerextents[0]-innerextents[0])/4., outerextents[1]/2., outerextents[2]/2.), _meshcollision);
        // -x wall
        AppendBoxTriangulation(Vector(-(outerextents[0]+innerextents[0])/4.,0,outerextents[2]/2.+zoffset), Vector((outerextents[0]-innerextents[0])/4., outerextents[1]/2., outerextents[2]/2.), _meshcollision);
        // +y wall
        AppendBoxTriangulation(Vector(0,(outerextents[1]+innerextents[1])/4.,outerextents[2]/2.+zoffset), Vector(outerextents[0]/2., (outerextents[1]-innerextents[1])/4., outerextents[2]/2.), _meshcollision);
        // -y wall
        AppendBoxTriangulation(Vector(0,-(outerextents[1]+innerextents[1])/4.,outerextents[2]/2.+zoffset), Vector(outerextents[0]/2., (outerextents[1]-innerextents[1])/4., outerextents[2]/2.), _meshcollision);
        // bottom
        if( outerextents[2] - innerextents[2] >= 1e-6 ) { // small epsilon error can make thin triangles appear, so test with a reasonable threshold
            AppendBoxTriangulation(Vector(0,0,(outerextents[2]-innerextents[2])/2.+zoffset), Vector(outerextents[0]/2., outerextents[1]/2., (outerextents[2]-innerextents[2])/2), _meshcollision);
        }
        // cross
        if( bottomcross[2] > 0 ) {
            if( bottomcross[0] > 0 ) {
                AppendBoxTriangulation(Vector(0, 0, bottomcross[2]/2+outerextents[2]-innerextents[2]+zoffset), Vector(bottomcross[0]/2, innerextents[1]/2, bottomcross[2]/2), _meshcollision);
            }
            if( bottomcross[1] > 0 ) {
                AppendBoxTriangulation(Vector(0, 0, bottomcross[2]/2+outerextents[2]-innerextents[2]+zoffset), Vector(innerextents[0]/2, bottomcross[1]/2, bottomcross[2]/2), _meshcollision);
            }
        }
        // bottom
        if( bottom[2] > 0 ) {
            if( bottom[0] > 0 && bottom[1] > 0 ) {
                AppendBoxTriangulation(Vector(0, 0, bottom[2]/2), Vector(bottom[0]/2., bottom[1]/2., bottom[2]/2.), _meshcollision);
            }
        }
        break;
    }
    default:
        throw OPENRAVE_EXCEPTION_FORMAT(_("unrecognized geom type %d!"), _type, ORE_InvalidArguments);
    }

    return true;
}

bool KinBody::GeometryInfo::ComputeInnerEmptyVolume(Transform& tInnerEmptyVolume, Vector& abInnerEmptyExtents) const
{
    switch(_type) {
    case GT_Cage: {
        Vector vwallmin, vwallmax;
        vwallmax.z = vwallmin.z = _vGeomData.z*2;

        // initialize to the base extents if there is no wall
        vwallmin.x = -_vGeomData.x;
        vwallmin.y = -_vGeomData.y;
        vwallmax.x = _vGeomData.x;
        vwallmax.y = _vGeomData.y;
        int sideWallExtents = 0;

        FOREACH(itwall, _vSideWalls) {
            // compute the XYZ extents of the wall
            Vector vxaxis = geometry::ExtractAxisFromQuat(itwall->transf.rot, 0);
            Vector vyaxis = geometry::ExtractAxisFromQuat(itwall->transf.rot, 1);
            Vector vzaxis = geometry::ExtractAxisFromQuat(itwall->transf.rot, 2);

            Vector vprojectedextents;
            for(int idim = 0; idim < 3; ++idim) {
                vprojectedextents[idim] = RaveFabs(vxaxis[idim])*itwall->vExtents.x + RaveFabs(vyaxis[idim])*itwall->vExtents.y + RaveFabs(vzaxis[idim])*itwall->vExtents.z;
            }

            // the origin of the side wall is the bottom center
            if( vwallmax.z < itwall->transf.trans.z + 2*vprojectedextents.z ) {
                vwallmax.z = itwall->transf.trans.z + 2*vprojectedextents.z;
            }

            sideWallExtents |= (int)(1<<itwall->type);

            switch(itwall->type) {
            case GeometryInfo::SWT_NX:
                vwallmin.x = itwall->transf.trans.x + vprojectedextents.x;
                break;
            case GeometryInfo::SWT_NY:
                vwallmin.y = itwall->transf.trans.y + vprojectedextents.y;
                break;
            case GeometryInfo::SWT_PX:
                vwallmax.x = itwall->transf.trans.x - vprojectedextents.x;
                break;
            case GeometryInfo::SWT_PY:
                vwallmax.y = itwall->transf.trans.y - vprojectedextents.y;
                break;
            }
        }

        // if _vGeomData2 is greater than 0, force inner region wherever possible.
        // The only thing that will prevent _vGeomData2's inner region is a wall present.
        // Should not use base to restrict _vGeomData2
        if( _vGeomData2.x > 0 ) {
            if( sideWallExtents & (1<<GeometryInfo::SWT_NX) ) {
                if( vwallmin.x < -0.5*_vGeomData2.x ) {
                    vwallmin.x = -0.5*_vGeomData2.x;
                }
            }
            else {
                // no wall defined on NX
                vwallmin.x = -0.5*_vGeomData2.x;
            }

            if( sideWallExtents & (1<<GeometryInfo::SWT_PX) ) {
                if( vwallmax.x > 0.5*_vGeomData2.x ) {
                    vwallmax.x = 0.5*_vGeomData2.x;
                }
            }
            else {
                // no wall defined on NX
                vwallmax.x = 0.5*_vGeomData2.x;
            }
        }

        if( _vGeomData2.y > 0 ) {
            if( sideWallExtents & (1<<GeometryInfo::SWT_NY) ) {
                if( vwallmin.y < -0.5*_vGeomData2.y ) {
                    vwallmin.y = -0.5*_vGeomData2.y;
                }
            }
            else {
                vwallmin.y = -0.5*_vGeomData2.y;
            }

            if( sideWallExtents & (1<<GeometryInfo::SWT_PY) ) {
                if( vwallmax.y > 0.5*_vGeomData2.y ) {
                    vwallmax.y = 0.5*_vGeomData2.y;
                }
            }
            else {
                vwallmax.y = 0.5*_vGeomData2.y;
            }
        }

        // the top has no constraints, so use the max of walls and force inner region
        if( vwallmax.z < _vGeomData.z*2 + _vGeomData2.z ) {
            vwallmax.z = _vGeomData.z*2 + _vGeomData2.z;
        }

        abInnerEmptyExtents = 0.5*(vwallmax - vwallmin);
        tInnerEmptyVolume = _t;
        tInnerEmptyVolume.trans += tInnerEmptyVolume.rotate(0.5*(vwallmax + vwallmin));
        return true;
    }
    case GT_Container: {
        Transform tempty;
        // full outer extents - full inner extents + inner extents = _vGeomData.z - 0.5*_vGeomData2.z
        tempty.trans.z = _vGeomData.z - 0.5 * _vGeomData2.z;
        if( _vGeomData4.x > 0 && _vGeomData4.y > 0 && _vGeomData4.z > 0 ) {
            // if _vGeomData4 is valid, need to shift the empty region up.
            tempty.trans.z += _vGeomData4.z;
        }
        tInnerEmptyVolume = _t*tempty;
        abInnerEmptyExtents = 0.5*_vGeomData2;
        return true;
    }
    default:
        return false;
    }
}

<<<<<<< HEAD
void RaveSerializeJSON(rapidjson::Value &rSideWall, rapidjson::Document::AllocatorType& allocator, const KinBody::GeometryInfo::SideWall& sidewall)
{
    RAVE_SERIALIZEJSON_ENSURE_OBJECT(rSideWall);
    RAVE_SERIALIZEJSON_ADDMEMBER(allocator, "transform", sidewall.transf);
    RAVE_SERIALIZEJSON_ADDMEMBER(allocator, "halfExtents", sidewall.vExtents);
    RAVE_SERIALIZEJSON_ADDMEMBER(allocator, "type", (int)sidewall.type);
}

void RaveDeserializeJSON(const rapidjson::Value &value, KinBody::GeometryInfo::SideWall& sidewall)
{
    RAVE_DESERIALIZEJSON_ENSURE_OBJECT(value);
    RAVE_DESERIALIZEJSON_REQUIRED(value, "transform", sidewall.transf);
    RAVE_DESERIALIZEJSON_REQUIRED(value, "halfExtents", sidewall.vExtents);
    int type=0;
    RAVE_DESERIALIZEJSON_REQUIRED(value, "type", type);
    sidewall.type = (KinBody::GeometryInfo::SideWallType)type;
}

=======
>>>>>>> c67a91c9
void KinBody::GeometryInfo::SerializeJSON(rapidjson::Value &value, rapidjson::Document::AllocatorType& allocator, const dReal fUnitScale, int options)
{
    RAVE_SERIALIZEJSON_ENSURE_OBJECT(value);

<<<<<<< HEAD
    //RAVE_SERIALIZEJSON_ADDMEMBER(allocator, "sid", sid);
=======
    // RAVE_SERIALIZEJSON_ADDMEMBER(allocator, "sid", sid);
>>>>>>> c67a91c9
    RAVE_SERIALIZEJSON_ADDMEMBER(allocator, "name", _name);

    Transform tscaled = _t;
    tscaled.trans *= fUnitScale;
    RAVE_SERIALIZEJSON_ADDMEMBER(allocator, "transform", tscaled);

    switch(_type) {
    case GT_Box:
        RAVE_SERIALIZEJSON_ADDMEMBER(allocator, "type", "box");
        RAVE_SERIALIZEJSON_ADDMEMBER(allocator, "halfExtents", _vGeomData*fUnitScale);
        break;

    case GT_Container:
        RAVE_SERIALIZEJSON_ADDMEMBER(allocator, "type", "container");
        RAVE_SERIALIZEJSON_ADDMEMBER(allocator, "outerExtents", _vGeomData*fUnitScale);
        RAVE_SERIALIZEJSON_ADDMEMBER(allocator, "innerExtents", _vGeomData2*fUnitScale);
        RAVE_SERIALIZEJSON_ADDMEMBER(allocator, "bottomCross", _vGeomData3*fUnitScale);
        RAVE_SERIALIZEJSON_ADDMEMBER(allocator, "bottom", _vGeomData4*fUnitScale);
        break;

    case GT_Cage: {
        RAVE_SERIALIZEJSON_ADDMEMBER(allocator, "type", "cage");
        RAVE_SERIALIZEJSON_ADDMEMBER(allocator, "baseExtents", _vGeomData*fUnitScale);

        std::vector<SideWall> vScaledSideWalls = _vSideWalls;
        FOREACH(itwall, vScaledSideWalls) {
            itwall->transf.trans *= fUnitScale;
            itwall->vExtents *= fUnitScale;
        }
        if( _vGeomData2.x > g_fEpsilon ) {
            RAVE_SERIALIZEJSON_ADDMEMBER(allocator, "innerSizeX", _vGeomData2.x*fUnitScale);
        }
        if( _vGeomData2.y > g_fEpsilon ) {
            RAVE_SERIALIZEJSON_ADDMEMBER(allocator, "innerSizeY", _vGeomData2.y*fUnitScale);
        }
        if( _vGeomData2.z > g_fEpsilon ) {
            RAVE_SERIALIZEJSON_ADDMEMBER(allocator, "innerSizeZ", _vGeomData2.z*fUnitScale);
        }
        RAVE_SERIALIZEJSON_ADDMEMBER(allocator, "sideWalls", vScaledSideWalls);
        break;
    }
    case GT_Sphere:
        RAVE_SERIALIZEJSON_ADDMEMBER(allocator, "type", "sphere");
        RAVE_SERIALIZEJSON_ADDMEMBER(allocator, "radius", _vGeomData.x*fUnitScale);
        break;

    case GT_Cylinder:
        RAVE_SERIALIZEJSON_ADDMEMBER(allocator, "type", "cylinder");
        RAVE_SERIALIZEJSON_ADDMEMBER(allocator, "radius", _vGeomData.x*fUnitScale);
        RAVE_SERIALIZEJSON_ADDMEMBER(allocator, "height", _vGeomData.y*fUnitScale);
        break;

    case GT_TriMesh:
        RAVE_SERIALIZEJSON_ADDMEMBER(allocator, "type", "trimesh");
        RAVE_SERIALIZEJSON_ADDMEMBER(allocator, "mesh", _meshcollision);
        break;

    default:
        break;
    }

    RAVE_SERIALIZEJSON_ADDMEMBER(allocator, "transparency", _fTransparency);
    RAVE_SERIALIZEJSON_ADDMEMBER(allocator, "visible", _bVisible);
    RAVE_SERIALIZEJSON_ADDMEMBER(allocator, "diffuseColor", _vDiffuseColor);
    RAVE_SERIALIZEJSON_ADDMEMBER(allocator, "ambientColor", _vAmbientColor);
    RAVE_SERIALIZEJSON_ADDMEMBER(allocator, "modifiable", _bModifiable);
}


void KinBody::GeometryInfo::DeserializeJSON(const rapidjson::Value &value, const dReal fUnitScale)
{
    RAVE_DESERIALIZEJSON_ENSURE_OBJECT(value);

    RAVE_DESERIALIZEJSON_REQUIRED(value, "name", _name);
    RAVE_DESERIALIZEJSON_REQUIRED(value, "transform", _t);

    _t.trans *= fUnitScale;

    std::string typestr;
    RAVE_DESERIALIZEJSON_REQUIRED(value, "type", typestr);

    if (typestr == "box") {
        _type = GT_Box;
        RAVE_DESERIALIZEJSON_REQUIRED(value, "halfExtents", _vGeomData);
        _vGeomData *= fUnitScale;
    }
    else if (typestr == "container") {
        _type = GT_Container;
        RAVE_DESERIALIZEJSON_REQUIRED(value, "outerExtents", _vGeomData);
        RAVE_DESERIALIZEJSON_REQUIRED(value, "innerExtents", _vGeomData2);

        _vGeomData3 = Vector();
        RAVE_DESERIALIZEJSON_OPTIONAL(value, "bottomCross", _vGeomData3);

        _vGeomData4 = Vector();
        RAVE_DESERIALIZEJSON_OPTIONAL(value, "bottom", _vGeomData4);

        _vGeomData *= fUnitScale;
        _vGeomData2 *= fUnitScale;
        _vGeomData3 *= fUnitScale;
        _vGeomData4 *= fUnitScale;
    }
    else if (typestr == "cage") {
        _type = GT_Cage;
        RAVE_DESERIALIZEJSON_REQUIRED(value, "baseExtents", _vGeomData);
        _vGeomData *= fUnitScale;

        _vGeomData2 = Vector();
        RAVE_DESERIALIZEJSON_OPTIONAL(value, "innerSizeX", _vGeomData2.x);
        RAVE_DESERIALIZEJSON_OPTIONAL(value, "innerSizeY", _vGeomData2.y);
        RAVE_DESERIALIZEJSON_OPTIONAL(value, "innerSizeZ", _vGeomData2.z);
        _vGeomData2 *= fUnitScale;

        RAVE_DESERIALIZEJSON_REQUIRED(value, "sideWalls", _vSideWalls);
        FOREACH(itsidewall, _vSideWalls) {
            itsidewall->transf.trans *= fUnitScale;
            itsidewall->vExtents *= fUnitScale;
        }
    }
    else if (typestr == "sphere") {
        _type = GT_Sphere;
        RAVE_DESERIALIZEJSON_REQUIRED(value, "radius", _vGeomData.x);

        _vGeomData *= fUnitScale;
    }
    else if (typestr == "cylinder") {
        _type = GT_Cylinder;
        RAVE_DESERIALIZEJSON_REQUIRED(value, "radius", _vGeomData.x);
        RAVE_DESERIALIZEJSON_REQUIRED(value, "height", _vGeomData.y);

        _vGeomData.x *= fUnitScale;
        _vGeomData.y *= fUnitScale;

    }
    else if (typestr == "trimesh" or typestr == "mesh") {
        _type = GT_TriMesh;
        RAVE_DESERIALIZEJSON_REQUIRED(value, "mesh", _meshcollision);

        FOREACH(itvertex, _meshcollision.vertices) {
            *itvertex *= fUnitScale;
        }
    }
    else {
        throw OPENRAVE_EXCEPTION_FORMAT("failed to deserialize json, unsupported geometry type \"%s\"", typestr, ORE_InvalidArguments);
    }

    RAVE_DESERIALIZEJSON_REQUIRED(value, "transparency", _fTransparency);
    RAVE_DESERIALIZEJSON_REQUIRED(value, "visible", _bVisible);
    RAVE_DESERIALIZEJSON_REQUIRED(value, "diffuseColor", _vDiffuseColor);
    RAVE_DESERIALIZEJSON_REQUIRED(value, "ambientColor", _vAmbientColor);
    RAVE_DESERIALIZEJSON_REQUIRED(value, "modifiable", _bModifiable);
}



void RaveSerializeJSON(rapidjson::Value &rSideWall, rapidjson::Document::AllocatorType& allocator, const KinBody::GeometryInfo::SideWall& sidewall)
{
    RAVE_SERIALIZEJSON_ENSURE_OBJECT(rSideWall);
    RAVE_SERIALIZEJSON_ADDMEMBER(allocator, "transform", sidewall.transf);
    RAVE_SERIALIZEJSON_ADDMEMBER(allocator, "halfExtents", sidewall.vExtents);
    RAVE_SERIALIZEJSON_ADDMEMBER(allocator, "type", (int)sidewall.type);
}

void RaveDeserializeJSON(const rapidjson::Value &value, KinBody::GeometryInfo::SideWall& sidewall)
{
    RAVE_DESERIALIZEJSON_ENSURE_OBJECT(value);
    RAVE_DESERIALIZEJSON_REQUIRED(value, "transform", sidewall.transf);
    RAVE_DESERIALIZEJSON_REQUIRED(value, "halfExtents", sidewall.vExtents);
    int type=0;
    RAVE_DESERIALIZEJSON_REQUIRED(value, "type", type);
    sidewall.type = (KinBody::GeometryInfo::SideWallType)type;
}

AABB KinBody::GeometryInfo::ComputeAABB(const Transform& tGeometryWorld) const
{
    AABB ab;
    TransformMatrix tglobal = tGeometryWorld * _t;

    switch(_type) {
    case GT_None:
        ab.extents.x = 0;
        ab.extents.y = 0;
        ab.extents.z = 0;
        break;
    case GT_Box: // origin of box is at the center
        ab.extents.x = RaveFabs(tglobal.m[0])*_vGeomData.x + RaveFabs(tglobal.m[1])*_vGeomData.y + RaveFabs(tglobal.m[2])*_vGeomData.z;
        ab.extents.y = RaveFabs(tglobal.m[4])*_vGeomData.x + RaveFabs(tglobal.m[5])*_vGeomData.y + RaveFabs(tglobal.m[6])*_vGeomData.z;
        ab.extents.z = RaveFabs(tglobal.m[8])*_vGeomData.x + RaveFabs(tglobal.m[9])*_vGeomData.y + RaveFabs(tglobal.m[10])*_vGeomData.z;
        ab.pos = tglobal.trans;
        break;
    case GT_Container: // origin of container is at the bottom
        ab.extents.x = 0.5*(RaveFabs(tglobal.m[0])*_vGeomData.x + RaveFabs(tglobal.m[1])*_vGeomData.y + RaveFabs(tglobal.m[2])*_vGeomData.z);
        ab.extents.y = 0.5*(RaveFabs(tglobal.m[4])*_vGeomData.x + RaveFabs(tglobal.m[5])*_vGeomData.y + RaveFabs(tglobal.m[6])*_vGeomData.z);
        ab.extents.z = 0.5*(RaveFabs(tglobal.m[8])*_vGeomData.x + RaveFabs(tglobal.m[9])*_vGeomData.y + RaveFabs(tglobal.m[10])*_vGeomData.z);
        ab.pos = tglobal.trans + Vector(tglobal.m[2], tglobal.m[6], tglobal.m[10])*(0.5*_vGeomData.z);

        if( _vGeomData4.x > 0 && _vGeomData4.y > 0 && _vGeomData4.z > 0 ) {
            // Container with bottom
            Vector vcontainerdir = Vector(tglobal.m[2], tglobal.m[6], tglobal.m[10]);
            ab.pos += vcontainerdir*_vGeomData4.z; // take into account the bottom of the container

            Vector vbottompos = tglobal.trans + vcontainerdir*(0.5*_vGeomData4.z);
            Vector vbottomextents;
            vbottomextents.x = 0.5*(RaveFabs(tglobal.m[0])*_vGeomData4.x + RaveFabs(tglobal.m[1])*_vGeomData4.y + RaveFabs(tglobal.m[2])*_vGeomData4.z);
            vbottomextents.y = 0.5*(RaveFabs(tglobal.m[4])*_vGeomData4.x + RaveFabs(tglobal.m[5])*_vGeomData4.y + RaveFabs(tglobal.m[6])*_vGeomData4.z);
            vbottomextents.z = 0.5*(RaveFabs(tglobal.m[8])*_vGeomData4.x + RaveFabs(tglobal.m[9])*_vGeomData4.y + RaveFabs(tglobal.m[10])*_vGeomData4.z);
            Vector vmin = ab.pos - ab.extents;
            Vector vmax = ab.pos + ab.extents;
            Vector vbottommin = vbottompos - vbottomextents;
            Vector vbottommax = vbottompos + vbottomextents;
            if( vmin.x > vbottommin.x ) {
                vmin.x = vbottommin.x;
            }
            if( vmin.y > vbottommin.y ) {
                vmin.y = vbottommin.y;
            }
            if( vmin.z > vbottommin.z ) {
                vmin.z = vbottommin.z;
            }
            if( vmax.x < vbottommax.x ) {
                vmax.x = vbottommax.x;
            }
            if( vmax.y < vbottommax.y ) {
                vmax.y = vbottommax.y;
            }
            if( vmax.z < vbottommax.z ) {
                vmax.z = vbottommax.z;
            }
            ab.pos = 0.5 * (vmin + vmax);
            ab.extents = vmax - ab.pos;
        }
        break;
    case GT_Sphere:
        ab.extents.x = ab.extents.y = ab.extents.z = _vGeomData[0];
        ab.pos = tglobal.trans;
        break;
    case GT_Cylinder:
        ab.extents.x = (dReal)0.5*RaveFabs(tglobal.m[2])*_vGeomData.y + RaveSqrt(max(dReal(0),1-tglobal.m[2]*tglobal.m[2]))*_vGeomData.x;
        ab.extents.y = (dReal)0.5*RaveFabs(tglobal.m[6])*_vGeomData.y + RaveSqrt(max(dReal(0),1-tglobal.m[6]*tglobal.m[6]))*_vGeomData.x;
        ab.extents.z = (dReal)0.5*RaveFabs(tglobal.m[10])*_vGeomData.y + RaveSqrt(max(dReal(0),1-tglobal.m[10]*tglobal.m[10]))*_vGeomData.x;
        ab.pos = tglobal.trans; //+(dReal)0.5*_vGeomData.y*Vector(tglobal.m[2],tglobal.m[6],tglobal.m[10]);
        break;
    case GT_Cage: {
        // have to return the entire volume, even the inner region since a lot of code use the bounding box to compute cropping and other functions
        const Vector& vCageBaseExtents = _vGeomData;
        const Vector& vCageForceInnerFull = _vGeomData2;

        Vector vmin, vmax;
        vmin.x = -vCageBaseExtents.x;
        vmin.y = -vCageBaseExtents.y;
        vmax.x = vCageBaseExtents.x;
        vmax.y = vCageBaseExtents.y;
        vmax.z = vCageBaseExtents.z*2;
        for (size_t i = 0; i < _vSideWalls.size(); ++i) {
            const GeometryInfo::SideWall &s = _vSideWalls[i];
            TransformMatrix sidewallmat = s.transf;
            Vector vselocal = s.vExtents;
            Vector vsegeom;
            vsegeom.x = RaveFabs(sidewallmat.m[0])*vselocal.x + RaveFabs(sidewallmat.m[1])*vselocal.y + RaveFabs(sidewallmat.m[2])*vselocal.z;
            vsegeom.y = RaveFabs(sidewallmat.m[4])*vselocal.x + RaveFabs(sidewallmat.m[5])*vselocal.y + RaveFabs(sidewallmat.m[6])*vselocal.z;
            vsegeom.z = RaveFabs(sidewallmat.m[8])*vselocal.x + RaveFabs(sidewallmat.m[9])*vselocal.y + RaveFabs(sidewallmat.m[10])*vselocal.z;

            Vector vcenterpos = s.transf.trans + Vector(sidewallmat.m[2], sidewallmat.m[6], sidewallmat.m[10])*(vselocal.z);
            Vector vsidemin = vcenterpos - vsegeom;
            Vector vsidemax = vcenterpos + vsegeom;

            if( vmin.x > vsidemin.x ) {
                vmin.x = vsidemin.x;
            }
            if( vmin.y > vsidemin.y ) {
                vmin.y = vsidemin.y;
            }
            if( vmin.z > vsidemin.z ) {
                vmin.z = vsidemin.z;
            }
            if( vmax.x < vsidemax.x ) {
                vmax.x = vsidemax.x;
            }
            if( vmax.y < vsidemax.y ) {
                vmax.y = vsidemax.y;
            }
            if( vmax.z < vsidemax.z ) {
                vmax.z = vsidemax.z;
            }
        }

        if( vCageForceInnerFull.x > 0 ) {
            if( vmin.x > -0.5*vCageForceInnerFull.x ) {
                vmin.x = -0.5*vCageForceInnerFull.x;
            }
            if( vmax.x < 0.5*vCageForceInnerFull.x ) {
                vmax.x = 0.5*vCageForceInnerFull.x;
            }
        }
        if( vCageForceInnerFull.y > 0 ) {
            if( vmin.y > -0.5*vCageForceInnerFull.y ) {
                vmin.y = -0.5*vCageForceInnerFull.y;
            }
            if( vmax.y < 0.5*vCageForceInnerFull.y ) {
                vmax.y = 0.5*vCageForceInnerFull.y;
            }
        }
        if( vCageForceInnerFull.z > 0 ) {
            if( vmax.z < vCageBaseExtents.z*2+vCageForceInnerFull.z ) {
                vmax.z = vCageBaseExtents.z*2+vCageForceInnerFull.z;
            }
        }

        // now that vmin and vmax are in geom space, transform them
        Vector vgeomextents = 0.5*(vmax-vmin);

        ab.extents.x = RaveFabs(tglobal.m[0])*vgeomextents.x + RaveFabs(tglobal.m[1])*vgeomextents.y + RaveFabs(tglobal.m[2])*vgeomextents.z;
        ab.extents.y = RaveFabs(tglobal.m[4])*vgeomextents.x + RaveFabs(tglobal.m[5])*vgeomextents.y + RaveFabs(tglobal.m[6])*vgeomextents.z;
        ab.extents.z = RaveFabs(tglobal.m[8])*vgeomextents.x + RaveFabs(tglobal.m[9])*vgeomextents.y + RaveFabs(tglobal.m[10])*vgeomextents.z;
        ab.pos = tglobal*(0.5*(vmin+vmax));
        break;

    }
    case GT_TriMesh: {
        // Cage: init collision mesh?
        // just use _meshcollision
        if( _meshcollision.vertices.size() > 0) {
            Vector vmin, vmax; vmin = vmax = tglobal*_meshcollision.vertices.at(0);
            FOREACHC(itv, _meshcollision.vertices) {
                Vector v = tglobal * *itv;
                if( vmin.x > v.x ) {
                    vmin.x = v.x;
                }
                if( vmin.y > v.y ) {
                    vmin.y = v.y;
                }
                if( vmin.z > v.z ) {
                    vmin.z = v.z;
                }
                if( vmax.x < v.x ) {
                    vmax.x = v.x;
                }
                if( vmax.y < v.y ) {
                    vmax.y = v.y;
                }
                if( vmax.z < v.z ) {
                    vmax.z = v.z;
                }
            }
            ab.extents = (dReal)0.5*(vmax-vmin);
            ab.pos = (dReal)0.5*(vmax+vmin);
        }
        else {
            ab.pos = tglobal.trans;
        }
        break;
    }
    default:
        throw OPENRAVE_EXCEPTION_FORMAT(_("unknown geometry type %d"), _type, ORE_InvalidArguments);
    }

    return ab;
}


KinBody::Link::Geometry::Geometry(KinBody::LinkPtr parent, const KinBody::GeometryInfo& info) : _parent(parent), _info(info)
{
}

bool KinBody::Link::Geometry::InitCollisionMesh(float fTessellation)
{
    return _info.InitCollisionMesh(fTessellation);
}

bool KinBody::Link::Geometry::ComputeInnerEmptyVolume(Transform& tInnerEmptyVolume, Vector& abInnerEmptyExtents) const
{
    return _info.ComputeInnerEmptyVolume(tInnerEmptyVolume, abInnerEmptyExtents);
}

AABB KinBody::Link::Geometry::ComputeAABB(const Transform& t) const
{
    return _info.ComputeAABB(t);
}

void KinBody::Link::Geometry::serialize(std::ostream& o, int options) const
{
    SerializeRound(o,_info._t);
    o << _info._type << " ";
    SerializeRound3(o,_info._vRenderScale);
    if( _info._type == GT_TriMesh ) {
        _info._meshcollision.serialize(o,options);
    }
    else {
        SerializeRound3(o,_info._vGeomData);
        if( _info._type == GT_Cage ) {
            SerializeRound3(o,_info._vGeomData2);
            for (size_t iwall = 0; iwall < _info._vSideWalls.size(); ++iwall) {
                const GeometryInfo::SideWall &s = _info._vSideWalls[iwall];
                SerializeRound(o,s.transf);
                SerializeRound3(o,s.vExtents);
                o << (uint32_t)s.type;
            }
        }
        else if( _info._type == GT_Container ) {
            SerializeRound3(o,_info._vGeomData2);
            SerializeRound3(o,_info._vGeomData3);
            SerializeRound3(o,_info._vGeomData4);
        }
    }
}

void KinBody::Link::Geometry::SetCollisionMesh(const TriMesh& mesh)
{
    OPENRAVE_ASSERT_FORMAT0(_info._bModifiable, "geometry cannot be modified", ORE_Failed);
    LinkPtr parent(_parent);
    _info._meshcollision = mesh;
    parent->_Update();
}

bool KinBody::Link::Geometry::SetVisible(bool visible)
{
    if( _info._bVisible != visible ) {
        _info._bVisible = visible;
        LinkPtr parent(_parent);
        parent->GetParent()->_PostprocessChangedParameters(Prop_LinkDraw);
        return true;
    }
    return false;
}

void KinBody::Link::Geometry::SetTransparency(float f)
{
    LinkPtr parent(_parent);
    _info._fTransparency = f;
    parent->GetParent()->_PostprocessChangedParameters(Prop_LinkDraw);
}

void KinBody::Link::Geometry::SetDiffuseColor(const RaveVector<float>& color)
{
    LinkPtr parent(_parent);
    _info._vDiffuseColor = color;
    parent->GetParent()->_PostprocessChangedParameters(Prop_LinkDraw);
}

void KinBody::Link::Geometry::SetAmbientColor(const RaveVector<float>& color)
{
    LinkPtr parent(_parent);
    _info._vAmbientColor = color;
    parent->GetParent()->_PostprocessChangedParameters(Prop_LinkDraw);
}

/*
 * Ray-box intersection using IEEE numerical properties to ensure that the
 * test is both robust and efficient, as described in:
 *
 *      Amy Williams, Steve Barrus, R. Keith Morley, and Peter Shirley
 *      "An Efficient and Robust Ray-Box Intersection Algorithm"
 *      Journal of graphics tools, 10(1):49-54, 2005
 *
 */
//static bool RayAABBIntersect(const Ray &r, float t0, float t1) const
//{
//    dReal tmin, tmax, tymin, tymax, tzmin, tzmax;
//    tmin = (parameters[r.sign[0]].x() - r.origin.x()) * r.inv_direction.x();
//    tmax = (parameters[1-r.sign[0]].x() - r.origin.x()) * r.inv_direction.x();
//    tymin = (parameters[r.sign[1]].y() - r.origin.y()) * r.inv_direction.y();
//    tymax = (parameters[1-r.sign[1]].y() - r.origin.y()) * r.inv_direction.y();
//    if ( (tmin > tymax) || (tymin > tmax) )
//        return false;
//    if (tymin > tmin)
//        tmin = tymin;
//    if (tymax < tmax)
//        tmax = tymax;
//    tzmin = (parameters[r.sign[2]].z() - r.origin.z()) * r.inv_direction.z();
//    tzmax = (parameters[1-r.sign[2]].z() - r.origin.z()) * r.inv_direction.z();
//    if ( (tmin > tzmax) || (tzmin > tmax) )
//        return false;
//    if (tzmin > tmin)
//        tmin = tzmin;
//    if (tzmax < tmax)
//        tmax = tzmax;
//    return ( (tmin < t1) && (tmax > t0) );
//}

bool KinBody::Link::Geometry::ValidateContactNormal(const Vector& _position, Vector& _normal) const
{
    Transform tinv = _info._t.inverse();
    Vector position = tinv*_position;
    Vector normal = tinv.rotate(_normal);
    const dReal feps=0.00005f;
    switch(_info._type) {
    case GT_Box: {
        // transform position in +x+y+z octant
        Vector tposition=position, tnormal=normal;
        if( tposition.x < 0) {
            tposition.x = -tposition.x;
            tnormal.x = -tnormal.x;
        }
        if( tposition.y < 0) {
            tposition.y = -tposition.y;
            tnormal.y = -tnormal.y;
        }
        if( tposition.z < 0) {
            tposition.z = -tposition.z;
            tnormal.z = -tnormal.z;
        }
        // find the normal to the surface depending on the region the position is in
        dReal xaxis = -_info._vGeomData.z*tposition.y+_info._vGeomData.y*tposition.z;
        dReal yaxis = -_info._vGeomData.x*tposition.z+_info._vGeomData.z*tposition.x;
        dReal zaxis = -_info._vGeomData.y*tposition.x+_info._vGeomData.x*tposition.y;
        dReal penetration=0;
        if((zaxis < feps)&&(yaxis > -feps)) { // x-plane
            if( RaveFabs(tnormal.x) > RaveFabs(penetration) ) {
                penetration = tnormal.x;
            }
        }
        if((zaxis > -feps)&&(xaxis < feps)) { // y-plane
            if( RaveFabs(tnormal.y) > RaveFabs(penetration) ) {
                penetration = tnormal.y;
            }
        }
        if((yaxis < feps)&&(xaxis > -feps)) { // z-plane
            if( RaveFabs(tnormal.z) > RaveFabs(penetration) ) {
                penetration = tnormal.z;
            }
        }
        if( penetration < -feps ) {
            _normal = -_normal;
            return true;
        }
        break;
    }
    case GT_Cylinder: { // z-axis
        dReal fInsideCircle = position.x*position.x+position.y*position.y-_info._vGeomData.x*_info._vGeomData.x;
        dReal fInsideHeight = 2.0f*RaveFabs(position.z)-_info._vGeomData.y;
        if((fInsideCircle < -feps)&&(fInsideHeight > -feps)&&(normal.z*position.z<0)) {
            _normal = -_normal;
            return true;
        }
        if((fInsideCircle > -feps)&&(fInsideHeight < -feps)&&(normal.x*position.x+normal.y*position.y < 0)) {
            _normal = -_normal;
            return true;
        }
        break;
    }
    case GT_Sphere:
        if( normal.dot3(position) < 0 ) {
            _normal = -_normal;
            return true;
        }
        break;
    case GT_None:
    default:
        break;
    }
    return false;
}

void KinBody::Link::Geometry::SetRenderFilename(const std::string& renderfilename)
{
    LinkPtr parent(_parent);
    _info._filenamerender = renderfilename;
    parent->GetParent()->_PostprocessChangedParameters(Prop_LinkGeometry);
}

void KinBody::Link::Geometry::SetName(const std::string& name)
{
    LinkPtr parent(_parent);
    _info._name = name;
    parent->GetParent()->_PostprocessChangedParameters(Prop_LinkGeometry);

}

uint8_t KinBody::Link::Geometry::GetSideWallExists() const
{
    uint8_t mask = 0;
    for (size_t i = 0; i < _info._vSideWalls.size(); ++i) {
        mask |= 1 << _info._vSideWalls[i].type;
    }
    return mask;
}

}<|MERGE_RESOLUTION|>--- conflicted
+++ resolved
@@ -431,36 +431,11 @@
     }
 }
 
-<<<<<<< HEAD
-void RaveSerializeJSON(rapidjson::Value &rSideWall, rapidjson::Document::AllocatorType& allocator, const KinBody::GeometryInfo::SideWall& sidewall)
-{
-    RAVE_SERIALIZEJSON_ENSURE_OBJECT(rSideWall);
-    RAVE_SERIALIZEJSON_ADDMEMBER(allocator, "transform", sidewall.transf);
-    RAVE_SERIALIZEJSON_ADDMEMBER(allocator, "halfExtents", sidewall.vExtents);
-    RAVE_SERIALIZEJSON_ADDMEMBER(allocator, "type", (int)sidewall.type);
-}
-
-void RaveDeserializeJSON(const rapidjson::Value &value, KinBody::GeometryInfo::SideWall& sidewall)
-{
-    RAVE_DESERIALIZEJSON_ENSURE_OBJECT(value);
-    RAVE_DESERIALIZEJSON_REQUIRED(value, "transform", sidewall.transf);
-    RAVE_DESERIALIZEJSON_REQUIRED(value, "halfExtents", sidewall.vExtents);
-    int type=0;
-    RAVE_DESERIALIZEJSON_REQUIRED(value, "type", type);
-    sidewall.type = (KinBody::GeometryInfo::SideWallType)type;
-}
-
-=======
->>>>>>> c67a91c9
 void KinBody::GeometryInfo::SerializeJSON(rapidjson::Value &value, rapidjson::Document::AllocatorType& allocator, const dReal fUnitScale, int options)
 {
     RAVE_SERIALIZEJSON_ENSURE_OBJECT(value);
 
-<<<<<<< HEAD
-    //RAVE_SERIALIZEJSON_ADDMEMBER(allocator, "sid", sid);
-=======
     // RAVE_SERIALIZEJSON_ADDMEMBER(allocator, "sid", sid);
->>>>>>> c67a91c9
     RAVE_SERIALIZEJSON_ADDMEMBER(allocator, "name", _name);
 
     Transform tscaled = _t;
