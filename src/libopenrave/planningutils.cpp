// -*- coding: utf-8 -*-
// Copyright (C) 2006-2012 Rosen Diankov <rosen.diankov@gmail.com>
//
// This file is part of OpenRAVE.
// OpenRAVE is free software: you can redistribute it and/or modify
// it under the terms of the GNU Lesser General Public License as published by
// the Free Software Foundation, either version 3 of the License, or
// at your option) any later version.
//
// This program is distributed in the hope that it will be useful,
// but WITHOUT ANY WARRANTY; without even the implied warranty of
// MERCHANTABILITY or FITNESS FOR A PARTICULAR PURPOSE.  See the
// GNU Lesser General Public License for more details.
//
// You should have received a copy of the GNU Lesser General Public License
// along with this program.  If not, see <http://www.gnu.org/licenses/>.
#include "libopenrave.h"
#include <boost/lexical_cast.hpp>
#include <openrave/planningutils.h>
#include <openrave/plannerparameters.h>

namespace OpenRAVE {
namespace planningutils {

static const dReal g_fEpsilonQuadratic = RavePow(g_fEpsilon,0.55); // should be 0.6...perhaps this is related to parabolic smoother epsilons?

int JitterActiveDOF(RobotBasePtr robot,int nMaxIterations,dReal fRand,const PlannerBase::PlannerParameters::NeighStateFn& neighstatefn)
{
    RAVELOG_VERBOSE("starting jitter active dof...\n");
    vector<dReal> curdof, newdof, deltadof, deltadof2;
    robot->GetActiveDOFValues(curdof);
    newdof.resize(curdof.size());
    deltadof.resize(curdof.size(),0);
    CollisionReport report;
    CollisionReportPtr preport(&report,utils::null_deleter());
    bool bCollision = false;
    bool bConstraint = !!neighstatefn;

    // have to test with perturbations since very small changes in angles can produce collision inconsistencies
    boost::array<dReal,3> perturbations = { { 0,1e-5f,-1e-5f}};
    FOREACH(itperturbation,perturbations) {
        if( bConstraint ) {
            FOREACH(it,deltadof) {
                *it = *itperturbation;
            }
            newdof = curdof;
            if( !neighstatefn(newdof,deltadof,0) ) {
                robot->SetActiveDOFValues(curdof,KinBody::CLA_CheckLimitsSilent);
                return -1;
            }
        }
        else {
            for(size_t i = 0; i < newdof.size(); ++i) {
                newdof[i] = curdof[i]+*itperturbation;
            }
        }
        robot->SetActiveDOFValues(newdof,KinBody::CLA_CheckLimitsSilent);

        if(robot->CheckSelfCollision(preport)) {
            bCollision = true;
            RAVELOG_DEBUG(str(boost::format("JitterActiveDOFs: self collision: %s!\n")%report.__str__()));
            break;
        }
        if( robot->GetEnv()->CheckCollision(KinBodyConstPtr(robot),preport) ) {
            bCollision = true;
            RAVELOG_DEBUG(str(boost::format("JitterActiveDOFs: collision: %s!\n")%report.__str__()));
            break;
        }
    }

    if( !bCollision || fRand <= 0 ) {
        // have to restore to initial non-perturbed configuration!
        robot->SetActiveDOFValues(curdof,KinBody::CLA_Nothing);
        return -1;
    }

    deltadof2.resize(curdof.size(),0);
    for(int iter = 0; iter < nMaxIterations; ++iter) {
        for(size_t j = 0; j < newdof.size(); ++j) {
            deltadof[j] = fRand * (RaveRandomFloat()-0.5f);
        }
        bCollision = false;
        bool bConstraintFailed = false;
        FOREACH(itperturbation,perturbations) {
            for(size_t j = 0; j < deltadof.size(); ++j) {
                deltadof2[j] = deltadof[j] + *itperturbation;
            }
            if( bConstraint ) {
                newdof = curdof;
                robot->SetActiveDOFValues(newdof,KinBody::CLA_CheckLimitsSilent);
                if( !neighstatefn(newdof,deltadof2,0) ) {
                    if( *itperturbation != 0 ) {
                        RAVELOG_DEBUG(str(boost::format("constraint function failed, pert=%e\n")%*itperturbation));
                    }
                    bConstraintFailed = true;
                    break;
                }
            }
            else {
                for(size_t j = 0; j < deltadof.size(); ++j) {
                    newdof[j] = curdof[j] + deltadof2[j];
                }
            }
            robot->SetActiveDOFValues(newdof,KinBody::CLA_CheckLimitsSilent);
            if(robot->CheckSelfCollision() || robot->GetEnv()->CheckCollision(KinBodyConstPtr(robot)) ) {
                bCollision = true;
                break;
            }
        }
        if( !bCollision && !bConstraintFailed ) {
            // have to restore to non-perturbed configuration!
            if( bConstraint ) {
                newdof = curdof;
                robot->SetActiveDOFValues(newdof,KinBody::CLA_Nothing);
                if( !neighstatefn(newdof,deltadof,0) ) {
                    RAVELOG_WARN("neighstatefn failed, but previously succeeded\n");
                    continue;
                }
            }
            else {
                for(size_t j = 0; j < deltadof.size(); ++j) {
                    newdof[j] = curdof[j] + deltadof[j];
                }
            }
            robot->SetActiveDOFValues(newdof,KinBody::CLA_CheckLimitsSilent);
            if( IS_DEBUGLEVEL(Level_Verbose) ) {
                robot->GetActiveDOFValues(newdof);
                stringstream ss; ss << std::setprecision(std::numeric_limits<OpenRAVE::dReal>::digits10+1);
                for(size_t i = 0; i < newdof.size(); ++i ) {
                    if( i > 0 ) {
                        ss << "," << newdof[i];
                    }
                    else {
                        ss << "jitteredvalues=[" << newdof[i];
                    }
                }
                ss << "]";
                RAVELOG_VERBOSE(ss.str());
            }

            return 1;
        }
    }

    return 0;
}

bool JitterTransform(KinBodyPtr pbody, float fJitter, int nMaxIterations)
{
    RAVELOG_VERBOSE("starting jitter transform...\n");

    // randomly add small offset to the body until it stops being in collision
    Transform transorig = pbody->GetTransform();
    Transform transnew = transorig;
    int iter = 0;
    while(pbody->GetEnv()->CheckCollision(KinBodyConstPtr(pbody)) ) {
        if( iter > nMaxIterations ) {
            // have to restore to initial non-perturbed transform!
            pbody->SetTransform(transorig);
            return false;
        }
        if( iter > 0 && fJitter <= 0 ) {
            // have to restore to initial non-perturbed transform!
            pbody->SetTransform(transorig);
            return false;
        }
        transnew.trans = transorig.trans + 2.0 * fJitter * Vector(RaveRandomFloat()-0.5f, RaveRandomFloat()-0.5f, RaveRandomFloat()-0.5f);
        pbody->SetTransform(transnew);
        ++iter;
    }

    return true;
}

int JitterCurrentConfiguration(PlannerBase::PlannerParametersConstPtr parameters, int maxiterations, dReal maxjitter, dReal perturbation)
{
    std::vector<dReal> curdof, newdof, deltadof, deltadof2, zerodof;
    parameters->_getstatefn(curdof);
    newdof.resize(curdof.size());
    deltadof.resize(curdof.size(),0);
    zerodof.resize(curdof.size(),0);
    CollisionReport report;
    CollisionReportPtr preport(&report,utils::null_deleter());
    bool bCollision = false;
    bool bConstraint = !!parameters->_neighstatefn;

    // have to test with perturbations since very small changes in angles can produce collision inconsistencies
    std::vector<dReal> perturbations;
    if( perturbation > 0 ) {
        perturbations.resize(3,0);
        perturbations[1] = perturbation;
        perturbations[2] = -perturbation;
    }
    else {
        perturbations.resize(1,0);
    }
    FOREACH(itperturbation,perturbations) {
        if( bConstraint ) {
            FOREACH(it,deltadof) {
                *it = *itperturbation;
            }
            newdof = curdof;
            if( !parameters->_neighstatefn(newdof,deltadof,0) ) {
                parameters->_setstatefn(curdof);
                return -1;
            }
        }
        else {
            for(size_t i = 0; i < newdof.size(); ++i) {
                newdof[i] = curdof[i]+*itperturbation;
                if( newdof[i] > parameters->_vConfigUpperLimit.at(i) ) {
                    newdof[i] = parameters->_vConfigUpperLimit.at(i);
                }
                else if( newdof[i] < parameters->_vConfigLowerLimit.at(i) ) {
                    newdof[i] = parameters->_vConfigLowerLimit.at(i);
                }
            }
        }

        // don't need to set state since CheckPathAllConstraints does it
        if( parameters->CheckPathAllConstraints(newdof,newdof,zerodof,zerodof,0,IT_OpenStart) != 0 ) {
            bCollision = true;
            if( IS_DEBUGLEVEL(Level_Verbose) ) {
                stringstream ss; ss << std::setprecision(std::numeric_limits<OpenRAVE::dReal>::digits10+1);
                ss << "constraints failed, ";
                for(size_t i = 0; i < newdof.size(); ++i ) {
                    if( i > 0 ) {
                        ss << "," << newdof[i];
                    }
                    else {
                        ss << "colvalues=[" << newdof[i];
                    }
                }
                ss << "]";
                RAVELOG_VERBOSE(ss.str());
            }
            break;
        }
    }

    if( !bCollision || maxjitter <= 0 ) {
        // have to restore to initial non-perturbed configuration!
        parameters->_setstatefn(curdof);
        return -1;
    }

    FOREACH(itsampler, parameters->_listInternalSamplers) {
        (*itsampler)->SetSeed(parameters->_nRandomGeneratorSeed);
    }
    // reset the samplers with the seed, possibly there's some way to cache?
    std::vector<dReal> vLimitOneThird(parameters->_vConfigLowerLimit.size()), vLimitTwoThirds(parameters->_vConfigLowerLimit.size());
    for(size_t i = 0; i < vLimitOneThird.size(); ++i) {
        vLimitOneThird[i] = (2*parameters->_vConfigLowerLimit[i] + parameters->_vConfigUpperLimit[i])/3.0;
        vLimitTwoThirds[i] = (parameters->_vConfigLowerLimit[i] + 2*parameters->_vConfigUpperLimit[i])/3.0;
    }
    deltadof2.resize(curdof.size(),0);
    dReal imaxiterations = 1.0/dReal(maxiterations);
    for(int iter = 0; iter < maxiterations; ++iter) {
        // ramp of the jitter as iterations increase
        dReal jitter = maxjitter;
        if( iter < maxiterations/2 ) {
            jitter = maxjitter*dReal(iter)*(2.0*imaxiterations);
        }
        parameters->_samplefn(deltadof);
        // check which third the sampled dof is in
        for(size_t j = 0; j < newdof.size(); ++j) {
            if( deltadof[j] < vLimitOneThird[j] ) {
                deltadof[j] = -jitter;
            }
            else if( deltadof[j] > vLimitTwoThirds[j] ) {
                deltadof[j] = jitter;
            }
            else {
                deltadof[j] = 0;
            }
        }
        bCollision = false;
        bool bConstraintFailed = false;
        FOREACH(itperturbation,perturbations) {
            for(size_t j = 0; j < deltadof.size(); ++j) {
                deltadof2[j] = deltadof[j] + *itperturbation;
            }
            if( bConstraint ) {
                newdof = curdof;
                parameters->_setstatefn(newdof);
                if( !parameters->_neighstatefn(newdof,deltadof2,0) ) {
                    if( *itperturbation != 0 ) {
                        RAVELOG_DEBUG(str(boost::format("constraint function failed, pert=%e\n")%*itperturbation));
                    }
                    bConstraintFailed = true;
                    break;
                }
            }
            else {
                for(size_t j = 0; j < deltadof.size(); ++j) {
                    newdof[j] = curdof[j] + deltadof2[j];
                    if( newdof[j] > parameters->_vConfigUpperLimit.at(j) ) {
                        newdof[j] = parameters->_vConfigUpperLimit.at(j);
                    }
                    else if( newdof[j] < parameters->_vConfigLowerLimit.at(j) ) {
                        newdof[j] = parameters->_vConfigLowerLimit.at(j);
                    }
                }
            }
            // don't need to set state since CheckPathAllConstraints does it
            if( parameters->CheckPathAllConstraints(newdof,newdof,zerodof,zerodof,0,IT_OpenStart) != 0 ) {
                bCollision = true;
                if( IS_DEBUGLEVEL(Level_Verbose) ) {
                    stringstream ss; ss << std::setprecision(std::numeric_limits<OpenRAVE::dReal>::digits10+1);
                    ss << "constraints failed, ";
                    for(size_t i = 0; i < newdof.size(); ++i ) {
                        if( i > 0 ) {
                            ss << "," << newdof[i];
                        }
                        else {
                            ss << "colvalues=[" << newdof[i];
                        }
                    }
                    ss << "]";
                    RAVELOG_VERBOSE(ss.str());
                }
                break;
            }
        }
        if( !bCollision && !bConstraintFailed ) {
            // have to restore to non-perturbed configuration!
            if( bConstraint ) {
                newdof = curdof;
                parameters->_setstatefn(newdof);
                if( !parameters->_neighstatefn(newdof,deltadof,0) ) {
                    RAVELOG_WARN("neighstatefn failed, but previously succeeded\n");
                    continue;
                }
            }
            else {
                for(size_t j = 0; j < deltadof.size(); ++j) {
                    newdof[j] = curdof[j] + deltadof[j];
                    if( newdof[j] > parameters->_vConfigUpperLimit.at(j) ) {
                        newdof[j] = parameters->_vConfigUpperLimit.at(j);
                    }
                    else if( newdof[j] < parameters->_vConfigLowerLimit.at(j) ) {
                        newdof[j] = parameters->_vConfigLowerLimit.at(j);
                    }
                }
            }
            parameters->_setstatefn(newdof);
            if( IS_DEBUGLEVEL(Level_Verbose) ) {
                parameters->_getstatefn(newdof);
                stringstream ss; ss << std::setprecision(std::numeric_limits<OpenRAVE::dReal>::digits10+1);
                for(size_t i = 0; i < newdof.size(); ++i ) {
                    if( i > 0 ) {
                        ss << "," << newdof[i];
                    }
                    else {
                        ss << "jitteredvalues=[" << newdof[i];
                    }
                }
                ss << "]";
                RAVELOG_VERBOSE(ss.str());
            }

            return 1;
        }
    }

    return 0;
}

class TrajectoryVerifier
{
public:
    TrajectoryVerifier(PlannerBase::PlannerParametersConstPtr parameters) : _parameters(parameters) {
        VerifyParameters();
    }

    void VerifyParameters() {
        OPENRAVE_ASSERT_FORMAT0(!!_parameters,"need planner parameters to verify trajectory",ORE_InvalidArguments);
        OPENRAVE_ASSERT_OP_FORMAT0((int)_parameters->_vConfigLowerLimit.size(), ==, _parameters->GetDOF(), "unexpected size",ORE_InvalidState);
        OPENRAVE_ASSERT_OP_FORMAT0((int)_parameters->_vConfigUpperLimit.size(), ==, _parameters->GetDOF(), "unexpected size",ORE_InvalidState);
        OPENRAVE_ASSERT_OP_FORMAT0((int)_parameters->_vConfigResolution.size(), ==, _parameters->GetDOF(), "unexpected size",ORE_InvalidState);
    }

    void VerifyTrajectory(TrajectoryBaseConstPtr trajectory, dReal samplingstep)
    {
        OPENRAVE_ASSERT_FORMAT0(!!trajectory,"need valid trajectory",ORE_InvalidArguments);

        ConfigurationSpecification velspec =  _parameters->_configurationspecification.ConvertToVelocitySpecification();

        dReal fresolutionmean = 0;
        FOREACHC(it,_parameters->_vConfigResolution) {
            fresolutionmean += *it;
        }
        fresolutionmean /= _parameters->_vConfigResolution.size();

        dReal fthresh = 5e-5f;
        vector<dReal> deltaq(_parameters->GetDOF(),0);
        std::vector<dReal> vdata, vdatavel, vdiff;
        for(size_t ipoint = 0; ipoint < trajectory->GetNumWaypoints(); ++ipoint) {
            trajectory->GetWaypoint(ipoint,vdata,_parameters->_configurationspecification);
            trajectory->GetWaypoint(ipoint,vdatavel,velspec);
            BOOST_ASSERT((int)vdata.size()==_parameters->GetDOF());
            BOOST_ASSERT((int)vdatavel.size()==_parameters->GetDOF());
            for(size_t i = 0; i < vdata.size(); ++i) {
                if( !(vdata[i] >= _parameters->_vConfigLowerLimit[i]-fthresh) || !(vdata[i] <= _parameters->_vConfigUpperLimit[i]+fthresh) ) {
                    throw OPENRAVE_EXCEPTION_FORMAT("limits exceeded configuration %d dof %d: %f in [%f,%f]", ipoint%i%vdata[i]%_parameters->_vConfigLowerLimit[i]%_parameters->_vConfigUpperLimit[i], ORE_InconsistentConstraints);
                }
            }
            for(size_t i = 0; i < _parameters->_vConfigVelocityLimit.size(); ++i) {
                if( !(RaveFabs(vdatavel.at(i)) <= _parameters->_vConfigVelocityLimit[i]+fthresh) ) { // !(x<=y) necessary for catching NaNs
                    throw OPENRAVE_EXCEPTION_FORMAT("velocity exceeded configuration %d dof %d: %f>%f", ipoint%i%RaveFabs(vdatavel.at(i))%_parameters->_vConfigVelocityLimit[i], ORE_InconsistentConstraints);
                }
            }
            _parameters->_setstatefn(vdata);
            vector<dReal> newq;
            _parameters->_getstatefn(newq);
            BOOST_ASSERT(vdata.size() == newq.size());
            vdiff = newq;
            _parameters->_diffstatefn(vdiff,vdata);
            for(size_t i = 0; i < vdiff.size(); ++i) {
                if( !(RaveFabs(vdiff.at(i)) <= 0.001 * _parameters->_vConfigResolution[i]) ) {
                    throw OPENRAVE_EXCEPTION_FORMAT("setstate/getstate inconsistent configuration %d dof %d: %f != %f, wrote trajectory to %s",ipoint%i%vdata.at(i)%newq.at(i)%DumpTrajectory(trajectory),ORE_InconsistentConstraints);
                }
            }
            if( !!_parameters->_neighstatefn ) {
                newq = vdata;
                if( !_parameters->_neighstatefn(newq,vdiff,0) ) {
                    throw OPENRAVE_EXCEPTION_FORMAT("neighstatefn is rejecting configuration %d, wrote trajectory %s",ipoint%DumpTrajectory(trajectory),ORE_InconsistentConstraints);
                }
                dReal fdist = _parameters->_distmetricfn(newq,vdata);
                OPENRAVE_ASSERT_OP_FORMAT(fdist,<=,0.01 * fresolutionmean, "neighstatefn is rejecting configuration %d, wrote trajectory %s",ipoint%DumpTrajectory(trajectory),ORE_InconsistentConstraints);
            }
        }

        if( !!_parameters->_checkpathvelocityconstraintsfn && trajectory->GetNumWaypoints() >= 2 ) {

            if( trajectory->GetDuration() > 0 && samplingstep > 0 ) {
                // use sampling and check segment constraints
                std::vector<dReal> vprevdata, vprevdatavel;
                ConstraintFilterReturnPtr filterreturn(new ConstraintFilterReturn());
                trajectory->Sample(vprevdata,0,_parameters->_configurationspecification);
                trajectory->Sample(vprevdatavel,0,velspec);
                for(dReal ftime = 0; ftime < trajectory->GetDuration(); ftime += samplingstep ) {
                    filterreturn->Clear();
                    trajectory->Sample(vdata,ftime+samplingstep,_parameters->_configurationspecification);
                    trajectory->Sample(vdatavel,ftime+samplingstep,velspec);
                    vdiff = vdata;
                    _parameters->_diffstatefn(vdiff,vprevdata);
                    for(size_t i = 0; i < _parameters->_vConfigVelocityLimit.size(); ++i) {
                        dReal velthresh = _parameters->_vConfigVelocityLimit.at(i)*samplingstep+fthresh;
                        OPENRAVE_ASSERT_OP_FORMAT(RaveFabs(vdiff.at(i)), <=, velthresh, "time %fs-%fs, dof %d traveled %f, but maxvelocity only allows %f, wrote trajectory to %s",ftime%(ftime+samplingstep)%i%RaveFabs(vdiff.at(i))%velthresh%DumpTrajectory(trajectory),ORE_InconsistentConstraints);
                    }
                    if( _parameters->CheckPathAllConstraints(vprevdata,vdata,vprevdatavel, vdatavel, samplingstep, IT_Closed, 0xffff|CFO_FillCheckedConfiguration, filterreturn) != 0 ) {
                        throw OPENRAVE_EXCEPTION_FORMAT("time %fs-%fs, CheckPathAllConstraints failed, wrote trajectory to %s",ftime%(ftime+samplingstep)%DumpTrajectory(trajectory),ORE_InconsistentConstraints);
                    }
                    OPENRAVE_ASSERT_OP(filterreturn->_configurations.size()%_parameters->GetDOF(),==,0);
                    std::vector<dReal>::iterator itprevconfig = filterreturn->_configurations.begin();
                    std::vector<dReal>::iterator itcurconfig = itprevconfig + _parameters->GetDOF();
                    for(; itcurconfig != filterreturn->_configurations.end(); itcurconfig += _parameters->GetDOF()) {
                        std::vector<dReal> vprevconfig(itprevconfig,itprevconfig+_parameters->GetDOF());
                        std::vector<dReal> vcurconfig(itcurconfig,itcurconfig+_parameters->GetDOF());
                        for(int i = 0; i < _parameters->GetDOF(); ++i) {
                            deltaq.at(i) = vcurconfig.at(i) - vprevconfig.at(i);
                        }
                        _parameters->_setstatefn(vprevconfig);
                        vector<dReal> vtemp = vprevconfig;
                        if( !_parameters->_neighstatefn(vtemp,deltaq,0) ) {
                            throw OPENRAVE_EXCEPTION_FORMAT("time %fs-%fs, neighstatefn is rejecting configurations from CheckPathAllConstraints, wrote trajectory to %s",ftime%(ftime+samplingstep)%DumpTrajectory(trajectory),ORE_InconsistentConstraints);
                        }
                        else {
                            dReal fprevdist = _parameters->_distmetricfn(vprevconfig,vtemp);
                            dReal fcurdist = _parameters->_distmetricfn(vcurconfig,vtemp);
                            OPENRAVE_ASSERT_OP_FORMAT(fprevdist, >, fcurdist, "time %fs-%fs, neightstatefn returned a configuration closer to the previous configuration %f than the expected current %f, wrote trajectory to %s",ftime%(ftime+samplingstep)%fprevdist%fcurdist%DumpTrajectory(trajectory), ORE_InconsistentConstraints);
                        }
                        itprevconfig=itcurconfig;
                    }
                    vprevdata=vdata;
                    vprevdatavel=vdatavel;
                }
            }
            else {
                for(size_t i = 0; i < trajectory->GetNumWaypoints(); ++i) {
                    trajectory->GetWaypoint(i,vdata,_parameters->_configurationspecification);
                    if( _parameters->CheckPathAllConstraints(vdata,vdata,std::vector<dReal>(), std::vector<dReal>(), 0, IT_OpenStart) != 0 ) {
                        throw OPENRAVE_EXCEPTION_FORMAT("CheckPathAllConstraints, failed at %d, wrote trajectory to %s",i%DumpTrajectory(trajectory),ORE_InconsistentConstraints);
                    }
                }
            }
        }
    }

    string DumpTrajectory(TrajectoryBaseConstPtr trajectory)
    {
        string filename = str(boost::format("%s/failedtrajectory%d.xml")%RaveGetHomeDirectory()%(RaveRandomInt()%1000));
        ofstream f(filename.c_str());
        f << std::setprecision(std::numeric_limits<dReal>::digits10+1);     /// have to do this or otherwise precision gets lost
        trajectory->serialize(f);
        return filename;
    }

protected:
    PlannerBase::PlannerParametersConstPtr _parameters;
};

void VerifyTrajectory(PlannerBase::PlannerParametersConstPtr parameters, TrajectoryBaseConstPtr trajectory, dReal samplingstep)
{
    EnvironmentMutex::scoped_lock lockenv(trajectory->GetEnv()->GetMutex());
    if( !parameters ) {
        PlannerBase::PlannerParametersPtr newparams(new PlannerBase::PlannerParameters());
        newparams->SetConfigurationSpecification(trajectory->GetEnv(), trajectory->GetConfigurationSpecification().GetTimeDerivativeSpecification(0));
        parameters = newparams;
    }
    TrajectoryVerifier v(parameters);
    v.VerifyTrajectory(trajectory,samplingstep);
}

PlannerStatus _PlanActiveDOFTrajectory(TrajectoryBasePtr traj, RobotBasePtr probot, bool hastimestamps, dReal fmaxvelmult, dReal fmaxaccelmult, const std::string& plannername, bool bsmooth, const std::string& plannerparameters)
{
    if( traj->GetNumWaypoints() == 1 ) {
        // don't need velocities, but should at least add a time group
        ConfigurationSpecification spec = traj->GetConfigurationSpecification();
        spec.AddDeltaTimeGroup();
        vector<dReal> data;
        traj->GetWaypoints(0,traj->GetNumWaypoints(),data,spec);
        traj->Init(spec);
        traj->Insert(0,data);
        return PS_HasSolution;
    }

    EnvironmentBasePtr env = traj->GetEnv();
    EnvironmentMutex::scoped_lock lockenv(env->GetMutex());
    CollisionOptionsStateSaver optionstate(env->GetCollisionChecker(),env->GetCollisionChecker()->GetCollisionOptions()|CO_ActiveDOFs,false);
    PlannerBasePtr planner = RaveCreatePlanner(env,plannername.size() > 0 ? plannername : string("parabolicsmoother"));
    TrajectoryTimingParametersPtr params(new TrajectoryTimingParameters());
    params->SetRobotActiveJoints(probot);
    FOREACH(it,params->_vConfigVelocityLimit) {
        *it *= fmaxvelmult;
    }
    FOREACH(it,params->_vConfigAccelerationLimit) {
        *it *= fmaxaccelmult;
    }
    if( !bsmooth ) {
        params->_setstatefn.clear();
        params->_checkpathconstraintsfn.clear();
        params->_checkpathvelocityconstraintsfn.clear();
    }

    params->_sPostProcessingPlanner = ""; // have to turn off the second post processing stage
    params->_hastimestamps = hastimestamps;
    params->_sExtraParameters += plannerparameters;
    if( !planner->InitPlan(probot,params) ) {
        return PS_Failed;
    }
    if( planner->PlanPath(traj) != PS_HasSolution ) {
        return PS_Failed;
    }

    if( bsmooth && (RaveGetDebugLevel() & Level_VerifyPlans) ) {
        RobotBase::RobotStateSaver saver(probot);
        planningutils::VerifyTrajectory(params,traj);
    }
    return PS_HasSolution;
}

ActiveDOFTrajectorySmoother::ActiveDOFTrajectorySmoother(RobotBasePtr robot, const std::string& _plannername, const std::string& plannerparameters)
{
    std::string plannername = _plannername.size() > 0 ? _plannername : "parabolicsmoother";
    _robot = robot;
    EnvironmentMutex::scoped_lock lockenv(robot->GetEnv()->GetMutex());
    _planner = RaveCreatePlanner(robot->GetEnv(),plannername);
    TrajectoryTimingParametersPtr params(new TrajectoryTimingParameters());
    params->SetRobotActiveJoints(_robot);
    params->_sPostProcessingPlanner = ""; // have to turn off the second post processing stage
    params->_hastimestamps = false;
    params->_sExtraParameters += plannerparameters;
    if( !_planner->InitPlan(_robot,params) ) {
        throw OPENRAVE_EXCEPTION_FORMAT("failed to init planner %s with robot %s", plannername%_robot->GetName(), ORE_InvalidArguments);
    }
    _parameters=params; // necessary because SetRobotActiveJoints builds functions that hold weak_ptr to the parameters
}

PlannerStatus ActiveDOFTrajectorySmoother::PlanPath(TrajectoryBasePtr traj)
{
    if( traj->GetNumWaypoints() == 1 ) {
        // don't need velocities, but should at least add a time group
        ConfigurationSpecification spec = traj->GetConfigurationSpecification();
        spec.AddDeltaTimeGroup();
        vector<dReal> data;
        traj->GetWaypoints(0,traj->GetNumWaypoints(),data,spec);
        traj->Init(spec);
        traj->Insert(0,data);
        return PS_HasSolution;
    }

    EnvironmentBasePtr env = traj->GetEnv();
    CollisionOptionsStateSaver optionstate(env->GetCollisionChecker(),env->GetCollisionChecker()->GetCollisionOptions()|CO_ActiveDOFs,false);
    PlannerStatus status = _planner->PlanPath(traj);
    if( status & PS_HasSolution ) {
        if( RaveGetDebugLevel() & Level_VerifyPlans ) {
            RobotBase::RobotStateSaver saver(_robot);
            planningutils::VerifyTrajectory(_planner->GetParameters(),traj);
        }
    }
    return status;
}

ActiveDOFTrajectoryRetimer::ActiveDOFTrajectoryRetimer(RobotBasePtr robot, const std::string& _plannername, const std::string& plannerparameters)
{
    std::string plannername = _plannername.size() > 0 ? _plannername : "parabolicretimer";
    _robot = robot;
    EnvironmentMutex::scoped_lock lockenv(robot->GetEnv()->GetMutex());
    _planner = RaveCreatePlanner(robot->GetEnv(),plannername);
    TrajectoryTimingParametersPtr params(new TrajectoryTimingParameters());
    params->SetRobotActiveJoints(_robot);
    params->_sPostProcessingPlanner = ""; // have to turn off the second post processing stage
    params->_hastimestamps = false;
    params->_setstatefn.clear();
    params->_checkpathconstraintsfn.clear();
    params->_checkpathvelocityconstraintsfn.clear();
    params->_sExtraParameters = plannerparameters;
    if( !_planner->InitPlan(_robot,params) ) {
        throw OPENRAVE_EXCEPTION_FORMAT("failed to init planner %s with robot %s", plannername%_robot->GetName(), ORE_InvalidArguments);
    }
    _parameters=params; // necessary because SetRobotActiveJoints builds functions that hold weak_ptr to the parameters
}

PlannerStatus ActiveDOFTrajectoryRetimer::PlanPath(TrajectoryBasePtr traj, bool hastimestamps)
{
    if( traj->GetNumWaypoints() == 1 ) {
        // don't need velocities, but should at least add a time group
        ConfigurationSpecification spec = traj->GetConfigurationSpecification();
        spec.AddDeltaTimeGroup();
        vector<dReal> data;
        traj->GetWaypoints(0,traj->GetNumWaypoints(),data,spec);
        traj->Init(spec);
        traj->Insert(0,data);
        return PS_HasSolution;
    }

    TrajectoryTimingParametersPtr parameters = boost::dynamic_pointer_cast<TrajectoryTimingParameters>(_parameters);
    if( parameters->_hastimestamps != hastimestamps ) {
        parameters->_hastimestamps = hastimestamps;
        if( !_planner->InitPlan(_robot,parameters) ) {
            throw OPENRAVE_EXCEPTION_FORMAT("failed to init planner %s with robot %s", _planner->GetXMLId()%_robot->GetName(), ORE_InvalidArguments);
        }
    }

    return _planner->PlanPath(traj);
}

PlannerStatus _PlanTrajectory(TrajectoryBasePtr traj, bool hastimestamps, dReal fmaxvelmult, dReal fmaxaccelmult, const std::string& plannername, bool bsmooth, const std::string& plannerparameters)
{
    if( traj->GetNumWaypoints() == 1 ) {
        // don't need velocities, but should at least add a time group
        ConfigurationSpecification spec = traj->GetConfigurationSpecification();
        spec.AddDeltaTimeGroup();
        vector<dReal> data;
        traj->GetWaypoints(0,traj->GetNumWaypoints(),data,spec);
        traj->Init(spec);
        traj->Insert(0,data);
        return PS_HasSolution;
    }

    EnvironmentMutex::scoped_lock lockenv(traj->GetEnv()->GetMutex());
    PlannerBasePtr planner = RaveCreatePlanner(traj->GetEnv(),plannername.size() > 0 ? plannername : string("parabolicsmoother"));
    TrajectoryTimingParametersPtr params(new TrajectoryTimingParameters());
    params->SetConfigurationSpecification(traj->GetEnv(),traj->GetConfigurationSpecification().GetTimeDerivativeSpecification(0));
    FOREACH(it,params->_vConfigVelocityLimit) {
        *it *= fmaxvelmult;
    }
    FOREACH(it,params->_vConfigAccelerationLimit) {
        *it *= fmaxaccelmult;
    }
    if( !bsmooth ) {
        params->_setstatefn.clear();
        params->_checkpathconstraintsfn.clear();
        params->_checkpathvelocityconstraintsfn.clear();
    }

    params->_sPostProcessingPlanner = ""; // have to turn off the second post processing stage
    params->_hastimestamps = hastimestamps;
    params->_sExtraParameters += plannerparameters;
    if( !planner->InitPlan(RobotBasePtr(),params) ) {
        return PS_Failed;
    }
    if( planner->PlanPath(traj) != PS_HasSolution ) {
        return PS_Failed;
    }

    if( bsmooth && (RaveGetDebugLevel() & Level_VerifyPlans) ) {
        PlannerBase::PlannerParameters::StateSaver saver(params);
        planningutils::VerifyTrajectory(params,traj);
    }
    return PS_HasSolution;
}

static void diffstatefn(std::vector<dReal>& q1, const std::vector<dReal>& q2, const std::vector<int> vrotaxes)
{
    BOOST_ASSERT(q1.size()==q2.size());
    for(size_t i = 0; i < q1.size(); ++i) {
        if( find(vrotaxes.begin(),vrotaxes.end(),i) != vrotaxes.end() ) {
            q1[i] = utils::SubtractCircularAngle(q1[i],q2[i]);
        }
        else {
            q1[i] -= q2[i];
        }
    }
}

static void _SetTransformBody(std::vector<dReal>::const_iterator itvalues, KinBodyPtr pbody, int index, int affinedofs,const Vector& vActvAffineRotationAxis)
{
    Transform t = pbody->GetTransform();
    RaveGetTransformFromAffineDOFValues(t,itvalues+index,affinedofs,vActvAffineRotationAxis);
    pbody->SetTransform(t);
}

static void _GetTransformBody(std::vector<dReal>::iterator itvalues, KinBodyPtr pbody, int index, int affinedofs,const Vector& vActvAffineRotationAxis)
{
    Transform t = pbody->GetTransform();
    RaveGetAffineDOFValuesFromTransform(itvalues+index,t, affinedofs,vActvAffineRotationAxis);
}

static dReal _ComputeTransformBodyDistance(std::vector<dReal>::const_iterator itvalues0, std::vector<dReal>::const_iterator itvalues1, KinBodyPtr pbody, int index, int affinedofs,const Vector& vActvAffineRotationAxis)
{
    Transform t0 = pbody->GetTransform();
    Transform t1 = t0;
    RaveGetTransformFromAffineDOFValues(t0,itvalues0+index,affinedofs,vActvAffineRotationAxis);
    RaveGetTransformFromAffineDOFValues(t1,itvalues1+index,affinedofs,vActvAffineRotationAxis);
    return TransformDistance2(t0, t1, 0.3);
}

void _SetAffineState(const std::vector<dReal>& v, const std::list< boost::function< void(std::vector<dReal>::const_iterator) > >& listsetfunctions)
{
    FOREACHC(itfn,listsetfunctions) {
        (*itfn)(v.begin());
    }
}

void _GetAffineState(std::vector<dReal>& v, size_t expectedsize, const std::list< boost::function< void(std::vector<dReal>::iterator) > >& listgetfunctions)
{
    v.resize(expectedsize);
    FOREACHC(itfn,listgetfunctions) {
        (*itfn)(v.begin());
    }
}

dReal _ComputeAffineDistanceMetric(const std::vector<dReal>& v0, const std::vector<dReal>& v1, const std::list< boost::function< dReal(std::vector<dReal>::const_iterator, std::vector<dReal>::const_iterator) > >& listdistfunctions)
{
    dReal dist = 0;
    FOREACHC(itfn,listdistfunctions) {
        dist += (*itfn)(v0.begin(), v1.begin());
    }
    return dist;
}

class PlannerStateSaver
{
public:
    PlannerStateSaver(int dof, const PlannerBase::PlannerParameters::SetStateFn& setfn, const PlannerBase::PlannerParameters::GetStateFn& getfn) : _setfn(setfn) {
        _savedvalues.resize(dof);
        getfn(_savedvalues);
        BOOST_ASSERT(!!_setfn);
    }
    virtual ~PlannerStateSaver() {
        _setfn(_savedvalues);
    }

private:
    const PlannerBase::PlannerParameters::SetStateFn& _setfn;
    vector<dReal> _savedvalues;
};

// this function is very messed up...?
static PlannerStatus _PlanAffineTrajectory(TrajectoryBasePtr traj, const std::vector<dReal>& maxvelocities, const std::vector<dReal>& maxaccelerations, bool hastimestamps, const std::string& plannername, bool bsmooth, const std::string& plannerparameters)
{
    if( traj->GetNumWaypoints() == 1 ) {
        // don't need retiming, but should at least add a time group
        ConfigurationSpecification spec = traj->GetConfigurationSpecification();
        spec.AddDeltaTimeGroup();
        vector<dReal> data;
        traj->GetWaypoints(0,traj->GetNumWaypoints(),data,spec);
        traj->Init(spec);
        traj->Insert(0,data);
        return PS_HasSolution;
    }

    EnvironmentMutex::scoped_lock lockenv(traj->GetEnv()->GetMutex());
    ConfigurationSpecification newspec = traj->GetConfigurationSpecification().GetTimeDerivativeSpecification(0);
    if( newspec.GetDOF() != (int)maxvelocities.size() || newspec.GetDOF() != (int)maxaccelerations.size() ) {
        throw OPENRAVE_EXCEPTION_FORMAT("traj values (%d) do not match maxvelocity size (%d) or maxaccelerations size (%d)",newspec.GetDOF()%maxvelocities.size()%maxaccelerations.size(), ORE_InvalidArguments);
    }
    // don't need to convert since the planner does that automatically
    //ConvertTrajectorySpecification(traj,newspec);
    PlannerBasePtr planner = RaveCreatePlanner(traj->GetEnv(),plannername.size() > 0 ? plannername : string("parabolicsmoother"));
    TrajectoryTimingParametersPtr params(new TrajectoryTimingParameters());
    params->_sPostProcessingPlanner = ""; // have to turn off the second post processing stage
    params->_vConfigVelocityLimit = maxvelocities;
    params->_vConfigAccelerationLimit = maxaccelerations;
    params->_configurationspecification = newspec;
    params->_vConfigLowerLimit.resize(newspec.GetDOF());
    params->_vConfigUpperLimit.resize(newspec.GetDOF());
    params->_vConfigResolution.resize(newspec.GetDOF());
    for(size_t i = 0; i < params->_vConfigLowerLimit.size(); ++i) {
        params->_vConfigLowerLimit[i] = -1e6;
        params->_vConfigUpperLimit[i] = 1e6;
        params->_vConfigResolution[i] = 0.01;
    }

    std::list< boost::function<void(std::vector<dReal>::const_iterator) > > listsetfunctions;
    std::list< boost::function<void(std::vector<dReal>::iterator) > > listgetfunctions;
    std::list< boost::function<dReal(std::vector<dReal>::const_iterator, std::vector<dReal>::const_iterator) > > listdistfunctions;
    std::vector<int> vrotaxes;
    // analyze the configuration for identified dimensions
    KinBodyPtr robot;
    FOREACHC(itgroup,newspec._vgroups) {
        if( itgroup->name.size() >= 16 && itgroup->name.substr(0,16) == "affine_transform" ) {
            string tempname;
            int affinedofs=0;
            stringstream ss(itgroup->name.substr(16));
            ss >> tempname >> affinedofs;
            BOOST_ASSERT( !!ss );
            KinBodyPtr pbody = traj->GetEnv()->GetKinBody(tempname);
            // body doesn't hav eto be set
            if( !!pbody ) {
                Vector vaxis(0,0,1);
                if( affinedofs & DOF_RotationAxis ) {
                    vrotaxes.push_back(itgroup->offset+RaveGetIndexFromAffineDOF(affinedofs,DOF_RotationAxis));
                    ss >> vaxis.x >> vaxis.y >> vaxis.z;
                }
                robot = pbody;
                listsetfunctions.push_back(boost::bind(_SetTransformBody,_1,pbody,itgroup->offset,affinedofs,vaxis));
                listgetfunctions.push_back(boost::bind(_GetTransformBody,_1,pbody,itgroup->offset,affinedofs,vaxis));
                listdistfunctions.push_back(boost::bind(_ComputeTransformBodyDistance, _1, _2, pbody, itgroup->offset,affinedofs,vaxis));
            }
        }
        else if( itgroup->name.size() >= 14 && itgroup->name.substr(0,14) == "ikparam_values" ) {
            int iktypeint = 0;
            stringstream ss(itgroup->name.substr(14));
            ss >> iktypeint;
            if( !!ss ) {
                IkParameterizationType iktype=static_cast<IkParameterizationType>(iktypeint);
                switch(iktype) {
                case IKP_TranslationXYOrientation3D: vrotaxes.push_back(itgroup->offset+2); break;
                default:
                    break;
                }
            }
            if( bsmooth ) {
                RAVELOG_VERBOSE("cannot smooth state for IK configurations\n");
            }
        }
    }

    boost::shared_ptr<PlannerStateSaver> statesaver;
    if( bsmooth ) {
        if( listsetfunctions.size() > 0 ) {
            params->_setstatefn = boost::bind(_SetAffineState,_1,boost::ref(listsetfunctions));
            params->_getstatefn = boost::bind(_GetAffineState,_1,params->GetDOF(), boost::ref(listgetfunctions));
            params->_distmetricfn = boost::bind(_ComputeAffineDistanceMetric,_1,_2,boost::ref(listdistfunctions));
            std::list<KinBodyPtr> listCheckCollisions; listCheckCollisions.push_back(robot);
            boost::shared_ptr<DynamicsCollisionConstraint> pcollision(new DynamicsCollisionConstraint(params, listCheckCollisions, 0xffffffff&~CFO_CheckTimeBasedConstraints));
            params->_checkpathvelocityconstraintsfn = boost::bind(&DynamicsCollisionConstraint::Check,pcollision,_1, _2, _3, _4, _5, _6, _7, _8);
            statesaver.reset(new PlannerStateSaver(newspec.GetDOF(), params->_setstatefn, params->_getstatefn));
        }
    }
    else {
        params->_setstatefn.clear();
        params->_getstatefn.clear();
        params->_checkpathconstraintsfn.clear();
        params->_checkpathvelocityconstraintsfn.clear();
    }

    params->_diffstatefn = boost::bind(diffstatefn,_1,_2,vrotaxes);

    params->_hastimestamps = hastimestamps;
    params->_multidofinterp = 2; // always force switch points to be the same
    params->_sExtraParameters = plannerparameters;
    if( !planner->InitPlan(RobotBasePtr(),params) ) {
        return PS_Failed;
    }
    if( planner->PlanPath(traj) != PS_HasSolution ) {
        return PS_Failed;
    }
    return PS_HasSolution;
}

AffineTrajectoryRetimer::AffineTrajectoryRetimer(const std::string& plannername, const std::string& plannerparameters)
{
    if( plannername.size() > 0 ) {
        _plannername = plannername;
    }
    else {
        _plannername = "parabolictrajectoryretimer";
    }
    _extraparameters = plannerparameters;
}

void AffineTrajectoryRetimer::SetPlanner(const std::string& plannername, const std::string& plannerparameters)
{
    if( plannername.size() == 0 ) {
        if( _plannername != string("parabolictrajectoryretimer") ) {
            _plannername = "parabolictrajectoryretimer";
            _planner.reset();
        }
    }
    else if( _plannername != plannername ) {
        _plannername = plannername;
        _planner.reset();
    }

    if( _extraparameters != plannerparameters ) {
        _extraparameters = plannerparameters;
        if( !!_parameters ) {
            _parameters->_sExtraParameters = _extraparameters;
            if( !!_planner ) {
                if( !_planner->InitPlan(RobotBasePtr(), _parameters) ) {
                    throw OPENRAVE_EXCEPTION_FORMAT("failed to init planner %s", _plannername, ORE_InvalidArguments);
                }
            }
        }
    }
}

PlannerStatus AffineTrajectoryRetimer::PlanPath(TrajectoryBasePtr traj, const std::vector<dReal>& maxvelocities, const std::vector<dReal>& maxaccelerations, bool hastimestamps)
{
    if( traj->GetNumWaypoints() == 1 ) {
        // don't need retiming, but should at least add a time group
        ConfigurationSpecification spec = traj->GetConfigurationSpecification();
        spec.AddDeltaTimeGroup();
        vector<dReal> data;
        traj->GetWaypoints(0,traj->GetNumWaypoints(),data,spec);
        traj->Init(spec);
        traj->Insert(0,data);
        return PS_HasSolution;
    }

    EnvironmentBasePtr env = traj->GetEnv();
    EnvironmentMutex::scoped_lock lockenv(env->GetMutex());
    ConfigurationSpecification trajspec = traj->GetConfigurationSpecification().GetTimeDerivativeSpecification(0);
    if( trajspec.GetDOF() != (int)maxvelocities.size() || trajspec.GetDOF() != (int)maxaccelerations.size() ) {
        throw OPENRAVE_EXCEPTION_FORMAT("traj values (%d) do not match maxvelocity size (%d) or maxaccelerations size (%d)",trajspec.GetDOF()%maxvelocities.size()%maxaccelerations.size(), ORE_InvalidArguments);
    }
    //ConvertTrajectorySpecification(traj,trajspec);
    TrajectoryTimingParametersPtr parameters;
    if( !_parameters ) {
        parameters.reset(new TrajectoryTimingParameters());
        parameters->_sPostProcessingPlanner = ""; // have to turn off the second post processing stage
        parameters->_setstatefn.clear();
        parameters->_getstatefn.clear();
        parameters->_checkpathconstraintsfn.clear();
        parameters->_checkpathvelocityconstraintsfn.clear();
        parameters->_sExtraParameters += _extraparameters;
        parameters->_multidofinterp = 2; // always force switch points to be the same
        _parameters = parameters;
    }
    else {
        parameters = boost::dynamic_pointer_cast<TrajectoryTimingParameters>(_parameters);
    }


    bool bInitPlan=false;
    if( bInitPlan || CompareRealVectors(parameters->_vConfigVelocityLimit, maxvelocities, g_fEpsilonLinear) != 0 ) {
        parameters->_vConfigVelocityLimit = maxvelocities;
        bInitPlan = true;
    }
    if( bInitPlan || CompareRealVectors(parameters->_vConfigAccelerationLimit, maxaccelerations, g_fEpsilonLinear) != 0 ) {
        parameters->_vConfigAccelerationLimit = maxaccelerations;
        bInitPlan = true;
    }
    if( bInitPlan || parameters->_configurationspecification != trajspec ) {
        parameters->_configurationspecification = trajspec;
        bInitPlan = true;
    }
    if( bInitPlan || (int)parameters->_vConfigLowerLimit.size() != trajspec.GetDOF() ) {
        parameters->_vConfigLowerLimit.resize(trajspec.GetDOF());
        parameters->_vConfigUpperLimit.resize(trajspec.GetDOF());
        parameters->_vConfigResolution.resize(trajspec.GetDOF());
        for(size_t i = 0; i < parameters->_vConfigLowerLimit.size(); ++i) {
            parameters->_vConfigLowerLimit[i] = -1e6;
            parameters->_vConfigUpperLimit[i] = 1e6;
            parameters->_vConfigResolution[i] = 0.01;
        }
        bInitPlan = true;
    }

    std::vector<int> vrotaxes;
    // analyze the configuration for identified dimensions
    FOREACHC(itgroup,trajspec._vgroups) {
        if( itgroup->name.size() >= 16 && itgroup->name.substr(0,16) == "affine_transform" ) {
            string tempname;
            int affinedofs=0;
            stringstream ss(itgroup->name.substr(16));
            ss >> tempname >> affinedofs;
            BOOST_ASSERT( !!ss );
            KinBodyPtr pbody = env->GetKinBody(tempname);
            // body doesn't hav eto be set
            if( !!pbody ) {
                Vector vaxis(0,0,1);
                if( affinedofs & DOF_RotationAxis ) {
                    vrotaxes.push_back(itgroup->offset+RaveGetIndexFromAffineDOF(affinedofs,DOF_RotationAxis));
                    ss >> vaxis.x >> vaxis.y >> vaxis.z;
                }
            }
        }
        else if( itgroup->name.size() >= 14 && itgroup->name.substr(0,14) == "ikparam_values" ) {
            int iktypeint = 0;
            stringstream ss(itgroup->name.substr(14));
            ss >> iktypeint;
            if( !!ss ) {
                IkParameterizationType iktype=static_cast<IkParameterizationType>(iktypeint);
                switch(iktype) {
                case IKP_TranslationXYOrientation3D: vrotaxes.push_back(itgroup->offset+2); break;
                default:
                    break;
                }
            }
        }
    }

    if( bInitPlan ) {
        parameters->_diffstatefn = boost::bind(diffstatefn,_1,_2,vrotaxes);
    }
    if( parameters->_hastimestamps != hastimestamps ) {
        parameters->_hastimestamps = hastimestamps;
        bInitPlan = true;
    }

    if( !_planner ) {
        _planner = RaveCreatePlanner(env,_plannername);
        bInitPlan = true;
    }
    if( bInitPlan ) {
        if( !_planner->InitPlan(RobotBasePtr(),parameters) ) {
            stringstream ss; ss << trajspec;
            throw OPENRAVE_EXCEPTION_FORMAT("failed to init planner %s with affine trajectory spec: %s", _plannername%ss.str(), ORE_InvalidArguments);
        }
    }

    return _planner->PlanPath(traj);
}

PlannerStatus SmoothActiveDOFTrajectory(TrajectoryBasePtr traj, RobotBasePtr robot, dReal fmaxvelmult, dReal fmaxaccelmult, const std::string& plannername, const std::string& plannerparameters)
{
    return _PlanActiveDOFTrajectory(traj,robot,false,fmaxvelmult,fmaxaccelmult,plannername.size() > 0 ? plannername : "parabolicsmoother", true,plannerparameters);
}

PlannerStatus SmoothAffineTrajectory(TrajectoryBasePtr traj, const std::vector<dReal>& maxvelocities, const std::vector<dReal>& maxaccelerations, const std::string& plannername, const std::string& plannerparameters)
{
    return _PlanAffineTrajectory(traj, maxvelocities, maxaccelerations, false, plannername.size() > 0 ? plannername : "parabolicsmoother", true, plannerparameters);
}

PlannerStatus SmoothTrajectory(TrajectoryBasePtr traj, dReal fmaxvelmult, dReal fmaxaccelmult, const std::string& plannername, const std::string& plannerparameters)
{
    return _PlanTrajectory(traj,false,fmaxvelmult,fmaxaccelmult,plannername.size() > 0 ? plannername : "parabolicsmoother", true,plannerparameters);
}

static std::string GetPlannerFromInterpolation(TrajectoryBasePtr traj, const std::string& forceplanner=std::string())
{
    if( forceplanner.size() > 0 ) {
        return forceplanner;
    }
    std::string interpolation;
    // check out the trajectory interpolation values and take it from there
    FOREACHC(itgroup,traj->GetConfigurationSpecification()._vgroups) {
        if( itgroup->name.size() >= 12 && itgroup->name.substr(0,12) == "joint_values" ) {
            interpolation = itgroup->interpolation;
            break;
        }
        else if( itgroup->name.size() >= 16 && itgroup->name.substr(0,16) == "affine_transform" ) {
            interpolation = itgroup->interpolation;
        }
        else if( itgroup->name.size() >= 14 && itgroup->name.substr(0,14) == "ikparam_values" ) {
            interpolation = itgroup->interpolation;
        }
    }

    if( interpolation == "quadratic" ) {
        return "parabolictrajectoryretimer";
    }
    else if( interpolation == "linear" ) {
        return "lineartrajectoryretimer";
    }
    else {
        return "lineartrajectoryretimer";
    }
}

PlannerStatus RetimeActiveDOFTrajectory(TrajectoryBasePtr traj, RobotBasePtr robot, bool hastimestamps, dReal fmaxvelmult, dReal fmaxaccelmult, const std::string& plannername, const std::string& plannerparameters)
{
    return _PlanActiveDOFTrajectory(traj,robot,hastimestamps,fmaxvelmult,fmaxaccelmult,GetPlannerFromInterpolation(traj,plannername), false,plannerparameters);
}

PlannerStatus RetimeAffineTrajectory(TrajectoryBasePtr traj, const std::vector<dReal>& maxvelocities, const std::vector<dReal>& maxaccelerations, bool hastimestamps, const std::string& plannername, const std::string& plannerparameters)
{
    return _PlanAffineTrajectory(traj, maxvelocities, maxaccelerations, hastimestamps, GetPlannerFromInterpolation(traj,plannername), false,plannerparameters);
}

PlannerStatus RetimeTrajectory(TrajectoryBasePtr traj, bool hastimestamps, dReal fmaxvelmult, dReal fmaxaccelmult, const std::string& plannername, const std::string& plannerparameters)
{
    return _PlanTrajectory(traj,hastimestamps,fmaxvelmult,fmaxaccelmult,GetPlannerFromInterpolation(traj,plannername), false,plannerparameters);
}

void ExtendActiveDOFWaypoint(int waypointindex, const std::vector<dReal>& dofvalues, const std::vector<dReal>& dofvelocities, TrajectoryBasePtr traj, RobotBasePtr robot, dReal fmaxvelmult, dReal fmaxaccelmult, const std::string& plannername)
{
    if( traj->GetNumWaypoints()<1) {
        throw OPENRAVE_EXCEPTION_FORMAT0("trajectory is void",ORE_InvalidArguments);
    }
    ConfigurationSpecification spec = robot->GetActiveConfigurationSpecification();
    vector<dReal> jitteredvalues;

    if( waypointindex == 0 ) {
        traj->GetWaypoint(waypointindex,jitteredvalues, spec);
        dReal diff = 0;
        for(size_t i = 0; i < dofvalues.size(); ++i) {
            dReal d = (dofvalues[i]-jitteredvalues[i]);
            diff += d*d;
        }
        diff = sqrt(diff);
        RAVELOG_DEBUG_FORMAT("Jitter distance (init) = %f", diff);
        traj->Remove(waypointindex,waypointindex+1);
    }
    else if( waypointindex == (int)traj->GetNumWaypoints() ) {
        traj->GetWaypoint(waypointindex-1,jitteredvalues, spec);
        dReal diff = 0;
        for(size_t i = 0; i < dofvalues.size(); ++i) {
            dReal d = (dofvalues[i]-jitteredvalues[i]);
            diff += d*d;
        }
        diff = sqrt(diff);
        RAVELOG_DEBUG_FORMAT("Jitter distance (goal) = %f", diff);
        traj->Remove(waypointindex-1,waypointindex);
        waypointindex--;
    }
    else {
        throw OPENRAVE_EXCEPTION_FORMAT0("cannot extend waypoints in middle of trajectories",ORE_InvalidArguments);
    }
    // Run Insertwaypoint
    InsertActiveDOFWaypointWithRetiming(waypointindex,dofvalues,dofvelocities,traj,robot,fmaxvelmult,fmaxaccelmult,plannername);
}

void InsertActiveDOFWaypointWithRetiming(int waypointindex, const std::vector<dReal>& dofvalues, const std::vector<dReal>& dofvelocities, TrajectoryBasePtr traj, RobotBasePtr robot, dReal fmaxvelmult, dReal fmaxaccelmult, const std::string& plannername)
{
    BOOST_ASSERT((int)dofvalues.size()==robot->GetActiveDOF());
    BOOST_ASSERT(traj->GetEnv()==robot->GetEnv());
    vector<dReal> v1pos(robot->GetActiveDOF(),0), v1vel(robot->GetActiveDOF(),0);
    ConfigurationSpecification newspec = robot->GetActiveConfigurationSpecification();

    string interpolation = "";
    FOREACH(it,newspec._vgroups) {
        std::vector<ConfigurationSpecification::Group>::const_iterator itgroup = traj->GetConfigurationSpecification().FindCompatibleGroup(*it, false);
        if( itgroup == traj->GetConfigurationSpecification()._vgroups.end() ) {
            throw OPENRAVE_EXCEPTION_FORMAT("could not find group %s in trajectory",newspec._vgroups.at(0).name,ORE_InvalidArguments);
        }
        if( itgroup->interpolation.size() > 0 ) {
            it->interpolation = itgroup->interpolation;
            interpolation = itgroup->interpolation;
        }
    }
    newspec.AddDerivativeGroups(1,false);

    vector<dReal> vwaypointstart, vwaypointend, vtargetvalues;
    if( waypointindex == 0 ) {
        vwaypointstart.resize(newspec.GetDOF());
        ConfigurationSpecification::ConvertData(vwaypointstart.begin(), newspec, dofvalues.begin(), robot->GetActiveConfigurationSpecification(), 1, traj->GetEnv(), true);
        if( dofvalues.size() == dofvelocities.size() ) {
            ConfigurationSpecification::ConvertData(vwaypointstart.begin(), newspec, dofvelocities.begin(), robot->GetActiveConfigurationSpecification().ConvertToVelocitySpecification(), 1, traj->GetEnv(), false);
        }
        traj->GetWaypoint(0,vwaypointend, newspec);
        traj->GetWaypoint(0,vtargetvalues); // in target spec
    }
    else if( waypointindex == (int)traj->GetNumWaypoints() ) {
        traj->GetWaypoint(waypointindex-1,vwaypointstart, newspec);
        traj->GetWaypoint(waypointindex-1,vtargetvalues); // in target spec

        vwaypointend.resize(newspec.GetDOF());
        ConfigurationSpecification::ConvertData(vwaypointend.begin(), newspec, dofvalues.begin(), robot->GetActiveConfigurationSpecification(), 1, traj->GetEnv(), true);
        if( dofvalues.size() == dofvelocities.size() ) {
            ConfigurationSpecification::ConvertData(vwaypointend.begin(), newspec, dofvelocities.begin(), robot->GetActiveConfigurationSpecification().ConvertToVelocitySpecification(), 1, traj->GetEnv(), false);
        }
    }
    else {
        throw OPENRAVE_EXCEPTION_FORMAT0("do no support inserting waypoints in middle of trajectories yet",ORE_InvalidArguments);
    }

    TrajectoryBasePtr trajinitial = RaveCreateTrajectory(traj->GetEnv(),traj->GetXMLId());
    trajinitial->Init(newspec);
    trajinitial->Insert(0,vwaypointstart);
    trajinitial->Insert(1,vwaypointend);


    std::string newplannername = plannername;

    if( newplannername.size() == 0 ) {
        if( interpolation == "linear" ) {
            newplannername = "lineartrajectoryretimer";
        }
        else if( interpolation.size() == 0 || interpolation == "quadratic" ) {
            newplannername = "parabolictrajectoryretimer";
        }
        else {
            throw OPENRAVE_EXCEPTION_FORMAT("currently do not support retiming for %s interpolations",interpolation,ORE_InvalidArguments);
        }
    }

    if( IS_DEBUGLEVEL(Level_Verbose) ) {
        int ran = RaveRandomInt()%10000;
        string filename = str(boost::format("/var/www/.openrave/beforeretime-%d.xml")%ran);
        RAVELOG_DEBUG_FORMAT("Writing before retime traj to %s", filename);
        ofstream f(filename.c_str());
        f << std::setprecision(std::numeric_limits<dReal>::digits10+1);
        trajinitial->serialize(f);
    }

    // This ensures that the beginning and final velocities will be preserved
    RetimeActiveDOFTrajectory(trajinitial,robot,false,fmaxvelmult,fmaxaccelmult,newplannername,"<hasvelocities>1</hasvelocities>");

    // retiming is done, now merge the two trajectories
    size_t targetdof = vtargetvalues.size();
    vtargetvalues.resize(targetdof*trajinitial->GetNumWaypoints());
    for(size_t i = targetdof; i < vtargetvalues.size(); i += targetdof) {
        std::copy(vtargetvalues.begin(),vtargetvalues.begin()+targetdof,vtargetvalues.begin()+i);
    }
    trajinitial->GetWaypoints(0,trajinitial->GetNumWaypoints(),vwaypointstart);

    // copy to the target values while preserving other data
    ConfigurationSpecification::ConvertData(vtargetvalues.begin(), traj->GetConfigurationSpecification(), vwaypointstart.begin(), trajinitial->GetConfigurationSpecification(), trajinitial->GetNumWaypoints(), traj->GetEnv(), false);

    if( waypointindex == 0 ) {
        // have to insert the first N-1 and overwrite the Nth
        vwaypointstart.resize(targetdof);
        std::copy(vtargetvalues.begin()+vtargetvalues.size()-targetdof,vtargetvalues.end(),vwaypointstart.begin());
        traj->Insert(waypointindex,vwaypointstart,true);
        vtargetvalues.resize(vtargetvalues.size()-targetdof);
        if( vtargetvalues.size() > 0 ) {
            traj->Insert(waypointindex,vtargetvalues,false);
        }
    }
    else {
        // insert last N-1
        vtargetvalues.erase(vtargetvalues.begin(), vtargetvalues.begin()+targetdof);
        traj->Insert(waypointindex,vtargetvalues,false);
    }
}

void ExtendWaypoint(int waypointindex, const std::vector<dReal>& dofvalues, const std::vector<dReal>& dofvelocities, TrajectoryBasePtr traj, PlannerBasePtr planner){
    if( traj->GetNumWaypoints()<1) {
        throw OPENRAVE_EXCEPTION_FORMAT0("trajectory is void",ORE_InvalidArguments);
    }
    if( waypointindex == 0 ) {
        //Remove the first waypoint
        traj->Remove(waypointindex,waypointindex+1);
    }
    else if( waypointindex == (int)traj->GetNumWaypoints() ) {
        //Remove the last waypoint
        traj->Remove(waypointindex-1,waypointindex);
        //Decrese waypointindex by 1
        waypointindex--;
    }
    else {
        throw OPENRAVE_EXCEPTION_FORMAT0("cannot extend waypoints in middle of trajectories",ORE_InvalidArguments);
    }
    // Run Insertwaypoint
    InsertWaypointWithRetiming(waypointindex,dofvalues,dofvelocities,traj,planner);
}

void InsertWaypointWithRetiming(int waypointindex, const std::vector<dReal>& dofvalues, const std::vector<dReal>& dofvelocities, TrajectoryBasePtr traj, PlannerBasePtr planner)
{
    PlannerBase::PlannerParametersConstPtr parameters = planner->GetParameters();
    BOOST_ASSERT((int)dofvalues.size()==parameters->GetDOF());
    vector<dReal> v1pos(parameters->GetDOF(),0), v1vel(parameters->GetDOF(),0);
    ConfigurationSpecification newspec = parameters->_configurationspecification;
    newspec.AddDerivativeGroups(1,false);

    vector<dReal> vwaypointstart, vwaypointend, vtargetvalues;
    if( waypointindex == 0 ) {
        vwaypointstart.resize(newspec.GetDOF());
        ConfigurationSpecification::ConvertData(vwaypointstart.begin(), newspec, dofvalues.begin(), parameters->_configurationspecification, 1, traj->GetEnv(), true);
        if( dofvalues.size() == dofvelocities.size() ) {
            ConfigurationSpecification::ConvertData(vwaypointstart.begin(), newspec, dofvelocities.begin(), parameters->_configurationspecification.ConvertToVelocitySpecification(), 1, traj->GetEnv(), false);
        }
        traj->GetWaypoint(0,vwaypointend, newspec);
        traj->GetWaypoint(0,vtargetvalues); // in target spec
    }
    else if( waypointindex == (int)traj->GetNumWaypoints() ) {
        traj->GetWaypoint(waypointindex-1,vwaypointstart, newspec);
        traj->GetWaypoint(waypointindex-1,vtargetvalues); // in target spec

        vwaypointend.resize(newspec.GetDOF());
        ConfigurationSpecification::ConvertData(vwaypointend.begin(), newspec, dofvalues.begin(), parameters->_configurationspecification, 1, traj->GetEnv(), true);
        if( dofvalues.size() == dofvelocities.size() ) {
            ConfigurationSpecification::ConvertData(vwaypointend.begin(), newspec, dofvelocities.begin(), parameters->_configurationspecification.ConvertToVelocitySpecification(), 1, traj->GetEnv(), false);
        }
    }
    else {
        throw OPENRAVE_EXCEPTION_FORMAT0("do no support inserting waypoints in middle of trajectories yet",ORE_InvalidArguments);
    }

    TrajectoryBasePtr trajinitial = RaveCreateTrajectory(traj->GetEnv(),traj->GetXMLId());
    trajinitial->Init(newspec);
    trajinitial->Insert(0,vwaypointstart);
    trajinitial->Insert(1,vwaypointend);
    if( !(planner->PlanPath(trajinitial) & PS_HasSolution) ) {
        throw OPENRAVE_EXCEPTION_FORMAT0("failed to plan path", ORE_Assert);
    }

    // retiming is done, now merge the two trajectories
    size_t targetdof = vtargetvalues.size();
    vtargetvalues.resize(targetdof*trajinitial->GetNumWaypoints());
    for(size_t i = targetdof; i < vtargetvalues.size(); i += targetdof) {
        std::copy(vtargetvalues.begin(),vtargetvalues.begin()+targetdof,vtargetvalues.begin()+i);
    }
    trajinitial->GetWaypoints(0,trajinitial->GetNumWaypoints(),vwaypointstart);

    // copy to the target values while preserving other data
    ConfigurationSpecification::ConvertData(vtargetvalues.begin(), traj->GetConfigurationSpecification(), vwaypointstart.begin(), trajinitial->GetConfigurationSpecification(), trajinitial->GetNumWaypoints(), traj->GetEnv(), false);

    if( waypointindex == 0 ) {
        // have to insert the first N-1 and overwrite the Nth
        vwaypointstart.resize(targetdof);
        std::copy(vtargetvalues.begin()+vtargetvalues.size()-targetdof,vtargetvalues.end(),vwaypointstart.begin());
        traj->Insert(waypointindex,vwaypointstart,true);
        vtargetvalues.resize(vtargetvalues.size()-targetdof);
        if( vtargetvalues.size() > 0 ) {
            traj->Insert(waypointindex,vtargetvalues,false);
        }
    }
    else {
        // insert last N-1
        vtargetvalues.erase(vtargetvalues.begin(), vtargetvalues.begin()+targetdof);
        traj->Insert(waypointindex,vtargetvalues,false);
    }
}

void InsertWaypointWithSmoothing(int index, const std::vector<dReal>& dofvalues, const std::vector<dReal>& dofvelocities, TrajectoryBasePtr traj, dReal fmaxvelmult, dReal fmaxaccelmult, const std::string& plannername)
{
    TrajectoryTimingParametersPtr params(new TrajectoryTimingParameters());
    ConfigurationSpecification specpos = traj->GetConfigurationSpecification().GetTimeDerivativeSpecification(0);
    OPENRAVE_ASSERT_OP(specpos.GetDOF(),==,(int)dofvalues.size());
    params->SetConfigurationSpecification(traj->GetEnv(),specpos);
    FOREACH(it,params->_vConfigVelocityLimit) {
        *it *= fmaxvelmult;
    }
    FOREACH(it,params->_vConfigAccelerationLimit) {
        *it *= fmaxaccelmult;
    }

    params->_hasvelocities = true;
    params->_hastimestamps = false;

    PlannerBasePtr planner = RaveCreatePlanner(traj->GetEnv(),plannername.size() > 0 ? plannername : string("parabolictrajectoryretimer"));
    if( !planner->InitPlan(RobotBasePtr(),params) ) {
        throw OPENRAVE_EXCEPTION_FORMAT0("failed to InitPlan",ORE_Failed);
    }

    return InsertWaypointWithSmoothing(index, dofvalues, dofvelocities, traj, planner);
}

void InsertWaypointWithSmoothing(int index, const std::vector<dReal>& dofvalues, const std::vector<dReal>& dofvelocities, TrajectoryBasePtr traj, PlannerBasePtr planner)
{
    if( index != (int)traj->GetNumWaypoints() ) {
        throw OPENRAVE_EXCEPTION_FORMAT0("InsertWaypointWithSmoothing only supports adding waypoints at the end",ORE_InvalidArguments);
    }
    OPENRAVE_ASSERT_OP(dofvalues.size(),==,dofvelocities.size());

    PlannerBase::PlannerParametersConstPtr params = planner->GetParameters();
    ConfigurationSpecification specpos = traj->GetConfigurationSpecification().GetTimeDerivativeSpecification(0);

    EnvironmentMutex::scoped_lock lockenv(traj->GetEnv()->GetMutex());

    dReal fSamplingTime = 0.01; // for collision checking
    dReal fTimeBuffer = 0.01; // if new trajectory increases within this time limit, then it will be accepted

    ConfigurationSpecification spectotal = specpos;
    spectotal.AddDerivativeGroups(1,false);
    OPENRAVE_ASSERT_OP(spectotal.GetDOF(),==,2*(int)dofvalues.size());
    TrajectoryBasePtr ptesttraj;
    TrajectoryBasePtr pBestTrajectory;
    dReal fBestDuration = 1e30;
    int iBestInsertionWaypoint = -1;
    std::vector<dReal> vstartdata(spectotal.GetDOF(),0), vwaypoint, vprevpoint;
    std::copy(dofvalues.begin(),dofvalues.end(),vstartdata.begin());
    std::copy(dofvelocities.begin(),dofvelocities.end(),vstartdata.begin()+dofvalues.size());
    // look for the waypoints in reverse
    int N = (int)traj->GetNumWaypoints();
    dReal fOriginalTime = traj->GetDuration();
    dReal fRemainingDuration=traj->GetDuration();
    int iTimeIndex = -1;
    std::vector<ConfigurationSpecification::Group>::const_iterator itdeltatimegroup = traj->GetConfigurationSpecification().FindCompatibleGroup("deltatime");
    if( itdeltatimegroup != traj->GetConfigurationSpecification()._vgroups.end() ) {
        iTimeIndex = itdeltatimegroup->offset;
    }

    // since inserting from the back, go through each of the waypoints from reverse and record collision free segments
    // perhaps a faster method would be to delay the collision checking until all the possible segments are already checked...?
    for(int iwaypoint = 0; iwaypoint < N; ++iwaypoint) {
        traj->GetWaypoint(N-1-iwaypoint,vwaypoint);
        dReal deltatime = 0;
        if( iTimeIndex >= 0 ) {
            // reset the time in case the trajectory retimer does not reset it
            deltatime = vwaypoint.at(iTimeIndex);
            vwaypoint.at(iTimeIndex) = 0;
        }
        if( !ptesttraj ) {
            ptesttraj = RaveCreateTrajectory(traj->GetEnv(),traj->GetXMLId());
        }
        ptesttraj->Init(traj->GetConfigurationSpecification());
        ptesttraj->Insert(0,vwaypoint);
        ptesttraj->Insert(1,vstartdata,spectotal);

        if( planner->PlanPath(ptesttraj) & PS_HasSolution ) {
            // before checking, make sure it is better than we currently have
            dReal fNewDuration = fRemainingDuration+ptesttraj->GetDuration();
            if( fNewDuration < fBestDuration ) {
                // have to check for collision by sampling
                ptesttraj->Sample(vprevpoint,0,specpos);
                bool bInCollision = false;
                for(dReal t = fSamplingTime; t < ptesttraj->GetDuration(); t+=fSamplingTime) {
                    ptesttraj->Sample(vwaypoint,t,specpos);
                    if( params->CheckPathAllConstraints(vprevpoint,vwaypoint,std::vector<dReal>(), std::vector<dReal>(), 0, IT_OpenStart) != 0 ) {
                        bInCollision = true;
                        break;
                    }
                    vprevpoint = vwaypoint;
                }
                if( !bInCollision ) {
                    iBestInsertionWaypoint = N-1-iwaypoint;
                    fBestDuration = fNewDuration;
                    swap(pBestTrajectory,ptesttraj);
                    if( iwaypoint > 0 && fBestDuration < fOriginalTime+fTimeBuffer ) {
                        break;
                    }
                }
                else {
                    if( !!pBestTrajectory ) {
                        // already have a good trajectory, and chances are that anything after this waypoint will also be in collision, so exit
                        break;
                    }
                }
            }
            else {
                // if it isn't better and we already have a best trajectory, then choose it. most likely things will get worse from now on...
                if( !!pBestTrajectory ) {
                    break;
                }
            }
        }
        fRemainingDuration -= deltatime;
    }

    if( !pBestTrajectory ) {
        throw OPENRAVE_EXCEPTION_FORMAT0("failed to find connecting trajectory",ORE_Assert);
    }
    if( fBestDuration > fOriginalTime+fTimeBuffer ) {
        RAVELOG_WARN(str(boost::format("new trajectory is greater than expected time %f > %f \n")%fBestDuration%fOriginalTime));
    }
    // splice in the new trajectory. pBestTrajectory's first waypoint matches traj's iBestInsertionWaypoint
    traj->Remove(iBestInsertionWaypoint+1,traj->GetNumWaypoints());
//    traj->GetWaypoint(iBestInsertionWaypoint,vprevpoint);
//    pBestTrajectory->GetWaypoint(0,vwaypoint,traj->GetConfigurationSpecification());
//    for(size_t i = 0; i < vprevpoint.size(); ++i) {
//        if( RaveFabs(vprevpoint[i]-vwaypoint.at(i)) > 0.0001 ) {
//            RAVELOG_WARN(str(boost::format("start points differ at %d: %e != %e")%i%vprevpoint[i]%vwaypoint[i]));
//        }
//    }
    pBestTrajectory->GetWaypoints(1,pBestTrajectory->GetNumWaypoints(),vwaypoint,traj->GetConfigurationSpecification());
    traj->Insert(iBestInsertionWaypoint+1,vwaypoint);
    dReal fNewDuration = traj->GetDuration();
    OPENRAVE_ASSERT_OP( RaveFabs(fNewDuration-fBestDuration), <=, 0.001 );
}

void ConvertTrajectorySpecification(TrajectoryBasePtr traj, const ConfigurationSpecification& spec)
{
    if( traj->GetConfigurationSpecification() != spec ) {
        size_t numpoints = traj->GetConfigurationSpecification().GetDOF() > 0 ? traj->GetNumWaypoints() : 0;
        vector<dReal> data;
        if( numpoints > 0 ) {
            traj->GetWaypoints(0,numpoints,data,spec);
        }
        traj->Init(spec);
        if( numpoints > 0 ) {
            traj->Insert(0,data);
        }
    }
}

void ComputeTrajectoryDerivatives(TrajectoryBasePtr traj, int maxderiv)
{
    OPENRAVE_ASSERT_OP(maxderiv,>,0);
    ConfigurationSpecification newspec = traj->GetConfigurationSpecification();
    for(int i = 1; i <= maxderiv; ++i) {
        newspec.AddDerivativeGroups(i);
    }
    std::vector<dReal> data;
    traj->GetWaypoints(0,traj->GetNumWaypoints(),data, newspec);
    if( data.size() == 0 ) {
        traj->Init(newspec);
        return;
    }
    int numpoints = (int)data.size()/newspec.GetDOF();
    ConfigurationSpecification velspec = newspec.GetTimeDerivativeSpecification(maxderiv-1);
    ConfigurationSpecification accelspec = newspec.GetTimeDerivativeSpecification(maxderiv);
    std::vector<ConfigurationSpecification::Group>::const_iterator itdeltatimegroup = newspec.FindCompatibleGroup("deltatime");
    if(itdeltatimegroup == newspec._vgroups.end() ) {
        throw OPENRAVE_EXCEPTION_FORMAT0("trajectory does not seem to have time stamps, so derivatives cannot be computed", ORE_InvalidArguments);
    }
    OPENRAVE_ASSERT_OP(velspec.GetDOF(), ==, accelspec.GetDOF());
    int offset = 0;
    dReal nextdeltatime=0;
    for(int ipoint = 0; ipoint < numpoints; ++ipoint, offset += newspec.GetDOF()) {
        if( ipoint < numpoints-1 ) {
            nextdeltatime = data.at(offset+newspec.GetDOF()+itdeltatimegroup->offset);
        }
        else {
            nextdeltatime = 0;
        }
        for(size_t igroup = 0; igroup < velspec._vgroups.size(); ++igroup) {
            std::vector<ConfigurationSpecification::Group>::const_iterator itvel = newspec.FindCompatibleGroup(velspec._vgroups.at(igroup),true);
            std::vector<ConfigurationSpecification::Group>::const_iterator itaccel = newspec.FindCompatibleGroup(accelspec._vgroups.at(igroup),true);
            OPENRAVE_ASSERT_OP(itvel->dof,==,itaccel->dof);
            if( ipoint < numpoints-1 ) {
                for(int i = 1; i < itvel->dof; ++i) {
                    if( nextdeltatime > 0 ) {
                        data.at(offset+itaccel->offset+i) = (data.at(offset+newspec.GetDOF()+itvel->offset+i)-data.at(offset+itvel->offset+i))/nextdeltatime;
                    }
                    else {
                        // time is 0 so leave empty?
                    }
                }
            }
            else {
                // what to do with the last point?
            }
        }
    }

    traj->Init(newspec);
    traj->Insert(0,data);
}

TrajectoryBasePtr ReverseTrajectory(TrajectoryBaseConstPtr sourcetraj)
{
    vector<dReal> sourcedata;
    size_t numpoints = sourcetraj->GetNumWaypoints();
    int dof = sourcetraj->GetConfigurationSpecification().GetDOF();
    vector<uint8_t> velocitydofs(dof,0);
    int timeoffset = -1;
    vector<uint8_t> velocitynextinterp(dof,0);
    FOREACHC(itgroup, sourcetraj->GetConfigurationSpecification()._vgroups) {
        if( itgroup->name.find("_velocities") != string::npos ) {
            bool bnext = itgroup->interpolation == "next";
            for(int i = 0; i < itgroup->dof; ++i) {
                velocitydofs.at(itgroup->offset+i) = 1;
                velocitynextinterp.at(itgroup->offset+i) = bnext;
            }
        }
        else if( itgroup->name == "deltatime" ) {
            timeoffset = itgroup->offset;
        }
    }
    sourcetraj->GetWaypoints(0,numpoints,sourcedata);
    vector<dReal> targetdata(sourcedata.size());
    dReal prevdeltatime = 0;
    for(size_t i = 0; i < numpoints; ++i) {
        vector<dReal>::iterator ittarget = targetdata.begin()+i*dof;
        vector<dReal>::iterator itsource = sourcedata.begin()+(numpoints-i-1)*dof;
        for(int j = 0; j < dof; ++j) {
            if( velocitydofs[j] ) {
                if( velocitynextinterp[j] ) {
                    if( i < numpoints-1 ) {
                        *(ittarget+j+dof) = -*(itsource+j);
                    }
                    else {
                        targetdata.at(j) = 0;
                    }
                }
                else {
                    *(ittarget+j) = -*(itsource+j);
                }
            }
            else {
                *(ittarget+j) = *(itsource+j);
            }
        }

        if( timeoffset >= 0 ) {
            *(ittarget+timeoffset) = prevdeltatime;
            prevdeltatime = *(itsource+timeoffset);
        }
    }

    TrajectoryBasePtr traj = RaveCreateTrajectory(sourcetraj->GetEnv(),sourcetraj->GetXMLId());
    traj->Init(sourcetraj->GetConfigurationSpecification());
    traj->Insert(0,targetdata);
    traj->SetDescription(sourcetraj->GetDescription());
    return traj;
}

TrajectoryBasePtr MergeTrajectories(const std::list<TrajectoryBaseConstPtr>& listtrajectories)
{
    TrajectoryBasePtr presulttraj;
    if( listtrajectories.size() == 0 ) {
        return presulttraj;
    }
    if( listtrajectories.size() == 1 ) {
        presulttraj = RaveCreateTrajectory(listtrajectories.front()->GetEnv(),listtrajectories.front()->GetXMLId());
        presulttraj->Clone(listtrajectories.front(),0);
        return presulttraj;
    }

    ConfigurationSpecification spec;
    vector<dReal> vpointdata;
    vector<dReal> vtimes; vtimes.reserve(listtrajectories.front()->GetNumWaypoints());
    int totaldof = 1; // for delta time
    FOREACHC(ittraj,listtrajectories) {
        const ConfigurationSpecification& trajspec = (*ittraj)->GetConfigurationSpecification();
        ConfigurationSpecification::Group gtime = trajspec.GetGroupFromName("deltatime");
        spec += trajspec;
        totaldof += trajspec.GetDOF()-1;
        if( trajspec.FindCompatibleGroup("iswaypoint",true) != trajspec._vgroups.end() ) {
            totaldof -= 1;
        }
        dReal curtime = 0;
        for(size_t ipoint = 0; ipoint < (*ittraj)->GetNumWaypoints(); ++ipoint) {
            (*ittraj)->GetWaypoint(ipoint,vpointdata);
            curtime += vpointdata.at(gtime.offset);
            vector<dReal>::iterator it = lower_bound(vtimes.begin(),vtimes.end(),curtime);
            if( *it != curtime ) {
                vtimes.insert(it,curtime);
            }
        }
    }

    vector<ConfigurationSpecification::Group>::const_iterator itwaypointgroup = spec.FindCompatibleGroup("iswaypoint",true);
    vector<dReal> vwaypoints;
    if( itwaypointgroup != spec._vgroups.end() ) {
        totaldof += 1;
        vwaypoints.resize(vtimes.size(),0);
    }

    if( totaldof != spec.GetDOF() ) {
        throw OPENRAVE_EXCEPTION_FORMAT("merged configuration needs to have %d DOF, currently has %d",totaldof%spec.GetDOF(),ORE_InvalidArguments);
    }
    presulttraj = RaveCreateTrajectory(listtrajectories.front()->GetEnv(),listtrajectories.front()->GetXMLId());
    presulttraj->Init(spec);

    if( vtimes.size() == 0 ) {
        return presulttraj;
    }

    // need to find all waypoints
    vector<dReal> vtemp, vnewdata;
    stringstream sdesc;
    int deltatimeoffset = spec.GetGroupFromName("deltatime").offset;
    FOREACHC(ittraj,listtrajectories) {
        vector<ConfigurationSpecification::Group>::const_iterator itwaypointgrouptraj = (*ittraj)->GetConfigurationSpecification().FindCompatibleGroup("iswaypoint",true);
        int waypointoffset = -1;
        if( itwaypointgrouptraj != (*ittraj)->GetConfigurationSpecification()._vgroups.end() ) {
            waypointoffset = itwaypointgrouptraj->offset;
        }
        if( vnewdata.size() == 0 ) {
            vnewdata.reserve(vtimes.size()*spec.GetDOF());
            for(size_t i = 0; i < vtimes.size(); ++i) {
                (*ittraj)->Sample(vtemp,vtimes[i],spec);
                vnewdata.insert(vnewdata.end(),vtemp.begin(),vtemp.end());
                if( waypointoffset >= 0 ) {
                    vwaypoints[i] += vtemp[waypointoffset];
                }
            }
        }
        else {
            vpointdata.resize(0);
            for(size_t i = 0; i < vtimes.size(); ++i) {
                (*ittraj)->Sample(vtemp,vtimes[i]);
                vpointdata.insert(vpointdata.end(),vtemp.begin(),vtemp.end());
                if( waypointoffset >= 0 ) {
                    vwaypoints[i] += vtemp[waypointoffset];
                }
            }
            ConfigurationSpecification::ConvertData(vnewdata.begin(),spec,vpointdata.begin(),(*ittraj)->GetConfigurationSpecification(),vtimes.size(),presulttraj->GetEnv(),false);
        }

        sdesc << (*ittraj)->GetDescription() << endl;
    }

    vnewdata.at(deltatimeoffset) = vtimes[0];
    for(size_t i = 1; i < vtimes.size(); ++i) {
        vnewdata.at(i*spec.GetDOF()+deltatimeoffset) = vtimes[i]-vtimes[i-1];
    }
    if( itwaypointgroup != spec._vgroups.end() ) {
        vnewdata.at(itwaypointgroup->offset) = vwaypoints[0];
        for(size_t i = 1; i < vtimes.size(); ++i) {
            vnewdata.at(i*spec.GetDOF()+itwaypointgroup->offset) = vwaypoints[i];
        }
    }
    presulttraj->Insert(0,vnewdata);
    presulttraj->SetDescription(sdesc.str());
    return presulttraj;
}

void GetDHParameters(std::vector<DHParameter>& vparameters, KinBodyConstPtr pbody)
{
    EnvironmentMutex::scoped_lock lockenv(pbody->GetEnv()->GetMutex());
    Transform tbaseinv = pbody->GetTransform().inverse();
    vparameters.resize(pbody->GetDependencyOrderedJoints().size());
    std::vector<DHParameter>::iterator itdh = vparameters.begin();
    FOREACHC(itjoint,pbody->GetDependencyOrderedJoints()) {
        OPENRAVE_ASSERT_FORMAT((*itjoint)->GetType() == KinBody::JointHinge || (*itjoint)->GetType() == KinBody::JointSlider, "joint type 0x%x not supported for DH parameters", (*itjoint)->GetType(), ORE_Assert);
        KinBody::LinkConstPtr plink = (*itjoint)->GetHierarchyParentLink();
        Transform tparent, tparentinv;
        itdh->joint = *itjoint;
        itdh->parentindex = -1;
        if( !!plink ) {
            std::vector<KinBody::JointPtr> vparentjoints;
            pbody->GetChain(0,plink->GetIndex(),vparentjoints);
            if( vparentjoints.size() > 0 ) {
                // get the first non-passive joint
                int index = (int)vparentjoints.size()-1;
                while(index >= 0 && vparentjoints[index]->GetJointIndex() < 0 ) {
                    index--;
                }
                if( index >= 0 ) {
                    // search for it in pbody->GetDependencyOrderedJoints()
                    std::vector<KinBody::JointPtr>::const_iterator itjoint = find(pbody->GetDependencyOrderedJoints().begin(),pbody->GetDependencyOrderedJoints().end(),vparentjoints[index]);
                    BOOST_ASSERT( itjoint != pbody->GetDependencyOrderedJoints().end() );
                    itdh->parentindex = itjoint - pbody->GetDependencyOrderedJoints().begin();
                    tparent = vparameters.at(itdh->parentindex).transform;
                    tparentinv = tparent.inverse();
                }
            }
        }
        Vector vlocalanchor = tparentinv*(tbaseinv*(*itjoint)->GetAnchor());
        Vector vlocalaxis = tparentinv.rotate(tbaseinv.rotate((*itjoint)->GetAxis(0)));
        Vector vlocalx(-vlocalaxis.y,vlocalaxis.x,0);
        dReal fsinalpha = RaveSqrt(vlocalx.lengthsqr3());
        itdh->alpha = RaveAtan2(fsinalpha, vlocalaxis.z);
        if( itdh->alpha < 10*g_fEpsilon ) {
            // axes are parallel
            if( vlocalanchor.lengthsqr2() > 10*g_fEpsilon*g_fEpsilon ) {
                vlocalx.x = vlocalanchor.x;
                vlocalx.y = vlocalanchor.y;
                vlocalx.normalize3();
            }
            else {
                vlocalx = Vector(1,0,0);
            }
        }
        else {
            vlocalx /= fsinalpha;
        }
        itdh->d = vlocalanchor.z;
        itdh->theta = RaveAtan2(vlocalx.y,vlocalx.x);
        itdh->a = vlocalanchor.dot3(vlocalx);
        Vector zquat = quatFromAxisAngle(Vector(0,0,1),itdh->theta);
        Vector xquat = quatFromAxisAngle(Vector(1,0,0),itdh->alpha);
        bool bflip = false;
//        if( itdh->a < -g_fEpsilon ) {
//            // cannot have -a since a lot of formats specify a as positive
//            bflip = true;
//        }
//        else {
        Vector worldrotquat = quatMultiply(itdh->transform.rot, quatMultiply(zquat, xquat));
        // always try to have the x-axis pointed positively towards x
        // (worldrotquat * (1,0,0))[0] < 0
        dReal xcomponent = (1-2*worldrotquat.z*worldrotquat.z-2*worldrotquat.w*worldrotquat.w);
        if( xcomponent < 0 ) {
            bflip = true;
        }
        //        }

        if( bflip ) {
            // normalize if theta is closer to PI
            if( itdh->theta > g_fEpsilon ) { // this is a really weird condition but it looks like people prefer theta to be negative
                itdh->alpha = -itdh->alpha;
                itdh->theta -= PI;
                itdh->a = -itdh->a;
            }
            else {
                itdh->alpha = -itdh->alpha;
                itdh->theta += PI;
                itdh->a = -itdh->a;
            }
            zquat = quatFromAxisAngle(Vector(0,0,1),itdh->theta);
            xquat = quatFromAxisAngle(Vector(1,0,0),itdh->alpha);
        }
        Transform Z_i(zquat, Vector(0,0,itdh->d));
        Transform X_i(xquat, Vector(itdh->a,0,0));
        itdh->transform = tparent*Z_i*X_i;
        ++itdh;
    }
}

DynamicsCollisionConstraint::DynamicsCollisionConstraint(PlannerBase::PlannerParametersPtr parameters, const std::list<KinBodyPtr>& listCheckBodies, int filtermask) : _listCheckBodies(listCheckBodies), _filtermask(filtermask), _perturbation(0.1)
{
    BOOST_ASSERT(listCheckBodies.size()>0);
    _report.reset(new CollisionReport());
    _parameters = parameters;
    if( !!parameters ) {
        _specvel = parameters->_configurationspecification.ConvertToVelocitySpecification();
        _setvelstatefn = _specvel.GetSetFn(_listCheckBodies.front()->GetEnv());
    }
}

void DynamicsCollisionConstraint::SetPlannerParameters(PlannerBase::PlannerParametersPtr parameters)
{
    _parameters = parameters;
    if( !!parameters ) {
        _specvel = parameters->_configurationspecification.ConvertToVelocitySpecification();
        _setvelstatefn = _specvel.GetSetFn(_listCheckBodies.front()->GetEnv());
    }
}

void DynamicsCollisionConstraint::SetUserCheckFunction(const boost::function<bool() >& usercheckfn, bool bCallAfterCheckCollision)
{
    _usercheckfns[bCallAfterCheckCollision] = usercheckfn;
}

void DynamicsCollisionConstraint::SetFilterMask(int filtermask)
{
    _filtermask = filtermask;
}

void DynamicsCollisionConstraint::SetPerturbation(dReal perturbation)
{
    _perturbation = perturbation;
}

int DynamicsCollisionConstraint::_SetAndCheckState(PlannerBase::PlannerParametersPtr params, const std::vector<dReal>& vdofvalues, const std::vector<dReal>& vdofvelocities, const std::vector<dReal>& vdofaccels, int options, ConstraintFilterReturnPtr filterreturn)
{
    params->_setstatefn(vdofvalues);
    if( (options & CFO_CheckTimeBasedConstraints) && !!_setvelstatefn && vdofvelocities.size() == vdofvalues.size() ) {
        (*_setvelstatefn)(vdofvelocities);
    }
    int nstateret = _CheckState(vdofaccels, options, filterreturn);
    if( nstateret != 0 ) {
        return nstateret;
    }
    if( (options & CFO_CheckWithPerturbation) && _perturbation > 0 ) {
        // only check collision constraints with the perturbation since they are the only ones that don't have settable limits
        _vperturbedvalues.resize(vdofvalues.size());
        boost::array<dReal,3> perturbations = {{_perturbation,-_perturbation}};
        FOREACH(itperturbation,perturbations) {
            for(size_t i = 0; i < vdofvalues.size(); ++i) {
                _vperturbedvalues[i] = vdofvalues[i] + *itperturbation * params->_vConfigResolution.at(i);
                if( _vperturbedvalues[i] < params->_vConfigLowerLimit.at(i) ) {
                    _vperturbedvalues[i] = params->_vConfigLowerLimit.at(i);
                }
                if( _vperturbedvalues[i] > params->_vConfigUpperLimit.at(i) ) {
                    _vperturbedvalues[i] = params->_vConfigUpperLimit.at(i);
                }
            }
            params->_setstatefn(_vperturbedvalues);
            int nstateret = _CheckState(vdofaccels, options, filterreturn);
            if( nstateret != 0 ) {
                return nstateret;
            }
        }
    }
    return 0;
}

int DynamicsCollisionConstraint::_CheckState(const std::vector<dReal>& vdofaccels, int options, ConstraintFilterReturnPtr filterreturn)
{
    options &= _filtermask;
    if( (options&CFO_CheckUserConstraints) && !!_usercheckfns[0] ) {
        if( !_usercheckfns[0]() ) {
            _PrintOnFailure("pre usercheckfn failed");
            return CFO_CheckUserConstraints;
        }
    }
    if( options & CFO_CheckTimeBasedConstraints ) {
        // check dynamics
        FOREACHC(itbody, _listCheckBodies) {
            KinBodyPtr pbody = *itbody;
            _vtorquevalues.resize(0);
            FOREACHC(itjoint, pbody->GetJoints()) {
                for(int idof = 0; idof < (*itjoint)->GetDOF(); ++idof) {
                    dReal fmaxtorque = (*itjoint)->GetMaxTorque(idof);
                    if( fmaxtorque > 0 ) {
                        _vtorquevalues.push_back(make_pair((*itjoint)->GetDOFIndex()+idof,fmaxtorque));
                    }
                }
            }
            if( _vtorquevalues.size() > 0 && vdofaccels.size() > 0 ) {
                _doftorques.resize(pbody->GetDOF(),0);
                _dofaccelerations.resize(pbody->GetDOF(),0);
                _vdofindices.resize(pbody->GetDOF());
                for(int i = 0; i < pbody->GetDOF(); ++i) {
                    _vdofindices[i] = i;
                }

                // have to extract the correct accelerations from vdofaccels use specvel and timederivative=1
                _specvel.ExtractJointValues(_dofaccelerations.begin(), vdofaccels.begin(), pbody, _vdofindices, 1);

                // compute inverse dynamics and check
                pbody->ComputeInverseDynamics(_doftorques, _dofaccelerations);
                FOREACH(it, _vtorquevalues) {
                    int index = it->first;
                    dReal fmaxtorque = it->second;
                    if( RaveFabs(_doftorques.at(index)) > fmaxtorque ) {
                        _PrintOnFailure(str(boost::format("rejected torque due to joint %s (%d): %e > %e")%pbody->GetJointFromDOFIndex(index)->GetName()%index%RaveFabs(_doftorques.at(index))%fmaxtorque));
                        return CFO_CheckTimeBasedConstraints;
                    }
                }
            }
        }
    }
    FOREACHC(itbody, _listCheckBodies) {
        if( (options&CFO_CheckEnvCollisions) && (*itbody)->GetEnv()->CheckCollision(KinBodyConstPtr(*itbody),_report) ) {
            _PrintOnFailure(std::string("collision failed ")+_report->__str__());
            return CFO_CheckEnvCollisions;
        }
        if( (options&CFO_CheckSelfCollisions) && (*itbody)->CheckSelfCollision(_report) ) {
            _PrintOnFailure(std::string("self-collision failed ")+_report->__str__());
            return CFO_CheckSelfCollisions;
        }
    }
    if( (options&CFO_CheckUserConstraints) && !!_usercheckfns[1] ) {
        if( !_usercheckfns[1]() ) {
            _PrintOnFailure("post usercheckfn failed");
            return CFO_CheckUserConstraints;
        }
    }
    return 0;
}

void DynamicsCollisionConstraint::_PrintOnFailure(const std::string& prefix)
{
    if( IS_DEBUGLEVEL(Level_Verbose) ) {
        PlannerBase::PlannerParametersPtr params = _parameters.lock();
        std::vector<dReal> vcurrentvalues;
        params->_getstatefn(vcurrentvalues);
        stringstream ss; ss << std::setprecision(std::numeric_limits<OpenRAVE::dReal>::digits10+1);
        ss << prefix << ", ";
        for(size_t i = 0; i < vcurrentvalues.size(); ++i ) {
            if( i > 0 ) {
                ss << "," << vcurrentvalues[i];
            }
            else {
                ss << "colvalues=[" << vcurrentvalues[i];
            }
        }
        ss << "]";
        RAVELOG_VERBOSE(ss.str());
    }
}

int DynamicsCollisionConstraint::Check(const std::vector<dReal>& q0, const std::vector<dReal>& q1, const std::vector<dReal>& dq0, const std::vector<dReal>& dq1, dReal timeelapsed, IntervalType interval, int options, ConstraintFilterReturnPtr filterreturn)
{
    int maskoptions = options&_filtermask;
    if( !!filterreturn ) {
        filterreturn->Clear();
    }
    // set the bounds based on the interval type
    PlannerBase::PlannerParametersPtr params = _parameters.lock();
    if( !params ) {
        RAVELOG_WARN("parameters have been destroyed!\n");
        if( !!filterreturn ) {
            filterreturn->_returncode = 0x80000000;
        }
        return 0x80000000;
    }
    BOOST_ASSERT(_listCheckBodies.size()>0);
    int start=0;
    bool bCheckEnd=false;
    switch (interval) {
    case IT_Open:
        start = 1;  bCheckEnd = false;
        break;
    case IT_OpenStart:
        start = 1;  bCheckEnd = true;
        break;
    case IT_OpenEnd:
        start = 0;  bCheckEnd = false;
        break;
    case IT_Closed:
        start = 0;  bCheckEnd = true;
        break;
    default:
        BOOST_ASSERT(0);
    }

    // first make sure the end is free
    _vtempconfig.resize(params->GetDOF());
    _vtempvelconfig.resize(dq0.size());
    // if velocity is valid, compute the acceleration for every DOF
    if( timeelapsed > 0 && dq0.size() == _vtempconfig.size() && dq1.size() == _vtempconfig.size() ) {
        // do quadratic interpolation, so make sure the positions, velocities, and timeelapsed are consistent
        // v0 + timeelapsed*0.5*(dq0+dq1) - v1 = 0
        _vtempaccelconfig.resize(dq0.size());
        dReal itimeelapsed = 1.0/timeelapsed;
        for(size_t i = 0; i < _vtempaccelconfig.size(); ++i) {
            _vtempaccelconfig[i] = (dq1.at(i)-dq0.at(i))*itimeelapsed;
            dReal consistencyerror = RaveFabs(q0.at(i) + timeelapsed*0.5*(dq0.at(i)+dq1.at(i)) - q1.at(i));
            if( RaveFabs(consistencyerror-2*PI) > g_fEpsilonQuadratic ) { // TODO, officially track circular joints
                OPENRAVE_ASSERT_OP(consistencyerror,<=,g_fEpsilonQuadratic);
            }
        }
    }
    else {
        // make sure size is set to DOF
        _vtempaccelconfig.resize(params->GetDOF());
        FOREACH(it, _vtempaccelconfig) {
            *it = 0;
        }
    }

    if (bCheckEnd) {
        int nstateret = _SetAndCheckState(params, q1, dq1, _vtempaccelconfig, maskoptions, filterreturn);
        if( nstateret != 0 ) {
            if( !!filterreturn ) {
                filterreturn->_returncode = nstateret;
                filterreturn->_invalidvalues = q1;
                filterreturn->_invalidvelocities = dq1;
                filterreturn->_fTimeWhenInvalid = timeelapsed;
                if( options & CFO_FillCheckedConfiguration ) {
                    filterreturn->_configurations = q1;
                    filterreturn->_configurationtimes.push_back(timeelapsed);
                }
            }
            return nstateret;
        }
    }

    // compute  the discretization
    dQ = q1;
    params->_diffstatefn(dQ,q0);
    _vtempveldelta = dq1;
    if( _vtempveldelta.size() == q1.size() ) {
        for(size_t i = 0; i < _vtempveldelta.size(); ++i) {
            _vtempveldelta.at(i) -= dq0.at(i);
        }
    }

    int i, numSteps = 1, nLargestStepIndex = 0;
    std::vector<dReal>::const_iterator itres = params->_vConfigResolution.begin();
    BOOST_ASSERT((int)params->_vConfigResolution.size()==params->GetDOF());
    int totalsteps = 0;
    for (i = 0; i < params->GetDOF(); i++,itres++) {
        int steps;
        if( *itres != 0 ) {
            steps = (int)(RaveFabs(dQ[i]) / *itres);
        }
        else {
            steps = (int)(RaveFabs(dQ[i]) * 100);
        }
        totalsteps += steps;
        if (steps > numSteps) {
            numSteps = steps;
            nLargestStepIndex = i;
        }
    }

    if( totalsteps == 0 && start > 0 ) {
        if( !!filterreturn ) {
            if( bCheckEnd && (options & CFO_FillCheckedConfiguration) ) {
                filterreturn->_configurations = q1;
                filterreturn->_configurationtimes.push_back(timeelapsed);
            }
        }
        return 0;
    }

    if( !!filterreturn && (options & CFO_FillCheckedConfiguration) ) {
        if( (int)filterreturn->_configurations.capacity() < (1+numSteps)*params->GetDOF() ) {
            filterreturn->_configurations.reserve((1+numSteps)*params->GetDOF());
        }
        if( (int)filterreturn->_configurationtimes.capacity() < 1+numSteps) {
            filterreturn->_configurationtimes.reserve(1+numSteps);
        }
    }
    if (start == 0 ) {
        int nstateret = _SetAndCheckState(params, q0, dq0, _vtempaccelconfig, maskoptions, filterreturn);
        if( options & CFO_FillCheckedConfiguration ) {
            filterreturn->_configurations.insert(filterreturn->_configurations.begin(), q0.begin(), q0.end());
            filterreturn->_configurationtimes.insert(filterreturn->_configurationtimes.begin(), 0);
        }
        if( nstateret != 0 ) {
            if( !!filterreturn ) {
                filterreturn->_returncode = nstateret;
                filterreturn->_invalidvalues = q0;
                filterreturn->_invalidvelocities = dq0;
                filterreturn->_fTimeWhenInvalid = 0;
            }
            return nstateret;
        }
        start = 1;
    }

    for (i = 0; i < params->GetDOF(); i++) {
        _vtempconfig.at(i) = q0.at(i);
    }
    if( dq0.size() == q0.size() ) {
        _vtempvelconfig = dq0;
    }

    if( timeelapsed > 0 && dq0.size() == _vtempconfig.size() && dq1.size() == _vtempconfig.size() ) {
        // quadratic interpolation
        // given the nLargestStepIndex, determine the timestep for all joints
        dReal fLargestStepDelta = dQ.at(nLargestStepIndex)/dReal(numSteps);
        dReal fLargestStepAccel = _vtempaccelconfig.at(nLargestStepIndex);
        dReal fLargestStepVelocity = dq0.at(nLargestStepIndex);
        dReal timesteproots[2], timestep=0;
        dReal fStep = 0;
        for (int istep = 0; istep < numSteps; istep++, fStep += fLargestStepDelta) {
            int nstateret = 0;
            if( istep >= start ) {
                nstateret = _SetAndCheckState(params, _vtempconfig, _vtempvelconfig, _vtempaccelconfig, maskoptions, filterreturn);
<<<<<<< HEAD
            }
            if( !!params->_getstatefn ) {
                params->_getstatefn(_vtempconfig);     // query again in order to get normalizations/joint limits
=======
                if( !!params->_getstatefn ) {
                    params->_getstatefn(_vtempconfig);     // query again in order to get normalizations/joint limits
                }
                if( !!filterreturn && (options & CFO_FillCheckedConfiguration) ) {
                    filterreturn->_configurations.insert(filterreturn->_configurations.end(), _vtempconfig.begin(), _vtempconfig.end());
                }
            }
            if( nstateret != 0 ) {
                return nstateret;
>>>>>>> 58e1470d
            }
            if( RaveFabs(fLargestStepAccel) <= g_fEpsilonLinear ) {
                timestep = fStep/fLargestStepVelocity;
            }
            else {
                int numroots = mathextra::solvequad(fLargestStepAccel*0.5, fLargestStepVelocity, -fStep, timesteproots[0], timesteproots[1]);
                bool bfound = false;
                for(int i = 0; i < numroots; ++i) {
                    if( timesteproots[i] >= 0 && (!bfound || timestep > timesteproots[i]) ) {
                        timestep = timesteproots[i];
                        bfound = true;
                    }
                }
                if( !bfound ) {
                    RAVELOG_WARN("cannot take root for quadratic interpolation\n");
                    return 0x80000000;
                }
            }

            if( !!filterreturn && (options & CFO_FillCheckedConfiguration) ) {
                filterreturn->_configurations.insert(filterreturn->_configurations.end(), _vtempconfig.begin(), _vtempconfig.end());
                filterreturn->_configurationtimes.push_back(timestep);
            }
            if( nstateret != 0 ) {
                return nstateret;
            }
            for(size_t i = 0; i < _vtempconfig.size(); ++i) {
                _vtempconfig[i] = q0.at(i) + timestep * (dq0.at(i) + timestep * 0.5 * _vtempaccelconfig.at(i));
                _vtempvelconfig.at(i) = dq0.at(i) + timestep*_vtempaccelconfig.at(i);
            }

            if( !params->_neighstatefn(_vtempconfig, dQ,0) ) {
                return 0x80000000;
            }
        }
    }
    else {
        // check for collision along the straight-line path
        // NOTE: this does not check the end config, and may or may
        // not check the start based on the value of 'start'
        dReal fisteps = dReal(1.0f)/numSteps;
        for(std::vector<dReal>::iterator it = dQ.begin(); it != dQ.end(); ++it) {
            *it *= fisteps;
        }
        for(std::vector<dReal>::iterator it = _vtempveldelta.begin(); it != _vtempveldelta.end(); ++it) {
            *it *= fisteps;
        }

        if( start > 0 ) {
            if( !params->_neighstatefn(_vtempconfig, dQ,0) ) {
                return 0x80000000;
            }
            for(size_t i = 0; i < _vtempveldelta.size(); ++i) {
                _vtempvelconfig.at(i) += _vtempveldelta[i];
            }
        }
        for (int f = start; f < numSteps; f++) {
            int nstateret = _SetAndCheckState(params, _vtempconfig, _vtempvelconfig, _vtempaccelconfig, maskoptions, filterreturn);
            if( !!params->_getstatefn ) {
                params->_getstatefn(_vtempconfig);     // query again in order to get normalizations/joint limits
            }
            if( !!filterreturn && (options & CFO_FillCheckedConfiguration) ) {
                filterreturn->_configurations.insert(filterreturn->_configurations.end(), _vtempconfig.begin(), _vtempconfig.end());
                filterreturn->_configurationtimes.push_back(0);
            }
            if( nstateret != 0 ) {
                if( !!filterreturn ) {
                    filterreturn->_returncode = nstateret;
                    filterreturn->_invalidvalues = _vtempconfig;
                    filterreturn->_invalidvelocities = _vtempvelconfig;
                    filterreturn->_fTimeWhenInvalid = 0;
                }
                return nstateret;
            }

            if( !params->_neighstatefn(_vtempconfig,dQ,0) ) {
                return 0x80000000;
            }
            for(size_t i = 0; i < _vtempveldelta.size(); ++i) {
                _vtempvelconfig.at(i) += _vtempveldelta[i];
            }
        }
    }

    if( bCheckEnd && !!filterreturn && (options & CFO_FillCheckedConfiguration) ) {
        filterreturn->_configurations.insert(filterreturn->_configurations.end(), q1.begin(), q1.end());
    }

    return 0;
}

SimpleDistanceMetric::SimpleDistanceMetric(RobotBasePtr robot) : _robot(robot)
{
    _robot->GetActiveDOFWeights(weights2);
    for(std::vector<dReal>::iterator it = weights2.begin(); it != weights2.end(); ++it) {
        *it *= *it;
    }
}

dReal SimpleDistanceMetric::Eval(const std::vector<dReal>& c0, const std::vector<dReal>& c1)
{
    std::vector<dReal> c = c0;
    _robot->SubtractActiveDOFValues(c,c1);
    dReal dist = 0;
    for(int i=0; i < _robot->GetActiveDOF(); i++) {
        dist += weights2.at(i)*c.at(i)*c.at(i);
    }
    return RaveSqrt(dist);
}

SimpleNeighborhoodSampler::SimpleNeighborhoodSampler(SpaceSamplerBasePtr psampler, const PlannerBase::PlannerParameters::DistMetricFn& distmetricfn, const PlannerBase::PlannerParameters::DiffStateFn& diffstatefn) : _psampler(psampler), _distmetricfn(distmetricfn), _diffstatefn(diffstatefn)
{
}

bool SimpleNeighborhoodSampler::Sample(std::vector<dReal>& vNewSample, const std::vector<dReal>& vCurSample, dReal fRadius)
{
    if( fRadius <= g_fEpsilonLinear ) {
        vNewSample = vCurSample;
        return true;
    }
    _psampler->SampleSequence(vNewSample);
    size_t dof = vCurSample.size();
    BOOST_ASSERT(dof==vNewSample.size() && &vNewSample != &vCurSample);
    dReal fDist = _distmetricfn(vNewSample,vCurSample);
    // most distance metrics preserve the following property:
    // d=dist(x, x + y) ==> d*t == dist(x, x + t*y)
    if( fDist > fRadius ) {
        dReal fMult = fRadius/fDist;
        _diffstatefn(vNewSample, vCurSample);
        for(size_t i = 0; i < vNewSample.size(); ++i) {
            vNewSample[i] = vNewSample[i]*fMult + vCurSample[i];
        }
    }
    return true;
}

bool SimpleNeighborhoodSampler::Sample(std::vector<dReal>& samples)
{
    _psampler->SampleSequence(samples,1,IT_Closed);
    return samples.size()>0;
}

ManipulatorIKGoalSampler::ManipulatorIKGoalSampler(RobotBase::ManipulatorConstPtr pmanip, const std::list<IkParameterization>& listparameterizations, int nummaxsamples, int nummaxtries, dReal fsampleprob, bool searchfreeparameters, int ikfilteroptions) : _pmanip(pmanip), _nummaxsamples(nummaxsamples), _nummaxtries(nummaxtries), _fsampleprob(fsampleprob), _ikfilteroptions(ikfilteroptions), _searchfreeparameters(searchfreeparameters)
{
    _tempikindex = -1;
    _fjittermaxdist = 0;
    _probot = _pmanip->GetRobot();
    _pindexsampler = RaveCreateSpaceSampler(_probot->GetEnv(),"mt19937");
    int orgindex = 0;
    for(std::list<IkParameterization>::const_iterator it = listparameterizations.begin(); it != listparameterizations.end(); ++it) {
        SampleInfo s;
        s._orgindex = orgindex++;
        s._ikparam = *it;
        s._numleft = _nummaxsamples;
        _listsamples.push_back(s);
    }
    _report.reset(new CollisionReport());
    pmanip->GetIkSolver()->GetFreeParameters(_vfreestart);
    // the halton sequence centers around 0.5, so make it center around vfreestart
    for(std::vector<dReal>::iterator it = _vfreestart.begin(); it != _vfreestart.end(); ++it) {
        *it -= 0.5;
    }
}

bool ManipulatorIKGoalSampler::Sample(std::vector<dReal>& vgoal)
{
    IkReturnPtr ikreturn = Sample();
    if( !ikreturn ) {
        vgoal.resize(0);
        return false;
    }
    vgoal.swap(ikreturn->_vsolution); // won't be using the ik return anymore
    return true;
}

IkReturnPtr ManipulatorIKGoalSampler::Sample()
{
    std::vector<dReal> vindex;
    _pindexsampler->SampleSequence(vindex,1,IT_OpenEnd);
    if( vindex.at(0) > _fsampleprob ) {
        return IkReturnPtr();
    }
    if( _vikreturns.size() > 0 ) {
        IkReturnPtr ikreturnlocal = _vikreturns.back();
        _vikreturns.pop_back();
        _listreturnedsamples.push_back(_tempikindex);
        if( _vikreturns.size() == 0 ) {
            _tempikindex = -1;
        }
        return ikreturnlocal;
    }

    for(int itry = 0; itry < _nummaxtries; ++itry ) {
        if( _listsamples.size() == 0 ) {
            return IkReturnPtr();
        }
        _pindexsampler->SampleSequence(vindex,1,IT_OpenEnd);
        int isampleindex = (int)(vindex.at(0)*_listsamples.size());
        std::list<SampleInfo>::iterator itsample = _listsamples.begin();
        advance(itsample,isampleindex);

        bool bCheckEndEffector = itsample->_ikparam.GetType() == IKP_Transform6D || (int)_pmanip->GetArmIndices().size() <= itsample->_ikparam.GetDOF();
        if( _ikfilteroptions & IKFO_IgnoreEndEffectorEnvCollisions ) {
            // use requested end effector to be always ignored
            bCheckEndEffector = false;
        }
        // if first grasp, quickly prune grasp is end effector is in collision
        IkParameterization ikparam = itsample->_ikparam;
        if( itsample->_numleft == _nummaxsamples && bCheckEndEffector ) {
            try {
                if( _pmanip->CheckEndEffectorCollision(ikparam,_report) ) {
                    bool bcollision=true;
                    if( _fjittermaxdist > 0 ) {
                        // try jittering the end effector out
                        RAVELOG_VERBOSE("starting jitter transform...\n");

                        // randomly add small offset to the ik until it stops being in collision
                        Transform tjitter;
                        // before random sampling, first try sampling along the axes. try order z,y,x since z is most likely gravity
                        for(int iaxis = 2; iaxis >= 0; --iaxis) {
                            tjitter.trans = Vector();
                            dReal delta = 0.25;
                            for(int iiter = 2; iiter < 10; ++iiter) {
                                tjitter.trans[iaxis] = _fjittermaxdist*delta*(iiter/2);
                                if( iiter & 1 ) {
                                    // revert sign
                                    tjitter.trans[iaxis] = -tjitter.trans[iaxis];
                                }
                                IkParameterization ikparamjittered = tjitter * ikparam;
                                try {
                                    if( !_pmanip->CheckEndEffectorCollision(ikparamjittered,_report) ) {
                                        ikparam = ikparamjittered;
                                        bcollision = false;
                                        break;
                                    }
                                }
                                catch(const std::exception& ex) {
                                    // ignore most likely ik failed in CheckEndEffectorCollision
                                }
                            }
                            if( !bcollision ) {
                                break;
                            }
                        }

                        if( bcollision ) {
                            // try random samples, most likely will fail...
                            int nMaxIterations = 10;
                            std::vector<dReal> xyzsamples(3);
                            for(int iiter = 0; iiter < nMaxIterations; ++iiter) {
                                _pindexsampler->SampleSequence(xyzsamples,3,IT_Closed);
                                tjitter.trans = Vector(xyzsamples[0]-0.5f, xyzsamples[1]-0.5f, xyzsamples[2]-0.5f) * (_fjittermaxdist*2);
                                IkParameterization ikparamjittered = tjitter * ikparam;
                                try {
                                    if( !_pmanip->CheckEndEffectorCollision(ikparamjittered,_report) ) {
                                        ikparam = ikparamjittered;
                                        bcollision = false;
                                        break;
                                    }
                                }
                                catch(const std::exception& ex) {
                                    // ignore most likely ik failed in CheckEndEffectorCollision
                                }
                            }
                        }
                    }
                    if( bcollision ) {
                        RAVELOG_VERBOSE(str(boost::format("sampleiksolutions gripper in collision: %s.\n")%_report->__str__()));
                        _listsamples.erase(itsample);
                        continue;
                    }
                }
            }
            catch(const std::exception& ex) {
                if( itsample->_ikparam.GetType() == IKP_Transform6D ) {
                    RAVELOG_WARN(str(boost::format("CheckEndEffectorCollision threw exception: %s")%ex.what()));
                }
                else {
                    // most likely the ik couldn't get solved
                    RAVELOG_VERBOSE(str(boost::format("sampleiksolutions failed to solve ik: %s.\n")%ex.what()));
                    _listsamples.erase(itsample);
                    continue;
                }
            }
        }

        std::vector<dReal> vfree;
        int orgindex = itsample->_orgindex;
        if( _pmanip->GetIkSolver()->GetNumFreeParameters() > 0 ) {

            if( _searchfreeparameters ) {
                if( !itsample->_psampler ) {
                    itsample->_psampler = RaveCreateSpaceSampler(_probot->GetEnv(),"halton");
                    itsample->_psampler->SetSpaceDOF(_pmanip->GetIkSolver()->GetNumFreeParameters());
                }
                itsample->_psampler->SampleSequence(vfree,1);
                for(size_t i = 0; i < _vfreestart.size(); ++i) {
                    vfree.at(i) += _vfreestart[i];
                    if( vfree[i] < 0 ) {
                        vfree[i] += 1;
                    }
                    if( vfree[i] > 1 ) {
                        vfree[i] -= 1;
                    }
                }
            }
            else {
                _pmanip->GetIkSolver()->GetFreeParameters(vfree);
            }
        }
        bool bsuccess = _pmanip->FindIKSolutions(ikparam, vfree, _ikfilteroptions|(bCheckEndEffector ? IKFO_IgnoreEndEffectorEnvCollisions : 0), _vikreturns);
        if( --itsample->_numleft <= 0 || vfree.size() == 0 || !_searchfreeparameters ) {
            _listsamples.erase(itsample);
        }

        if( bsuccess ) {
            _tempikindex = orgindex;
            _listreturnedsamples.push_back(orgindex);
            IkReturnPtr ikreturnlocal = _vikreturns.back();
            _vikreturns.pop_back();
            if( _vikreturns.size() == 0 ) {
                _tempikindex = -1;
            }
            return ikreturnlocal;
        }
    }
    return IkReturnPtr();
}

bool ManipulatorIKGoalSampler::SampleAll(std::list<IkReturnPtr>& samples, int maxsamples, int maxchecksamples)
{
    // currently this is a very slow implementation...
    samples.clear();
    int numchecked=0;
    while(true) {
        IkReturnPtr ikreturn = Sample();
        if( !ikreturn ) {
            break;
        }
        samples.push_back(ikreturn);
        if( maxsamples > 0 && (int)samples.size() >= maxsamples ) {
            return true;
        }
        RAVELOG_VERBOSE(str(boost::format("computed %d samples")%samples.size()));
        numchecked += 1;
        if( maxchecksamples > 0 && numchecked >= maxchecksamples ) {
            break;
        }
    }
    return samples.size()>0;
}

int ManipulatorIKGoalSampler::GetIkParameterizationIndex(int index)
{
    BOOST_ASSERT(index >= 0 && index < (int)_listreturnedsamples.size());
    std::list<int>::iterator it = _listreturnedsamples.begin();
    advance(it,index);
    return *it;
}

void ManipulatorIKGoalSampler::SetSamplingProb(dReal fsampleprob)
{
    _fsampleprob = fsampleprob;
}

void ManipulatorIKGoalSampler::SetJitter(dReal maxdist)
{
    _fjittermaxdist = maxdist;
}

} // planningutils
} // OpenRAVE<|MERGE_RESOLUTION|>--- conflicted
+++ resolved
@@ -2104,11 +2104,6 @@
             int nstateret = 0;
             if( istep >= start ) {
                 nstateret = _SetAndCheckState(params, _vtempconfig, _vtempvelconfig, _vtempaccelconfig, maskoptions, filterreturn);
-<<<<<<< HEAD
-            }
-            if( !!params->_getstatefn ) {
-                params->_getstatefn(_vtempconfig);     // query again in order to get normalizations/joint limits
-=======
                 if( !!params->_getstatefn ) {
                     params->_getstatefn(_vtempconfig);     // query again in order to get normalizations/joint limits
                 }
@@ -2118,7 +2113,6 @@
             }
             if( nstateret != 0 ) {
                 return nstateret;
->>>>>>> 58e1470d
             }
             if( RaveFabs(fLargestStepAccel) <= g_fEpsilonLinear ) {
                 timestep = fStep/fLargestStepVelocity;
