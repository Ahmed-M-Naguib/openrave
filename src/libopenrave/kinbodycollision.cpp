--- conflicted
+++ resolved
@@ -93,16 +93,12 @@
             RAVELOG_WARN_FORMAT("grabbed body on %s has already been destroyed, ignoring.", GetName());
             continue;
         }
-<<<<<<< HEAD
         if( !pbody->IsEnabled() ) {
             continue;
         }
-        FOREACH(itrobotlink,pgrabbed->_listNonCollidingLinks) {
-=======
         const KinBody& body = *pbody;
         const Grabbed& grabbed = *pgrabbed;
         FOREACH(itrobotlink,grabbed._listNonCollidingLinks) {
->>>>>>> c6943379
             KinBody::LinkConstPtr robotlink = *itrobotlink;
             KinBodyPtr parentlink = (*itrobotlink)->GetParent(true);
             if( !parentlink ) {
