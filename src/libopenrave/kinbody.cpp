// -*- coding: utf-8 -*-
// Copyright (C) 2006-2012 Rosen Diankov (rosen.diankov@gmail.com)
//
// This file is part of OpenRAVE.
// OpenRAVE is free software: you can redistribute it and/or modify
// it under the terms of the GNU Lesser General Public License as published by
// the Free Software Foundation, either version 3 of the License, or
// at your option) any later version.
//
// This program is distributed in the hope that it will be useful,
// but WITHOUT ANY WARRANTY; without even the implied warranty of
// MERCHANTABILITY or FITNESS FOR A PARTICULAR PURPOSE.  See the
// GNU Lesser General Public License for more details.
//
// You should have received a copy of the GNU Lesser General Public License
// along with this program.  If not, see <http://www.gnu.org/licenses/>.
#include "libopenrave.h"
#include <algorithm>

// used for functions that are also used internally
#define CHECK_NO_INTERNAL_COMPUTATION OPENRAVE_ASSERT_FORMAT(_nHierarchyComputed == 0, "env=%s, body %s cannot be added to environment when doing this operation, current value is %d", GetEnv()->GetNameId()%GetName()%_nHierarchyComputed, ORE_InvalidState);
#define CHECK_INTERNAL_COMPUTATION0 OPENRAVE_ASSERT_FORMAT(_nHierarchyComputed != 0, "env=%s, body %s internal structures need to be computed, current value is %d. Are you sure Environment::AddRobot/AddKinBody was called?", GetEnv()->GetNameId()%GetName()%_nHierarchyComputed, ORE_NotInitialized);
#define CHECK_INTERNAL_COMPUTATION OPENRAVE_ASSERT_FORMAT(_nHierarchyComputed == 2, "env=%s, body %s internal structures need to be computed, current value is %d. Are you sure Environment::AddRobot/AddKinBody was called?", GetEnv()->GetNameId()%GetName()%_nHierarchyComputed, ORE_NotInitialized);

namespace OpenRAVE {

const char* GetDynamicsConstraintsTypeString(DynamicsConstraintsType type)
{
    switch(type) {
    case DC_Unknown: return "Unknown";
    case DC_IgnoreTorque: return "IgnoreTorque";
    case DC_NominalTorque: return "NominalTorque";
    case DC_InstantaneousTorque: return "InstantaneousTorque";
    }
    return "";
}

/* given index pair i and j (i < j), convert to a scalar index as in the following table. this way, existing table entries stay valid when table is extended.
 | i\j          | 0   | 1   | 2   | 3   |
 | ------------ | --- | --- | --- | --- |
 | 0            | -   | 0   | 1   | 3   |
 | 1            | -   | -   | 2   | 4   |
 | 2            | -   | -   | -   | 5   |
 | 3            | -   | -   | -   | -   |
   this indexing is used for data structure holding symmetric 2d table information as 1d vector such as _vForcedAdjacentLinks.
   This way, when number of links increases, we do not need to restructure the existing entry.
 */
inline int _GetIndex1d(int index0, int index1)
{
    BOOST_ASSERT(index0 > 0 || index1 > 0);
    if (index0 < index1) {
        return index0 + index1 * (index1 - 1) /2;
    }
    else {
        return index1 + index0 * (index0 - 1) /2;
    }
}

inline void _ResizeVectorFor2DTable(std::vector<int8_t>& vec, size_t vectorSize)
{
    const size_t tableSize = vectorSize * (vectorSize - 1) / 2;
    if (vec.size() < tableSize) {
        vec.resize(tableSize, 0);
    }
}

class ChangeCallbackData : public UserData
{
public:
    ChangeCallbackData(int properties, const boost::function<void()>& callback, KinBodyConstPtr pbody) : _properties(properties), _callback(callback), _pweakbody(pbody) {
    }
    virtual ~ChangeCallbackData() {
        KinBodyConstPtr pbody = _pweakbody.lock();
        if( !!pbody ) {
            boost::unique_lock< boost::shared_mutex > lock(pbody->GetInterfaceMutex());
            FOREACH(itinfo, _iterators) {
                pbody->_vlistRegisteredCallbacks.at(itinfo->first).erase(itinfo->second);
            }
        }
    }

    list< std::pair<uint32_t, list<UserDataWeakPtr>::iterator> > _iterators;
    int _properties;
    boost::function<void()> _callback;
protected:
    boost::weak_ptr<KinBody const> _pweakbody;
};

class CallFunctionAtDestructor
{
public:
    CallFunctionAtDestructor(const boost::function<void()>& fn) : _fn(fn) {
    }
    ~CallFunctionAtDestructor() {
        _fn();
    }

protected:
    boost::function<void()> _fn;
};

typedef boost::shared_ptr<ChangeCallbackData> ChangeCallbackDataPtr;

void ElectricMotorActuatorInfo::Reset()
{
    model_type.clear();
    assigned_power_rating = 0;
    max_speed = 0;
    no_load_speed = 0;
    stall_torque = 0;
    max_instantaneous_torque = 0;
    nominal_speed_torque_points.clear();
    max_speed_torque_points.clear();
    nominal_torque = 0;
    rotor_inertia = 0;
    torque_constant = 0;
    nominal_voltage = 0;
    speed_constant = 0;
    starting_current = 0;
    terminal_resistance = 0;
    gear_ratio = 0;
    coloumb_friction = 0;
    viscous_friction = 0;
}

void ElectricMotorActuatorInfo::SerializeJSON(rapidjson::Value& value, rapidjson::Document::AllocatorType& allocator, dReal fUnitScale, int options) const
{
    orjson::SetJsonValueByKey(value, "modelType", model_type, allocator);
    orjson::SetJsonValueByKey(value, "assignedPowerRating", assigned_power_rating, allocator);
    orjson::SetJsonValueByKey(value, "maxSpeed", max_speed, allocator);
    orjson::SetJsonValueByKey(value, "noLoadSpeed", no_load_speed, allocator);
    orjson::SetJsonValueByKey(value, "stallTorque", stall_torque, allocator);
    orjson::SetJsonValueByKey(value, "maxInstantaneousTorque", max_instantaneous_torque, allocator);
    orjson::SetJsonValueByKey(value, "nominalSpeedTorquePoints", nominal_speed_torque_points, allocator);
    orjson::SetJsonValueByKey(value, "maxSpeedTorquePoints", max_speed_torque_points, allocator);
    orjson::SetJsonValueByKey(value, "nominalTorque", nominal_torque, allocator);
    orjson::SetJsonValueByKey(value, "rotorInertia", rotor_inertia, allocator);
    orjson::SetJsonValueByKey(value, "torqueConstant", torque_constant, allocator);
    orjson::SetJsonValueByKey(value, "nominalVoltage", nominal_voltage, allocator);
    orjson::SetJsonValueByKey(value, "speedConstant", speed_constant, allocator);
    orjson::SetJsonValueByKey(value, "startingCurrent", starting_current, allocator);
    orjson::SetJsonValueByKey(value, "terminalResistance", terminal_resistance, allocator);
    orjson::SetJsonValueByKey(value, "gearRatio", gear_ratio, allocator);
    orjson::SetJsonValueByKey(value, "coloumbFriction", coloumb_friction, allocator);
    orjson::SetJsonValueByKey(value, "viscousFriction", viscous_friction, allocator);
}

void ElectricMotorActuatorInfo::DeserializeJSON(const rapidjson::Value& value, dReal fUnitScale, int options)
{
    orjson::LoadJsonValueByKey(value, "modelType", model_type);
    orjson::LoadJsonValueByKey(value, "assignedPowerRating", assigned_power_rating);
    orjson::LoadJsonValueByKey(value, "maxSpeed", max_speed);
    orjson::LoadJsonValueByKey(value, "noLoadSpeed", no_load_speed);
    orjson::LoadJsonValueByKey(value, "stallTorque", stall_torque);
    orjson::LoadJsonValueByKey(value, "maxInstantaneousTorque", max_instantaneous_torque);
    orjson::LoadJsonValueByKey(value, "nominalSpeedTorquePoints", nominal_speed_torque_points);
    orjson::LoadJsonValueByKey(value, "maxSpeedTorquePoints", max_speed_torque_points);
    orjson::LoadJsonValueByKey(value, "nominalTorque", nominal_torque);
    orjson::LoadJsonValueByKey(value, "rotorInertia", rotor_inertia);
    orjson::LoadJsonValueByKey(value, "torqueConstant", torque_constant);
    orjson::LoadJsonValueByKey(value, "nominalVoltage", nominal_voltage);
    orjson::LoadJsonValueByKey(value, "speedConstant", speed_constant);
    orjson::LoadJsonValueByKey(value, "startingCurrent", starting_current);
    orjson::LoadJsonValueByKey(value, "terminalResistance", terminal_resistance);
    orjson::LoadJsonValueByKey(value, "gearRatio", gear_ratio);
    orjson::LoadJsonValueByKey(value, "coloumbFriction", coloumb_friction);
    orjson::LoadJsonValueByKey(value, "viscousFriction", viscous_friction);
}


bool KinBody::KinBodyInfo::operator==(const KinBodyInfo& other) const {
    return _id == other._id
           && _uri == other._uri
           && _name == other._name
           && _referenceUri == other._referenceUri
           && _interfaceType == other._interfaceType
           && _dofValues == other._dofValues
           && _transform == other._transform
           && _isRobot == other._isRobot
           && AreVectorsDeepEqual(_vLinkInfos, other._vLinkInfos)
           && AreVectorsDeepEqual(_vJointInfos, other._vJointInfos)
           && AreVectorsDeepEqual(_vGrabbedInfos, other._vGrabbedInfos)
           && _mReadableInterfaces == other._mReadableInterfaces;
}

void KinBody::KinBodyInfo::Reset()
{
    _id.clear();
    _name.clear();
    _uri.clear();
    _referenceUri.clear();
    _interfaceType.clear();
    _transform = Transform();
    _dofValues.clear();
    _vGrabbedInfos.clear();
    _vLinkInfos.clear();
    _vJointInfos.clear();
    _mReadableInterfaces.clear();
    _isRobot = false;
    _isPartial = true;
}

void KinBody::KinBodyInfo::SerializeJSON(rapidjson::Value& rKinBodyInfo, rapidjson::Document::AllocatorType& allocator, dReal fUnitScale, int options) const
{
    rKinBodyInfo.SetObject();

    if( !_id.empty() ) {
        orjson::SetJsonValueByKey(rKinBodyInfo, "id", _id, allocator);
    }
    if( !_name.empty() ) {
        orjson::SetJsonValueByKey(rKinBodyInfo, "name", _name, allocator);
    }
    if (!_referenceUri.empty()) {
        if( options & ISO_ReferenceUriHint ) {
            orjson::SetJsonValueByKey(rKinBodyInfo, "referenceUriHint", _referenceUri, allocator);
        }
        else {
            orjson::SetJsonValueByKey(rKinBodyInfo, "referenceUri", _referenceUri, allocator);
        }
    }

    // perhaps should not save "uri" since that could affect how the body is loaded later

    if( !_interfaceType.empty() ) {
        orjson::SetJsonValueByKey(rKinBodyInfo, "interfaceType", _interfaceType, allocator);
    }

    {
        Transform transform = _transform;
        transform.trans *= fUnitScale;
        orjson::SetJsonValueByKey(rKinBodyInfo, "transform", transform, allocator);
    }
    orjson::SetJsonValueByKey(rKinBodyInfo, "isRobot", _isRobot, allocator);

    if (_dofValues.size() > 0) {
        rapidjson::Value dofValues;
        dofValues.SetArray();
        dofValues.Reserve(_dofValues.size(), allocator);
        FOREACHC(itDofValue, _dofValues) {
            rapidjson::Value dofValue;
            orjson::SetJsonValueByKey(dofValue, "jointName", itDofValue->first.first, allocator);
            // don't save jointAxis unless not 0
            if( itDofValue->first.second != 0 ) {
                orjson::SetJsonValueByKey(dofValue, "jointAxis", itDofValue->first.second, allocator);
            }
            orjson::SetJsonValueByKey(dofValue, "value", itDofValue->second, allocator);
            dofValues.PushBack(dofValue, allocator);
        }
        rKinBodyInfo.AddMember("dofValues", dofValues, allocator);
    }

    if (_vGrabbedInfos.size() > 0) {
        rapidjson::Value rGrabbedInfoValues;
        rGrabbedInfoValues.SetArray();
        rGrabbedInfoValues.Reserve(_vGrabbedInfos.size(), allocator);
        FOREACHC(it, _vGrabbedInfos) {
            rapidjson::Value grabbedInfoValue;
            (*it)->SerializeJSON(grabbedInfoValue, allocator, fUnitScale, options);
            rGrabbedInfoValues.PushBack(grabbedInfoValue, allocator);
        }
        rKinBodyInfo.AddMember("grabbed", rGrabbedInfoValues, allocator);
    }

    if (_vLinkInfos.size() > 0) {
        rapidjson::Value rLinkInfoValues;
        rLinkInfoValues.SetArray();
        rLinkInfoValues.Reserve(_vLinkInfos.size(), allocator);
        FOREACHC(it, _vLinkInfos) {
            rapidjson::Value linkInfoValue;
            (*it)->SerializeJSON(linkInfoValue, allocator, fUnitScale, options);
            rLinkInfoValues.PushBack(linkInfoValue, allocator);
        }
        rKinBodyInfo.AddMember("links", rLinkInfoValues, allocator);
    }

    if (_vJointInfos.size() > 0) {
        rapidjson::Value rJointInfoValues;
        rJointInfoValues.SetArray();
        rJointInfoValues.Reserve(_vJointInfos.size(), allocator);
        FOREACHC(it, _vJointInfos) {
            rapidjson::Value jointInfoValue;
            (*it)->SerializeJSON(jointInfoValue, allocator, fUnitScale, options);
            rJointInfoValues.PushBack(jointInfoValue, allocator);
        }
        rKinBodyInfo.AddMember("joints", rJointInfoValues, allocator);
    }

    if (_mReadableInterfaces.size() > 0) {
        rapidjson::Value rReadableInterfaces;
        rReadableInterfaces.SetObject();
        for(std::map<std::string, ReadablePtr>::const_iterator it = _mReadableInterfaces.begin(); it != _mReadableInterfaces.end(); it++) {
            // skip serializing __collada__ since we won't need it in json
            if (it->first == "__collada__") {
                continue;
            }
            rapidjson::Value rReadable;
            it->second->SerializeJSON(rReadable, allocator, fUnitScale, options);
            orjson::SetJsonValueByKey(rReadableInterfaces, it->first.c_str(), rReadable, allocator);
        }
        rKinBodyInfo.AddMember("readableInterfaces", rReadableInterfaces, allocator);
    }

    rKinBodyInfo.AddMember("__isPartial__", _isPartial, allocator);
}

void KinBody::KinBodyInfo::DeserializeJSON(const rapidjson::Value& value, dReal fUnitScale, int options)
{
    if (value.HasMember("__isPartial__") ) {
        bool isPartial = true;
        orjson::LoadJsonValue(value["__isPartial__"], isPartial);
        // even if value["__isPartial__"] is False, do not call Reset() since it could be on top of the already loaded correct struct.
        if( !isPartial ) {
            // data will be filled so apply to the struct
            _isPartial = false;
        }
    }
    orjson::LoadJsonValueByKey(value, "name", _name);
    orjson::LoadJsonValueByKey(value, "id", _id);

    if( !(options & IDO_IgnoreReferenceUri) ) {
        orjson::LoadJsonValueByKey(value, "referenceUri", _referenceUri);
        orjson::LoadJsonValueByKey(value, "uri", _uri); // user specifies this in case they want to control how the uri is
    }

    orjson::LoadJsonValueByKey(value, "interfaceType", _interfaceType);
    orjson::LoadJsonValueByKey(value, "isRobot", _isRobot);

    if (value.HasMember("grabbed")) {
        _vGrabbedInfos.reserve(value["grabbed"].Size() + _vGrabbedInfos.size());
        size_t iGrabbed = 0;
        for (rapidjson::Value::ConstValueIterator it = value["grabbed"].Begin(); it != value["grabbed"].End(); ++it, ++iGrabbed) {
            //UpdateOrCreateInfo(*it, _vGrabbedInfos, fUnitScale, options);
            const rapidjson::Value& rGrabbed = *it;
            std::string id = OpenRAVE::orjson::GetStringJsonValueByKey(rGrabbed, "id");
            bool isDeleted = OpenRAVE::orjson::GetJsonValueByKey<bool>(rGrabbed, "__deleted__", false);
            std::vector<GrabbedInfoPtr>::iterator itMatchingId = _vGrabbedInfos.end();
            std::vector<GrabbedInfoPtr>::iterator itMatchingName = _vGrabbedInfos.end();
            if (!id.empty()) {
                // only try to find old info if id is not empty
                FOREACH(itInfo, _vGrabbedInfos) {
                    if ((*itInfo)->_id == id) {
                        itMatchingId = itInfo;
                        break;
                    }
                }
            }

            std::string grabbedName = OpenRAVE::orjson::GetStringJsonValueByKey(rGrabbed, "grabbedName");
            // only try to find old info if id is not empty
            FOREACH(itInfo, _vGrabbedInfos) {
                if ((*itInfo)->_grabbedname == grabbedName) {
                    itMatchingName = itInfo;
                    if( id.empty() ) {
                        id = (*itInfo)->_id;
                    }
                    break;
                }
            }

            // here we allow items with empty id to be created because
            // when we load things from json, some id could be missing on file
            // and for the partial update case, the id should be non-empty
            if (itMatchingId != _vGrabbedInfos.end()) {
                if (isDeleted) {
                    _vGrabbedInfos.erase(itMatchingId);
                    continue;
                }
                (*itMatchingId)->DeserializeJSON(rGrabbed, fUnitScale, options);

                if( itMatchingId != itMatchingName && itMatchingName != _vGrabbedInfos.end() ) {
                    // there is another entry with matching name, so remove it
                    _vGrabbedInfos.erase(itMatchingName);
                }
                continue;
            }

            if (isDeleted) {
                // ignore
                continue;
            }

            if( itMatchingName != _vGrabbedInfos.end() ) {
                (*itMatchingName)->DeserializeJSON(rGrabbed, fUnitScale, options);
                (*itMatchingName)->_id = id;
                continue;
            }

            GrabbedInfoPtr pNewInfo(new GrabbedInfo());
            pNewInfo->DeserializeJSON(rGrabbed, fUnitScale, options);
            pNewInfo->_id = id;
            _vGrabbedInfos.push_back(pNewInfo);
        }
    }

    if (value.HasMember("links")) {
        _vLinkInfos.reserve(value["links"].Size() + _vLinkInfos.size());
        for (rapidjson::Value::ConstValueIterator it = value["links"].Begin(); it != value["links"].End(); ++it) {
            UpdateOrCreateInfoWithNameCheck(*it, _vLinkInfos, "name", fUnitScale, options);
        }

        // if has conflicting names, should error here
        for(int ilink0 = 0; ilink0 < (int)_vLinkInfos.size(); ++ilink0 ) {
            for(int ilink1 = ilink0+1; ilink1 < (int)_vLinkInfos.size(); ++ilink1 ) {
                if( _vLinkInfos[ilink0]->_name == _vLinkInfos[ilink1]->_name ) {
                    throw OPENRAVE_EXCEPTION_FORMAT("Body '%s' has info with link[%d] and link[%d] having the same linkname '%s', which is not allowed. link[%d].id='%s', link[%d].id='%s'", _name%ilink0%ilink1%_vLinkInfos[ilink0]->_name%ilink0%_vLinkInfos[ilink0]->_id%ilink1%_vLinkInfos[ilink1]->_id, ORE_Assert);
                }
            }
        }
    }

    if (value.HasMember("joints")) {
        _vJointInfos.reserve(value["joints"].Size() + _vJointInfos.size());
        for (rapidjson::Value::ConstValueIterator it = value["joints"].Begin(); it != value["joints"].End(); ++it) {
            UpdateOrCreateInfoWithNameCheck(*it, _vJointInfos, "name", fUnitScale, options);
        }
    }

    if (value.HasMember("dofValues")) {
        _dofValues.resize(0);
        for(rapidjson::Value::ConstValueIterator itr = value["dofValues"].Begin(); itr != value["dofValues"].End(); ++itr) {
            if (itr->IsObject() && itr->HasMember("jointName") && itr->HasMember("value")) {
                std::string jointName;
                int jointAxis = 0; // default
                dReal dofValue=0;
                orjson::LoadJsonValueByKey(*itr, "jointName", jointName);
                orjson::LoadJsonValueByKey(*itr, "jointAxis", jointAxis);
                orjson::LoadJsonValueByKey(*itr, "value", dofValue);
                _dofValues.emplace_back(std::make_pair(jointName, jointAxis), dofValue);
            }
        }
        _modifiedFields |= KinBodyInfo::KBIF_DOFValues;
    }

    if (value.HasMember("readableInterfaces") && value["readableInterfaces"].IsObject()) {
        for (rapidjson::Value::ConstMemberIterator it = value["readableInterfaces"].MemberBegin(); it != value["readableInterfaces"].MemberEnd(); ++it) {
            // skip over __collada__ since it will most likely fail to deserialize
            if (strcmp(it->name.GetString(), "__collada__") == 0 ) {
                continue;
            }
            _DeserializeReadableInterface(it->name.GetString(), it->value);
        }
    }

    if (value.HasMember("transform")) {
        orjson::LoadJsonValueByKey(value, "transform", _transform);
        _transform.trans *= fUnitScale;  // partial update should only mutliply fUnitScale once if the key is in value
        _modifiedFields |= KinBodyInfo::KBIF_Transform;
    }
}

void KinBody::KinBodyInfo::_DeserializeReadableInterface(const std::string& id, const rapidjson::Value& value) {
    std::map<std::string, ReadablePtr>::iterator itReadable = _mReadableInterfaces.find(id);
    ReadablePtr pReadable;
    if(itReadable != _mReadableInterfaces.end()) {
        pReadable = itReadable->second;
    }
    BaseJSONReaderPtr pReader = RaveCallJSONReader(PT_KinBody, id, pReadable, AttributesList());
    if (!!pReader) {
        pReader->DeserializeJSON(value);
        _mReadableInterfaces[id] = pReader->GetReadable();
        return;
    }
    if (value.IsString()) {
        StringReadablePtr pReadable(new StringReadable(id, value.GetString()));
        _mReadableInterfaces[id] = pReadable;
        return;
    }
    RAVELOG_WARN_FORMAT("deserialize readable interface '%s' failed, perhaps need to call 'RaveRegisterJSONReader' with the appropriate reader.", id);
}

KinBody::KinBody(InterfaceType type, EnvironmentBasePtr penv) : InterfaceBase(type, penv)
{
    _nHierarchyComputed = 0;
    _nParametersChanged = 0;
    _bMakeJoinedLinksAdjacent = true;
    _environmentBodyIndex = 0;
    _nNonAdjacentLinkCache = 0x80000000;
    _nUpdateStampId = 0;
    _bAreAllJoints1DOFAndNonCircular = false;
}

KinBody::~KinBody()
{
    RAVELOG_VERBOSE_FORMAT("env=%s, destructing kinbody '%s'", GetEnv()->GetNameId()%GetName());
    Destroy();
}

void KinBody::Destroy()
{
    ReleaseAllGrabbed();
    if( _listAttachedBodies.size() > 0 ) {
        // could be in the environment destructor?
        stringstream ss; ss << GetName() << " still has attached bodies: ";
        FOREACHC(it,_listAttachedBodies) {
            KinBodyPtr pattached = it->lock();
            if( !!pattached ) {
                ss << pattached->GetName();
            }
        }
        RAVELOG_VERBOSE(ss.str());
    }
    _listAttachedBodies.clear();

    _veclinks.clear();
    _vLinkTransformPointers.clear();
    _vecjoints.clear();
    _vTopologicallySortedJoints.clear();
    _vTopologicallySortedJointsAll.clear();
    _vDOFOrderedJoints.clear();
    _vPassiveJoints.clear();
    _vJointsAffectingLinks.clear();
    _vDOFIndices.clear();

    _vAdjacentLinks.clear();
    _vInitialLinkTransformations.clear();
    _vAllPairsShortestPaths.clear();
    _vClosedLoops.clear();
    _vClosedLoopIndices.clear();
    _vForcedAdjacentLinks.clear();
    _nHierarchyComputed = 0;
    _nParametersChanged = 0;
    _pManageData.reset();

    _ResetInternalCollisionCache();
    _selfcollisionchecker.reset();
}

bool KinBody::InitFromBoxes(const std::vector<AABB>& vaabbs, bool visible, const std::string& uri)
{
    OPENRAVE_ASSERT_FORMAT(GetEnvironmentBodyIndex()==0, "%s: cannot Init a body while it is added to the environment", GetName(), ORE_Failed);
    Destroy();
    LinkPtr plink(new Link(shared_kinbody()));
    plink->_index = 0;
    plink->_info._name = "base";
    plink->_info._bStatic = true;
    size_t numvertices=0, numindices=0;
    FOREACHC(itab, vaabbs) {
        GeometryInfo info;
        info._type = GT_Box;
        info._t.trans = itab->pos;
        info._bVisible = visible;
        info._vGeomData = itab->extents;
        info._vDiffuseColor=Vector(1,0.5f,0.5f,1);
        info._vAmbientColor=Vector(0.1,0.0f,0.0f,0);
        Link::GeometryPtr geom(new Link::Geometry(plink,info));
        geom->_info.InitCollisionMesh();
        numvertices += geom->GetCollisionMesh().vertices.size();
        numindices += geom->GetCollisionMesh().indices.size();
        plink->_vGeometries.push_back(geom);
    }

    plink->_collision.vertices.reserve(numvertices);
    plink->_collision.indices.reserve(numindices);
    TriMesh trimesh;
    FOREACH(itgeom,plink->_vGeometries) {
        trimesh = (*itgeom)->GetCollisionMesh();
        trimesh.ApplyTransform((*itgeom)->GetTransform());
        plink->_collision.Append(trimesh);
    }
    _veclinks.push_back(plink);
    _vLinkTransformPointers.clear();
    __struri = uri;
    return true;
}

bool KinBody::InitFromBoxes(const std::vector<OBB>& vobbs, bool visible, const std::string& uri)
{
    OPENRAVE_ASSERT_FORMAT(GetEnvironmentBodyIndex()==0, "%s: cannot Init a body while it is added to the environment", GetName(), ORE_Failed);
    Destroy();
    LinkPtr plink(new Link(shared_kinbody()));
    plink->_index = 0;
    plink->_info._name = "base";
    plink->_info._bStatic = true;
    size_t numvertices=0, numindices=0;
    FOREACHC(itobb, vobbs) {
        TransformMatrix tm;
        tm.trans = itobb->pos;
        tm.m[0] = itobb->right.x; tm.m[1] = itobb->up.x; tm.m[2] = itobb->dir.x;
        tm.m[4] = itobb->right.y; tm.m[5] = itobb->up.y; tm.m[6] = itobb->dir.y;
        tm.m[8] = itobb->right.z; tm.m[9] = itobb->up.z; tm.m[10] = itobb->dir.z;
        GeometryInfo info;
        info._type = GT_Box;
        info._t = tm;
        info._bVisible = visible;
        info._vGeomData = itobb->extents;
        info._vDiffuseColor=Vector(1,0.5f,0.5f,1);
        info._vAmbientColor=Vector(0.1,0.0f,0.0f,0);
        Link::GeometryPtr geom(new Link::Geometry(plink,info));
        geom->_info.InitCollisionMesh();
        numvertices += geom->GetCollisionMesh().vertices.size();
        numindices += geom->GetCollisionMesh().indices.size();
        plink->_vGeometries.push_back(geom);
    }

    plink->_collision.vertices.reserve(numvertices);
    plink->_collision.indices.reserve(numindices);
    TriMesh trimesh;
    FOREACH(itgeom,plink->_vGeometries) {
        trimesh = (*itgeom)->GetCollisionMesh();
        trimesh.ApplyTransform((*itgeom)->GetTransform());
        plink->_collision.Append(trimesh);
    }
    _veclinks.push_back(plink);
    _vLinkTransformPointers.clear();
    __struri = uri;
    return true;
}

bool KinBody::InitFromSpheres(const std::vector<Vector>& vspheres, bool visible, const std::string& uri)
{
    OPENRAVE_ASSERT_FORMAT(GetEnvironmentBodyIndex()==0, "%s: cannot Init a body while it is added to the environment", GetName(), ORE_Failed);
    Destroy();
    LinkPtr plink(new Link(shared_kinbody()));
    plink->_index = 0;
    plink->_info._name = "base";
    plink->_info._bStatic = true;
    TriMesh trimesh;
    FOREACHC(itv, vspheres) {
        GeometryInfo info;
        info._type = GT_Sphere;
        info._t.trans.x = itv->x; info._t.trans.y = itv->y; info._t.trans.z = itv->z;
        info._bVisible = visible;
        info._vGeomData.x = itv->w;
        info._vDiffuseColor=Vector(1,0.5f,0.5f,1);
        info._vAmbientColor=Vector(0.1,0.0f,0.0f,0);
        Link::GeometryPtr geom(new Link::Geometry(plink,info));
        geom->_info.InitCollisionMesh();
        plink->_vGeometries.push_back(geom);
        trimesh = geom->GetCollisionMesh();
        trimesh.ApplyTransform(geom->GetTransform());
        plink->_collision.Append(trimesh);
    }
    _veclinks.push_back(plink);
    _vLinkTransformPointers.clear();
    __struri = uri;
    return true;
}

bool KinBody::InitFromTrimesh(const TriMesh& trimesh, bool visible, const std::string& uri)
{
    OPENRAVE_ASSERT_FORMAT(GetEnvironmentBodyIndex()==0, "%s: cannot Init a body while it is added to the environment", GetName(), ORE_Failed);
    Destroy();
    LinkPtr plink(new Link(shared_kinbody()));
    plink->_index = 0;
    plink->_info._name = "base";
    plink->_info._bStatic = true;
    plink->_collision = trimesh;
    GeometryInfo info;
    info._type = GT_TriMesh;
    info._bVisible = visible;
    info._vDiffuseColor=Vector(1,0.5f,0.5f,1);
    info._vAmbientColor=Vector(0.1,0.0f,0.0f,0);
    info._meshcollision = trimesh;
    Link::GeometryPtr geom(new Link::Geometry(plink,info));
    plink->_vGeometries.push_back(geom);
    _veclinks.push_back(plink);
    _vLinkTransformPointers.clear();
    __struri = uri;
    return true;
}

bool KinBody::InitFromGeometries(const std::list<KinBody::GeometryInfo>& geometries, const std::string& uri)
{
    std::vector<GeometryInfoConstPtr> newgeometries; newgeometries.reserve(geometries.size());
    FOREACHC(it, geometries) {
        newgeometries.push_back(GeometryInfoConstPtr(&(*it), utils::null_deleter()));
    }
    return InitFromGeometries(newgeometries, uri);
}

bool KinBody::InitFromGeometries(const std::vector<KinBody::GeometryInfoConstPtr>& geometries, const std::string& uri)
{
    OPENRAVE_ASSERT_FORMAT(GetEnvironmentBodyIndex()==0, "%s: cannot Init a body while it is added to the environment", GetName(), ORE_Failed);
    OPENRAVE_ASSERT_OP(geometries.size(),>,0);
    Destroy();
    LinkPtr plink(new Link(shared_kinbody()));
    plink->_index = 0;
    plink->_info._name = "base";
    plink->_info._bStatic = true;
    FOREACHC(itinfo,geometries) {
        Link::GeometryPtr geom(new Link::Geometry(plink,**itinfo));
        geom->_info.InitCollisionMesh();
        plink->_vGeometries.push_back(geom);
        plink->_collision.Append(geom->GetCollisionMesh(),geom->GetTransform());
    }
    _veclinks.push_back(plink);
    _vLinkTransformPointers.clear();
    __struri = uri;
    return true;
}

void KinBody::SetLinkGeometriesFromGroup(const std::string& geomname)
{
    // need to call _PostprocessChangedParameters at the very end, even if exception occurs
    CallFunctionAtDestructor callfn(boost::bind(&KinBody::_PostprocessChangedParameters, this, Prop_LinkGeometry));
    FOREACHC(itlink, _veclinks) {
        std::vector<KinBody::GeometryInfoPtr>* pvinfos = NULL;
        if( geomname.size() == 0 ) {
            pvinfos = &(*itlink)->_info._vgeometryinfos;
        }
        else {
            std::map< std::string, std::vector<KinBody::GeometryInfoPtr> >::iterator it = (*itlink)->_info._mapExtraGeometries.find(geomname);
            if( it == (*itlink)->_info._mapExtraGeometries.end() ) {
                throw OPENRAVE_EXCEPTION_FORMAT(_("could not find geometries %s for link %s"),geomname%GetName(),ORE_InvalidArguments);
            }
            pvinfos = &it->second;
        }
        (*itlink)->_vGeometries.resize(pvinfos->size());
        for(size_t i = 0; i < pvinfos->size(); ++i) {
            (*itlink)->_vGeometries[i].reset(new Link::Geometry(*itlink,*pvinfos->at(i)));
            if( (*itlink)->_vGeometries[i]->GetCollisionMesh().vertices.size() == 0 ) { // try to avoid recomputing
                (*itlink)->_vGeometries[i]->InitCollisionMesh();
            }
        }
        (*itlink)->_Update(false);
    }
    // have to reset the adjacency cache
    _ResetInternalCollisionCache();
}

void KinBody::SetLinkGroupGeometries(const std::string& geomname, const std::vector< std::vector<KinBody::GeometryInfoPtr> >& linkgeometries)
{
    OPENRAVE_ASSERT_OP( linkgeometries.size(), ==, _veclinks.size() );
    FOREACH(itlink, _veclinks) {
        Link& link = **itlink;
        std::map< std::string, std::vector<KinBody::GeometryInfoPtr> >::iterator it = link._info._mapExtraGeometries.insert(make_pair(geomname,std::vector<KinBody::GeometryInfoPtr>())).first;
        const std::vector<KinBody::GeometryInfoPtr>& geometries = linkgeometries.at(link.GetIndex());
        it->second.resize(geometries.size());
        std::copy(geometries.begin(),geometries.end(),it->second.begin());
    }
    _PostprocessChangedParameters(Prop_LinkGeometryGroup); // have to notify collision checkers that the geometry info they are caching could have changed.
}

bool KinBody::Init(const std::vector<KinBody::LinkInfoConstPtr>& linkinfos, const std::vector<KinBody::JointInfoConstPtr>& jointinfos, const std::string& uri)
{
    OPENRAVE_ASSERT_FORMAT(GetEnvironmentBodyIndex()==0, "%s: cannot Init a body while it is added to the environment", GetName(), ORE_Failed);
    Destroy();
    _veclinks.reserve(linkinfos.size());
    FOREACHC(itlinkinfo, linkinfos) {
        LinkPtr plink(new Link(shared_kinbody()));
        plink->_info = **itlinkinfo;
        _InitAndAddLink(plink);
    }
    _vecjoints.reserve(jointinfos.size());
    FOREACHC(itjointinfo, jointinfos) {
        JointInfoConstPtr rawinfo = *itjointinfo;
        JointPtr pjoint(new Joint(shared_kinbody()));
        pjoint->_info = *rawinfo;
        _InitAndAddJoint(pjoint);
    }
    _vLinkTransformPointers.clear();
    __struri = uri;
    return true;
}

void KinBody::InitFromLinkInfos(const std::vector<LinkInfo>& linkinfos, const std::string& uri)
{
    OPENRAVE_ASSERT_FORMAT(GetEnvironmentBodyIndex()==0, "%s: cannot Init a body while it is added to the environment", GetName(), ORE_Failed);
    OPENRAVE_ASSERT_OP(linkinfos.size(),>,0);
    Destroy();
    _veclinks.reserve(linkinfos.size());
    FOREACHC(itlinkinfo, linkinfos) {
        LinkPtr plink(new Link(shared_kinbody()));
        plink->_info = *itlinkinfo;
        _InitAndAddLink(plink);
    }
    if( linkinfos.size() > 1 ) {
        // create static joints
        _vecjoints.clear();
        _vecjoints.reserve(linkinfos.size()-1);
        for(int ilinkinfo = 0; ilinkinfo+1 < (int)linkinfos.size(); ++ilinkinfo) {
            JointPtr pjoint(new Joint(shared_kinbody()));
            pjoint->_info._type = JointRevolute;
            pjoint->_info._name = "dummy";
            pjoint->_info._name += boost::lexical_cast<std::string>(ilinkinfo);
            pjoint->_info._linkname0 = linkinfos[ilinkinfo]._name;
            pjoint->_info._linkname1 = linkinfos[ilinkinfo+1]._name;
            pjoint->_info._bIsActive = false;
            _InitAndAddJoint(pjoint);
        }
    }
    _vLinkTransformPointers.clear();
    __struri = uri;
}

bool KinBody::InitFromKinBodyInfo(const KinBodyInfo& info)
{
    std::vector<KinBody::LinkInfoConstPtr> vLinkInfosConst(info._vLinkInfos.begin(), info._vLinkInfos.end());
    std::vector<KinBody::JointInfoConstPtr> vJointInfosConst(info._vJointInfos.begin(), info._vJointInfos.end());
    if( !KinBody::Init(vLinkInfosConst, vJointInfosConst, info._uri) ) {
        return false;
    }

    _id = info._id;
    _name = info._name;
    _referenceUri = info._referenceUri;

    FOREACH(it, info._mReadableInterfaces) {
        SetReadableInterface(it->first, it->second);
    }

    if( GetXMLId() != info._interfaceType ) {
        RAVELOG_WARN_FORMAT("body '%s' interfaceType does not match %s != %s", GetName()%GetXMLId()%info._interfaceType);
    }

    return true;
}

void KinBody::SetName(const std::string& newname)
{
    OPENRAVE_ASSERT_OP(newname.size(), >, 0);
    if( _name != newname ) {
        if (GetEnvironmentBodyIndex() > 0) {
            // need to update some cache stored in env, but only if this body is added to env.
            // otherwise, we may modify the cache for origbody unexpectedly in the following scenario
            // 1. clonebody = origbody.Clone()
            // 2. clonebody.SetName('cloned') // this shouldn't cause cache in env to be modified for origbody
            if( !GetEnv()->NotifyKinBodyNameChanged(_name, newname) ) {
                throw OPENRAVE_EXCEPTION_FORMAT("env=%d, cannot change body '%s' name to '%s' since it conflicts with another body", GetEnv()->GetId()%_name%newname, ORE_BodyNameConflict);
            }
        }
        // have to replace the 2nd word of all the groups with the robot name
        FOREACH(itgroup, _spec._vgroups) {
            stringstream ss(itgroup->name);
            string grouptype, oldname;
            ss >> grouptype >> oldname;
            stringbuf buf;
            ss.get(buf,0);
            itgroup->name = str(boost::format("%s %s %s")%grouptype%newname%buf.str());
        }
        _name = newname;
        _PostprocessChangedParameters(Prop_Name);
    }
}

void KinBody::SetId(const std::string& newid)
{
    // allow empty id to be set
    if( _id != newid ) {
        if (GetEnvironmentBodyIndex() > 0) {
            if( !GetEnv()->NotifyKinBodyIdChanged(_id, newid) ) {
                throw OPENRAVE_EXCEPTION_FORMAT("env=%d, cannot change body '%s' id from '%s' -> '%s' since it conflicts with another body", GetEnv()->GetId()%_name%_id%newid, ORE_BodyIdConflict);
            }
        }
        _id = newid;
    }
}

void KinBody::SetDOFTorques(const std::vector<dReal>& torques, bool bAdd)
{
    OPENRAVE_ASSERT_OP_FORMAT((int)torques.size(), >=, GetDOF(), "not enough values %d<%d", torques.size()%GetDOF(),ORE_InvalidArguments);
    if( !bAdd ) {
        FOREACH(itlink, _veclinks) {
            (*itlink)->SetForce(Vector(),Vector(),false);
            (*itlink)->SetTorque(Vector(),false);
        }
    }
    std::vector<dReal> jointtorques;
    FOREACH(it, _vecjoints) {
        jointtorques.resize((*it)->GetDOF());
        std::copy(torques.begin()+(*it)->GetDOFIndex(),torques.begin()+(*it)->GetDOFIndex()+(*it)->GetDOF(),jointtorques.begin());
        (*it)->AddTorque(jointtorques);
    }
}

int KinBody::GetDOF() const
{
    return _vecjoints.size() > 0 ? _vecjoints.back()->GetDOFIndex()+_vecjoints.back()->GetDOF() : 0;
}

void KinBody::GetDOFValues(std::vector<dReal>& v, const std::vector<int>& dofindices) const
{
    CHECK_INTERNAL_COMPUTATION;
    if( dofindices.size() == 0 ) {
        v.clear();
        v.reserve(GetDOF());
        FOREACHC(it, _vDOFOrderedJoints) {
            int toadd = (*it)->GetDOFIndex()-(int)v.size();
            if( toadd > 0 ) {
                v.insert(v.end(),toadd,0);
            }
            else if( toadd < 0 ) {
                std::stringstream ss; ss << std::setprecision(std::numeric_limits<dReal>::digits10+1);
                ss << "values=[";
                FOREACH(itvalue, v) {
                    ss << *itvalue << ", ";
                }
                ss << "]; jointorder=[";
                FOREACH(itj, _vDOFOrderedJoints) {
                    ss << (*itj)->GetName() << ", ";
                }
                ss << "];";
                throw OPENRAVE_EXCEPTION_FORMAT(_("dof indices mismatch joint %s (dofindex=%d), toadd=%d, v.size()=%d in call GetDOFValues with %s"), (*it)->GetName()%(*it)->GetDOFIndex()%toadd%v.size()%ss.str(), ORE_InvalidState);
            }
            (*it)->GetValues(v,true);
        }
    }
    else {
        v.resize(dofindices.size());
        for(size_t i = 0; i < dofindices.size(); ++i) {
            const Joint& joint = _GetJointFromDOFIndex(dofindices[i]);
            v[i] = joint.GetValue(dofindices[i]-joint.GetDOFIndex());
        }
    }
}

void KinBody::GetDOFVelocities(std::vector<dReal>& v, const std::vector<int>& dofindices) const
{
    if( dofindices.size() == 0 ) {
        v.resize(0);
        if( (int)v.capacity() < GetDOF() ) {
            v.reserve(GetDOF());
        }
        FOREACHC(it, _vDOFOrderedJoints) {
            (*it)->GetVelocities(v,true);
        }
    }
    else {
        v.resize(dofindices.size());
        for(size_t i = 0; i < dofindices.size(); ++i) {
            const Joint& joint = _GetJointFromDOFIndex(dofindices[i]);
            v[i] = joint.GetVelocity(dofindices[i]-joint.GetDOFIndex());
        }
    }
}

void KinBody::GetDOFLimits(std::vector<dReal>& vLowerLimit, std::vector<dReal>& vUpperLimit, const std::vector<int>& dofindices) const
{
    if( dofindices.size() == 0 ) {
        vLowerLimit.resize(0);
        if( (int)vLowerLimit.capacity() < GetDOF() ) {
            vLowerLimit.reserve(GetDOF());
        }
        vUpperLimit.resize(0);
        if( (int)vUpperLimit.capacity() < GetDOF() ) {
            vUpperLimit.reserve(GetDOF());
        }
        FOREACHC(it,_vDOFOrderedJoints) {
            (*it)->GetLimits(vLowerLimit,vUpperLimit,true);
        }
    }
    else {
        vLowerLimit.resize(dofindices.size());
        vUpperLimit.resize(dofindices.size());
        for(size_t i = 0; i < dofindices.size(); ++i) {
            const Joint& joint = _GetJointFromDOFIndex(dofindices[i]);
            std::pair<dReal, dReal> res = joint.GetLimit(dofindices[i]-joint.GetDOFIndex());
            vLowerLimit[i] = res.first;
            vUpperLimit[i] = res.second;
        }
    }
}

void KinBody::GetDOFVelocityLimits(std::vector<dReal>& vlower, std::vector<dReal>& vupper, const std::vector<int>& dofindices) const
{
    if( dofindices.size() == 0 ) {
        vlower.resize(0);
        vupper.resize(0);
        if( (int)vlower.capacity() < GetDOF() ) {
            vlower.reserve(GetDOF());
        }
        if( (int)vupper.capacity() < GetDOF() ) {
            vupper.reserve(GetDOF());
        }
        FOREACHC(it,_vDOFOrderedJoints) {
            (*it)->GetVelocityLimits(vlower,vupper,true);
        }
    }
    else {
        vlower.resize(dofindices.size());
        vupper.resize(dofindices.size());
        for(size_t i = 0; i < dofindices.size(); ++i) {
            const Joint& joint = _GetJointFromDOFIndex(dofindices[i]);
            std::pair<dReal, dReal> res = joint.GetVelocityLimit(dofindices[i]-joint.GetDOFIndex());
            vlower[i] = res.first;
            vupper[i] = res.second;
        }
    }
}

void KinBody::GetDOFVelocityLimits(std::vector<dReal>& v, const std::vector<int>& dofindices) const
{
    if( dofindices.size() == 0 ) {
        v.resize(0);
        if( (int)v.capacity() < GetDOF() ) {
            v.reserve(GetDOF());
        }
        FOREACHC(it, _vDOFOrderedJoints) {
            (*it)->GetVelocityLimits(v,true);
        }
    }
    else {
        v.resize(dofindices.size());
        for(size_t i = 0; i < dofindices.size(); ++i) {
            const Joint& joint = _GetJointFromDOFIndex(dofindices[i]);
            v[i] = joint.GetMaxVel(dofindices[i]-joint.GetDOFIndex());
        }
    }
}

void KinBody::GetDOFAccelerationLimits(std::vector<dReal>& v, const std::vector<int>& dofindices) const
{
    if( dofindices.size() == 0 ) {
        v.resize(0);
        if( (int)v.capacity() < GetDOF() ) {
            v.reserve(GetDOF());
        }
        FOREACHC(it, _vDOFOrderedJoints) {
            (*it)->GetAccelerationLimits(v,true);
        }
    }
    else {
        v.resize(dofindices.size());
        for(size_t i = 0; i < dofindices.size(); ++i) {
            const Joint& joint = _GetJointFromDOFIndex(dofindices[i]);
            v[i] = joint.GetAccelerationLimit(dofindices[i]-joint.GetDOFIndex());
        }
    }
}

void KinBody::GetDOFJerkLimits(std::vector<dReal>& v, const std::vector<int>& dofindices) const
{
    if( dofindices.size() == 0 ) {
        v.resize(0);
        if( (int)v.capacity() < GetDOF() ) {
            v.reserve(GetDOF());
        }
        FOREACHC(it, _vDOFOrderedJoints) {
            (*it)->GetJerkLimits(v,true);
        }
    }
    else {
        v.resize(dofindices.size());
        for(size_t i = 0; i < dofindices.size(); ++i) {
            const Joint& joint = _GetJointFromDOFIndex(dofindices[i]);
            v[i] = joint.GetJerkLimit(dofindices[i]-joint.GetDOFIndex());
        }
    }
}

void KinBody::GetDOFHardVelocityLimits(std::vector<dReal>& v, const std::vector<int>& dofindices) const
{
    if( dofindices.size() == 0 ) {
        v.resize(0);
        if( (int)v.capacity() < GetDOF() ) {
            v.reserve(GetDOF());
        }
        FOREACHC(it, _vDOFOrderedJoints) {
            (*it)->GetHardVelocityLimits(v,true);
        }
    }
    else {
        v.resize(dofindices.size());
        for(size_t i = 0; i < dofindices.size(); ++i) {
            const Joint& joint = _GetJointFromDOFIndex(dofindices[i]);
            v[i] = joint.GetHardVelocityLimit(dofindices[i]-joint.GetDOFIndex());
        }
    }
}

void KinBody::GetDOFHardAccelerationLimits(std::vector<dReal>& v, const std::vector<int>& dofindices) const
{
    if( dofindices.size() == 0 ) {
        v.resize(0);
        if( (int)v.capacity() < GetDOF() ) {
            v.reserve(GetDOF());
        }
        FOREACHC(it, _vDOFOrderedJoints) {
            (*it)->GetHardAccelerationLimits(v,true);
        }
    }
    else {
        v.resize(dofindices.size());
        for(size_t i = 0; i < dofindices.size(); ++i) {
            const Joint& joint = _GetJointFromDOFIndex(dofindices[i]);
            v[i] = joint.GetHardAccelerationLimit(dofindices[i]-joint.GetDOFIndex());
        }
    }
}

void KinBody::GetDOFHardJerkLimits(std::vector<dReal>& v, const std::vector<int>& dofindices) const
{
    if( dofindices.size() == 0 ) {
        v.resize(0);
        if( (int)v.capacity() < GetDOF() ) {
            v.reserve(GetDOF());
        }
        FOREACHC(it, _vDOFOrderedJoints) {
            (*it)->GetHardJerkLimits(v,true);
        }
    }
    else {
        v.resize(dofindices.size());
        for(size_t i = 0; i < dofindices.size(); ++i) {
            const Joint& joint = _GetJointFromDOFIndex(dofindices[i]);
            v[i] = joint.GetHardJerkLimit(dofindices[i]-joint.GetDOFIndex());
        }
    }
}

void KinBody::GetDOFTorqueLimits(std::vector<dReal>& v) const
{
    v.resize(0);
    if( (int)v.capacity() < GetDOF() ) {
        v.reserve(GetDOF());
    }
    FOREACHC(it, _vDOFOrderedJoints) {
        (*it)->GetTorqueLimits(v,true);
    }
}

void KinBody::GetDOFMaxTorque(std::vector<dReal>& v) const
{
    v.resize(0);
    if( (int)v.capacity() < GetDOF() ) {
        v.reserve(GetDOF());
    }
    FOREACHC(it, _vDOFOrderedJoints) {
        v.insert(v.end(),(*it)->GetDOF(),(*it)->GetMaxTorque());
    }
}

void KinBody::GetDOFResolutions(std::vector<dReal>& v, const std::vector<int>& dofindices) const
{
    if( dofindices.size() == 0 ) {
        v.resize(0);
        if( (int)v.capacity() < GetDOF() )
            v.reserve(GetDOF());
        FOREACHC(it, _vDOFOrderedJoints) {
            v.insert(v.end(),(*it)->GetDOF(),(*it)->GetResolution());
        }
    }
    else {
        v.resize(dofindices.size());
        for(size_t i = 0; i < dofindices.size(); ++i) {
            const Joint& joint = _GetJointFromDOFIndex(dofindices[i]);
            v[i] = joint.GetResolution(dofindices[i]-joint.GetDOFIndex());
        }
    }
}

void KinBody::GetDOFWeights(std::vector<dReal>& v, const std::vector<int>& dofindices) const
{
    if( dofindices.size() == 0 ) {
        v.resize(GetDOF());
        std::vector<dReal>::iterator itv = v.begin();
        FOREACHC(it, _vDOFOrderedJoints) {
            for(int i = 0; i < (*it)->GetDOF(); ++i) {
                *itv++ = (*it)->GetWeight(i);
            }
        }
    }
    else {
        v.resize(dofindices.size());
        for(size_t i = 0; i < dofindices.size(); ++i) {
            const Joint& joint = _GetJointFromDOFIndex(dofindices[i]);
            v[i] = joint.GetWeight(dofindices[i]-joint.GetDOFIndex());
        }
    }
}

void KinBody::SetDOFWeights(const std::vector<dReal>& v, const std::vector<int>& dofindices)
{
    if( dofindices.size() == 0 ) {
        OPENRAVE_ASSERT_OP((int)v.size(),>=,GetDOF());
        for(int i = 0; i < GetDOF(); ++i) {
            OPENRAVE_ASSERT_OP_FORMAT(v[i], >, 0, "dof %d weight %f has to be >= 0", i%v[i], ORE_InvalidArguments);
        }
        std::vector<dReal>::const_iterator itv = v.begin();
        FOREACHC(it, _vDOFOrderedJoints) {
            std::copy(itv,itv+(*it)->GetDOF(), (*it)->_info._vweights.begin());
            itv += (*it)->GetDOF();
        }
    }
    else {
        OPENRAVE_ASSERT_OP(v.size(),==,dofindices.size());
        for(size_t i = 0; i < dofindices.size(); ++i) {
            Joint& joint = _GetJointFromDOFIndex(dofindices[i]);
            joint._info._vweights.at(dofindices[i]-joint.GetDOFIndex()) = v[i];
        }
    }
    _PostprocessChangedParameters(Prop_JointProperties);
}

void KinBody::SetDOFResolutions(const std::vector<dReal>& v, const std::vector<int>& dofindices)
{
    if( dofindices.size() == 0 ) {
        OPENRAVE_ASSERT_OP((int)v.size(),>=,GetDOF());
        for(int i = 0; i < GetDOF(); ++i) {
            OPENRAVE_ASSERT_OP_FORMAT(v[i], >, 0, "dof %d resolution %f has to be >= 0", i%v[i], ORE_InvalidArguments);
        }
        std::vector<dReal>::const_iterator itv = v.begin();
        FOREACHC(it, _vDOFOrderedJoints) {
            std::copy(itv,itv+(*it)->GetDOF(), (*it)->_info._vresolution.begin());
            itv += (*it)->GetDOF();
        }
    }
    else {
        OPENRAVE_ASSERT_OP(v.size(),==,dofindices.size());
        for(size_t i = 0; i < dofindices.size(); ++i) {
            Joint& joint = _GetJointFromDOFIndex(dofindices[i]);
            joint._info._vresolution.at(dofindices[i]-joint.GetDOFIndex()) = v[i];
        }
    }
    _PostprocessChangedParameters(Prop_JointProperties);
}

void KinBody::SetDOFLimits(const std::vector<dReal>& lower, const std::vector<dReal>& upper, const std::vector<int>& dofindices)
{
    bool bChanged = false;
    if( dofindices.size() == 0 ) {
        OPENRAVE_ASSERT_OP((int)lower.size(),==,GetDOF());
        OPENRAVE_ASSERT_OP((int)upper.size(),==,GetDOF());
        std::vector<dReal>::const_iterator itlower = lower.begin(), itupper = upper.begin();
        FOREACHC(it, _vDOFOrderedJoints) {
            for(int i = 0; i < (*it)->GetDOF(); ++i) {
                if( (*it)->_info._vlowerlimit.at(i) != *(itlower+i) || (*it)->_info._vupperlimit.at(i) != *(itupper+i) ) {
                    bChanged = true;
                    std::copy(itlower,itlower+(*it)->GetDOF(), (*it)->_info._vlowerlimit.begin());
                    std::copy(itupper,itupper+(*it)->GetDOF(), (*it)->_info._vupperlimit.begin());
                    for(int i = 0; i < (*it)->GetDOF(); ++i) {
                        if( (*it)->IsRevolute(i) && !(*it)->IsCircular(i) ) {
                            // TODO, necessary to set wrap?
                            if( (*it)->_info._vlowerlimit.at(i) < -PI || (*it)->_info._vupperlimit.at(i) > PI) {
                                (*it)->SetWrapOffset(0.5f * ((*it)->_info._vlowerlimit.at(i) + (*it)->_info._vupperlimit.at(i)),i);
                            }
                            else {
                                (*it)->SetWrapOffset(0,i);
                            }
                        }
                    }
                    break;
                }
            }
            itlower += (*it)->GetDOF();
            itupper += (*it)->GetDOF();
        }
    }
    else {
        OPENRAVE_ASSERT_OP(lower.size(),==,dofindices.size());
        OPENRAVE_ASSERT_OP(upper.size(),==,dofindices.size());
        for(size_t index = 0; index < dofindices.size(); ++index) {
            Joint& joint = _GetJointFromDOFIndex(dofindices[index]);
            int iaxis = dofindices[index]-joint.GetDOFIndex();
            if( joint._info._vlowerlimit.at(iaxis) != lower[index] || joint._info._vupperlimit.at(iaxis) != upper[index] ) {
                bChanged = true;
                joint._info._vlowerlimit.at(iaxis) = lower[index];
                joint._info._vupperlimit.at(iaxis) = upper[index];
                if( joint.IsRevolute(iaxis) && !joint.IsCircular(iaxis) ) {
                    // TODO, necessary to set wrap?
                    if( joint._info._vlowerlimit.at(iaxis) < -PI || joint._info._vupperlimit.at(iaxis) > PI) {
                        joint.SetWrapOffset(0.5f * (joint._info._vlowerlimit.at(iaxis) + joint._info._vupperlimit.at(iaxis)),iaxis);
                    }
                    else {
                        joint.SetWrapOffset(0,iaxis);
                    }
                }
            }
        }
    }
    if( bChanged ) {
        _PostprocessChangedParameters(Prop_JointLimits);
    }
}

void KinBody::SetDOFVelocityLimits(const std::vector<dReal>& v)
{
    std::vector<dReal>::const_iterator itv = v.begin();
    FOREACHC(it, _vDOFOrderedJoints) {
        std::copy(itv,itv+(*it)->GetDOF(), (*it)->_info._vmaxvel.begin());
        itv += (*it)->GetDOF();
    }
    _PostprocessChangedParameters(Prop_JointAccelerationVelocityTorqueLimits);
}

void KinBody::SetDOFAccelerationLimits(const std::vector<dReal>& v)
{
    std::vector<dReal>::const_iterator itv = v.begin();
    FOREACHC(it, _vDOFOrderedJoints) {
        std::copy(itv,itv+(*it)->GetDOF(), (*it)->_info._vmaxaccel.begin());
        itv += (*it)->GetDOF();
    }
    _PostprocessChangedParameters(Prop_JointAccelerationVelocityTorqueLimits);
}

void KinBody::SetDOFJerkLimits(const std::vector<dReal>& v)
{
    std::vector<dReal>::const_iterator itv = v.begin();
    FOREACHC(it, _vDOFOrderedJoints) {
        std::copy(itv,itv+(*it)->GetDOF(), (*it)->_info._vmaxjerk.begin());
        itv += (*it)->GetDOF();
    }
    _PostprocessChangedParameters(Prop_JointAccelerationVelocityTorqueLimits);
}

void KinBody::SetDOFHardVelocityLimits(const std::vector<dReal>& v)
{
    std::vector<dReal>::const_iterator itv = v.begin();
    FOREACHC(it, _vDOFOrderedJoints) {
        std::copy(itv,itv+(*it)->GetDOF(), (*it)->_info._vhardmaxvel.begin());
        itv += (*it)->GetDOF();
    }
    _PostprocessChangedParameters(Prop_JointAccelerationVelocityTorqueLimits);
}

void KinBody::SetDOFHardAccelerationLimits(const std::vector<dReal>& v)
{
    std::vector<dReal>::const_iterator itv = v.begin();
    FOREACHC(it, _vDOFOrderedJoints) {
        std::copy(itv,itv+(*it)->GetDOF(), (*it)->_info._vhardmaxaccel.begin());
        itv += (*it)->GetDOF();
    }
    _PostprocessChangedParameters(Prop_JointAccelerationVelocityTorqueLimits);
}

void KinBody::SetDOFHardJerkLimits(const std::vector<dReal>& v)
{
    std::vector<dReal>::const_iterator itv = v.begin();
    FOREACHC(it, _vDOFOrderedJoints) {
        std::copy(itv,itv+(*it)->GetDOF(), (*it)->_info._vhardmaxjerk.begin());
        itv += (*it)->GetDOF();
    }
    _PostprocessChangedParameters(Prop_JointAccelerationVelocityTorqueLimits);
}

void KinBody::SetDOFTorqueLimits(const std::vector<dReal>& v)
{
    std::vector<dReal>::const_iterator itv = v.begin();
    FOREACHC(it, _vDOFOrderedJoints) {
        std::copy(itv,itv+(*it)->GetDOF(), (*it)->_info._vmaxtorque.begin());
        itv += (*it)->GetDOF();
    }
    _PostprocessChangedParameters(Prop_JointAccelerationVelocityTorqueLimits);
}

void KinBody::SimulationStep(dReal fElapsedTime)
{
    _UpdateGrabbedBodies();
}

void KinBody::SubtractDOFValues(std::vector<dReal>& q1, const std::vector<dReal>& q2, const std::vector<int>& dofindices) const
{
    OPENRAVE_ASSERT_OP(q1.size(), ==, q2.size() );
    if (_bAreAllJoints1DOFAndNonCircular) {
        for(size_t i = 0; i < q1.size(); ++i) {
            q1[i] -= q2[i];
        }
        return;
    }

    if( dofindices.size() == 0 ) {
        OPENRAVE_ASSERT_OP((int)q1.size(), ==, GetDOF() );
        FOREACHC(itjoint,_vecjoints) {
            int dof = (*itjoint)->GetDOFIndex();
            for(int i = 0; i < (*itjoint)->GetDOF(); ++i) {
                if( (*itjoint)->IsCircular(i) ) {
                    q1[dof+i] = utils::NormalizeCircularAngle(q1[dof+i]-q2[dof+i],(*itjoint)->_vcircularlowerlimit.at(i), (*itjoint)->_vcircularupperlimit.at(i));
                }
                else {
                    q1[dof+i] -= q2[dof+i];
                }
            }
        }
    }
    else {
        OPENRAVE_ASSERT_OP(q1.size(), ==, dofindices.size() );
        for(size_t i = 0; i < dofindices.size(); ++i) {
            const Joint& joint = _GetJointFromDOFIndex(dofindices[i]);
            if( joint.IsCircular(dofindices[i]-joint.GetDOFIndex()) ) {
                int iaxis = dofindices[i]-joint.GetDOFIndex();
                q1[i] = utils::NormalizeCircularAngle(q1[i]-q2[i], joint._vcircularlowerlimit.at(iaxis), joint._vcircularupperlimit.at(iaxis));
            }
            else {
                q1[i] -= q2[i];
            }
        }
    }
}

// like apply transform except everything is relative to the first frame
void KinBody::SetTransform(const Transform& trans)
{
    if( _veclinks.size() == 0 ) {
        return;
    }
    Transform tbaseinv = _veclinks.front()->GetTransform().inverse();
    Transform tapply = trans * tbaseinv;
    FOREACH(itlink, _veclinks) {
        (*itlink)->SetTransform(tapply * (*itlink)->GetTransform());
    }
    _UpdateGrabbedBodies();
    _PostprocessChangedParameters(Prop_LinkTransforms);
}

bool KinBody::SetVelocity(const Vector& linearvel, const Vector& angularvel)
{
    if (_veclinks.size() == 0) {
        return false;
    }

    bool bSuccess = false;
    if( _veclinks.size() == 1 ) {
        bSuccess = GetEnv()->GetPhysicsEngine()->SetLinkVelocity(_veclinks[0], linearvel, angularvel);
    }
    else {
        std::vector<std::pair<Vector,Vector> >& velocities = _vVelocitiesCache;
        velocities.resize(_veclinks.size());
        velocities.at(0).first = linearvel;
        velocities.at(0).second = angularvel;
        Vector vlinktrans = _veclinks.at(0)->GetTransform().trans;
        for(size_t ilink = 1; ilink < _veclinks.size(); ++ilink) {
            velocities[ilink].first = linearvel + angularvel.cross(_veclinks[ilink]->GetTransform().trans-vlinktrans);
            velocities[ilink].second = angularvel;
        }

        bSuccess = GetEnv()->GetPhysicsEngine()->SetLinkVelocities(shared_kinbody(),velocities);
    }

    _UpdateGrabbedBodies();
    return bSuccess;
}

void KinBody::SetDOFVelocities(const std::vector<dReal>& vDOFVelocities, const Vector& linearvel, const Vector& angularvel, uint32_t checklimits)
{
    CHECK_INTERNAL_COMPUTATION;
    OPENRAVE_ASSERT_OP_FORMAT((int)vDOFVelocities.size(), >=, GetDOF(), "env=%s, not enough values %d!=%d", GetEnv()->GetNameId()%vDOFVelocities.size()%GetDOF(),ORE_InvalidArguments);
    std::vector<std::pair<Vector,Vector> >& velocities = _vVelocitiesCache;
    velocities.resize(_veclinks.size());
    velocities.at(0).first = linearvel;
    velocities.at(0).second = angularvel;

    vector<dReal> vlower,vupper,vtempvalues, veval;
    if( checklimits != CLA_Nothing ) {
        GetDOFVelocityLimits(vlower,vupper);
    }

    // have to compute the velocities ahead of time since they are dependent on the link transformations
    std::vector< boost::array<dReal, 3> >& vPassiveJointVelocities = _vPassiveJointValuesCache;
    vPassiveJointVelocities.resize(_vPassiveJoints.size());
    for(size_t ijoint = 0; ijoint < vPassiveJointVelocities.size(); ++ijoint) {
        if( !_vPassiveJoints[ijoint]->IsMimic() ) {
            _vPassiveJoints[ijoint]->GetVelocities(vPassiveJointVelocities[ijoint]);
        }
    }

    std::vector<uint8_t>& vlinkscomputed = _vLinksVisitedCache;
    vlinkscomputed.resize(_veclinks.size());
    std::fill(vlinkscomputed.begin(), vlinkscomputed.end(), 0);
    vlinkscomputed[0] = 1;
    boost::array<dReal,3> dummyvalues; // dummy values for a joint

    for(size_t ijoint = 0; ijoint < _vTopologicallySortedJointsAll.size(); ++ijoint) {
        JointPtr pjoint = _vTopologicallySortedJointsAll[ijoint];
        int jointindex = _vTopologicallySortedJointIndicesAll[ijoint];
        int dofindex = pjoint->GetDOFIndex();
        const dReal* pvalues=dofindex >= 0 ? &vDOFVelocities.at(dofindex) : NULL;
        if( pjoint->IsMimic() ) {
            for(int i = 0; i < pjoint->GetDOF(); ++i) {
                if( pjoint->IsMimic(i) ) {
                    vtempvalues.resize(0);
                    const std::vector<Mimic::DOFFormat>& vdofformat = pjoint->_vmimic[i]->_vdofformat;
                    FOREACHC(itdof,vdofformat) {
                        JointPtr pj = itdof->jointindex < (int)_vecjoints.size() ? _vecjoints[itdof->jointindex] : _vPassiveJoints.at(itdof->jointindex-_vecjoints.size());
                        vtempvalues.push_back(pj->GetValue(itdof->axis));
                    }
                    dummyvalues[i] = 0;
                    int err = pjoint->_Eval(i,1,vtempvalues,veval);
                    if( err ) {
                        RAVELOG_WARN(str(boost::format("env=%d, failed to evaluate joint %s, fparser error %d")%GetEnv()->GetId()%pjoint->GetName()%err));
                        if( IS_DEBUGLEVEL(Level_Verbose) ) {
                            err = pjoint->_Eval(i,1,vtempvalues,veval);
                        }
                    }
                    else {
                        for(size_t ipartial = 0; ipartial < vdofformat.size(); ++ipartial) {
                            dReal partialvelocity;
                            if( vdofformat[ipartial].dofindex >= 0 ) {
                                partialvelocity = vDOFVelocities.at(vdofformat[ipartial].dofindex);
                            }
                            else {
                                partialvelocity = vPassiveJointVelocities.at(vdofformat[ipartial].jointindex-_vecjoints.size()).at(vdofformat[ipartial].axis);
                            }
                            if( ipartial < veval.size() ) {
                                dummyvalues[i] += veval.at(ipartial) * partialvelocity;
                            }
                            else {
                                RAVELOG_DEBUG_FORMAT("env=%s, cannot evaluate partial velocity for mimic joint %s, perhaps equations don't exist", GetEnv()->GetNameId()%pjoint->GetName());
                            }
                        }
                    }

                    // if joint is passive, update the stored joint values! This is necessary because joint value might be referenced in the future.
                    if( dofindex < 0 ) {
                        vPassiveJointVelocities.at(jointindex-(int)_vecjoints.size()).at(i) = dummyvalues[i];
                    }
                }
                else if( dofindex >= 0 ) {
                    dummyvalues[i] = vDOFVelocities.at(dofindex+i); // is this correct? what is a joint has a mimic and non-mimic axis?
                }
                else {
                    // preserve passive joint values
                    dummyvalues[i] = vPassiveJointVelocities.at(jointindex-(int)_vecjoints.size()).at(i);
                }
            }
            pvalues = &dummyvalues[0];
        }
        // do the test after mimic computation!
        if( vlinkscomputed[pjoint->GetHierarchyChildLink()->GetIndex()] ) {
            continue;
        }
        if( !pvalues ) {
            // has to be a passive joint
            pvalues = &vPassiveJointVelocities.at(jointindex-(int)_vecjoints.size()).at(0);
        }

        if( checklimits != CLA_Nothing && dofindex >= 0 ) {
            for(int i = 0; i < pjoint->GetDOF(); ++i) {
                if( pvalues[i] < vlower.at(dofindex+i)-g_fEpsilonJointLimit ) {
                    if( checklimits == CLA_CheckLimits ) {
                        RAVELOG_WARN(str(boost::format("env=%s, dof %d velocity is not in limits %.15e<%.15e")%GetEnv()->GetNameId()%(dofindex+i)%pvalues[i]%vlower.at(dofindex+i)));
                    }
                    else if( checklimits == CLA_CheckLimitsThrow ) {
                        throw OPENRAVE_EXCEPTION_FORMAT(_("env=%d, dof %d velocity is not in limits %.15e<%.15e"), GetEnv()->GetId()%(dofindex+i)%pvalues[i]%vlower.at(dofindex+i), ORE_InvalidArguments);
                    }
                    dummyvalues[i] = vlower[dofindex+i];
                }
                else if( pvalues[i] > vupper.at(dofindex+i)+g_fEpsilonJointLimit ) {
                    if( checklimits == CLA_CheckLimits ) {
                        RAVELOG_WARN(str(boost::format("env=%s, dof %d velocity is not in limits %.15e>%.15e")%GetEnv()->GetNameId()%(dofindex+i)%pvalues[i]%vupper.at(dofindex+i)));
                    }
                    else if( checklimits == CLA_CheckLimitsThrow ) {
                        throw OPENRAVE_EXCEPTION_FORMAT(_("env=%d, dof %d velocity is not in limits %.15e>%.15e"), GetEnv()->GetId()%(dofindex+i)%pvalues[i]%vupper.at(dofindex+i), ORE_InvalidArguments);
                    }
                    dummyvalues[i] = vupper[dofindex+i];
                }
                else {
                    dummyvalues[i] = pvalues[i];
                }
            }
            pvalues = &dummyvalues[0];
        }

        // compute for global coordinate system
        Vector vparent, wparent;
        Transform tparent;
        if( !pjoint->GetHierarchyParentLink() ) {
            tparent = _veclinks.at(0)->GetTransform();
            vparent = velocities.at(0).first;
            wparent = velocities.at(0).second;
        }
        else {
            tparent = pjoint->GetHierarchyParentLink()->GetTransform();
            vparent = velocities[pjoint->GetHierarchyParentLink()->GetIndex()].first;
            wparent = velocities[pjoint->GetHierarchyParentLink()->GetIndex()].second;
        }

        int childindex = pjoint->GetHierarchyChildLink()->GetIndex();
        Transform tchild = pjoint->GetHierarchyChildLink()->GetTransform();
        Vector xyzdelta = tchild.trans - tparent.trans;
        Transform tdelta = tparent * pjoint->GetInternalHierarchyLeftTransform();
//        if( pjoint->GetType() & JointSpecialBit ) {
//            switch(pjoint->GetType()) {
//            case JointHinge2: {
//                Transform tfirst;
//                tfirst.rot = quatFromAxisAngle(pjoint->GetInternalHierarchyAxis(0), pjoint->GetValue(0));
//                w = pvalues[0]*pjoint->GetInternalHierarchyAxis(0) + tfirst.rotate(pvalues[1]*pjoint->GetInternalHierarchyAxis(1));
//                break;
//            }
//            case JointSpherical:
//                w.x = pvalues[0]; w.y = pvalues[1]; w.z = pvalues[2];
//                break;
//            default:
//                RAVELOG_WARN(str(boost::format("env=%d, forward kinematic type %d not supported")%GetEnv()->GetId()%pjoint->GetType()));
//                break;
//            }
//        }
//        else {
        if( pjoint->GetType() == JointRevolute ) {
            Vector gw = tdelta.rotate(pvalues[0]*pjoint->GetInternalHierarchyAxis(0));
            velocities.at(childindex) = make_pair(vparent + wparent.cross(xyzdelta) + gw.cross(tchild.trans-tdelta.trans), wparent + gw);
        }
        else if( pjoint->GetType() == JointPrismatic ) {
            velocities.at(childindex) = make_pair(vparent + wparent.cross(xyzdelta) + tdelta.rotate(pvalues[0]*pjoint->GetInternalHierarchyAxis(0)), wparent);
        }
        else if( pjoint->GetType() == JointTrajectory ) {
            Transform tlocalvelocity, tlocal;
            if( pjoint->IsMimic(0) ) {
                // vtempvalues should already be init from previous _Eval call
                int err = pjoint->_Eval(0,0,vtempvalues,veval);
                if( err != 0 ) {
                    RAVELOG_WARN(str(boost::format("env=%d, error with evaluation of joint %s")%GetEnv()->GetId()%pjoint->GetName()));
                }
                dReal fvalue = veval[0];
                if( pjoint->IsCircular(0) ) {
                    fvalue = utils::NormalizeCircularAngle(fvalue,pjoint->_vcircularlowerlimit.at(0), pjoint->_vcircularupperlimit.at(0));
                }
                pjoint->_info._trajfollow->Sample(vtempvalues,fvalue);
            }
            else {
                // calling GetValue() could be extremely slow
                pjoint->_info._trajfollow->Sample(vtempvalues,pjoint->GetValue(0));
            }
            pjoint->_info._trajfollow->GetConfigurationSpecification().ExtractTransform(tlocal, vtempvalues.begin(), KinBodyConstPtr(),0);
            pjoint->_info._trajfollow->GetConfigurationSpecification().ExtractTransform(tlocalvelocity, vtempvalues.begin(), KinBodyConstPtr(),1);
            Vector gw = tdelta.rotate(quatMultiply(tlocalvelocity.rot, quatInverse(tlocal.rot))*2*pvalues[0]); // qvel = [0,axisangle] * qrot * 0.5 * vel
            gw = Vector(gw.y,gw.z,gw.w);
            Vector gv = tdelta.rotate(tlocalvelocity.trans*pvalues[0]);
            velocities.at(childindex) = make_pair(vparent + wparent.cross(xyzdelta) + gw.cross(tchild.trans-tdelta.trans) + gv, wparent + gw);
        }
        else if( pjoint->GetType() == JointSpherical ) {
            Vector gw = tdelta.rotate(Vector(pvalues[0],pvalues[1],pvalues[2]));
            velocities.at(childindex) = make_pair(vparent + wparent.cross(xyzdelta) + gw.cross(tchild.trans-tdelta.trans), wparent + gw);
        }
        else {
            throw OPENRAVE_EXCEPTION_FORMAT(_("env=%d, joint 0x%x not supported for querying velocities"),GetEnv()->GetId()%pjoint->GetType(),ORE_Assert);
//                //todo
//                Transform tjoint;
//                for(int iaxis = 0; iaxis < pjoint->GetDOF(); ++iaxis) {
//                    Transform tdelta;
//                    if( pjoint->IsRevolute(iaxis) ) {
//                        w += tjoint.rotate(pvalues[iaxis]*pjoint->GetInternalHierarchyAxis(iaxis));
//                        tdelta.rot = quatFromAxisAngle(pjoint->GetInternalHierarchyAxis(iaxis), pvalues[iaxis]);
//                    }
//                    else {
//                        tdelta.trans = pjoint->GetInternalHierarchyAxis(iaxis) * pvalues[iaxis];
//                        v += tjoint.rotate(pvalues[iaxis]*pjoint->GetInternalHierarchyAxis(iaxis)) + w.cross(tdelta.trans);
//                    }
//                    tjoint = tjoint * tdelta;
//                }
        }
//        }


        vlinkscomputed[childindex] = 1;
    }
    SetLinkVelocities(velocities);
}

void KinBody::SetDOFVelocities(const std::vector<dReal>& vDOFVelocities, uint32_t checklimits, const std::vector<int>& dofindices)
{
    Vector linearvel,angularvel;
    _veclinks.at(0)->GetVelocity(linearvel,angularvel);
    if( dofindices.size() == 0 ) {
        return SetDOFVelocities(vDOFVelocities,linearvel,angularvel,checklimits);
    }

    // check if all dofindices are supplied
    if( (int)dofindices.size() == GetDOF() ) {
        bool bordereddof = true;
        for(size_t i = 0; i < dofindices.size(); ++i) {
            if( dofindices[i] != (int)i ) {
                bordereddof = false;
                break;
            }
        }
        if( bordereddof ) {
            return SetDOFVelocities(vDOFVelocities,linearvel,angularvel,checklimits);
        }
    }
    OPENRAVE_ASSERT_OP_FORMAT(vDOFVelocities.size(),==,dofindices.size(),"env=%s, index sizes do not match %d!=%d", GetEnv()->GetNameId()%vDOFVelocities.size()%dofindices.size(), ORE_InvalidArguments);
    // have to recreate the correct vector
    std::vector<dReal> vfulldof(GetDOF());
    std::vector<int>::const_iterator it;
    for(size_t i = 0; i < dofindices.size(); ++i) {
        it = find(dofindices.begin(), dofindices.end(), i);
        if( it != dofindices.end() ) {
            vfulldof[i] = vDOFVelocities.at(static_cast<size_t>(it-dofindices.begin()));
        }
        else {
            const Joint& joint = _GetJointFromDOFIndex(i);
            vfulldof[i] = joint.GetVelocity(i-_vDOFIndices.at(i));
        }
    }
    return SetDOFVelocities(vfulldof,linearvel,angularvel,checklimits);
}

void KinBody::GetLinkVelocities(std::vector<std::pair<Vector,Vector> >& velocities) const
{
    GetEnv()->GetPhysicsEngine()->GetLinkVelocities(shared_kinbody_const(),velocities);
}

void KinBody::GetLinkTransformations(vector<Transform>& vtrans) const
{
    if( RaveGetDebugLevel() & Level_VerifyPlans ) {
        RAVELOG_VERBOSE("GetLinkTransformations should be called with doflastsetvalues\n");
    }
    vtrans.resize(_veclinks.size());
    vector<Transform>::iterator it;
    vector<LinkPtr>::const_iterator itlink;
    for(it = vtrans.begin(), itlink = _veclinks.begin(); it != vtrans.end(); ++it, ++itlink) {
        *it = (*itlink)->GetTransform();
    }
}

void KinBody::GetLinkTransformations(std::vector<Transform>& transforms, std::vector<dReal>& doflastsetvalues) const
{
    transforms.resize(_veclinks.size());
    vector<Transform>::iterator it;
    vector<LinkPtr>::const_iterator itlink;
    for(it = transforms.begin(), itlink = _veclinks.begin(); it != transforms.end(); ++it, ++itlink) {
        *it = (*itlink)->GetTransform();
    }

    doflastsetvalues.resize(0);
    if( (int)doflastsetvalues.capacity() < GetDOF() ) {
        doflastsetvalues.reserve(GetDOF());
    }
    FOREACHC(it, _vDOFOrderedJoints) {
        int toadd = (*it)->GetDOFIndex()-(int)doflastsetvalues.size();
        if( toadd > 0 ) {
            doflastsetvalues.insert(doflastsetvalues.end(),toadd,0);
        }
        else if( toadd < 0 ) {
            throw OPENRAVE_EXCEPTION_FORMAT(_("dof indices mismatch joint %s, toadd=%d"), (*it)->GetName()%toadd, ORE_InvalidState);
        }
        for(int i = 0; i < (*it)->GetDOF(); ++i) {
            doflastsetvalues.push_back((*it)->_doflastsetvalues[i]);
        }
    }
}

void KinBody::GetLinkEnableStates(std::vector<uint8_t>& enablestates) const
{
    enablestates.resize(_veclinks.size());
    for(size_t ilink = 0; ilink < _veclinks.size(); ++ilink) {
        enablestates[ilink] = _veclinks[ilink]->IsEnabled();
    }
}

void KinBody::NotifyLinkEnabled(size_t linkIndex, bool bEnable)
{
    if (_vLinkEnableStatesMask.empty()) {
        RAVELOG_VERBOSE_FORMAT("env=%s, body=%s is not initialized probably this is still in initiailization phase. So skip notifying link enabled (index=%d, value=%d) and let _ComputeInternalInformation() take care of this later", GetEnv()->GetNameId()%GetName()%linkIndex%bEnable);
        return;
    }
    if (bEnable) {
        EnableLinkStateBit(_vLinkEnableStatesMask, linkIndex);
    }
    else {
        DisableLinkStateBit(_vLinkEnableStatesMask, linkIndex);
    }
}

AABB KinBody::ComputeAABB(bool bEnabledOnlyLinks) const
{
    Vector vmin, vmax;
    bool binitialized=false;
    AABB ab;
    FOREACHC(itlink,_veclinks) {
        if( bEnabledOnlyLinks && !(*itlink)->IsEnabled() ) {
            continue;
        }
        ab = (*itlink)->ComputeAABB();
        if((ab.extents.x == 0)&&(ab.extents.y == 0)&&(ab.extents.z == 0)) {
            continue;
        }
        Vector vnmin = ab.pos - ab.extents;
        Vector vnmax = ab.pos + ab.extents;
        if( !binitialized ) {
            vmin = vnmin;
            vmax = vnmax;
            binitialized = true;
        }
        else {
            if( vmin.x > vnmin.x ) {
                vmin.x = vnmin.x;
            }
            if( vmin.y > vnmin.y ) {
                vmin.y = vnmin.y;
            }
            if( vmin.z > vnmin.z ) {
                vmin.z = vnmin.z;
            }
            if( vmax.x < vnmax.x ) {
                vmax.x = vnmax.x;
            }
            if( vmax.y < vnmax.y ) {
                vmax.y = vnmax.y;
            }
            if( vmax.z < vnmax.z ) {
                vmax.z = vnmax.z;
            }
        }
    }
    if( !binitialized ) {
        ab.pos = GetTransform().trans;
        ab.extents = Vector(0,0,0);
    }
    else {
        ab.pos = (dReal)0.5 * (vmin + vmax);
        ab.extents = vmax - ab.pos;
    }
    return ab;
}

AABB KinBody::ComputeAABBFromTransform(const Transform& tBody, bool bEnabledOnlyLinks) const
{
    Vector vmin, vmax;
    bool binitialized=false;
    AABB ablocal;
    Transform tConvertToNewFrame = tBody*GetTransform().inverse();
    FOREACHC(itlink,_veclinks) {
        if( bEnabledOnlyLinks && !(*itlink)->IsEnabled() ) {
            continue;
        }
        ablocal = (*itlink)->ComputeLocalAABB();
        if( ablocal.extents.x == 0 && ablocal.extents.y == 0 && ablocal.extents.z == 0 ) {
            continue;
        }

        Transform tlink = tConvertToNewFrame*(*itlink)->GetTransform();
        TransformMatrix mlink(tlink);
        Vector projectedExtents(RaveFabs(mlink.m[0]*ablocal.extents[0]) + RaveFabs(mlink.m[1]*ablocal.extents[1]) + RaveFabs(mlink.m[2]*ablocal.extents[2]),
                                RaveFabs(mlink.m[4]*ablocal.extents[0]) + RaveFabs(mlink.m[5]*ablocal.extents[1]) + RaveFabs(mlink.m[6]*ablocal.extents[2]),
                                RaveFabs(mlink.m[8]*ablocal.extents[0]) + RaveFabs(mlink.m[9]*ablocal.extents[1]) + RaveFabs(mlink.m[10]*ablocal.extents[2]));
        Vector vWorldPos = tlink * ablocal.pos;

        Vector vnmin = vWorldPos - projectedExtents;
        Vector vnmax = vWorldPos + projectedExtents;
        if( !binitialized ) {
            vmin = vnmin;
            vmax = vnmax;
            binitialized = true;
        }
        else {
            if( vmin.x > vnmin.x ) {
                vmin.x = vnmin.x;
            }
            if( vmin.y > vnmin.y ) {
                vmin.y = vnmin.y;
            }
            if( vmin.z > vnmin.z ) {
                vmin.z = vnmin.z;
            }
            if( vmax.x < vnmax.x ) {
                vmax.x = vnmax.x;
            }
            if( vmax.y < vnmax.y ) {
                vmax.y = vnmax.y;
            }
            if( vmax.z < vnmax.z ) {
                vmax.z = vnmax.z;
            }
        }
    }

    AABB ab;
    if( !binitialized ) {
        ab.pos = GetTransform().trans;
        ab.extents = Vector(0,0,0);
    }
    else {
        ab.pos = (dReal)0.5 * (vmin + vmax);
        ab.extents = vmax - ab.pos;
    }
    return ab;
}

AABB KinBody::ComputeLocalAABB(bool bEnabledOnlyLinks) const
{
    return ComputeAABBFromTransform(Transform(), bEnabledOnlyLinks);
}

AABB KinBody::ComputeAABBForGeometryGroup(const std::string& geomgroupname, bool bEnabledOnlyLinks) const
{
    Vector vmin, vmax;
    bool binitialized=false;
    AABB ab;
    FOREACHC(itlink,_veclinks) {
        if( bEnabledOnlyLinks && !(*itlink)->IsEnabled() ) {
            continue;
        }
        ab = (*itlink)->ComputeAABBForGeometryGroup(geomgroupname);
        if((ab.extents.x == 0)&&(ab.extents.y == 0)&&(ab.extents.z == 0)) {
            continue;
        }
        Vector vnmin = ab.pos - ab.extents;
        Vector vnmax = ab.pos + ab.extents;
        if( !binitialized ) {
            vmin = vnmin;
            vmax = vnmax;
            binitialized = true;
        }
        else {
            if( vmin.x > vnmin.x ) {
                vmin.x = vnmin.x;
            }
            if( vmin.y > vnmin.y ) {
                vmin.y = vnmin.y;
            }
            if( vmin.z > vnmin.z ) {
                vmin.z = vnmin.z;
            }
            if( vmax.x < vnmax.x ) {
                vmax.x = vnmax.x;
            }
            if( vmax.y < vnmax.y ) {
                vmax.y = vnmax.y;
            }
            if( vmax.z < vnmax.z ) {
                vmax.z = vnmax.z;
            }
        }
    }
    if( !binitialized ) {
        ab.pos = GetTransform().trans;
        ab.extents = Vector(0,0,0);
    }
    else {
        ab.pos = (dReal)0.5 * (vmin + vmax);
        ab.extents = vmax - ab.pos;
    }
    return ab;
}

AABB KinBody::ComputeAABBForGeometryGroupFromTransform(const std::string& geomgroupname, const Transform& tBody, bool bEnabledOnlyLinks) const
{
    Vector vmin, vmax;
    bool binitialized=false;
    AABB ablocal;
    Transform tConvertToNewFrame = tBody*GetTransform().inverse();
    FOREACHC(itlink,_veclinks) {
        if( bEnabledOnlyLinks && !(*itlink)->IsEnabled() ) {
            continue;
        }
        ablocal = (*itlink)->ComputeLocalAABBForGeometryGroup(geomgroupname);
        if( ablocal.extents.x == 0 && ablocal.extents.y == 0 && ablocal.extents.z == 0 ) {
            continue;
        }

        Transform tlink = tConvertToNewFrame*(*itlink)->GetTransform();
        TransformMatrix mlink(tlink);
        Vector projectedExtents(RaveFabs(mlink.m[0]*ablocal.extents[0]) + RaveFabs(mlink.m[1]*ablocal.extents[1]) + RaveFabs(mlink.m[2]*ablocal.extents[2]),
                                RaveFabs(mlink.m[4]*ablocal.extents[0]) + RaveFabs(mlink.m[5]*ablocal.extents[1]) + RaveFabs(mlink.m[6]*ablocal.extents[2]),
                                RaveFabs(mlink.m[8]*ablocal.extents[0]) + RaveFabs(mlink.m[9]*ablocal.extents[1]) + RaveFabs(mlink.m[10]*ablocal.extents[2]));
        Vector vWorldPos = tlink * ablocal.pos;

        Vector vnmin = vWorldPos - projectedExtents;
        Vector vnmax = vWorldPos + projectedExtents;
        if( !binitialized ) {
            vmin = vnmin;
            vmax = vnmax;
            binitialized = true;
        }
        else {
            if( vmin.x > vnmin.x ) {
                vmin.x = vnmin.x;
            }
            if( vmin.y > vnmin.y ) {
                vmin.y = vnmin.y;
            }
            if( vmin.z > vnmin.z ) {
                vmin.z = vnmin.z;
            }
            if( vmax.x < vnmax.x ) {
                vmax.x = vnmax.x;
            }
            if( vmax.y < vnmax.y ) {
                vmax.y = vnmax.y;
            }
            if( vmax.z < vnmax.z ) {
                vmax.z = vnmax.z;
            }
        }
    }

    AABB ab;
    if( !binitialized ) {
        ab.pos = GetTransform().trans;
        ab.extents = Vector(0,0,0);
    }
    else {
        ab.pos = (dReal)0.5 * (vmin + vmax);
        ab.extents = vmax - ab.pos;
    }
    return ab;
}

AABB KinBody::ComputeLocalAABBForGeometryGroup(const std::string& geomgroupname, bool bEnabledOnlyLinks) const
{
    return ComputeAABBForGeometryGroupFromTransform(geomgroupname, Transform(), bEnabledOnlyLinks);
}

Vector KinBody::GetCenterOfMass() const
{
    // find center of mass and set the outer transform to it
    Vector center;
    dReal fTotalMass = 0;

    FOREACHC(itlink, _veclinks) {
        center += ((*itlink)->GetTransform() * (*itlink)->GetCOMOffset() * (*itlink)->GetMass());
        fTotalMass += (*itlink)->GetMass();
    }

    if( fTotalMass > 0 ) {
        center /= fTotalMass;
    }
    return center;
}

void KinBody::SetLinkTransformations(const std::vector<Transform>& vbodies)
{
    if( RaveGetDebugLevel() & Level_VerifyPlans ) {
        RAVELOG_WARN("SetLinkTransformations should be called with doflastsetvalues, re-setting all values\n");
    }
    else {
        RAVELOG_DEBUG("SetLinkTransformations should be called with doflastsetvalues, re-setting all values\n");
    }
    OPENRAVE_ASSERT_OP_FORMAT(vbodies.size(), >=, _veclinks.size(), "env=%s, not enough links %d<%d", GetEnv()->GetNameId()%vbodies.size()%_veclinks.size(),ORE_InvalidArguments);
    vector<Transform>::const_iterator it;
    vector<LinkPtr>::iterator itlink;
    for(it = vbodies.begin(), itlink = _veclinks.begin(); it != vbodies.end(); ++it, ++itlink) {
        (*itlink)->SetTransform(*it);
    }
    FOREACH(itjoint,_vecjoints) {
        for(int i = 0; i < (*itjoint)->GetDOF(); ++i) {
            (*itjoint)->_doflastsetvalues[i] = (*itjoint)->GetValue(i);
        }
    }
    _UpdateGrabbedBodies();
    _PostprocessChangedParameters(Prop_LinkTransforms);
}

void KinBody::SetLinkTransformations(const std::vector<Transform>& transforms, const std::vector<dReal>& doflastsetvalues)
{
    OPENRAVE_ASSERT_OP_FORMAT(transforms.size(), >=, _veclinks.size(), "env=%s, not enough links %d<%d", GetEnv()->GetNameId()%transforms.size()%_veclinks.size(),ORE_InvalidArguments);
    vector<Transform>::const_iterator it;
    vector<LinkPtr>::iterator itlink;
    for(it = transforms.begin(), itlink = _veclinks.begin(); it != transforms.end(); ++it, ++itlink) {
        (*itlink)->SetTransform(*it);
    }
    FOREACH(itjoint,_vecjoints) {
        for(int i = 0; i < (*itjoint)->GetDOF(); ++i) {
            (*itjoint)->_doflastsetvalues[i] = doflastsetvalues.at((*itjoint)->GetDOFIndex()+i);
        }
    }
    _UpdateGrabbedBodies();
    _PostprocessChangedParameters(Prop_LinkTransforms);
}

void KinBody::SetLinkVelocities(const std::vector<std::pair<Vector,Vector> >& velocities)
{
    GetEnv()->GetPhysicsEngine()->SetLinkVelocities(shared_kinbody(),velocities);
    _UpdateGrabbedBodies();
}

void KinBody::SetLinkEnableStates(const std::vector<uint8_t>& enablestates)
{
    OPENRAVE_ASSERT_OP(enablestates.size(),==,_veclinks.size());
    bool bchanged = false;
    for(size_t ilink = 0; ilink < enablestates.size(); ++ilink) {
        bool bEnable = enablestates[ilink]!=0;
        if( _veclinks[ilink]->_info._bIsEnabled != bEnable ) {
            _veclinks[ilink]->_Enable(bEnable);
            _nNonAdjacentLinkCache &= ~AO_Enabled;
            bchanged = true;
        }
    }
    if( bchanged ) {
        _PostprocessChangedParameters(Prop_LinkEnable);
    }
}

void KinBody::SetDOFValues(const std::vector<dReal>& vJointValues, const Transform& transBase, uint32_t checklimits)
{
    if( _veclinks.size() == 0 ) {
        return;
    }
    Transform tbase = transBase*_veclinks.at(0)->GetTransform().inverse();
    _veclinks.at(0)->SetTransform(transBase);

    // apply the relative transformation to all links!! (needed for passive joints)
    for(size_t i = 1; i < _veclinks.size(); ++i) {
        _veclinks[i]->SetTransform(tbase*_veclinks[i]->GetTransform());
    }
    SetDOFValues(vJointValues,checklimits);
}

void KinBody::SetDOFValues(const std::vector<dReal>& vJointValues, uint32_t checklimits, const std::vector<int>& dofindices)
{
    CHECK_INTERNAL_COMPUTATION;
    if( vJointValues.size() == 0 || _veclinks.size() == 0) {
        return;
    }
    int expecteddof = dofindices.size() > 0 ? (int)dofindices.size() : GetDOF();
    OPENRAVE_ASSERT_OP_FORMAT((int)vJointValues.size(),>=,expecteddof, "env=%s, not enough values %d<%d", GetEnv()->GetNameId()%vJointValues.size()%GetDOF(),ORE_InvalidArguments);

    const dReal* pJointValues = &vJointValues[0];

    if(checklimits == CLA_Nothing && dofindices.empty()) {
        _vTempJoints = vJointValues;
    }
    else {
        _vTempJoints.resize(GetDOF());
        if( dofindices.size() > 0 ) {
            // user only set a certain number of indices, so have to fill the temporary array with the full set of values first
            // and then overwrite with the user set values
            GetDOFValues(_vTempJoints);
            for(size_t i = 0; i < dofindices.size(); ++i) {
                _vTempJoints.at(dofindices[i]) = pJointValues[i];
            }
            pJointValues = &_vTempJoints[0];
        }
        dReal* ptempjoints = &_vTempJoints[0];

        // check the limits
        for(const JointPtr& pjoint : _vecjoints) {
            const Joint& joint = *pjoint;

            const dReal* p = pJointValues+joint.GetDOFIndex();
            if( checklimits == CLA_Nothing ) {
                // limits should not be checked, so just copy
                for(int i = 0; i < joint.GetDOF(); ++i) {
                    *ptempjoints++ = p[i];
                }
                continue;
            }
            if( joint.GetType() == JointSpherical ) {
                dReal fcurang = fmod(RaveSqrt(p[0]*p[0]+p[1]*p[1]+p[2]*p[2]),2*PI);
                dReal lowerlimit = joint.GetLowerLimit(0);
                dReal upperlimit = joint.GetUpperLimit(0);

                if( fcurang < lowerlimit ) {
                    if( fcurang < 1e-10 ) {
                        *ptempjoints++ = lowerlimit; *ptempjoints++ = 0; *ptempjoints++ = 0;
                    }
                    else {
                        dReal fmult = lowerlimit/fcurang;
                        *ptempjoints++ = p[0]*fmult; *ptempjoints++ = p[1]*fmult; *ptempjoints++ = p[2]*fmult;
                    }
                }
                else if( fcurang > upperlimit ) {
                    if( fcurang < 1e-10 ) {
                        *ptempjoints++ = upperlimit; *ptempjoints++ = 0; *ptempjoints++ = 0;
                    }
                    else {
                        dReal fmult = upperlimit/fcurang;
                        *ptempjoints++ = p[0]*fmult; *ptempjoints++ = p[1]*fmult; *ptempjoints++ = p[2]*fmult;
                    }
                }
                else {
                    *ptempjoints++ = p[0]; *ptempjoints++ = p[1]; *ptempjoints++ = p[2];
                }
            }
            else {
                for(int i = 0; i < joint.GetDOF(); ++i) {
                    if( joint.IsCircular(i) ) {
                        // don't normalize since user is expecting the values he sets are exactly returned via GetDOFValues
                        *ptempjoints++ = p[i]; //utils::NormalizeCircularAngle(p[i],(*it)->_vcircularlowerlimit[i],(*it)->_vcircularupperlimit[i]);
                    }
                    else {
                        dReal lowerlimit = joint.GetLowerLimit(0);
                        dReal upperlimit = joint.GetUpperLimit(0);

                        if( p[i] < lowerlimit ) {
                            if( p[i] < lowerlimit-g_fEpsilonEvalJointLimit ) {
                                if( checklimits == CLA_CheckLimits ) {
                                    RAVELOG_WARN(str(boost::format("env=%d, dof %d value %e is smaller than the lower limit %e")%GetEnv()->GetId()%(joint.GetDOFIndex()+i)%p[i]%lowerlimit));
                                }
                                else if( checklimits == CLA_CheckLimitsThrow ) {
                                    throw OPENRAVE_EXCEPTION_FORMAT(_("env=%d, dof %d value %e is smaller than the lower limit %e"), GetEnv()->GetId()%(joint.GetDOFIndex()+i)%p[i]%lowerlimit, ORE_InvalidArguments);
                                }
                            }
                            *ptempjoints++ = lowerlimit;
                        }
                        else if( p[i] > upperlimit ) {
                            if( p[i] > upperlimit+g_fEpsilonEvalJointLimit ) {
                                if( checklimits == CLA_CheckLimits ) {
                                    RAVELOG_WARN_FORMAT("env=%d, dof %d value %.16e is greater than the upper limit %.16e", GetEnv()->GetId()%(joint.GetDOFIndex()+i)%p[i]%upperlimit);
                                }
                                else if( checklimits == CLA_CheckLimitsThrow ) {
                                    throw OPENRAVE_EXCEPTION_FORMAT(_("env=%d, dof %d value %.16e is greater than the upper limit %.16e"), GetEnv()->GetId()%(joint.GetDOFIndex()+i)%p[i]%upperlimit, ORE_InvalidArguments);
                                }
                            }
                            *ptempjoints++ = upperlimit;
                        }
                        else {
                            *ptempjoints++ = p[i];
                        }
                    }
                }
            }
        }
        pJointValues = &_vTempJoints[0];
    }

    if( !!_pCurrentKinematicsFunctions ) {
        if(_pCurrentKinematicsFunctions->SetLinkTransforms(pJointValues, _vLinkTransformPointers)) {
            // have to set _doflastsetvalues!
            for(const JointPtr& pjoint : _vecjoints) {
                Joint& joint = *pjoint;
                int dofindex = joint.GetDOFIndex();
                for(int iaxis = 0; iaxis < joint.GetDOF(); ++iaxis) {
                    joint._doflastsetvalues[iaxis] = pJointValues[dofindex+iaxis];
                }
            }
            _UpdateGrabbedBodies();
            _PostprocessChangedParameters(Prop_LinkTransforms);
            return;
        }
    }

    // have to compute the angles ahead of time since they are dependent on the link
    const int nActiveJoints = _vecjoints.size();
    const int nPassiveJoints = _vPassiveJoints.size();
    std::vector< boost::array<dReal, 3> >& vPassiveJointValues = _vPassiveJointValuesCache;
    vPassiveJointValues.resize(nPassiveJoints);
    for(int i = 0; i < nPassiveJoints; ++i) {
        const KinBody::JointPtr& pjoint = _vPassiveJoints[i];
        const KinBody::Joint& joint = *pjoint;
        if(joint.IsStatic()) {
            continue;
        }
        const boost::array<dReal, 3>& vlowerlimit = joint._info._vlowerlimit;
        const boost::array<dReal, 3>& vupperlimit = joint._info._vupperlimit;
        boost::array<dReal, 3>& jvals = vPassiveJointValues[i];
        if( !joint.IsMimic() ) {
            joint.GetValues(jvals);
            // check if out of limits!
            for(size_t j = 0; j < 3; ++j) {
                if( !joint.IsCircular(j) ) {
                    if( jvals[j] < vlowerlimit.at(j) ) {
                        if( jvals[j] < vlowerlimit.at(j) - 5e-4f ) {
                            RAVELOG_WARN_FORMAT("env=%s, dummy joint out of lower limit! %e < %e", GetEnv()->GetNameId() % vlowerlimit.at(j) % jvals[j]);
                        }
                        jvals[j] = vlowerlimit.at(j);
                    }
                    else if( jvals[j] > vupperlimit.at(j) ) {
                        if( jvals[j] > vupperlimit.at(j) + 5e-4f ) {
                            RAVELOG_WARN_FORMAT("env=%s, dummy joint out of upper limit! %e > %e", GetEnv()->GetNameId() % vupperlimit.at(j) % jvals[j]);
                        }
                        jvals[j] = vupperlimit.at(j);
                    }
                }
            }
        }
    }

    std::vector<uint8_t>& vlinkscomputed = _vLinksVisitedCache;
    vlinkscomputed.resize(_veclinks.size());
    std::fill(vlinkscomputed.begin(), vlinkscomputed.end(), 0);
    vlinkscomputed[0] = 1;
    boost::array<dReal,3> dummyvalues; // dummy values for a joint
    std::vector<dReal>& vtempvalues = _vTempMimicValues;
    std::vector<dReal>& veval = _vTempMimicValues2;

    for(size_t ijoint = 0; ijoint < _vTopologicallySortedJointsAll.size(); ++ijoint) {
        const JointPtr& pjoint = _vTopologicallySortedJointsAll[ijoint];
        KinBody::Joint& joint = *pjoint;
        const LinkPtr& parentlink = joint._attachedbodies[0];
        const LinkPtr& childlink = joint._attachedbodies[1];

        if( joint.IsStatic() ) {
            // if joint.IsStatic(), then joint._info._tRightNoOffset and tjoint are assigned identities
            const Transform t = (!!parentlink ? parentlink->GetTransform() : _veclinks.at(0)->GetTransform()) * joint.GetInternalHierarchyLeftTransform();
            childlink->SetTransform(t);
            vlinkscomputed[childlink->GetIndex()] = 1;
            continue;
        }

        const int jointindex = _vTopologicallySortedJointIndicesAll[ijoint];
        const int dofindex = joint.GetDOFIndex(); // active joint has dofindex>=0; passive has dofindex=-1 but jointindex>=0
        const int jointdof = joint.GetDOF();
        const KinBody::JointType jointtype = joint.GetType();
        const dReal* pvalues = dofindex >= 0 ? pJointValues + dofindex : NULL;
        const boost::array<dReal, 3>& vlowerlimit = joint._info._vlowerlimit;
        const boost::array<dReal, 3>& vupperlimit = joint._info._vupperlimit;

        if( joint.IsMimic() ) {
            for(int i = 0; i < jointdof; ++i) {
                if( joint.IsMimic(i) ) {
                    vtempvalues.clear();
                    const std::vector<Mimic::DOFFormat>& vdofformat = joint._vmimic[i]->_vdofformat;
                    for(const Mimic::DOFFormat& dofformat : vdofformat) {
                        vtempvalues.push_back(dofformat.dofindex >= 0 ? pJointValues[dofformat.dofindex]
                                              : vPassiveJointValues.at(dofformat.jointindex-nActiveJoints).at(dofformat.axis));
                    }
                    const int err = joint._Eval(i, 0, vtempvalues, veval);
                    if( err ) {
                        RAVELOG_WARN_FORMAT("env=%d, failed to evaluate joint %s, fparser error %d", GetEnv()->GetId()%joint.GetName()%err);
                    }
                    else {
                        std::vector<dReal>& vevalcopy = _vTempMimicValues3;
                        vevalcopy = veval;
                        for(std::vector<dReal>::iterator iteval = veval.begin(); iteval != veval.end(); ) {
                            if( jointtype == JointSpherical || joint.IsCircular(i) ) {
                            }
                            else if( *iteval < vlowerlimit[i] ) {
                                if(*iteval >= vlowerlimit[i]-g_fEpsilonJointLimit ) {
                                    *iteval = vlowerlimit[i];
                                }
                                else {
                                    iteval = veval.erase(iteval); // invalid value so remove from candidates
                                    continue;
                                }
                            }
                            else if( *iteval > vupperlimit[i] ) {
                                if(*iteval <= vupperlimit[i]+g_fEpsilonJointLimit ) {
                                    *iteval = vupperlimit[i];
                                }
                                else {
                                    iteval = veval.erase(iteval); // invalid value so remove from candidates
                                    continue;
                                }
                            }
                            ++iteval;
                        }

                        if( veval.empty() ) {
                            for(dReal eval : vevalcopy) {
                                if( checklimits == CLA_Nothing || jointtype == JointSpherical || joint.IsCircular(i) ) {
                                    veval.push_back(eval);
                                }
                                else if( eval < vlowerlimit[i]-g_fEpsilonEvalJointLimit ) {
                                    veval.push_back(vlowerlimit[i]);
                                    if( checklimits == CLA_CheckLimits ) {
                                        RAVELOG_WARN(str(boost::format("env=%d, joint %s: lower limit (%e) is not followed: %e")%GetEnv()->GetId()%joint.GetName()%vlowerlimit[i]%eval));
                                    }
                                    else if( checklimits == CLA_CheckLimitsThrow ) {
                                        throw OPENRAVE_EXCEPTION_FORMAT(_("env=%d, joint %s: lower limit (%e) is not followed: %e"), GetEnv()->GetId()%joint.GetName()%joint._info._vlowerlimit[i]%eval, ORE_InvalidArguments);
                                    }
                                }
                                else if( eval > vupperlimit[i]+g_fEpsilonEvalJointLimit ) {
                                    veval.push_back(vupperlimit[i]);
                                    if( checklimits == CLA_CheckLimits ) {
                                        RAVELOG_WARN(str(boost::format("env=%d, joint %s: upper limit (%e) is not followed: %e")%GetEnv()->GetId()%joint.GetName()%vupperlimit[i]%eval));
                                    }
                                    else if( checklimits == CLA_CheckLimitsThrow ) {
                                        throw OPENRAVE_EXCEPTION_FORMAT(_("env=%d, joint %s: upper limit (%e) is not followed: %e"), GetEnv()->GetId()%joint.GetName()%vupperlimit[i]%eval, ORE_InvalidArguments);
                                    }
                                }
                                else {
                                    veval.push_back(eval);
                                }
                            }
                            OPENRAVE_ASSERT_FORMAT(!veval.empty(), "env=%s, no valid values for joint %s", GetEnv()->GetNameId()%joint.GetName(),ORE_Assert);
                        }
                        if( veval.size() > 1 ) {
                            stringstream ss; ss << std::setprecision(std::numeric_limits<dReal>::digits10+1);
                            ss << "env=" << GetEnv()->GetId() << ", multiplie values for joint " << joint.GetName() << ": ";
                            for(dReal eval : veval) {
                                ss << eval << " ";
                            }
                            RAVELOG_WARN(ss.str());
                        }
                        dummyvalues[i] = veval.at(0);
                    }

                    // if joint is passive, update the stored joint values! This is necessary because joint value might be referenced in the future.
                    if( dofindex < 0 ) {
                        vPassiveJointValues.at(jointindex-nActiveJoints).at(i) = dummyvalues[i];
                    }
                }
                else if( dofindex >= 0 ) {
                    dummyvalues[i] = pvalues[dofindex+i]; // is this correct? what is a joint has a mimic and non-mimic axis?
                }
                else {
                    // preserve passive joint values
                    dummyvalues[i] = vPassiveJointValues.at(jointindex-nActiveJoints).at(i);
                }
            }
            pvalues = &dummyvalues[0];
        }
        // do the test after mimic computation!
        if( vlinkscomputed[childlink->GetIndex()] ) {
            continue;
        }
        if( !pvalues ) {
            // has to be a passive joint
            pvalues = vPassiveJointValues.at(jointindex-nActiveJoints).data();
        }

        Transform tjoint;
        if( jointtype & JointSpecialBit ) {
            //RAVELOG_DEBUG_FORMAT("Joint %s's jointtype = %d has special bit", GetName() % jointtype);
            switch(jointtype) {
            case JointHinge2: {
                Transform tfirst;
                tfirst.rot = quatFromAxisAngle(joint.GetInternalHierarchyAxis(0), pvalues[0]);
                Transform tsecond;
                tsecond.rot = quatFromAxisAngle(tfirst.rotate(joint.GetInternalHierarchyAxis(1)), pvalues[1]);
                tjoint = tsecond * tfirst;
                joint._doflastsetvalues[0] = pvalues[0];
                joint._doflastsetvalues[1] = pvalues[1];
                break;
            }
            case JointSpherical: {
                dReal fang = pvalues[0]*pvalues[0]+pvalues[1]*pvalues[1]+pvalues[2]*pvalues[2];
                if( fang > 0 ) {
                    fang = RaveSqrt(fang);
                    dReal fiang = 1/fang;
                    tjoint.rot = quatFromAxisAngle(Vector(pvalues[0]*fiang,pvalues[1]*fiang,pvalues[2]*fiang),fang);
                }
                break;
            }
            case JointTrajectory: {
                vector<dReal> vdata;
                tjoint = Transform();
                dReal fvalue = pvalues[0];
                if( joint.IsCircular(0) ) {
                    // need to normalize the value
                    fvalue = utils::NormalizeCircularAngle(fvalue,joint._vcircularlowerlimit.at(0), joint._vcircularupperlimit.at(0));
                }
                joint._info._trajfollow->Sample(vdata,fvalue);
                if( !joint._info._trajfollow->GetConfigurationSpecification().ExtractTransform(tjoint,vdata.begin(),KinBodyConstPtr()) ) {
                    RAVELOG_WARN(str(boost::format("env=%d, trajectory sampling for joint %s failed")%GetEnv()->GetId()%joint.GetName()));
                }
                joint._doflastsetvalues[0] = 0;
                break;
            }
            default:
                RAVELOG_WARN(str(boost::format("env=%d, forward kinematic type 0x%x not supported")%GetEnv()->GetId()%jointtype));
                break;
            }
        }
        else {
            if( jointtype == JointRevolute ) {
                tjoint.rot = quatFromAxisAngle(joint.GetInternalHierarchyAxis(0), pvalues[0]);
                joint._doflastsetvalues[0] = pvalues[0];
            }
            else if( jointtype == JointPrismatic ) {
                tjoint.trans = joint.GetInternalHierarchyAxis(0) * pvalues[0];
            }
            else {
                for(int iaxis = 0; iaxis < jointdof; ++iaxis) {
                    Transform tdelta;
                    if( joint.IsRevolute(iaxis) ) {
                        tdelta.rot = quatFromAxisAngle(joint.GetInternalHierarchyAxis(iaxis), pvalues[iaxis]);
                        joint._doflastsetvalues[iaxis] = pvalues[iaxis];
                    }
                    else {
                        tdelta.trans = joint.GetInternalHierarchyAxis(iaxis) * pvalues[iaxis];
                    }
                    tjoint = tjoint * tdelta;
                }
            }
        }

        const Transform t = (!!parentlink ? parentlink->GetTransform() : _veclinks.at(0)->GetTransform()) * (joint.GetInternalHierarchyLeftTransform() * tjoint * joint.GetInternalHierarchyRightTransform());
        childlink->SetTransform(t);
        vlinkscomputed[childlink->GetIndex()] = 1;
    }

    _UpdateGrabbedBodies();
    _PostprocessChangedParameters(Prop_LinkTransforms);
}

bool KinBody::IsDOFRevolute(int dofindex) const
{
    int jointindex = _vDOFIndices.at(dofindex);
    return _vecjoints.at(jointindex)->IsRevolute(dofindex-_vecjoints.at(jointindex)->GetDOFIndex());
}

bool KinBody::IsDOFPrismatic(int dofindex) const
{
    int jointindex = _vDOFIndices.at(dofindex);
    return _vecjoints.at(jointindex)->IsPrismatic(dofindex-_vecjoints.at(jointindex)->GetDOFIndex());
}

KinBody::LinkPtr KinBody::GetLink(const std::string& linkname) const
{
    for(std::vector<LinkPtr>::const_iterator it = _veclinks.begin(); it != _veclinks.end(); ++it) {
        if ( (*it)->GetName() == linkname ) {
            return *it;
        }
    }
    return LinkPtr();
}

const std::vector<KinBody::JointPtr>& KinBody::GetDependencyOrderedJoints() const
{
    CHECK_INTERNAL_COMPUTATION;
    return _vTopologicallySortedJoints;
}

const std::vector<KinBody::JointPtr>& KinBody::GetDependencyOrderedJointsAll() const
{
    CHECK_INTERNAL_COMPUTATION;
    return _vTopologicallySortedJointsAll;
}

const std::vector< std::vector< std::pair<KinBody::LinkPtr, KinBody::JointPtr> > >& KinBody::GetClosedLoops() const
{
    CHECK_INTERNAL_COMPUTATION;
    return _vClosedLoops;
}

bool KinBody::GetChain(int linkindex1, int linkindex2, std::vector<JointPtr>& vjoints) const
{
    CHECK_INTERNAL_COMPUTATION0;
    OPENRAVE_ASSERT_FORMAT(linkindex1>=0 && linkindex1<(int)_veclinks.size(), "body %s linkindex1 %d invalid (num links %d)", GetName()%linkindex1%_veclinks.size(), ORE_InvalidArguments);
    OPENRAVE_ASSERT_FORMAT(linkindex2>=0 && linkindex2<(int)_veclinks.size(), "body %s linkindex2 %d invalid (num links %d)", GetName()%linkindex2%_veclinks.size(), ORE_InvalidArguments);
    vjoints.resize(0);
    if( linkindex1 == linkindex2 ) {
        return true;
    }
    int offset = linkindex2*_veclinks.size();
    int curlink = linkindex1;
    while(_vAllPairsShortestPaths[offset+curlink].first>=0) {
        int jointindex = _vAllPairsShortestPaths[offset+curlink].second;
        vjoints.push_back(jointindex < (int)_vecjoints.size() ? _vecjoints.at(jointindex) : _vPassiveJoints.at(jointindex-_vecjoints.size()));
        int prevlink = curlink;
        curlink = _vAllPairsShortestPaths[offset+curlink].first;
        OPENRAVE_ASSERT_OP(prevlink,!=,curlink); // avoid loops
    }
    return vjoints.size()>0; // otherwise disconnected
}

bool KinBody::GetChain(int linkindex1, int linkindex2, std::vector<LinkPtr>& vlinks) const
{
    CHECK_INTERNAL_COMPUTATION0;
    OPENRAVE_ASSERT_FORMAT(linkindex1>=0 && linkindex1<(int)_veclinks.size(), "body %s linkindex1 %d invalid (num links %d)", GetName()%linkindex1%_veclinks.size(), ORE_InvalidArguments);
    OPENRAVE_ASSERT_FORMAT(linkindex2>=0 && linkindex2<(int)_veclinks.size(), "body %s linkindex2 %d invalid (num links %d)", GetName()%linkindex2%_veclinks.size(), ORE_InvalidArguments);
    vlinks.resize(0);
    int offset = linkindex2*_veclinks.size();
    int curlink = linkindex1;
    if( _vAllPairsShortestPaths[offset+curlink].first < 0 ) {
        return false;
    }
    vlinks.push_back(_veclinks.at(linkindex1));
    if( linkindex1 == linkindex2 ) {
        return true;
    }
    while(_vAllPairsShortestPaths[offset+curlink].first != linkindex2) {
        curlink = _vAllPairsShortestPaths[offset+curlink].first;
        if( curlink < 0 ) {
            vlinks.resize(0);
            return false;
        }
        vlinks.push_back(_veclinks.at(curlink));
    }
    vlinks.push_back(_veclinks.at(linkindex2));
    return true; // otherwise disconnected
}

bool KinBody::IsDOFInChain(int linkindex1, int linkindex2, int dofindex) const
{
    CHECK_INTERNAL_COMPUTATION0;
    int jointindex = _vDOFIndices.at(dofindex);
    return (DoesAffect(jointindex,linkindex1)==0) != (DoesAffect(jointindex,linkindex2)==0);
}

int KinBody::GetJointIndex(const std::string& jointname) const
{
    int index = 0;
    FOREACHC(it,_vecjoints) {
        if ((*it)->GetName() == jointname ) {
            return index;
        }
        ++index;
    }
    return -1;
}

KinBody::JointPtr KinBody::GetJoint(const std::string& jointname) const
{
    FOREACHC(it,_vecjoints) {
        if ((*it)->GetName() == jointname ) {
            return *it;
        }
    }
    FOREACHC(it,_vPassiveJoints) {
        if ((*it)->GetName() == jointname ) {
            return *it;
        }
    }
    return JointPtr();
}

void KinBody::ComputeJacobianTranslation(const int linkindex,
                                         const Vector& position,
                                         std::vector<dReal>& vjacobian,
                                         const std::vector<int>& dofindices) const
{
    CHECK_INTERNAL_COMPUTATION;
    const int nlinks = _veclinks.size();
    const int nActiveJoints = _vecjoints.size();
    OPENRAVE_ASSERT_FORMAT(linkindex >= 0 && linkindex < nlinks, "body %s bad link index %d (num links %d)",
                           this->GetName() % linkindex % nlinks, ORE_InvalidArguments
                           );
    const size_t dofstride = dofindices.empty() ? this->GetDOF() : dofindices.size();
    vjacobian.resize(3 * dofstride);
    if( dofstride == 0 ) {
        return;
    }
    std::fill(vjacobian.begin(), vjacobian.end(), 0.0);

    std::vector<std::pair<int, dReal> > vDofindexDerivativePairs; ///< vector of (dof index, total derivative) pairs
    std::map< std::pair<Mimic::DOFFormat, int>, dReal > mTotalderivativepairValue; ///< map a joint pair (z, x) to the total derivative dz/dx

    Vector vColumn; ///< cache for a column of the linear velocity Jacobian
    const int offset = linkindex * nlinks;
    for(int curlink = 0;
        _vAllPairsShortestPaths[offset + curlink].first >= 0;     // parent link is still available
        curlink = _vAllPairsShortestPaths[offset + curlink].first // get index of parent link
        ) {
        const int jointindex = _vAllPairsShortestPaths[offset + curlink].second; ///< generalized joint index, which counts in [_vecjoints, _vPassiveJoints]
        if( jointindex < nActiveJoints ) {
            // active joint
            const JointPtr& pjoint = _vecjoints.at(jointindex);
            const int dofindex = pjoint->GetDOFIndex();
            const int ndof = pjoint->GetDOF();
            const int8_t affect = this->DoesAffect(pjoint->GetJointIndex(), linkindex);
            for(int idof = 0; idof < ndof; ++idof) {
                if( !affect ) {
                    continue; ///< not affect
                }

                const bool bPrismatic = pjoint->IsPrismatic(idof);
                const bool bRevolute = pjoint->IsRevolute(idof);
                if( !bPrismatic && !bRevolute ) {
                    RAVELOG_WARN("ComputeJacobianTranslation only supports revolute and prismatic joints, but not this joint type %d", pjoint->GetType());
                    continue;
                }

                // formula for active joint's linear velocity Jacobian
                if(bPrismatic) {
                    vColumn = pjoint->GetAxis(idof);
                }
                else {
                    vColumn =  pjoint->GetAxis(idof).cross(position - pjoint->GetAnchor());
                }

                int index = -1;
                if( !dofindices.empty() ) {
                    const std::vector<int>::const_iterator itindex = std::find(dofindices.begin(), dofindices.end(), dofindex + idof);
                    if( itindex == dofindices.end() ) {
                        continue;
                    }
                    index = itindex - dofindices.begin();
                }
                else {
                    index = dofindex + idof;
                }
                vjacobian[index                ] += vColumn.x;
                vjacobian[index + dofstride    ] += vColumn.y;
                vjacobian[index + dofstride * 2] += vColumn.z;
            }
        }
        else {
            // add in the contributions from the passive joint
            const JointPtr& pjoint = _vPassiveJoints.at(jointindex - nActiveJoints);
            const int ndof = pjoint->GetDOF();
            for(int idof = 0; idof < ndof; ++idof) {
                if( pjoint->IsMimic(idof) ) {
                    const bool bPrismatic = pjoint->IsPrismatic(idof);
                    const bool bRevolute = pjoint->IsRevolute(idof);
                    if( !bPrismatic && !bRevolute ) {
                        RAVELOG_WARN("ComputeJacobianTranslation only supports revolute and prismatic joints, but not this joint type %d", pjoint->GetType());
                        continue;
                    }

                    // if this joint were active, then this is its column in the linear velocity Jacobian
                    if(bPrismatic) {
                        vColumn = pjoint->GetAxis(idof);
                    }
                    else {
                        vColumn =  pjoint->GetAxis(idof).cross(position - pjoint->GetAnchor());
                    }

                    // compute the partial derivatives of this mimic joint w.r.t all joints on which it directly/undirectly depends, by chain rule
                    // vDofindexDerivativePairs is a vector of (dof index, total derivative) pairs
                    pjoint->_ComputePartialVelocities(vDofindexDerivativePairs, idof, mTotalderivativepairValue);

                    for(const std::pair<int, dReal>& dofindexDerivativePair : vDofindexDerivativePairs) {
                        int index = -1;
                        const int dofindex = dofindexDerivativePair.first;
                        if( !dofindices.empty() ) {
                            const std::vector<int>::const_iterator itindex = std::find(dofindices.begin(), dofindices.end(), dofindex);
                            if( itindex == dofindices.end() ) {
                                continue;
                            }
                            index = itindex - dofindices.begin(); ///< index of an active joint
                        }
                        else {
                            index = dofindex;
                        }
                        OPENRAVE_ASSERT_OP_FORMAT(index, >=, 0, "index should be >= 0; now %d", index, ORE_InvalidArguments);
                        const dReal partialderiv = dofindexDerivativePair.second;
                        vjacobian[index                ] += vColumn.x * partialderiv;
                        vjacobian[index + dofstride    ] += vColumn.y * partialderiv;
                        vjacobian[index + dofstride * 2] += vColumn.z * partialderiv;
                    }
                }
            }
        }

    }
}

void KinBody::CalculateJacobian(const int linkindex,
                                const Vector& position,
                                std::vector<dReal>& jacobian) const {
    this->ComputeJacobianTranslation(linkindex, position, jacobian);
}

void KinBody::CalculateJacobian(const int linkindex,
                                const Vector& position,
                                boost::multi_array<dReal, 2>& mjacobian) const
{
    const size_t ndof = this->GetDOF();
    mjacobian.resize(boost::extents[3][ndof]);
    if( ndof == 0 ) {
        return;
    }
    std::vector<dReal> vjacobian;
    ComputeJacobianTranslation(linkindex, position, vjacobian);
    OPENRAVE_ASSERT_OP(vjacobian.size(), ==, 3*ndof);
    std::vector<dReal>::const_iterator itsrc = vjacobian.begin();
    FOREACH(itdst, mjacobian) {
        std::copy(itsrc, itsrc + ndof, itdst->begin());
        itsrc += ndof;
    }
}

void KinBody::CalculateRotationJacobian(const int linkindex,
                                        const Vector& quat,
                                        std::vector<dReal>& vjacobian) const
{
    CHECK_INTERNAL_COMPUTATION;
    const int nlinks = _veclinks.size();
    const int nActiveJoints = _vecjoints.size();
    OPENRAVE_ASSERT_FORMAT(linkindex >= 0 && linkindex < nlinks, "body %s bad link index %d (num links %d)",
                           this->GetName() % linkindex % nlinks, ORE_InvalidArguments
                           );
    const int dofstride = GetDOF();
    vjacobian.resize(4 * dofstride);
    if( dofstride == 0 ) {
        return;
    }
    std::fill(vjacobian.begin(), vjacobian.end(), 0.0);

    std::vector<std::pair<int, dReal> > vDofindexDerivativePairs; ///< vector of (dof index, total derivative) pairs
    std::map< std::pair<Mimic::DOFFormat, int>, dReal > mTotalderivativepairValue; ///< map a joint pair (z, x) to the total derivative dz/dx

    Vector vColumn; ///< cache for a column of the quaternion velocity Jacobian
    const int offset = linkindex * nlinks;

    for(int curlink = 0;
        _vAllPairsShortestPaths[offset+curlink].first >= 0;     // parent link is still available
        curlink = _vAllPairsShortestPaths[offset+curlink].first // get index of parent link
        ) {
        const int jointindex = _vAllPairsShortestPaths[offset+curlink].second;
        if( jointindex < nActiveJoints ) {
            // active joint
            const JointPtr& pjoint = _vecjoints.at(jointindex);
            const int dofindex = pjoint->GetDOFIndex();
            const int ndof = pjoint->GetDOF();
            const int8_t affect = DoesAffect(pjoint->GetJointIndex(), linkindex);
            for(int idof = 0; idof < ndof; ++idof) {
                if( !affect ) {
                    RAVELOG_WARN(str(boost::format("link %s should be affected by joint %s")% _veclinks.at(linkindex)->GetName() % pjoint->GetName()));
                    continue;
                }
                if( pjoint->IsPrismatic(idof) ) {
                    continue;
                }
                else if (!pjoint->IsRevolute(idof)) {
                    RAVELOG_WARN("CalculateRotationJacobian only supports revolute and prismatic joints, but not this joint type %d", pjoint->GetType());
                    continue;
                }
                vColumn = pjoint->GetAxis(idof); ///< joint axis of a revolute joint
                const size_t index = dofindex + idof;
                vjacobian[index                ] += 0.5 * (-quat.y * vColumn.x - quat.z * vColumn.y - quat.w * vColumn.z);
                vjacobian[index + dofstride    ] += 0.5 * ( quat.x * vColumn.x - quat.z * vColumn.z + quat.w * vColumn.y);
                vjacobian[index + dofstride * 2] += 0.5 * ( quat.x * vColumn.y + quat.y * vColumn.z - quat.w * vColumn.x);
                vjacobian[index + dofstride * 3] += 0.5 * ( quat.x * vColumn.z - quat.y * vColumn.y + quat.z * vColumn.x);
            }
        }
        else {
            // add in the contributions from the passive joint
            const JointPtr& pjoint = _vPassiveJoints.at(jointindex - nActiveJoints);
            const int ndof = pjoint->GetDOF();
            for(int idof = 0; idof < ndof; ++idof) {
                if( pjoint->IsMimic(idof) ) {
                    if( pjoint->IsPrismatic(idof) ) {
                        continue;
                    }
                    else if (!pjoint->IsRevolute(idof)) {
                        RAVELOG_WARN("CalculateRotationJacobian only supports revolute and prismatic joints, but not this joint type %d", pjoint->GetType());
                        continue;
                    }

                    // if this revolute joint were active, then this is its column in the quaternion velocity Jacobian
                    vColumn = pjoint->GetAxis(idof);

                    // compute the partial derivatives of this mimic joint w.r.t all joints on which it directly/undirectly depends, by chain rule
                    // vDofindexDerivativePairs is a vector of (dof index, total derivative) pairs
                    pjoint->_ComputePartialVelocities(vDofindexDerivativePairs, idof, mTotalderivativepairValue);

                    for(const std::pair<int, dReal>& dofindexDerivativePair : vDofindexDerivativePairs) {
                        const int dofindex = dofindexDerivativePair.first;
                        if(dofindex + idof >= dofstride) {
                            RAVELOG_WARN_FORMAT("dofindex + idof = %d + %d >= %d = dofstride",
                                                dofindex % idof % dofstride
                                                );
                            continue;
                        }
                        OPENRAVE_ASSERT_OP_FORMAT(dofindex, >=, 0, "dofindex should be >= 0; now %d", dofindex, ORE_InvalidArguments);
                        const size_t index = dofindex + idof;
                        const dReal partialderiv = dofindexDerivativePair.second;
                        vjacobian[index                ] += 0.5 * partialderiv * (-quat.y * vColumn.x - quat.z * vColumn.y - quat.w * vColumn.z);
                        vjacobian[index + dofstride    ] += 0.5 * partialderiv * ( quat.x * vColumn.x - quat.z * vColumn.z + quat.w * vColumn.y);
                        vjacobian[index + dofstride * 2] += 0.5 * partialderiv * ( quat.x * vColumn.y + quat.y * vColumn.z - quat.w * vColumn.x);
                        vjacobian[index + dofstride * 3] += 0.5 * partialderiv * ( quat.x * vColumn.z - quat.y * vColumn.y + quat.z * vColumn.x);
                    }
                }
            }
        }
    }
}

void KinBody::CalculateRotationJacobian(const int linkindex,
                                        const Vector& quat,
                                        boost::multi_array<dReal, 2>& mjacobian) const
{
    const size_t ndof = this->GetDOF();
    mjacobian.resize(boost::extents[4][ndof]);
    if( ndof == 0 ) {
        return;
    }
    std::vector<dReal> vjacobian;
    CalculateRotationJacobian(linkindex, quat, vjacobian);
    OPENRAVE_ASSERT_OP(vjacobian.size(), ==, 4 * ndof);
    std::vector<dReal>::const_iterator itsrc = vjacobian.begin();
    FOREACH(itdst, mjacobian) {
        std::copy(itsrc, itsrc+ndof, itdst->begin());
        itsrc += ndof;
    }
}

void KinBody::ComputeJacobianAxisAngle(const int linkindex,
                                       std::vector<dReal>& vjacobian,
                                       const std::vector<int>& dofindices) const
{
    CHECK_INTERNAL_COMPUTATION;
    const int nlinks = _veclinks.size();
    const int nActiveJoints = _vecjoints.size();
    OPENRAVE_ASSERT_FORMAT(linkindex >= 0 && linkindex < nlinks, "body %s bad link index %d (num links %d)",
                           this->GetName() % linkindex % nlinks, ORE_InvalidArguments
                           );
    const size_t dofstride = dofindices.empty() ? this->GetDOF() : dofindices.size();
    vjacobian.resize(3 * dofstride);
    if( dofstride == 0 ) {
        return;
    }
    std::fill(vjacobian.begin(), vjacobian.end(), 0.0);

    std::vector<std::pair<int, dReal> > vDofindexDerivativePairs; ///< vector of (dof index, total derivative) pairs
    std::map< std::pair<Mimic::DOFFormat, int>, dReal > mTotalderivativepairValue; ///< map a joint pair (z, x) to the total derivative dz/dx

    Vector vColumn; ///< cache for a column of the angular velocity Jacobian
    const int offset = linkindex * nlinks;

    for(int curlink = 0;
        _vAllPairsShortestPaths[offset + curlink].first >= 0;     // parent link is still available
        curlink = _vAllPairsShortestPaths[offset + curlink].first // get index of parent link
        ) {
        const int jointindex = _vAllPairsShortestPaths[offset + curlink].second;
        if( jointindex < nActiveJoints ) {
            // active joint
            const JointPtr& pjoint = _vecjoints.at(jointindex);
            const int dofindex = pjoint->GetDOFIndex();
            const int ndof = pjoint->GetDOF();
            const int8_t affect = this->DoesAffect(pjoint->GetJointIndex(), linkindex);

            for(int dof = 0; dof < ndof; ++dof) {
                if( affect != 0 ) {
                    if( pjoint->IsPrismatic(dof) ) {
                        continue;
                    }
                    else if( !pjoint->IsRevolute(dof) ) {
                        RAVELOG_WARN("ComputeJacobianAxisAngle only supports revolute and prismatic joints, but not this joint type %d", pjoint->GetType());
                        continue;
                    }

                    // axis of an (active) revolute joint is its corresponding column in the angular velocity Jacobian
                    vColumn = pjoint->GetAxis(dof);
                    int index = -1;
                    if( !dofindices.empty() ) {
                        const std::vector<int>::const_iterator itindex = std::find(dofindices.begin(),dofindices.end(),dofindex+dof);
                        if( itindex == dofindices.end() ) {
                            continue;
                        }
                        index = itindex - dofindices.begin();
                    }
                    else {
                        index = dofindex + dof;
                    }
                    vjacobian[index                ] += vColumn.x;
                    vjacobian[index + dofstride    ] += vColumn.y;
                    vjacobian[index + dofstride * 2] += vColumn.z;
                }
            }
        }
        else {
            // add in the contributions from the passive joint
            const JointPtr& pjoint = _vPassiveJoints.at(jointindex - nActiveJoints);
            const int ndof = pjoint->GetDOF();
            for(int idof = 0; idof < ndof; ++idof) {
                if( pjoint->IsMimic(idof) ) {
                    if(pjoint->IsPrismatic(idof)) {
                        continue; // prismatic joint does not affect orientation of manip
                    }
                    else if( !pjoint->IsRevolute(idof) ) {
                        RAVELOG_WARN("ComputeJacobianAxisAngle only supports revolute and prismatic joints, but not this joint type %d", pjoint->GetType());
                        continue;
                    }

                    // if this revolute joint were active, then this is its column in the angular velocity Jacobian
                    vColumn = pjoint->GetAxis(idof);

                    // compute the partial derivatives of this mimic joint w.r.t all joints on which it directly/undirectly depends, by chain rule
                    // vDofindexDerivativePairs is a vector of (dof index, total derivative) pairs
                    pjoint->_ComputePartialVelocities(vDofindexDerivativePairs, idof, mTotalderivativepairValue);

                    for(const std::pair<int, dReal>& dofindexDerivativePair : vDofindexDerivativePairs) {
                        int index = -1;
                        const int dofindex = dofindexDerivativePair.first;
                        if( !dofindices.empty() ) {
                            const std::vector<int>::const_iterator itindex = std::find(dofindices.begin(), dofindices.end(), dofindex);
                            if( itindex == dofindices.end() ) {
                                continue;
                            }
                            index = itindex - dofindices.begin(); ///< index of an active joint
                        }
                        else {
                            index = dofindex;
                        }
                        OPENRAVE_ASSERT_OP_FORMAT(index, >=, 0, "index should be >= 0; now %d", index, ORE_InvalidArguments);
                        const dReal partialderiv = dofindexDerivativePair.second;
                        vjacobian[index                ] += vColumn.x * partialderiv;
                        vjacobian[index + dofstride    ] += vColumn.y * partialderiv;
                        vjacobian[index + dofstride * 2] += vColumn.z * partialderiv;
                    }
                }
            }
        }
    }
}

void KinBody::CalculateAngularVelocityJacobian(const int linkindex, std::vector<dReal>& jacobian) const {
    this->ComputeJacobianAxisAngle(linkindex, jacobian);
}

void KinBody::CalculateAngularVelocityJacobian(const int linkindex,
                                               boost::multi_array<dReal, 2>& mjacobian) const
{
    const size_t ndof = this->GetDOF();
    mjacobian.resize(boost::extents[3][ndof]);
    if( ndof == 0 ) {
        return;
    }
    std::vector<dReal> vjacobian;
    ComputeJacobianAxisAngle(linkindex, vjacobian);
    OPENRAVE_ASSERT_OP(vjacobian.size(), ==, 3 * ndof);
    std::vector<dReal>::const_iterator itsrc = vjacobian.begin();
    FOREACH(itdst, mjacobian) {
        std::copy(itsrc, itsrc + ndof, itdst->begin());
        itsrc += ndof;
    }
}

void KinBody::ComputeHessianTranslation(int linkindex, const Vector& position, std::vector<dReal>& hessian, const std::vector<int>& dofindices) const
{
    CHECK_INTERNAL_COMPUTATION;
    OPENRAVE_ASSERT_FORMAT(linkindex >= 0 && linkindex < (int)_veclinks.size(), "body %s bad link index %d (num links %d)", GetName()%linkindex%_veclinks.size(),ORE_InvalidArguments);
    size_t dofstride=0;
    if( dofindices.size() > 0 ) {
        dofstride = dofindices.size();
    }
    else {
        dofstride = GetDOF();
    }
    hessian.resize(dofstride*3*dofstride);
    if( dofstride == 0 ) {
        return;
    }
    std::fill(hessian.begin(),hessian.end(),0);

    int offset = linkindex*_veclinks.size();
    int curlink = 0;
    std::vector<Vector> vaxes, vjacobian; vaxes.reserve(dofstride); vjacobian.reserve(dofstride);
    std::vector<int> vpartialindices;
    std::map< std::pair<Mimic::DOFFormat, int>, dReal > mapcachedpartials;
    std::vector<int> vinsertedindices; vinsertedindices.reserve(dofstride);
    typedef std::pair< std::vector<Vector>, std::vector<std::pair<int,dReal> > > PartialInfo;
    std::map<size_t, PartialInfo > mappartialsinserted; // if vinsertedindices has -1, that index will be here
    while(_vAllPairsShortestPaths[offset+curlink].first>=0) {
        int jointindex = _vAllPairsShortestPaths[offset+curlink].second;
        if( jointindex < (int)_vecjoints.size() ) {
            // active joint
            JointPtr pjoint = _vecjoints.at(jointindex);
            int dofindex = pjoint->GetDOFIndex();
            int8_t affect = DoesAffect(pjoint->GetJointIndex(), linkindex);
            for(int dof = 0; dof < pjoint->GetDOF(); ++dof) {
                if( affect == 0 ) {
                    RAVELOG_WARN(str(boost::format("link %s should be affected by joint %s")%_veclinks.at(linkindex)->GetName()%pjoint->GetName()));
                }
                else {
                    size_t index = dofindex+dof;
                    if( dofindices.size() > 0 ) {
                        std::vector<int>::const_iterator itindex = find(dofindices.begin(),dofindices.end(),dofindex+dof);
                        if( itindex != dofindices.end() ) {
                            index = itindex-dofindices.begin();
                        }
                        else {
                            continue;
                        }
                    }

                    if( pjoint->IsRevolute(dof) ) {
                        vaxes.push_back(pjoint->GetAxis(dof));
                        vjacobian.push_back(pjoint->GetAxis(dof).cross(position-pjoint->GetAnchor()));
                    }
                    else if( pjoint->IsPrismatic(dof) ) {
                        vaxes.push_back(Vector());
                        vjacobian.push_back(pjoint->GetAxis(dof));
                    }
                    else {
                        vaxes.push_back(Vector());
                        vjacobian.push_back(Vector());
                        RAVELOG_WARN("ComputeHessianTranslation joint %d not supported\n", pjoint->GetType());
                    }
                    vinsertedindices.push_back(index);
                }
            }
        }
        else {
            // add in the contributions from the passive joint
            JointPtr pjoint = _vPassiveJoints.at(jointindex-_vecjoints.size());
            for(int idof = 0; idof < pjoint->GetDOF(); ++idof) {
                if( pjoint->IsMimic(idof) ) {
                    bool bhas = dofindices.size() == 0;
                    if( !bhas ) {
                        FOREACHC(itmimicdof, pjoint->_vmimic[idof]->_vmimicdofs) {
                            if( find(dofindices.begin(),dofindices.end(),itmimicdof->dofindex) != dofindices.end() ) {
                                bhas = true;
                                break;
                            }
                        }
                    }
                    if( bhas ) {
                        Vector vaxis;
                        if( pjoint->IsRevolute(idof) ) {
                            vaxes.push_back(pjoint->GetAxis(idof));
                            vjacobian.push_back(pjoint->GetAxis(idof).cross(position-pjoint->GetAnchor()));
                        }
                        else if( pjoint->IsPrismatic(idof) ) {
                            vjacobian.push_back(pjoint->GetAxis(idof));
                            vaxes.push_back(Vector());
                        }
                        else {
                            vaxes.push_back(Vector());
                            vjacobian.push_back(Vector());
                            RAVELOG_WARN("ComputeHessianTranslation joint %d not supported\n", pjoint->GetType());
                        }
                        PartialInfo& partialinfo = mappartialsinserted[vinsertedindices.size()];
                        partialinfo.first.resize(vinsertedindices.size());
                        pjoint->_ComputePartialVelocities(partialinfo.second, idof, mapcachedpartials);
                        vinsertedindices.push_back(-1);
                    }
                }
            }
        }
        curlink = _vAllPairsShortestPaths[offset+curlink].first;
    }

    for(size_t i = 0; i < vaxes.size(); ++i) {
        if( vinsertedindices[i] < 0 ) {
            PartialInfo& partialinfo = mappartialsinserted[i];
            FOREACH(itpartial,partialinfo.second) {
                int index = itpartial->first;
                if( dofindices.size() > 0 ) {
                    std::vector<int>::const_iterator itindex = find(dofindices.begin(),dofindices.end(),itpartial->first);
                    if( itindex == dofindices.end() ) {
                        continue;
                    }
                    index = itindex-dofindices.begin();
                }

                for(size_t j = 0; j < i; ++j) {
                    Vector v = partialinfo.first.at(j)*itpartial->second;
                    if( vinsertedindices[j] < 0 ) {
                        //RAVELOG_WARN("hessian unhandled condition with mimic\n");
                        PartialInfo& partialinfo2 = mappartialsinserted[j];
                        FOREACH(itpartial2,partialinfo2.second) {
                            int index2 = itpartial2->first;
                            if( dofindices.size() > 0 ) {
                                std::vector<int>::const_iterator itindex = find(dofindices.begin(),dofindices.end(),itpartial->first);
                                if( itindex == dofindices.end() ) {
                                    continue;
                                }
                                index2 = itindex-dofindices.begin();
                            }

                            Vector v2 = v*itpartial2->second;
                            size_t indexoffset = 3*dofstride*index2+index;
                            hessian[indexoffset+0] += v2.x;
                            hessian[indexoffset+dofstride] += v2.y;
                            hessian[indexoffset+2*dofstride] += v2.z;
                            if( j != i ) {
                                // symmetric
                                indexoffset = 3*dofstride*index+index2;
                                hessian[indexoffset+0] += v2.x;
                                hessian[indexoffset+dofstride] += v2.y;
                                hessian[indexoffset+2*dofstride] += v2.z;
                            }
                        }
                    }
                    else {
                        size_t indexoffset = 3*dofstride*index+vinsertedindices[j];
                        hessian[indexoffset+0] += v.x;
                        hessian[indexoffset+dofstride] += v.y;
                        hessian[indexoffset+2*dofstride] += v.z;
                        if( j != i ) {
                            // symmetric
                            indexoffset = 3*dofstride*vinsertedindices[j]+index;
                            hessian[indexoffset+0] += v.x;
                            hessian[indexoffset+dofstride] += v.y;
                            hessian[indexoffset+2*dofstride] += v.z;
                        }
                    }
                }

                for(size_t j = i; j < vaxes.size(); ++j) {
                    Vector v = vaxes[i].cross(vjacobian[j]);
                    if( j == i ) {
                        dReal f = itpartial->second*itpartial->second;
                        size_t indexoffset = 3*dofstride*index+index;
                        hessian[indexoffset+0] += v.x*f;
                        hessian[indexoffset+dofstride] += v.y*f;
                        hessian[indexoffset+2*dofstride] += v.z*f;
                        continue;
                    }

                    if( vinsertedindices[j] < 0 ) {
                        // only add the first time, do not multiply by itpartial->second yet?
                        if( itpartial == partialinfo.second.begin() ) {
                            mappartialsinserted[j].first.at(i) += v; // will get to it later
                        }
                    }
                    else {
                        v *= itpartial->second;
                        size_t indexoffset = 3*dofstride*index+vinsertedindices[j];
                        hessian[indexoffset+0] += v.x;
                        hessian[indexoffset+dofstride] += v.y;
                        hessian[indexoffset+2*dofstride] += v.z;
                        if( j != i ) {
                            // symmetric
                            indexoffset = 3*dofstride*vinsertedindices[j]+index;
                            hessian[indexoffset+0] += v.x;
                            hessian[indexoffset+dofstride] += v.y;
                            hessian[indexoffset+2*dofstride] += v.z;
                        }
                    }
                }
            }
        }
        else {
            size_t ioffset = 3*dofstride*vinsertedindices[i];
            for(size_t j = i; j < vaxes.size(); ++j) {
                Vector v = vaxes[i].cross(vjacobian[j]);
                if( vinsertedindices[j] < 0 ) {
                    mappartialsinserted[j].first.at(i) = v; // we'll get to it later
                }
                else {
                    size_t indexoffset = ioffset+vinsertedindices[j];
                    hessian[indexoffset+0] += v.x;
                    hessian[indexoffset+dofstride] += v.y;
                    hessian[indexoffset+2*dofstride] += v.z;
                    if( j != i ) {
                        // symmetric
                        indexoffset = 3*dofstride*vinsertedindices[j]+vinsertedindices[i];
                        hessian[indexoffset+0] += v.x;
                        hessian[indexoffset+dofstride] += v.y;
                        hessian[indexoffset+2*dofstride] += v.z;
                    }
                }
            }
        }
    }
}

void KinBody::ComputeHessianAxisAngle(int linkindex, std::vector<dReal>& hessian, const std::vector<int>& dofindices) const
{
    CHECK_INTERNAL_COMPUTATION;
    OPENRAVE_ASSERT_FORMAT(linkindex >= 0 && linkindex < (int)_veclinks.size(), "body %s bad link index %d (num links %d)", GetName()%linkindex%_veclinks.size(),ORE_InvalidArguments);
    size_t dofstride=0;
    if( dofindices.size() > 0 ) {
        dofstride = dofindices.size();
    }
    else {
        dofstride = GetDOF();
    }
    hessian.resize(dofstride*3*dofstride);
    if( dofstride == 0 ) {
        return;
    }
    std::fill(hessian.begin(),hessian.end(),0);

    int offset = linkindex*_veclinks.size();
    int curlink = 0;
    std::vector<Vector> vaxes; vaxes.reserve(dofstride);
    std::vector<int> vpartialindices;
    std::map< std::pair<Mimic::DOFFormat, int>, dReal > mapcachedpartials;
    std::vector<int> vinsertedindices; vinsertedindices.reserve(dofstride);
    typedef std::pair< std::vector<Vector>, std::vector<std::pair<int,dReal> > > PartialInfo;
    std::map<size_t, PartialInfo > mappartialsinserted; // if vinsertedindices has -1, that index will be here
    while(_vAllPairsShortestPaths[offset+curlink].first>=0) {
        int jointindex = _vAllPairsShortestPaths[offset+curlink].second;
        if( jointindex < (int)_vecjoints.size() ) {
            // active joint
            JointPtr pjoint = _vecjoints.at(jointindex);
            int dofindex = pjoint->GetDOFIndex();
            int8_t affect = DoesAffect(pjoint->GetJointIndex(), linkindex);
            for(int dof = 0; dof < pjoint->GetDOF(); ++dof) {
                if( affect == 0 ) {
                    RAVELOG_WARN(str(boost::format("link %s should be affected by joint %s")%_veclinks.at(linkindex)->GetName()%pjoint->GetName()));
                }
                else {
                    size_t index = dofindex+dof;
                    if( dofindices.size() > 0 ) {
                        std::vector<int>::const_iterator itindex = find(dofindices.begin(),dofindices.end(),dofindex+dof);
                        if( itindex != dofindices.end() ) {
                            index = itindex-dofindices.begin();
                        }
                        else {
                            continue;
                        }
                    }

                    if( pjoint->IsRevolute(dof) ) {
                        vaxes.push_back(pjoint->GetAxis(dof));
                    }
                    else if( pjoint->IsPrismatic(dof) ) {
                        vaxes.push_back(Vector());
                    }
                    else {
                        vaxes.push_back(Vector());
                        RAVELOG_WARN("ComputeHessianTranslation joint %d not supported\n", pjoint->GetType());
                    }
                    vinsertedindices.push_back(index);
                }
            }
        }
        else {
            // add in the contributions from the passive joint
            JointPtr pjoint = _vPassiveJoints.at(jointindex-_vecjoints.size());
            for(int idof = 0; idof < pjoint->GetDOF(); ++idof) {
                if( pjoint->IsMimic(idof) ) {
                    bool bhas = dofindices.size() == 0;
                    if( !bhas ) {
                        FOREACHC(itmimicdof, pjoint->_vmimic[idof]->_vmimicdofs) {
                            if( find(dofindices.begin(),dofindices.end(),itmimicdof->dofindex) != dofindices.end() ) {
                                bhas = true;
                                break;
                            }
                        }
                    }
                    if( bhas ) {
                        Vector vaxis;
                        if( pjoint->IsRevolute(idof) ) {
                            vaxes.push_back(pjoint->GetAxis(idof));
                        }
                        else if( pjoint->IsPrismatic(idof) ) {
                            vaxes.push_back(Vector());
                        }
                        else {
                            vaxes.push_back(Vector());
                            RAVELOG_WARN("ComputeHessianTranslation joint %d not supported\n", pjoint->GetType());
                        }
                        PartialInfo& partialinfo = mappartialsinserted[vinsertedindices.size()];
                        partialinfo.first.resize(vinsertedindices.size());
                        pjoint->_ComputePartialVelocities(partialinfo.second, idof, mapcachedpartials);
                        vinsertedindices.push_back(-1);
                    }
                }
            }
        }
        curlink = _vAllPairsShortestPaths[offset+curlink].first;
    }

    for(size_t i = 0; i < vaxes.size(); ++i) {
        if( vinsertedindices[i] < 0 ) {
            PartialInfo& partialinfo = mappartialsinserted[i];
            FOREACH(itpartial,partialinfo.second) {
                int index = itpartial->first;
                if( dofindices.size() > 0 ) {
                    std::vector<int>::const_iterator itindex = find(dofindices.begin(),dofindices.end(),itpartial->first);
                    if( itindex == dofindices.end() ) {
                        continue;
                    }
                    index = itindex-dofindices.begin();
                }

                for(size_t j = 0; j < i; ++j) {
                    Vector v = partialinfo.first.at(j)*itpartial->second;
                    if( vinsertedindices[j] < 0 ) {
                        //RAVELOG_WARN("hessian unhandled condition with mimic\n");
                        PartialInfo& partialinfo2 = mappartialsinserted[j];
                        FOREACH(itpartial2,partialinfo2.second) {
                            int index2 = itpartial2->first;
                            if( dofindices.size() > 0 ) {
                                std::vector<int>::const_iterator itindex = find(dofindices.begin(),dofindices.end(),itpartial->first);
                                if( itindex == dofindices.end() ) {
                                    continue;
                                }
                                index2 = itindex-dofindices.begin();
                            }

                            Vector v2 = v*itpartial2->second;
                            size_t indexoffset = 3*dofstride*index2+index;
                            hessian[indexoffset+0] += v2.x;
                            hessian[indexoffset+dofstride] += v2.y;
                            hessian[indexoffset+2*dofstride] += v2.z;
                            if( j != i ) {
                                // symmetric
                                indexoffset = 3*dofstride*index+index2;
                                hessian[indexoffset+0] += v2.x;
                                hessian[indexoffset+dofstride] += v2.y;
                                hessian[indexoffset+2*dofstride] += v2.z;
                            }
                        }
                    }
                    else {
                        size_t indexoffset = 3*dofstride*index+vinsertedindices[j];
                        hessian[indexoffset+0] += v.x;
                        hessian[indexoffset+dofstride] += v.y;
                        hessian[indexoffset+2*dofstride] += v.z;
                        if( j != i ) {
                            // symmetric
                            indexoffset = 3*dofstride*vinsertedindices[j]+index;
                            hessian[indexoffset+0] += v.x;
                            hessian[indexoffset+dofstride] += v.y;
                            hessian[indexoffset+2*dofstride] += v.z;
                        }
                    }
                }

                for(size_t j = i+1; j < vaxes.size(); ++j) {
                    Vector v = vaxes[i].cross(vaxes[j]);
                    if( j == i ) {
                        dReal f = itpartial->second*itpartial->second;
                        size_t indexoffset = 3*dofstride*index+index;
                        hessian[indexoffset+0] += v.x*f;
                        hessian[indexoffset+dofstride] += v.y*f;
                        hessian[indexoffset+2*dofstride] += v.z*f;
                        continue;
                    }

                    if( vinsertedindices[j] < 0 ) {
                        // only add the first time, do not multiply by itpartial->second yet?
                        if( itpartial == partialinfo.second.begin() ) {
                            mappartialsinserted[j].first.at(i) += v; // will get to it later
                        }
                    }
                    else {
                        v *= itpartial->second;
                        size_t indexoffset = 3*dofstride*index+vinsertedindices[j];
                        hessian[indexoffset+0] += v.x;
                        hessian[indexoffset+dofstride] += v.y;
                        hessian[indexoffset+2*dofstride] += v.z;
                        // symmetric
                        indexoffset = 3*dofstride*vinsertedindices[j]+index;
                        hessian[indexoffset+0] += v.x;
                        hessian[indexoffset+dofstride] += v.y;
                        hessian[indexoffset+2*dofstride] += v.z;
                    }
                }
            }
        }
        else {
            size_t ioffset = 3*dofstride*vinsertedindices[i];
            for(size_t j = i+1; j < vaxes.size(); ++j) {
                Vector v = vaxes[i].cross(vaxes[j]);
                if( vinsertedindices[j] < 0 ) {
                    mappartialsinserted[j].first.at(i) = v; // we'll get to it later
                }
                else {
                    size_t indexoffset = ioffset+vinsertedindices[j];
                    hessian[indexoffset+0] += v.x;
                    hessian[indexoffset+dofstride] += v.y;
                    hessian[indexoffset+2*dofstride] += v.z;
                    // symmetric
                    indexoffset = 3*dofstride*vinsertedindices[j]+vinsertedindices[i];
                    hessian[indexoffset+0] += v.x;
                    hessian[indexoffset+dofstride] += v.y;
                    hessian[indexoffset+2*dofstride] += v.z;
                }
            }
        }
    }
}

void KinBody::ComputeInverseDynamics(std::vector<dReal>& doftorques, const std::vector<dReal>& vDOFAccelerations, const KinBody::ForceTorqueMap& mapExternalForceTorque) const
{
    CHECK_INTERNAL_COMPUTATION;
    doftorques.resize(GetDOF());
    if( _vecjoints.size() == 0 ) {
        return;
    }

    Vector vgravity = GetEnv()->GetPhysicsEngine()->GetGravity();
    std::vector<dReal> vDOFVelocities;
    std::vector<pair<Vector, Vector> > vLinkVelocities, vLinkAccelerations; // linear, angular
    _ComputeDOFLinkVelocities(vDOFVelocities, vLinkVelocities);
    // check if all velocities are 0, if yes, then can simplify some computations since only have contributions from dofacell and external forces
    bool bHasVelocity = false;
    FOREACH(it,vDOFVelocities) {
        if( RaveFabs(*it) > g_fEpsilonLinear ) {
            bHasVelocity = true;
            break;
        }
    }
    if( !bHasVelocity ) {
        vDOFVelocities.resize(0);
    }
    AccelerationMap externalaccelerations;
    externalaccelerations[0] = make_pair(-vgravity, Vector());
    AccelerationMapPtr pexternalaccelerations(&externalaccelerations, utils::null_deleter());
    _ComputeLinkAccelerations(vDOFVelocities, vDOFAccelerations, vLinkVelocities, vLinkAccelerations, pexternalaccelerations);

    // all valuess are in the global coordinate system
    // Given the velocity/acceleration of the object is on point A, to change to B do:
    // v_B = v_A + angularvel x (B-A)
    // a_B = a_A + angularaccel x (B-A) + angularvel x (angularvel x (B-A))
    // forward recursion
    std::vector<Vector> vLinkCOMLinearAccelerations(_veclinks.size()), vLinkCOMMomentOfInertia(_veclinks.size());
    for(size_t i = 0; i < vLinkVelocities.size(); ++i) {
        Vector vglobalcomfromlink = _veclinks.at(i)->GetGlobalCOM() - _veclinks.at(i)->_info._t.trans;
        Vector vangularaccel = vLinkAccelerations.at(i).second;
        Vector vangularvelocity = vLinkVelocities.at(i).second;
        vLinkCOMLinearAccelerations[i] = vLinkAccelerations.at(i).first + vangularaccel.cross(vglobalcomfromlink) + vangularvelocity.cross(vangularvelocity.cross(vglobalcomfromlink));
        TransformMatrix tm = _veclinks.at(i)->GetGlobalInertia();
        vLinkCOMMomentOfInertia[i] = tm.rotate(vangularaccel) + vangularvelocity.cross(tm.rotate(vangularvelocity));
    }

    // backward recursion
    std::vector< std::pair<Vector, Vector> > vLinkForceTorques(_veclinks.size());
    FOREACHC(it,mapExternalForceTorque) {
        vLinkForceTorques.at(it->first) = it->second;
    }
    std::fill(doftorques.begin(),doftorques.end(),0);

    std::vector<std::pair<int,dReal> > vDofindexDerivativePairs;
    std::map< std::pair<Mimic::DOFFormat, int>, dReal > mapcachedpartials;

    // go backwards
    for(size_t ijoint = 0; ijoint < _vTopologicallySortedJointsAll.size(); ++ijoint) {
        JointPtr pjoint = _vTopologicallySortedJointsAll.at(_vTopologicallySortedJointsAll.size()-1-ijoint);
        int childindex = pjoint->GetHierarchyChildLink()->GetIndex();
        Vector vcomforce = vLinkCOMLinearAccelerations[childindex]*pjoint->GetHierarchyChildLink()->GetMass() + vLinkForceTorques.at(childindex).first;
        Vector vjointtorque = vLinkForceTorques.at(childindex).second + vLinkCOMMomentOfInertia.at(childindex);

        if( !!pjoint->GetHierarchyParentLink() ) {
            Vector vchildcomtoparentcom = pjoint->GetHierarchyChildLink()->GetGlobalCOM() - pjoint->GetHierarchyParentLink()->GetGlobalCOM();
            int parentindex = pjoint->GetHierarchyParentLink()->GetIndex();
            vLinkForceTorques.at(parentindex).first += vcomforce;
            vLinkForceTorques.at(parentindex).second += vjointtorque + vchildcomtoparentcom.cross(vcomforce);
        }

        Vector vcomtoanchor = pjoint->GetHierarchyChildLink()->GetGlobalCOM() - pjoint->GetAnchor();
        if( pjoint->GetDOFIndex() >= 0 ) {
            if( pjoint->GetType() == JointHinge ) {
                doftorques.at(pjoint->GetDOFIndex()) += pjoint->GetAxis(0).dot3(vjointtorque + vcomtoanchor.cross(vcomforce));
            }
            else if( pjoint->GetType() == JointSlider ) {
                doftorques.at(pjoint->GetDOFIndex()) += pjoint->GetAxis(0).dot3(vcomforce)/(2*PI);
            }
            else {
                throw OPENRAVE_EXCEPTION_FORMAT(_("joint 0x%x not supported"), pjoint->GetType(), ORE_Assert);
            }

            dReal fFriction = 0; // torque due to friction
            dReal fRotorAccelerationTorque = 0; // torque due to accelerating motor rotor (and gear)
            // see if any friction needs to be added. Only add if the velocity is non-zero since with zero velocity do not know the exact torque on the joint...
            if( !!pjoint->_info._infoElectricMotor ) {
                const ElectricMotorActuatorInfoPtr pActuatorInfo = pjoint->_info._infoElectricMotor;
                if( pjoint->GetDOFIndex() < (int)vDOFVelocities.size() ) {
                    if( vDOFVelocities.at(pjoint->GetDOFIndex()) > g_fEpsilonLinear ) {
                        fFriction += pActuatorInfo->coloumb_friction;
                    }
                    else if( vDOFVelocities.at(pjoint->GetDOFIndex()) < -g_fEpsilonLinear ) {
                        fFriction -= pActuatorInfo->coloumb_friction;
                    }
                    fFriction += vDOFVelocities.at(pjoint->GetDOFIndex())*pActuatorInfo->viscous_friction;

                    if (pActuatorInfo->rotor_inertia > 0.0) {
                        // converting inertia on motor side to load side requires multiplying by gear ratio squared because inertia unit is mass * distance^2
                        const dReal fInertiaOnLoadSide = pActuatorInfo->rotor_inertia * pActuatorInfo->gear_ratio * pActuatorInfo->gear_ratio;
                        fRotorAccelerationTorque += vDOFAccelerations.at(pjoint->GetDOFIndex()) * fInertiaOnLoadSide;
                    }
                }

                doftorques.at(pjoint->GetDOFIndex()) += fFriction + fRotorAccelerationTorque;
            }
        }
        else if( pjoint->IsMimic(0) ) {
            // passive joint, so have to transfer the torque to its dependent joints.
            // TODO if there's more than one dependent joint, how do we split?
            dReal faxistorque;
            if( pjoint->GetType() == JointHinge ) {
                faxistorque = pjoint->GetAxis(0).dot3(vjointtorque + vcomtoanchor.cross(vcomforce));
            }
            else if( pjoint->GetType() == JointSlider ) {
                faxistorque = pjoint->GetAxis(0).dot3(vcomforce)/(2*PI);
            }
            else {
                throw OPENRAVE_EXCEPTION_FORMAT(_("joint 0x%x not supported"), pjoint->GetType(), ORE_Assert);
            }

            if( !!pjoint->_info._infoElectricMotor ) {
                // TODO how to process this correctly? what is velocity of this joint? pjoint->GetVelocity(0)?
            }

            pjoint->_ComputePartialVelocities(vDofindexDerivativePairs, 0, mapcachedpartials);
            for(const std::pair<int, dReal>& dofindexDerivativePair : vDofindexDerivativePairs) {
                doftorques.at(dofindexDerivativePair.first) += dofindexDerivativePair.second * faxistorque;
            }
        }
        else {
            // joint should be static
            OPENRAVE_ASSERT_FORMAT(pjoint->IsStatic(), "joint %s (%d) is expected to be static", pjoint->GetName()%ijoint, ORE_Assert);
        }
    }
}

void KinBody::ComputeInverseDynamics(boost::array< std::vector<dReal>, 3>& vDOFTorqueComponents, const std::vector<dReal>& vDOFAccelerations, const KinBody::ForceTorqueMap& mapExternalForceTorque) const
{
    CHECK_INTERNAL_COMPUTATION;
    FOREACH(itdoftorques,vDOFTorqueComponents) {
        itdoftorques->resize(GetDOF());
    }
    if( _vecjoints.size() == 0 ) {
        return;
    }

    Vector vgravity = GetEnv()->GetPhysicsEngine()->GetGravity();
    std::vector<dReal> vDOFVelocities;
    boost::array< std::vector<pair<Vector, Vector> >, 3> vLinkVelocities; // [0] = all zeros, [1] = dof velocities only, [2] = only velocities due to base link
    boost::array< std::vector<pair<Vector, Vector> >, 3> vLinkAccelerations; // [0] = dofaccel only, [1] = dofvel only, [2] - gravity + external only (dofaccel=0, dofvel=0)
    boost::array<int,3> linkaccelsimilar = {{-1,-1,-1}}; // used for tracking which vLinkAccelerations indices are similar to each other (to avoid computation)

    vLinkVelocities[0].resize(_veclinks.size());
    _ComputeDOFLinkVelocities(vDOFVelocities, vLinkVelocities[1], false);
    // check if all velocities are 0, if yes, then can simplify some computations since only have contributions from dofacell and external forces
    bool bHasVelocity = false;
    FOREACH(it,vDOFVelocities) {
        if( RaveFabs(*it) > g_fEpsilonLinear ) {
            bHasVelocity = true;
            break;
        }
    }
    if( !bHasVelocity ) {
        vDOFVelocities.resize(0);
    }

    AccelerationMap externalaccelerations;
    externalaccelerations[0] = make_pair(-vgravity, Vector());
    AccelerationMapPtr pexternalaccelerations(&externalaccelerations, utils::null_deleter());

    // all valuess are in the global coordinate system
    // try to compute as little as possible by checking what is non-zero
    Vector vbaselinear, vbaseangular;
    _veclinks.at(0)->GetVelocity(vbaselinear,vbaseangular);
    bool bHasGravity = vgravity.lengthsqr3() > g_fEpsilonLinear*g_fEpsilonLinear;
    bool bHasBaseLinkAccel = vbaseangular.lengthsqr3() > g_fEpsilonLinear*g_fEpsilonLinear;
    if( bHasBaseLinkAccel || bHasGravity ) {
        if( bHasBaseLinkAccel ) {
            // remove the base link velocity frame
            // v_B = v_A + angularvel x (B-A)
            vLinkVelocities[2].resize(_veclinks.size());
            Vector vbasepos = _veclinks.at(0)->_info._t.trans;
            for(size_t i = 1; i < vLinkVelocities[0].size(); ++i) {
                Vector voffset = _veclinks.at(i)->_info._t.trans - vbasepos;
                vLinkVelocities[2][i].first = vbaselinear + vbaseangular.cross(voffset);
                vLinkVelocities[2][i].second = vbaseangular;
            }
        }
        else {
            vLinkVelocities[2] = vLinkVelocities[0];
        }
        _ComputeLinkAccelerations(std::vector<dReal>(), std::vector<dReal>(), vLinkVelocities[2], vLinkAccelerations[2], pexternalaccelerations);
        if( bHasVelocity ) {
            _ComputeLinkAccelerations(vDOFVelocities, std::vector<dReal>(), vLinkVelocities[1], vLinkAccelerations[1]);
            if( vDOFAccelerations.size() > 0 ) {
                _ComputeLinkAccelerations(std::vector<dReal>(), vDOFAccelerations, vLinkVelocities[0], vLinkAccelerations[0]);
            }
            else {
                linkaccelsimilar[0] = 1;
            }
        }
        else {
            if( vDOFAccelerations.size() > 0 ) {
                _ComputeLinkAccelerations(std::vector<dReal>(), vDOFAccelerations, vLinkVelocities[0], vLinkAccelerations[0]);
            }
        }
    }
    else {
        // no external forces
        vLinkVelocities[2] = vLinkVelocities[0];
        if( bHasVelocity ) {
            _ComputeLinkAccelerations(vDOFVelocities, std::vector<dReal>(), vLinkVelocities[1], vLinkAccelerations[1]);
            if( vDOFAccelerations.size() > 0 ) {
                _ComputeLinkAccelerations(std::vector<dReal>(), vDOFAccelerations, vLinkVelocities[0], vLinkAccelerations[0]);
            }
            else {
                linkaccelsimilar[0] = 1;
            }
        }
        else {
            if( vDOFAccelerations.size() > 0 ) {
                _ComputeLinkAccelerations(std::vector<dReal>(), vDOFAccelerations, vLinkVelocities[0], vLinkAccelerations[0]);
            }
        }
    }

    boost::array< std::vector<Vector>, 3> vLinkCOMLinearAccelerations, vLinkCOMMomentOfInertia;
    boost::array< std::vector< std::pair<Vector, Vector> >, 3> vLinkForceTorques;
    for(size_t j = 0; j < 3; ++j) {
        if( vLinkAccelerations[j].size() > 0 ) {
            vLinkCOMLinearAccelerations[j].resize(_veclinks.size());
            vLinkCOMMomentOfInertia[j].resize(_veclinks.size());
            vLinkForceTorques[j].resize(_veclinks.size());
        }
    }

    for(size_t i = 0; i < _veclinks.size(); ++i) {
        Vector vglobalcomfromlink = _veclinks.at(i)->GetGlobalCOM() - _veclinks.at(i)->_info._t.trans;
        TransformMatrix tm = _veclinks.at(i)->GetGlobalInertia();
        for(size_t j = 0; j < 3; ++j) {
            if( vLinkAccelerations[j].size() > 0 ) {
                Vector vangularaccel = vLinkAccelerations[j].at(i).second;
                Vector vangularvelocity = vLinkVelocities[j].at(i).second;
                vLinkCOMLinearAccelerations[j][i] = vLinkAccelerations[j].at(i).first + vangularaccel.cross(vglobalcomfromlink) + vangularvelocity.cross(vangularvelocity.cross(vglobalcomfromlink));
                vLinkCOMMomentOfInertia[j][i] = tm.rotate(vangularaccel) + vangularvelocity.cross(tm.rotate(vangularvelocity));
            }
        }
    }

    FOREACH(itdoftorques,vDOFTorqueComponents) {
        std::fill(itdoftorques->begin(),itdoftorques->end(),0);
    }

    // backward recursion
    vLinkForceTorques[2].resize(_veclinks.size());
    FOREACHC(it,mapExternalForceTorque) {
        vLinkForceTorques[2].at(it->first) = it->second;
    }

    std::vector<std::pair<int,dReal> > vpartials;
    std::map< std::pair<Mimic::DOFFormat, int>, dReal > mapcachedpartials;

    // go backwards
    for(size_t ijoint = 0; ijoint < _vTopologicallySortedJointsAll.size(); ++ijoint) {
        JointPtr pjoint = _vTopologicallySortedJointsAll.at(_vTopologicallySortedJointsAll.size()-1-ijoint);
        int childindex = pjoint->GetHierarchyChildLink()->GetIndex();
        Vector vchildcomtoparentcom;
        int parentindex = -1;
        if( !!pjoint->GetHierarchyParentLink() ) {
            vchildcomtoparentcom = pjoint->GetHierarchyChildLink()->GetGlobalCOM() - pjoint->GetHierarchyParentLink()->GetGlobalCOM();
            parentindex = pjoint->GetHierarchyParentLink()->GetIndex();
        }

        bool bIsMimic = pjoint->GetDOFIndex() < 0 && pjoint->IsMimic(0);
        if( bIsMimic ) {
            pjoint->_ComputePartialVelocities(vpartials, 0, mapcachedpartials);
        }

        dReal mass = pjoint->GetHierarchyChildLink()->GetMass();
        Vector vcomtoanchor = pjoint->GetHierarchyChildLink()->GetGlobalCOM() - pjoint->GetAnchor();
        for(size_t j = 0; j < 3; ++j) {
            if( vLinkForceTorques[j].size() == 0 ) {
                continue;
            }
            Vector vcomforce = vLinkForceTorques[j].at(childindex).first;
            Vector vjointtorque = vLinkForceTorques[j].at(childindex).second;
            if( vLinkCOMLinearAccelerations[j].size() > 0 ) {
                vcomforce += vLinkCOMLinearAccelerations[j][childindex]*mass;
                vjointtorque += vLinkCOMMomentOfInertia[j].at(childindex);
            }

            if( parentindex >= 0 ) {
                vLinkForceTorques[j].at(parentindex).first += vcomforce;
                vLinkForceTorques[j].at(parentindex).second += vjointtorque + vchildcomtoparentcom.cross(vcomforce);
            }

            if( pjoint->GetDOFIndex() >= 0 ) {
                if( pjoint->GetType() == JointHinge ) {
                    vDOFTorqueComponents[j].at(pjoint->GetDOFIndex()) += pjoint->GetAxis(0).dot3(vjointtorque + vcomtoanchor.cross(vcomforce));
                }
                else if( pjoint->GetType() == JointSlider ) {
                    vDOFTorqueComponents[j].at(pjoint->GetDOFIndex()) += pjoint->GetAxis(0).dot3(vcomforce)/(2*PI);
                }
                else {
                    throw OPENRAVE_EXCEPTION_FORMAT(_("joint 0x%x not supported"), pjoint->GetType(), ORE_Assert);
                }
            }
            else if( bIsMimic ) {
                // passive joint, so have to transfer the torque to its dependent joints.
                // TODO if there's more than one dependent joint, how do we split?
                dReal faxistorque;
                if( pjoint->GetType() == JointHinge ) {
                    faxistorque = pjoint->GetAxis(0).dot3(vjointtorque + vcomtoanchor.cross(vcomforce));
                }
                else if( pjoint->GetType() == JointSlider ) {
                    faxistorque = pjoint->GetAxis(0).dot3(vcomforce)/(2*PI);
                }
                else {
                    throw OPENRAVE_EXCEPTION_FORMAT(_("joint 0x%x not supported"), pjoint->GetType(), ORE_Assert);
                }

                FOREACH(itpartial,vpartials) {
                    int dofindex = itpartial->first;
                    vDOFTorqueComponents[j].at(dofindex) += itpartial->second*faxistorque;
                }
            }
            else {
                // joint should be static
                BOOST_ASSERT(pjoint->IsStatic());
            }
        }
    }
}

void KinBody::GetLinkAccelerations(const std::vector<dReal>&vDOFAccelerations, std::vector<std::pair<Vector,Vector> >&vLinkAccelerations, AccelerationMapConstPtr externalaccelerations) const
{
    CHECK_INTERNAL_COMPUTATION;
    if( _veclinks.size() == 0 ) {
        vLinkAccelerations.resize(0);
    }
    else {
        std::vector<dReal> vDOFVelocities;
        std::vector<pair<Vector, Vector> > vLinkVelocities;
        _ComputeDOFLinkVelocities(vDOFVelocities,vLinkVelocities);
        _ComputeLinkAccelerations(vDOFVelocities, vDOFAccelerations, vLinkVelocities, vLinkAccelerations, externalaccelerations);
    }
}

void KinBody::_ComputeDOFLinkVelocities(std::vector<dReal>& dofvelocities, std::vector<std::pair<Vector,Vector> >& vLinkVelocities, bool usebaselinkvelocity) const
{
    GetEnv()->GetPhysicsEngine()->GetLinkVelocities(shared_kinbody_const(),vLinkVelocities);
    if( _veclinks.size() <= 1 ) {
        dofvelocities.resize(GetDOF());
        if( !usebaselinkvelocity && _veclinks.size() > 0 ) {
            vLinkVelocities[0].first = Vector();
            vLinkVelocities[0].second = Vector();
        }
        return;
    }
    if( !usebaselinkvelocity ) {
        Vector vbasepos = _veclinks.at(0)->_info._t.trans;
        // v_B = v_A + angularvel x (B-A)
        for(size_t i = 1; i < vLinkVelocities.size(); ++i) {
            Vector voffset = _veclinks.at(i)->_info._t.trans - vbasepos;
            vLinkVelocities[i].first -= vLinkVelocities[0].first + vLinkVelocities[0].second.cross(voffset);
            vLinkVelocities[i].second -= vLinkVelocities[0].second;
        }
        vLinkVelocities[0].first = Vector();
        vLinkVelocities[0].second = Vector();
    }
    dofvelocities.resize(GetDOF(),0);
    FOREACHC(it, _vDOFOrderedJoints) {
        const Joint& joint = **it;
        int parentindex = 0;
        if( !!joint._attachedbodies[0] ) {
            parentindex = joint._attachedbodies[0]->GetIndex();
        }
        int childindex = joint._attachedbodies[1]->GetIndex();
        joint._GetVelocities(&dofvelocities[joint.GetDOFIndex()],vLinkVelocities.at(parentindex),vLinkVelocities.at(childindex));
    }
}

void KinBody::_ComputeLinkAccelerations(const std::vector<dReal>& vDOFVelocities, const std::vector<dReal>& vDOFAccelerations, const std::vector< std::pair<Vector, Vector> >& vLinkVelocities, std::vector<std::pair<Vector,Vector> >& vLinkAccelerations, AccelerationMapConstPtr pexternalaccelerations) const
{
    vLinkAccelerations.resize(_veclinks.size());
    if( _veclinks.size() == 0 ) {
        return;
    }

    vector<dReal> vtempvalues, veval;
    boost::array<dReal,3> dummyvelocities = {{0,0,0}}, dummyaccelerations={{0,0,0}}; // dummy values for a joint

    // set accelerations of all links as if they were the base link
    for(size_t ilink = 0; ilink < vLinkAccelerations.size(); ++ilink) {
        vLinkAccelerations.at(ilink).first += vLinkVelocities.at(ilink).second.cross(vLinkVelocities.at(ilink).first);
        vLinkAccelerations.at(ilink).second = Vector();
    }

    if( !!pexternalaccelerations ) {
        FOREACHC(itaccel, *pexternalaccelerations) {
            vLinkAccelerations.at(itaccel->first).first += itaccel->second.first;
            vLinkAccelerations.at(itaccel->first).second += itaccel->second.second;
        }
    }

    // have to compute the velocities and accelerations ahead of time since they are dependent on the link transformations
    std::vector< boost::array<dReal,3> >& vPassiveJointVelocities = _vPassiveJointValuesCache;
    std::vector< boost::array<dReal,3> >& vPassiveJointAccelerations = _vPassiveJointAccelerationsCache;
    vPassiveJointVelocities.resize(_vPassiveJoints.size());
    vPassiveJointAccelerations.resize(_vPassiveJoints.size());
    for(size_t i = 0; i <_vPassiveJoints.size(); ++i) {
        if( vDOFAccelerations.size() > 0 ) {
            vPassiveJointAccelerations[i][0] = 0;
            vPassiveJointAccelerations[i][1] = 0;
            vPassiveJointAccelerations[i][2] = 0;
        }
        if( vDOFVelocities.size() > 0 ) {
            if( !_vPassiveJoints[i]->IsMimic() ) {
                _vPassiveJoints[i]->GetVelocities(vPassiveJointVelocities[i]);
            }
            else {
                vPassiveJointVelocities[i][0] = 0;
                vPassiveJointVelocities[i][1] = 0;
                vPassiveJointVelocities[i][2] = 0;
            }
        }
    }

    Transform tdelta;
    Vector vlocalaxis;
    std::vector<uint8_t> vlinkscomputed(_veclinks.size(),0);
    vlinkscomputed[0] = 1;

    // compute the link accelerations going through topological order
    for(size_t ijoint = 0; ijoint < _vTopologicallySortedJointsAll.size(); ++ijoint) {
        JointPtr pjoint = _vTopologicallySortedJointsAll[ijoint];
        int jointindex = _vTopologicallySortedJointIndicesAll[ijoint];
        int dofindex = pjoint->GetDOFIndex();

        // have to compute the partial accelerations for each mimic dof
        const dReal* pdofaccelerations=NULL, *pdofvelocities=NULL;
        if( dofindex >= 0 ) {
            if( vDOFAccelerations.size() ) {
                pdofaccelerations = &vDOFAccelerations.at(dofindex);
            }
            if( vDOFVelocities.size() > 0 ) {
                pdofvelocities=&vDOFVelocities.at(dofindex);
            }
        }
        if( pjoint->IsMimic() && (vDOFAccelerations.size() > 0 || vDOFVelocities.size() > 0) ) {
            // compute both partial velocity and acceleration information
            for(int i = 0; i < pjoint->GetDOF(); ++i) {
                if( pjoint->IsMimic(i) ) {
                    vtempvalues.resize(0);
                    const std::vector<Mimic::DOFFormat>& vdofformat = pjoint->_vmimic[i]->_vdofformat;
                    FOREACHC(itdof,vdofformat) {
                        JointPtr pj = itdof->jointindex < (int)_vecjoints.size() ? _vecjoints[itdof->jointindex] : _vPassiveJoints.at(itdof->jointindex-_vecjoints.size());
                        vtempvalues.push_back(pj->GetValue(itdof->axis));
                    }
                    dummyvelocities[i] = 0;
                    dummyaccelerations[i] = 0;

                    // velocity
                    if( vDOFVelocities.size() > 0 ) {
                        int err = pjoint->_Eval(i,1,vtempvalues,veval);
                        if( err ) {
                            RAVELOG_WARN_FORMAT("failed to evaluate joint %s, fparser error %d", pjoint->GetName()%err);
                        }
                        else {
                            for(size_t ipartial = 0; ipartial < vdofformat.size(); ++ipartial) {
                                dReal partialvelocity;
                                if( vdofformat[ipartial].dofindex >= 0 ) {
                                    partialvelocity = vDOFVelocities.at(vdofformat[ipartial].dofindex);
                                }
                                else {
                                    partialvelocity = vPassiveJointVelocities.at(vdofformat[ipartial].jointindex-_vecjoints.size()).at(vdofformat[ipartial].axis);
                                }
                                if( ipartial < veval.size() ) {
                                    dummyvelocities[i] += veval.at(ipartial) * partialvelocity;
                                }
                                else {
                                    RAVELOG_DEBUG_FORMAT("cannot evaluate partial velocity for mimic joint %s, perhaps equations don't exist", pjoint->GetName());
                                }
                            }
                        }
                        // if joint is passive, update the stored joint values! This is necessary because joint value might be referenced in the future.
                        if( dofindex < 0 ) {
                            vPassiveJointVelocities.at(jointindex-(int)_vecjoints.size()).at(i) = dummyvelocities[i];
                        }
                    }

                    // acceleration
                    if( vDOFAccelerations.size() > 0 ) {
                        int err = pjoint->_Eval(i,2,vtempvalues,veval);
                        if( err ) {
                            RAVELOG_WARN(str(boost::format("failed to evaluate joint %s, fparser error %d")%pjoint->GetName()%err));
                        }
                        else {
                            for(size_t ipartial = 0; ipartial < vdofformat.size(); ++ipartial) {
                                dReal partialacceleration;
                                if( vdofformat[ipartial].dofindex >= 0 ) {
                                    partialacceleration = vDOFAccelerations.at(vdofformat[ipartial].dofindex);
                                }
                                else {
                                    partialacceleration = vPassiveJointAccelerations.at(vdofformat[ipartial].jointindex-_vecjoints.size()).at(vdofformat[ipartial].axis);
                                }
                                if( ipartial < veval.size() ) {
                                    dummyaccelerations[i] += veval.at(ipartial) * partialacceleration;
                                }
                                else {
                                    RAVELOG_DEBUG_FORMAT("cannot evaluate partial acceleration for mimic joint %s, perhaps equations don't exist", pjoint->GetName());
                                }
                            }
                        }
                        // if joint is passive, update the stored joint values! This is necessary because joint value might be referenced in the future.
                        if( dofindex < 0 ) {
                            vPassiveJointAccelerations.at(jointindex-(int)_vecjoints.size()).at(i) = dummyaccelerations[i];
                        }
                    }
                }
                else if( dofindex >= 0 ) {
                    // is this correct? what is a joint has a mimic and non-mimic axis?
                    dummyvelocities[i] = vDOFVelocities.at(dofindex+i);
                    dummyaccelerations[i] = vDOFAccelerations.at(dofindex+i);
                }
                else {
                    // preserve passive joint values
                    dummyvelocities[i] = vPassiveJointVelocities.at(jointindex-(int)_vecjoints.size()).at(i);
                    dummyaccelerations[i] = vPassiveJointAccelerations.at(jointindex-(int)_vecjoints.size()).at(i);
                }
            }
            pdofvelocities = &dummyvelocities[0];
            pdofaccelerations = &dummyaccelerations[0];
        }

        // do the test after mimic computation!?
        if( vlinkscomputed[pjoint->GetHierarchyChildLink()->GetIndex()] ) {
            continue;
        }

        if( vDOFVelocities.size() > 0 && !pdofvelocities ) {
            // has to be a passive joint
            pdofvelocities = &vPassiveJointVelocities.at(jointindex-(int)_vecjoints.size()).at(0);
        }
        if( vDOFAccelerations.size() > 0 && !pdofaccelerations ) {
            // has to be a passive joint
            pdofaccelerations = &vPassiveJointAccelerations.at(jointindex-(int)_vecjoints.size()).at(0);
        }

        int childindex = pjoint->GetHierarchyChildLink()->GetIndex();
        const Transform& tchild = pjoint->GetHierarchyChildLink()->GetTransform();
        const pair<Vector, Vector>& vChildVelocities = vLinkVelocities.at(childindex);
        pair<Vector, Vector>& vChildAccelerations = vLinkAccelerations.at(childindex);

        int parentindex = 0;
        if( !!pjoint->GetHierarchyParentLink() ) {
            parentindex = pjoint->GetHierarchyParentLink()->GetIndex();
        }

        const pair<Vector, Vector>& vParentVelocities = vLinkVelocities.at(parentindex);
        const pair<Vector, Vector>& vParentAccelerations = vLinkAccelerations.at(parentindex);
        Vector xyzdelta = tchild.trans - _veclinks.at(parentindex)->_info._t.trans;
        if( !!pdofaccelerations || !!pdofvelocities ) {
            tdelta = _veclinks.at(parentindex)->_info._t * pjoint->GetInternalHierarchyLeftTransform();
            vlocalaxis = pjoint->GetInternalHierarchyAxis(0);
        }

        // check out: http://en.wikipedia.org/wiki/Rotating_reference_frame
        // compute for global coordinate system
        // code for symbolic computation (python sympy)
        // t=Symbol('t'); q=Function('q')(t); dq=diff(q,t); axis=Matrix(3,1,symbols('ax,ay,az')); delta=Matrix(3,1,[Function('dx')(t), Function('dy')(t), Function('dz')(t)]); vparent=Matrix(3,1,[Function('vparentx')(t),Function('vparenty')(t),Function('vparentz')(t)]); wparent=Matrix(3,1,[Function('wparentx')(t),Function('wparenty')(t),Function('wparentz')(t)]); Mparent=Matrix(3,4,[Function('m%d%d'%(i,j))(t) for i in range(3) for j in range(4)]); c = Matrix(3,1,symbols('cx,cy,cz'))
        // hinge joints:
        // p = Mparent[0:3,3] + Mparent[0:3,0:3]*(Left[0:3,3] + Left[0:3,0:3]*Rot[0:3,0:3]*Right[0:3,3])
        // v = vparent + wparent.cross(p-Mparent[0:3,3]) + Mparent[0:3,0:3] * Left[0:3,0:3] * dq * axis.cross(Rot[0:3,0:3]*Right)
        // wparent.cross(v) = wparent.cross(vparent) + wparent.cross(wparent.cross(p-Mparent[0:3,3])) + wparent.cross(p-Mparent[0:3,3])
        // dv = vparent.diff(t) + wparent.diff(t).cross(p-Mparent[0:3,3]).transpose() + wparent.cross(v-vparent) + wparent.cross(v-vparent-wparent.cross(wparent.cross(p-Mparent[0:3,3]))) + Mparent[0:3,0:3] * Left[0:3,0:3] * (ddq * axis.cross(Rot[0:3,0:3]*Right) + dq * axis.cross(dq*axis.cross(Rot[0:3,0:3]*Right)))
        // w = wparent + Mparent[0:3,0:3]*Left[0:3,0:3]*axis*dq
        // dw = wparent.diff(t) + wparent.cross(Mparent[0:3,0:3]*Left[0:3,0:3]*axis*dq).transpose() + Mparent[0:3,0:3]*Left[0:3,0:3]*axis*ddq
        // slider:
        // v = vparent + wparent.cross(p-Mparent[0:3,3]) + Mparent[0:3,0:3]*Left[0:3,0:3]*dq*axis
        // dv = vparent.diff(t) + wparent.diff(t).cross(p-Mparent[0:3,3]).transpose() + wparent.cross(v-vparent) + wparent.cross(Mparent[0:3,0:3]*Left[0:3,0:3]*dq*axis) + Mparent[0:3,0:3]*Left[0:3,0:3]*ddq*axis
        // w = wparent
        // dw = wparent.diff(t)
        if( pjoint->GetType() == JointRevolute ) {
            vChildAccelerations.first = vParentAccelerations.first + vParentAccelerations.second.cross(xyzdelta) + vParentVelocities.second.cross((vChildVelocities.first-vParentVelocities.first)*2-vParentVelocities.second.cross(xyzdelta));
            vChildAccelerations.second = vParentAccelerations.second;
            if( !!pdofvelocities ) {
                Vector gw = tdelta.rotate(vlocalaxis*pdofvelocities[0]);
                vChildAccelerations.first += gw.cross(gw.cross(tchild.trans-tdelta.trans));
                vChildAccelerations.second += vParentVelocities.second.cross(gw);
            }
            if( !!pdofaccelerations ) {
                Vector gdw = tdelta.rotate(vlocalaxis*pdofaccelerations[0]);
                vChildAccelerations.first += gdw.cross(tchild.trans-tdelta.trans);
                vChildAccelerations.second += gdw;
            }
        }
        else if( pjoint->GetType() == JointPrismatic ) {
            Vector w = tdelta.rotate(vlocalaxis);
            vChildAccelerations.first = vParentAccelerations.first + vParentAccelerations.second.cross(xyzdelta);
            Vector angularveloctiycontrib = vChildVelocities.first-vParentVelocities.first;
            if( !!pdofvelocities ) {
                angularveloctiycontrib += w*pdofvelocities[0];
            }
            vChildAccelerations.first += vParentVelocities.second.cross(angularveloctiycontrib);
            if( !!pdofaccelerations ) {
                vChildAccelerations.first += w*pdofaccelerations[0];
            }
            vChildAccelerations.second = vParentAccelerations.second;
        }
        else {
            throw OPENRAVE_EXCEPTION_FORMAT(_("joint type 0x%x not supported for getting link acceleration"),pjoint->GetType(),ORE_Assert);
        }
        vlinkscomputed[childindex] = 1;
    }
}

void KinBody::SetSelfCollisionChecker(CollisionCheckerBasePtr collisionchecker)
{
    if( _selfcollisionchecker != collisionchecker ) {
        _selfcollisionchecker = collisionchecker;
        // reset the internal cache
        _ResetInternalCollisionCache();
        if( !!_selfcollisionchecker && _selfcollisionchecker != GetEnv()->GetCollisionChecker() ) {
            // collision checking will not be automatically updated with environment calls, so need to do this manually
            _selfcollisionchecker->InitKinBody(shared_kinbody());
        }
    }
}

CollisionCheckerBasePtr KinBody::GetSelfCollisionChecker() const
{
    return _selfcollisionchecker;
}


void KinBody::_ComputeInternalInformation()
{
    uint64_t starttime = utils::GetMicroTime();
    _nHierarchyComputed = 1;

    _vLinkTransformPointers.clear();
    if( !!_pCurrentKinematicsFunctions ) {
        RAVELOG_DEBUG_FORMAT("env=%d, resetting custom kinematics functions for body %s", GetEnv()->GetId()%GetName());
        _pCurrentKinematicsFunctions.reset();
    }

    int lindex=0;
    FOREACH(itlink,_veclinks) {
        (*itlink)->_index = lindex; // always reset, necessary since index cannot be initialized by custom links
        (*itlink)->_vParentLinks.clear();
        if((_veclinks.size() > 1)&&((*itlink)->GetName().size() == 0)) {
            RAVELOG_WARN(str(boost::format("%s link index %d has no name")%GetName()%lindex));
        }
        lindex++;
    }

    {
        // move any enabled passive joints to the regular joints list
        vector<JointPtr>::iterator itjoint = _vPassiveJoints.begin();
        while(itjoint != _vPassiveJoints.end()) {
            bool bmimic = false;
            for(int idof = 0; idof < (*itjoint)->GetDOF(); ++idof) {
                if( !!(*itjoint)->_vmimic[idof] ) {
                    bmimic = true;
                }
            }
            if( !bmimic && (*itjoint)->_info._bIsActive ) {
                _vecjoints.push_back(*itjoint);
                itjoint = _vPassiveJoints.erase(itjoint);
            }
            else {
                ++itjoint;
            }
        }
        // move any mimic joints to the passive joints
        itjoint = _vecjoints.begin();
        while(itjoint != _vecjoints.end()) {
            bool bmimic = false;
            for(int idof = 0; idof < (*itjoint)->GetDOF(); ++idof) {
                if( !!(*itjoint)->_vmimic[idof] ) {
                    bmimic = true;
                    break;
                }
            }
            if( bmimic || !(*itjoint)->_info._bIsActive ) {
                _vPassiveJoints.push_back(*itjoint);
                itjoint = _vecjoints.erase(itjoint);
            }
            else {
                ++itjoint;
            }
        }
        int jointindex=0;
        int dofindex=0;
        FOREACH(itjoint,_vecjoints) {
            (*itjoint)->jointindex = jointindex++;
            (*itjoint)->dofindex = dofindex;
            (*itjoint)->_info._bIsActive = true;
            dofindex += (*itjoint)->GetDOF();
        }
        FOREACH(itjoint,_vPassiveJoints) {
            (*itjoint)->jointindex = -1;
            (*itjoint)->dofindex = -1;
            (*itjoint)->_info._bIsActive = false;
        }
    }

    vector<size_t> vorder(_vecjoints.size());
    vector<int> vJointIndices(_vecjoints.size());
    _vDOFIndices.resize(GetDOF());
    for(size_t i = 0; i < _vecjoints.size(); ++i) {
        vJointIndices[i] = _vecjoints[i]->dofindex;
        for(int idof = 0; idof < _vecjoints[i]->GetDOF(); ++idof) {
            _vDOFIndices.at(vJointIndices[i]+idof) = i;
        }
        vorder[i] = i;
    }
    sort(vorder.begin(), vorder.end(), utils::index_cmp<vector<int>&>(vJointIndices));
    _vDOFOrderedJoints.resize(0);
    FOREACH(it,vorder) {
        _vDOFOrderedJoints.push_back(_vecjoints.at(*it));
    }

    try {
        // initialize all the mimic equations
        for(int bPassiveJoints = 0; bPassiveJoints < 2; ++bPassiveJoints) { // simulate false/true
            const std::vector<JointPtr>& vjoints = bPassiveJoints ? _vPassiveJoints : _vecjoints;
            for(const JointPtr& pjoint : vjoints) {
                const int ndof = pjoint->GetDOF();
                const boost::array<MimicPtr, 3>& vmimic = pjoint->_vmimic;
                for(int idof = 0; idof < ndof; ++idof) {
                    const MimicPtr& pmimic = vmimic[idof];
                    if( !!pmimic ) {
                        const std::string poseq = pmimic->_equations[0];
                        const std::string veleq = pmimic->_equations[1];
                        const std::string acceleq = pmimic->_equations[2]; // have to copy since memory can become invalidated
                        pjoint->SetMimicEquations(idof, poseq, veleq, acceleq);
                    }
                }
            }
        }

        // fill Mimic::_vmimicdofs, check that there are no circular dependencies between the mimic joints
        const int nActiveJoints = _vecjoints.size();
        std::map<Mimic::DOFFormat, MimicPtr> mapmimic; ///< collects if thisdofformat.jointaxis depends on a mimic joint
        for(int bPassiveJoints = 0; bPassiveJoints < 2; ++bPassiveJoints) { // simulate false/true
            const std::vector<JointPtr>& vjoints = bPassiveJoints ? _vPassiveJoints : _vecjoints;
            const int njoints = vjoints.size();
            for(int ijoint = 0; ijoint < njoints; ++ijoint) {
                const JointPtr& pjoint = vjoints[ijoint];

                Mimic::DOFFormat thisdofformat; ///< construct for pjoint
                if( bPassiveJoints ) {
                    thisdofformat.dofindex   = -1; ///< mimic dofindex = -1, ...
                    thisdofformat.jointindex = ijoint + nActiveJoints; ///< but has a generalized joint index
                }
                else {
                    thisdofformat.dofindex   = pjoint->GetDOFIndex();  ///< >= 0
                    thisdofformat.jointindex = pjoint->GetJointIndex(); ///< in [0, nActiveJoints)
                }

                const int ndof = pjoint->GetDOF();
                const boost::array<MimicPtr, 3>& vmimic = pjoint->_vmimic;
                for(int idof = 0; idof < ndof; ++idof) {
                    const MimicPtr& pmimic = vmimic[idof]; // enumerate
                    thisdofformat.axis = idof;
                    if( !!pmimic ) {
                        // only add if pjoint depends on mimic joints
                        // TGN: Can an active joint depend on mimic joints??? If not, why need vjoints = _vecjoints?
                        for(const Mimic::DOFFormat& dofformat : pmimic->_vdofformat) {
                            const JointPtr pjointDepended = dofformat.GetJoint(*this);
                            if( pjointDepended->IsMimic(dofformat.axis) ) {
                                mapmimic[thisdofformat] = pmimic; ///< pjoint depends on pjointDepended
                                RAVELOG_VERBOSE_FORMAT("mimic joint %s depends on mimic joint %s", pjoint->GetName() % pjointDepended->GetName());
                                break;
                            }
                        }
                    }
                }
            }
        }

        bool bchanged = true;
        while(bchanged) {
            bchanged = false;
            for(const std::pair<const Mimic::DOFFormat, MimicPtr>& keyvalue : mapmimic) {
                const Mimic::DOFFormat& thisdofformat = keyvalue.first;
                const MimicPtr& pmimic = keyvalue.second;
                std::vector<Mimic::DOFHierarchy>& vmimicdofs = pmimic->_vmimicdofs; ///< to collect information of active joints on which pmimic depends on
                const std::vector<Mimic::DOFFormat>& vdofformat = pmimic->_vdofformat; ///<  collected information of all joints on which pmimic depends on

                const JointPtr pjoint = thisdofformat.GetJoint(*this); ///< pjoint depends on all [dofformat.GetJoint(*this) for dofformat in vdofformat]
                const int ndofformat = vdofformat.size();
                for(int idofformat = 0; idofformat < ndofformat; ++idofformat) {
                    const Mimic::DOFFormat& dofformat = vdofformat[idofformat];
                    const JointPtr pjointDepended = dofformat.GetJoint(*this);
                    if( !mapmimic.count(dofformat) ) {
                        continue; // this means pjointDepended depends on active joints only
                    }

                    const MimicPtr& pmimicDepended = mapmimic.at(dofformat); // dofformat.jointindex depends on pmimicDepended
                    const std::vector<Mimic::DOFHierarchy>&   vmimicdofsDepended = pmimicDepended->_vmimicdofs;
                    const std::vector<Mimic::DOFFormat>& vmimicdofformatDepended = pmimicDepended->_vdofformat;

                    for(const Mimic::DOFHierarchy& mimicdofDepended : vmimicdofsDepended) {
                        if( vmimicdofformatDepended[mimicdofDepended.dofformatindex] == thisdofformat ) {
                            throw OPENRAVE_EXCEPTION_FORMAT(_("joint %s depends on a mimic joint %s that also depends on %s; circular dependency!!!"),
                                                            pjoint->GetName() % pjointDepended->GetName() % pjoint->GetName(), ORE_Failed);
                        }

                        // TGN: Since Mimic::_vmimicdofs only contains active joints (c.f. KinBody::Joint::SetMimicEquations),
                        // when computing partial/total derivatives by chain rule, we shall use Mimic::_vdofformat
                        Mimic::DOFHierarchy h;
                        h.dofformatindex = idofformat; ///< index in vdofformat
                        h.dofindex = mimicdofDepended.dofindex; // >= 0, dofindex of active joint
                        if( find(vmimicdofs.begin(), vmimicdofs.end(), h) == vmimicdofs.end() ) {
                            vmimicdofs.push_back(h);
                            bchanged = true;
                        }
                    }
                }
            }
        }
    }
    catch(const std::exception& ex) {
        RAVELOG_ERROR(str(boost::format("failed to set mimic equations on kinematics body %s: %s\n")%GetName()%ex.what()));
        for(int bPassiveJoints = 0; bPassiveJoints < 2; ++bPassiveJoints) { // simulate false/true
            const std::vector<JointPtr>& vjoints = bPassiveJoints ? _vPassiveJoints : _vecjoints;
            for(const JointPtr& pjoint : vjoints) {
                const int ndof = pjoint->GetDOF();
                for(int idof = 0; idof < ndof; ++idof) {
                    pjoint->_vmimic[idof].reset();
                }
            }
        }
    }

    _vTopologicallySortedJoints.resize(0);
    _vTopologicallySortedJointsAll.resize(0);
    _vTopologicallySortedJointIndicesAll.resize(0);
    _vJointsAffectingLinks.resize(_vecjoints.size()*_veclinks.size());

    // compute the all-pairs shortest paths
    {
        _vAllPairsShortestPaths.resize(_veclinks.size()*_veclinks.size());
        FOREACH(it,_vAllPairsShortestPaths) {
            it->first = -1;
            it->second = -1;
        }
        vector<uint32_t> vcosts(_veclinks.size()*_veclinks.size(),0x3fffffff); // initialize to 2^30-1 since we'll be adding
        for(size_t i = 0; i < _veclinks.size(); ++i) {
            vcosts[i*_veclinks.size()+i] = 0;
        }
        FOREACHC(itjoint,_vecjoints) {
            if( !!(*itjoint)->GetFirstAttached() && !!(*itjoint)->GetSecondAttached() ) {
                int index = (*itjoint)->GetFirstAttached()->GetIndex()*_veclinks.size()+(*itjoint)->GetSecondAttached()->GetIndex();
                _vAllPairsShortestPaths[index] = std::pair<int16_t,int16_t>((*itjoint)->GetFirstAttached()->GetIndex(),(*itjoint)->GetJointIndex());
                vcosts[index] = 1;
                index = (*itjoint)->GetSecondAttached()->GetIndex()*_veclinks.size()+(*itjoint)->GetFirstAttached()->GetIndex();
                _vAllPairsShortestPaths[index] = std::pair<int16_t,int16_t>((*itjoint)->GetSecondAttached()->GetIndex(),(*itjoint)->GetJointIndex());
                vcosts[index] = 1;
            }
        }
        int jointindex = (int)_vecjoints.size();
        FOREACHC(itjoint,_vPassiveJoints) {
            if( !!(*itjoint)->GetFirstAttached() && !!(*itjoint)->GetSecondAttached() ) {
                int index = (*itjoint)->GetFirstAttached()->GetIndex()*_veclinks.size()+(*itjoint)->GetSecondAttached()->GetIndex();
                _vAllPairsShortestPaths[index] = std::pair<int16_t,int16_t>((*itjoint)->GetFirstAttached()->GetIndex(),jointindex);
                vcosts[index] = 1;
                index = (*itjoint)->GetSecondAttached()->GetIndex()*_veclinks.size()+(*itjoint)->GetFirstAttached()->GetIndex();
                _vAllPairsShortestPaths[index] = std::pair<int16_t,int16_t>((*itjoint)->GetSecondAttached()->GetIndex(),jointindex);
                vcosts[index] = 1;
            }
            ++jointindex;
        }
        for(size_t k = 0; k < _veclinks.size(); ++k) {
            for(size_t i = 0; i < _veclinks.size(); ++i) {
                if( i == k ) {
                    continue;
                }
                for(size_t j = 0; j < _veclinks.size(); ++j) {
                    if((j == i)||(j == k)) {
                        continue;
                    }
                    uint32_t kcost = vcosts[k*_veclinks.size()+i] + vcosts[j*_veclinks.size()+k];
                    if( vcosts[j*_veclinks.size()+i] > kcost ) {
                        vcosts[j*_veclinks.size()+i] = kcost;
                        _vAllPairsShortestPaths[j*_veclinks.size()+i] = _vAllPairsShortestPaths[k*_veclinks.size()+i];
                    }
                }
            }
        }
    }

    // Use the APAC algorithm to initialize the kinematics hierarchy: _vTopologicallySortedJoints, _vJointsAffectingLinks, Link::_vParentLinks.
    // SIMOES, Ricardo. APAC: An exact algorithm for retrieving cycles and paths in all kinds of graphs. Tékhne, Dec. 2009, no.12, p.39-55. ISSN 1654-9911.
    if((_veclinks.size() > 0)&&(_vecjoints.size() > 0)) {
        std::vector< std::vector<int> > vlinkadjacency(_veclinks.size());
        // joints with only one attachment are attached to a static link, which is attached to link 0
        FOREACHC(itjoint,_vecjoints) {
            vlinkadjacency.at((*itjoint)->GetFirstAttached()->GetIndex()).push_back((*itjoint)->GetSecondAttached()->GetIndex());
            vlinkadjacency.at((*itjoint)->GetSecondAttached()->GetIndex()).push_back((*itjoint)->GetFirstAttached()->GetIndex());
        }
        FOREACHC(itjoint,_vPassiveJoints) {
            vlinkadjacency.at((*itjoint)->GetFirstAttached()->GetIndex()).push_back((*itjoint)->GetSecondAttached()->GetIndex());
            vlinkadjacency.at((*itjoint)->GetSecondAttached()->GetIndex()).push_back((*itjoint)->GetFirstAttached()->GetIndex());
        }
        FOREACH(it,vlinkadjacency) {
            sort(it->begin(), it->end());
        }

        // all unique paths starting at the root link or static links
        std::vector< std::list< std::list<int> > > vuniquepaths(_veclinks.size());
        std::list< std::list<int> > closedloops;
        int s = 0;
        std::list< std::list<int> > S;
        FOREACH(itv,vlinkadjacency[s]) {
            std::list<int> P;
            P.push_back(s);
            P.push_back(*itv);
            S.push_back(P);
            vuniquepaths[*itv].push_back(P);
        }
        while(!S.empty()) {
            std::list<int>& P = S.front();
            int u = P.back();
            FOREACH(itv,vlinkadjacency[u]) {
                std::list<int>::iterator itfound = find(P.begin(),P.end(),*itv);
                if( itfound == P.end() ) {
                    S.push_back(P);
                    S.back().push_back(*itv);
                    vuniquepaths[*itv].push_back(S.back());
                }
                else {
                    // found a cycle
                    std::list<int> cycle;
                    while(itfound != P.end()) {
                        cycle.push_back(*itfound);
                        ++itfound;
                    }
                    if( cycle.size() > 2 ) {
                        // sort the cycle so that it starts with the lowest link index and the direction is the next lowest index
                        // this way the cycle becomes unique and can be compared for duplicates
                        itfound = cycle.begin();
                        std::list<int>::iterator itmin = itfound++;
                        while(itfound != cycle.end()) {
                            if( *itmin > *itfound ) {
                                itmin = itfound;
                            }
                            itfound++;
                        }
                        if( itmin != cycle.begin() ) {
                            cycle.splice(cycle.end(),cycle,cycle.begin(),itmin);
                        }
                        if( *++cycle.begin() > cycle.back() ) {
                            // reverse the cycle
                            cycle.reverse();
                            cycle.push_front(cycle.back());
                            cycle.pop_back();
                        }
                        if( find(closedloops.begin(),closedloops.end(),cycle) == closedloops.end() ) {
                            closedloops.push_back(cycle);
                        }
                    }
                }
            }
            S.pop_front();
        }
        // fill each link's parent links
        FOREACH(itlink,_veclinks) {
            if( (*itlink)->GetIndex() > 0 && vuniquepaths.at((*itlink)->GetIndex()).size() == 0 ) {
                RAVELOG_WARN(str(boost::format("_ComputeInternalInformation: %s has incomplete kinematics! link %s not connected to root %s")%GetName()%(*itlink)->GetName()%_veclinks.at(0)->GetName()));
            }
            FOREACH(itpath, vuniquepaths.at((*itlink)->GetIndex())) {
                OPENRAVE_ASSERT_OP(itpath->back(),==,(*itlink)->GetIndex());
                int parentindex = *---- itpath->end();
                if( find((*itlink)->_vParentLinks.begin(),(*itlink)->_vParentLinks.end(),parentindex) == (*itlink)->_vParentLinks.end() ) {
                    (*itlink)->_vParentLinks.push_back(parentindex);
                }
            }
        }
        // find the link depths (minimum path length to the root)
        vector<int> vlinkdepths(_veclinks.size(),-1);
        vlinkdepths.at(0) = 0;
        for(size_t i = 0; i < _veclinks.size(); ++i) {
            if( _veclinks[i]->IsStatic() ) {
                vlinkdepths[i] = 0;
            }
        }
        bool changed = true;
        while(changed) {
            changed = false;
            FOREACH(itlink,_veclinks) {
                if( vlinkdepths[(*itlink)->GetIndex()] == -1 ) {
                    int bestindex = -1;
                    FOREACH(itparent, (*itlink)->_vParentLinks) {
                        if( vlinkdepths[*itparent] >= 0 ) {
                            if( bestindex == -1 || (bestindex >= 0 && vlinkdepths[*itparent] < bestindex) ) {
                                bestindex = vlinkdepths[*itparent]+1;
                            }
                        }
                    }
                    if( bestindex >= 0 ) {
                        vlinkdepths[(*itlink)->GetIndex()] = bestindex;
                        changed = true;
                    }
                }
            }
        }


        if( IS_DEBUGLEVEL(Level_Verbose) ) {
            FOREACH(itlink, _veclinks) {
                std::stringstream ss; ss << GetName() << ":" << (*itlink)->GetName() << " depth=" << vlinkdepths.at((*itlink)->GetIndex()) << ", parents=[";
                FOREACHC(itparentlink, (*itlink)->_vParentLinks) {
                    ss << _veclinks.at(*itparentlink)->GetName() << ", ";
                }
                ss << "]";
                RAVELOG_VERBOSE(ss.str());
            }
        }

        // build up a directed graph of joint dependencies
        int numjoints = (int)(_vecjoints.size()+_vPassiveJoints.size());
        // build the adjacency list
        vector<int> vjointadjacency(numjoints*numjoints,0);
        for(int ij0 = 0; ij0 < numjoints; ++ij0) {
            JointPtr j0 = ij0 < (int)_vecjoints.size() ? _vecjoints[ij0] : _vPassiveJoints[ij0-_vecjoints.size()];
            bool bj0hasstatic = (!j0->GetFirstAttached() || j0->GetFirstAttached()->IsStatic()) || (!j0->GetSecondAttached() || j0->GetSecondAttached()->IsStatic());
            // mimic joint sorting is the hardest limit
            if( j0->IsMimic() ) {
                for(int i = 0; i < j0->GetDOF(); ++i) {
                    if(j0->IsMimic(i)) {
                        FOREACH(itdofformat, j0->_vmimic[i]->_vdofformat) {
                            if( itdofformat->dofindex < 0 ) {
                                vjointadjacency[itdofformat->jointindex*numjoints+ij0] = 1;
                            }
                        }
                    }
                }
            }

            for(int ij1 = ij0+1; ij1 < numjoints; ++ij1) {
                JointPtr j1 = ij1 < (int)_vecjoints.size() ? _vecjoints[ij1] : _vPassiveJoints[ij1-_vecjoints.size()];
                bool bj1hasstatic = (!j1->GetFirstAttached() || j1->GetFirstAttached()->IsStatic()) || (!j1->GetSecondAttached() || j1->GetSecondAttached()->IsStatic());

                // test if connected to world, next in priority to mimic joints
                if( bj0hasstatic && bj1hasstatic ) {
                    continue;
                }
                if( vjointadjacency[ij1*numjoints+ij0] || vjointadjacency[ij0*numjoints+ij1] ) {
                    // already have an edge, so no reason to add any more
                    continue;
                }

                // sort by link depth
                int j0l0 = vlinkdepths[j0->GetFirstAttached()->GetIndex()];
                int j0l1 = vlinkdepths[j0->GetSecondAttached()->GetIndex()];
                int j1l0 = vlinkdepths[j1->GetFirstAttached()->GetIndex()];
                int j1l1 = vlinkdepths[j1->GetSecondAttached()->GetIndex()];
                int diff = min(j0l0,j0l1) - min(j1l0,j1l1);
                if( diff < 0 ) {
                    OPENRAVE_ASSERT_OP(min(j0l0,j0l1),<,100);
                    vjointadjacency[ij0*numjoints+ij1] = 100-min(j0l0,j0l1);
                    continue;
                }
                if( diff > 0 ) {
                    OPENRAVE_ASSERT_OP(min(j1l0,j1l1),<,100);
                    vjointadjacency[ij1*numjoints+ij0] = 100-min(j1l0,j1l1);
                    continue;
                }
                diff = max(j0l0,j0l1) - max(j1l0,j1l1);
                if( diff < 0 ) {
                    OPENRAVE_ASSERT_OP(max(j0l0,j0l1),<,100);
                    vjointadjacency[ij0*numjoints+ij1] = 100-max(j0l0,j0l1);
                    continue;
                }
                if( diff > 0 ) {
                    OPENRAVE_ASSERT_OP(max(j1l0,j1l1),<,100);
                    vjointadjacency[ij1*numjoints+ij0] = 100-max(j1l0,j1l1);
                    continue;
                }
            }
        }
        // topologically sort the joints
        _vTopologicallySortedJointIndicesAll.resize(0); _vTopologicallySortedJointIndicesAll.reserve(numjoints);
        std::list<int> noincomingedges;
        for(int i = 0; i < numjoints; ++i) {
            bool hasincoming = false;
            for(int j = 0; j < numjoints; ++j) {
                if( vjointadjacency[j*numjoints+i] ) {
                    hasincoming = true;
                    break;
                }
            }
            if( !hasincoming ) {
                noincomingedges.push_back(i);
            }
        }
        bool bcontinuesorting = true;
        while(bcontinuesorting) {
            bcontinuesorting = false;
            while(!noincomingedges.empty()) {
                int n = noincomingedges.front();
                noincomingedges.pop_front();
                _vTopologicallySortedJointIndicesAll.push_back(n);
                for(int i = 0; i < numjoints; ++i) {
                    if( vjointadjacency[n*numjoints+i] ) {
                        vjointadjacency[n*numjoints+i] = 0;
                        bool hasincoming = false;
                        for(int j = 0; j < numjoints; ++j) {
                            if( vjointadjacency[j*numjoints+i] ) {
                                hasincoming = true;
                                break;
                            }
                        }
                        if( !hasincoming ) {
                            noincomingedges.push_back(i);
                        }
                    }
                }
            }

            // go backwards so we prioritize moving joints towards the end rather than the beginning (not a formal heurstic)
            int imaxadjind = vjointadjacency[numjoints*numjoints-1];
            for(int ijoint = numjoints*numjoints-1; ijoint >= 0; --ijoint) {
                if( vjointadjacency[ijoint] > vjointadjacency[imaxadjind] ) {
                    imaxadjind = ijoint;
                }
            }
            if( vjointadjacency[imaxadjind] != 0 ) {
                bcontinuesorting = true;
                int ifirst = imaxadjind/numjoints;
                int isecond = imaxadjind%numjoints;
                if( vjointadjacency[imaxadjind] <= 2 ) { // level 1 - static constraint violated, level 2 - mimic constraint
                    JointPtr pji = ifirst < (int)_vecjoints.size() ? _vecjoints[ifirst] : _vPassiveJoints.at(ifirst-_vecjoints.size());
                    JointPtr pjj = isecond < (int)_vecjoints.size() ? _vecjoints[isecond] : _vPassiveJoints.at(isecond-_vecjoints.size());
                    RAVELOG_WARN(str(boost::format("cannot sort joints topologically %d for robot %s joints %s:%s!! forward kinematics might be buggy\n")%vjointadjacency[imaxadjind]%GetName()%pji->GetName()%pjj->GetName()));
                }
                // remove this edge
                vjointadjacency[imaxadjind] = 0;
                bool hasincoming = false;
                for(int j = 0; j < numjoints; ++j) {
                    if( vjointadjacency[j*numjoints+isecond] ) {
                        hasincoming = true;
                        break;
                    }
                }
                if( !hasincoming ) {
                    noincomingedges.push_back(isecond);
                }
            }
        }
        OPENRAVE_ASSERT_OP((int)_vTopologicallySortedJointIndicesAll.size(),==,numjoints);
        FOREACH(itindex,_vTopologicallySortedJointIndicesAll) {
            JointPtr pj = *itindex < (int)_vecjoints.size() ? _vecjoints[*itindex] : _vPassiveJoints.at(*itindex-_vecjoints.size());
            if( *itindex < (int)_vecjoints.size() ) {
                _vTopologicallySortedJoints.push_back(pj);
            }
            _vTopologicallySortedJointsAll.push_back(pj);
            //RAVELOG_INFO(str(boost::format("top: %s")%pj->GetName()));
        }

        // based on this topological sorting, find the parent link for each joint
        FOREACH(itjoint,_vTopologicallySortedJointsAll) {
            Joint& joint = **itjoint;
            int parentlinkindex = -1;
            if( !joint.GetFirstAttached() || joint.GetFirstAttached()->IsStatic() ) {
                if( !!joint.GetSecondAttached() && !joint.GetSecondAttached()->IsStatic() ) {
                    parentlinkindex = joint.GetSecondAttached()->GetIndex();
                }
            }
            else if( !joint.GetSecondAttached() || joint.GetSecondAttached()->IsStatic() ) {
                parentlinkindex = joint.GetFirstAttached()->GetIndex();
            }
            else {
                // NOTE: possibly try to choose roots that do not involve mimic joints. ikfast might have problems
                // dealing with very complex formulas
                LinkPtr plink0 = joint.GetFirstAttached(), plink1 = joint.GetSecondAttached();
                if( vlinkdepths[plink0->GetIndex()] < vlinkdepths[plink1->GetIndex()] ) {
                    parentlinkindex = plink0->GetIndex();
                }
                else if( vlinkdepths[plink0->GetIndex()] > vlinkdepths[plink1->GetIndex()] ) {
                    parentlinkindex = plink1->GetIndex();
                }
                else {
                    // depths are the same, so check the adjacent joints of each link
                    size_t link0pos=_vTopologicallySortedJointIndicesAll.size(), link1pos=_vTopologicallySortedJointIndicesAll.size();
                    FOREACHC(itparentlink,plink0->_vParentLinks) {
                        int jointindex = _vAllPairsShortestPaths[plink0->GetIndex()*_veclinks.size()+*itparentlink].second;
                        size_t pos = find(_vTopologicallySortedJointIndicesAll.begin(),_vTopologicallySortedJointIndicesAll.end(),jointindex) - _vTopologicallySortedJointIndicesAll.begin();
                        link0pos = min(link0pos,pos);
                    }
                    FOREACHC(itparentlink,plink1->_vParentLinks) {
                        int jointindex = _vAllPairsShortestPaths[plink1->GetIndex()*_veclinks.size()+*itparentlink].second;
                        size_t pos = find(_vTopologicallySortedJointIndicesAll.begin(),_vTopologicallySortedJointIndicesAll.end(),jointindex) - _vTopologicallySortedJointIndicesAll.end();
                        link1pos = min(link1pos,pos);
                    }
                    if( link0pos < link1pos ) {
                        parentlinkindex = plink0->GetIndex();
                    }
                    else if( link0pos > link1pos ) {
                        parentlinkindex = plink1->GetIndex();
                    }
                    else {
                        RAVELOG_WARN(str(boost::format("links %s and %s have joints on the same depth %d and %d?")%plink0->GetName()%plink1->GetName()%link0pos%link1pos));
                    }
                }
            }
            if( parentlinkindex == -1 ) {
                RAVELOG_WARN(str(boost::format("could not compute parent link for joint %s")%joint.GetName()));
            }
            else if( parentlinkindex != joint.GetFirstAttached()->GetIndex() ) {
                RAVELOG_VERBOSE(str(boost::format("swapping link order of joint %s(%d)")%joint.GetName()%joint.GetJointIndex()));
                // have to swap order
                Transform tswap = joint.GetInternalHierarchyRightTransform().inverse();
                std::vector<Vector> vaxes(joint.GetDOF());
                for(size_t i = 0; i < vaxes.size(); ++i) {
                    vaxes[i] = -tswap.rotate(joint.GetInternalHierarchyAxis(i));
                }
                std::vector<dReal> vcurrentvalues;
                joint.GetValues(vcurrentvalues);
                // have to reset the link transformations temporarily in order to avoid setting a joint offset
                TransformSaver<LinkPtr> linksaver0(joint.GetFirstAttached());
                TransformSaver<LinkPtr> linksaver1(joint.GetSecondAttached());
                // assume joint values are set to 0
                joint.GetFirstAttached()->SetTransform(Transform());
                joint.GetSecondAttached()->SetTransform(joint.GetInternalHierarchyLeftTransform()*joint.GetInternalHierarchyRightTransform());
                // pass in empty joint values
                std::vector<dReal> vdummyzerovalues;
                joint._ComputeJointInternalInformation(joint.GetSecondAttached(),joint.GetFirstAttached(),tswap.trans,vaxes,vdummyzerovalues);
                // initialize joint values to the correct value
                joint._info._vcurrentvalues = vcurrentvalues;
            }

            joint._ComputeInternalStaticInformation(); // IsStatic should be computable here
        }
        // find out what links are affected by what joints.
        FOREACH(it,_vJointsAffectingLinks) {
            *it = 0;
        }
        vector<int8_t> vusedlinks;
        for(int i = 0; i < (int)_veclinks.size(); ++i) {
            vusedlinks.resize(0); vusedlinks.resize(_veclinks.size());
            FOREACH(itpath,vuniquepaths[i]) {
                FOREACH(itlink,*itpath) {
                    vusedlinks[*itlink] = 1;
                }
            }
            for(int j = 0; j < (int)_veclinks.size(); ++j) {
                if( vusedlinks[j] &&(i != j)) {
                    int jointindex = _vAllPairsShortestPaths[i*_veclinks.size()+j].second;
                    OPENRAVE_ASSERT_OP( jointindex, >=, 0 );
                    JointPtr pjoint = jointindex < (int)_vecjoints.size() ? _vecjoints[jointindex] : _vPassiveJoints.at(jointindex-_vecjoints.size());
                    if( jointindex < (int)_vecjoints.size() ) {
                        _vJointsAffectingLinks[jointindex*_veclinks.size()+i] = pjoint->GetHierarchyParentLink()->GetIndex() == i ? -1 : 1;
                    }
                    if( pjoint->IsMimic() ) {
                        for(int idof = 0; idof < pjoint->GetDOF(); ++idof) {
                            if( pjoint->IsMimic(idof) ) {
                                FOREACHC(itmimicdof,pjoint->_vmimic[idof]->_vmimicdofs) {
                                    const Joint& joint2 = _GetJointFromDOFIndex(itmimicdof->dofindex);
                                    _vJointsAffectingLinks[joint2.GetJointIndex()*_veclinks.size()+i] = joint2.GetHierarchyParentLink()->GetIndex() == i ? -1 : 1;
                                }
                            }
                        }
                    }
                }
            }
        }

        // process the closed loops, note that determining 'degrees of freedom' of the loop is very difficult and should be left to the 'fkfast' tool
        _vClosedLoopIndices.resize(0); _vClosedLoopIndices.reserve(closedloops.size());
        _vClosedLoops.resize(0); _vClosedLoops.reserve(closedloops.size());
        FOREACH(itclosedloop,closedloops) {
            _vClosedLoopIndices.push_back(vector< std::pair<int16_t, int16_t> >());
            _vClosedLoopIndices.back().reserve(itclosedloop->size());
            _vClosedLoops.push_back(vector< std::pair<LinkPtr, JointPtr> >());
            _vClosedLoops.back().reserve(itclosedloop->size());
            // fill the links
            FOREACH(itlinkindex,*itclosedloop) {
                _vClosedLoopIndices.back().emplace_back(*itlinkindex, 0);
                _vClosedLoops.back().emplace_back(_veclinks.at(*itlinkindex), JointPtr());
            }
            // fill the joints
            for(size_t i = 0; i < _vClosedLoopIndices.back().size(); ++i) {
                int nextlink = i+1 < _vClosedLoopIndices.back().size() ? _vClosedLoopIndices.back()[i+1].first : _vClosedLoopIndices.back()[0].first;
                int jointindex = _vAllPairsShortestPaths[nextlink*_veclinks.size()+_vClosedLoopIndices.back()[i].first].second;
                _vClosedLoopIndices.back()[i].second = jointindex;
                if( jointindex < (int)_vecjoints.size() ) {
                    _vClosedLoops.back().at(i).second = _vecjoints.at(jointindex);
                }
                else {
                    _vClosedLoops.back().at(i).second = _vPassiveJoints.at(jointindex-_vecjoints.size());
                }
            }

            if( IS_DEBUGLEVEL(Level_Verbose) ) {
                stringstream ss;
                ss << GetName() << " closedloop found: ";
                FOREACH(itlinkindex,*itclosedloop) {
                    LinkPtr plink = _veclinks.at(*itlinkindex);
                    ss << plink->GetName() << "(" << plink->GetIndex() << ") ";
                }
                RAVELOG_VERBOSE(ss.str());
            }
        }
    }

    // compute the rigidly attached links
    for(size_t ilink = 0; ilink < _veclinks.size(); ++ilink) {
        vector<int>& vattachedlinks = _veclinks[ilink]->_vRigidlyAttachedLinks;
        vattachedlinks.resize(0);
        vattachedlinks.push_back(ilink);
        if((ilink == 0)|| _veclinks[ilink]->IsStatic() ) {
            FOREACHC(itlink,_veclinks) {
                if( (*itlink)->IsStatic() ) {
                    if( (*itlink)->GetIndex() != (int)ilink ) {
                        vattachedlinks.push_back((*itlink)->GetIndex());
                    }
                }
            }
            FOREACHC(itjoint, GetJoints()) {
                if( (*itjoint)->IsStatic() ) {
                    if( !(*itjoint)->GetFirstAttached() && !!(*itjoint)->GetSecondAttached() && !(*itjoint)->GetSecondAttached()->IsStatic() ) {
                        vattachedlinks.push_back((*itjoint)->GetSecondAttached()->GetIndex());
                    }
                    if( !(*itjoint)->GetSecondAttached() && !!(*itjoint)->GetFirstAttached() && !(*itjoint)->GetFirstAttached()->IsStatic() ) {
                        vattachedlinks.push_back((*itjoint)->GetFirstAttached()->GetIndex());
                    }
                }
            }
            FOREACHC(itpassive, GetPassiveJoints()) {
                if( (*itpassive)->IsStatic() ) {
                    if( !(*itpassive)->GetFirstAttached() && !!(*itpassive)->GetSecondAttached() && !(*itpassive)->GetSecondAttached()->IsStatic() ) {
                        vattachedlinks.push_back((*itpassive)->GetSecondAttached()->GetIndex());
                    }
                    if( !(*itpassive)->GetSecondAttached() && !!(*itpassive)->GetFirstAttached() && !(*itpassive)->GetFirstAttached()->IsStatic() ) {
                        vattachedlinks.push_back((*itpassive)->GetFirstAttached()->GetIndex());
                    }
                }
            }
        }

        // breadth first search for rigid links
        for(size_t icurlink = 0; icurlink<vattachedlinks.size(); ++icurlink) {
            LinkPtr plink=_veclinks.at(vattachedlinks[icurlink]);
            FOREACHC(itjoint, _vecjoints) {
                if( (*itjoint)->IsStatic() ) {
                    if(((*itjoint)->GetFirstAttached() == plink)&& !!(*itjoint)->GetSecondAttached() &&(find(vattachedlinks.begin(),vattachedlinks.end(),(*itjoint)->GetSecondAttached()->GetIndex()) == vattachedlinks.end())) {
                        vattachedlinks.push_back((*itjoint)->GetSecondAttached()->GetIndex());
                    }
                    if(((*itjoint)->GetSecondAttached() == plink)&& !!(*itjoint)->GetFirstAttached() &&(find(vattachedlinks.begin(),vattachedlinks.end(),(*itjoint)->GetFirstAttached()->GetIndex()) == vattachedlinks.end())) {
                        vattachedlinks.push_back((*itjoint)->GetFirstAttached()->GetIndex());
                    }
                }
            }
            FOREACHC(itpassive, _vPassiveJoints) {
                if( (*itpassive)->IsStatic() ) {
                    if(((*itpassive)->GetFirstAttached() == plink)&& !!(*itpassive)->GetSecondAttached() &&(find(vattachedlinks.begin(),vattachedlinks.end(),(*itpassive)->GetSecondAttached()->GetIndex()) == vattachedlinks.end())) {
                        vattachedlinks.push_back((*itpassive)->GetSecondAttached()->GetIndex());
                    }
                    if(((*itpassive)->GetSecondAttached() == plink)&& !!(*itpassive)->GetFirstAttached() &&(find(vattachedlinks.begin(),vattachedlinks.end(),(*itpassive)->GetFirstAttached()->GetIndex()) == vattachedlinks.end())) {
                        vattachedlinks.push_back((*itpassive)->GetFirstAttached()->GetIndex());
                    }
                }
            }
        }
    }

    for(size_t ijoint = 0; ijoint < _vecjoints.size(); ++ijoint ) {
        if( _vecjoints[ijoint]->GetName().size() == 0 ) {
            RAVELOG_WARN(str(boost::format("%s joint index %d has no name")%GetName()%ijoint));
        }
    }
    for(size_t ijoint = 0; ijoint < _vPassiveJoints.size(); ++ijoint ) {
        if( _vPassiveJoints[ijoint]->GetName().size() == 0 ) {
            RAVELOG_WARN(str(boost::format("%s passive joint index %d has no name")%GetName()%ijoint));
        }
    }
    for(size_t ijoint0 = 0; ijoint0 < _vTopologicallySortedJointsAll.size(); ++ijoint0 ) {
        JointPtr pjoint0 = _vTopologicallySortedJointsAll[ijoint0];
        for(size_t ijoint1 = ijoint0+1; ijoint1 < _vTopologicallySortedJointsAll.size(); ++ijoint1 ) {
            JointPtr pjoint1 = _vTopologicallySortedJointsAll[ijoint1];
            if( pjoint0->GetName() == pjoint1->GetName() && (pjoint0->GetJointIndex() >= 0 || pjoint1->GetJointIndex() >= 0) ) {
                throw OPENRAVE_EXCEPTION_FORMAT(_("joint indices %d and %d share the same name '%s'"), pjoint0->GetJointIndex()%pjoint1->GetJointIndex()%pjoint0->GetName(), ORE_InvalidState);
            }
        }
    }

    __hashkinematics.resize(0);
    const size_t numLinks = GetLinks().size();

    // create the adjacency list
    {
        _ResizeVectorFor2DTable(_vForcedAdjacentLinks, numLinks);
        //std::fill(_vForcedAdjacentLinks.begin(), _vForcedAdjacentLinks.end(), 0);

        for (const LinkPtr& plink : _veclinks) {
            for (const std::string& forceAdjacentLinkFromInfo : plink->_info._vForcedAdjacentLinks) {
                LinkPtr pLinkForceAdjacentLinkFromInfo = GetLink(forceAdjacentLinkFromInfo);
                if (!pLinkForceAdjacentLinkFromInfo) {
                    RAVELOG_WARN_FORMAT("env=%d, could not find link \"%s\" in _vForcedAdjacentLinks of body \"%s:%s\"", GetEnv()->GetId()%forceAdjacentLinkFromInfo%GetName()%plink->GetName());
                    continue;
                }

                const size_t forcedAdjacentLinkIndex = pLinkForceAdjacentLinkFromInfo->GetIndex();
                _vForcedAdjacentLinks.at(_GetIndex1d(plink->_index, forcedAdjacentLinkIndex)) = 1;
            }
        }

        _vAdjacentLinks = _vForcedAdjacentLinks;
        // probably unnecessary, but just in case
        _ResizeVectorFor2DTable(_vAdjacentLinks, numLinks);

        // make no-geometry links adjacent to all other links
        for (const LinkPtr& plink0 : _veclinks) {
            const Link& link0 = *plink0;
            if( link0.GetGeometries().size() == 0 ) {
                int ind0 = link0.GetIndex();
                for (const LinkPtr& plink1 : _veclinks) {
                    const Link& link1 = *plink1;
                    int ind1 = link1.GetIndex();
                    if (ind0 != ind1) {
                        _vAdjacentLinks.at(_GetIndex1d(ind0, ind1)) = 1;
                    }
                }
            }
        }

        if( _bMakeJoinedLinksAdjacent ) {
            for (const JointPtr& pjoint : _vecjoints) {
                const Joint& joint = *pjoint;
                int ind0 = joint._attachedbodies[0]->GetIndex();
                int ind1 = joint._attachedbodies[1]->GetIndex();
                _vAdjacentLinks.at(_GetIndex1d(ind0, ind1)) = 1;
            }

            for (const JointPtr& pjoint : _vPassiveJoints) {
                const Joint& joint = *pjoint;
                int ind0 = joint._attachedbodies[0]->GetIndex();
                int ind1 = joint._attachedbodies[1]->GetIndex();
                _vAdjacentLinks.at(_GetIndex1d(ind0, ind1)) = 1;
            }

            // if a pair links has exactly one non-static joint in the middle, then make the pair adjacent
            vector<JointPtr> vjoints;
            for(int ind0 = 0; ind0 < (int)_veclinks.size()-1; ++ind0) {
                for(int ind1 = ind0+1; ind1 < (int)_veclinks.size(); ++ind1) {
                    GetChain(ind0, ind1, vjoints);
                    size_t numstatic = 0;
                    FOREACH(it,vjoints) {
                        numstatic += (*it)->IsStatic();
                    }
                    if( numstatic+1 >= vjoints.size() ) {
                        _vAdjacentLinks.at(_GetIndex1d(ind0, ind1)) = 1;
                    }
                }
            }
        }
        _ResetInternalCollisionCache();
    }

    _vLinkTransformPointers.resize(_veclinks.size());
    for(int ilink = 0; ilink < (int)_veclinks.size(); ++ilink) {
        _vLinkTransformPointers[ilink] = &_veclinks[ilink]->_info._t;
    }

    InitializeLinkStateBitMasks(_vLinkEnableStatesMask, _veclinks.size());
    for (const LinkPtr& plink : _veclinks) {
        const Link& link = *plink;
        if (link.IsEnabled()) {
            EnableLinkStateBit(_vLinkEnableStatesMask, link.GetIndex());
        }
    }

    _nHierarchyComputed = 2;
    // because of mimic joints, need to call SetDOFValues at least once, also use this to check for links that are off
    {
        vector<Transform> vprevtrans, vnewtrans;
        vector<dReal> vprevdoflastsetvalues, vnewdoflastsetvalues;
        GetLinkTransformations(vprevtrans, vprevdoflastsetvalues);
        vector<dReal> vcurrentvalues;
        // unfortunately if SetDOFValues is overloaded by the robot, it could call the robot's _UpdateGrabbedBodies, which is a problem during environment cloning since the grabbed bodies might not be initialized. Therefore, call KinBody::SetDOFValues
        GetDOFValues(vcurrentvalues);
        std::vector<GrabbedPtr> vGrabbedBodies; vGrabbedBodies.swap(_vGrabbedBodies); // swap to get rid of _vGrabbedBodies
        KinBody::SetDOFValues(vcurrentvalues,CLA_CheckLimits, std::vector<int>());
        vGrabbedBodies.swap(_vGrabbedBodies); // swap back
        GetLinkTransformations(vnewtrans, vnewdoflastsetvalues);
        for(size_t i = 0; i < vprevtrans.size(); ++i) {
            if( TransformDistanceFast(vprevtrans[i],vnewtrans[i]) > 1e-5 ) {
                RAVELOG_VERBOSE(str(boost::format("link %d has different transformation after SetDOFValues (error=%f), this could be due to mimic joint equations kicking into effect.")%_veclinks.at(i)->GetName()%TransformDistanceFast(vprevtrans[i],vnewtrans[i])));
            }
        }
        for(int i = 0; i < GetDOF(); ++i) {
            if( vprevdoflastsetvalues.at(i) != vnewdoflastsetvalues.at(i) ) {
                RAVELOG_VERBOSE(str(boost::format("dof %d has different values after SetDOFValues %d!=%d, this could be due to mimic joint equations kicking into effect.")%i%vprevdoflastsetvalues.at(i)%vnewdoflastsetvalues.at(i)));
            }
        }
        _vInitialLinkTransformations = vnewtrans;
    }

    {
        // do not initialize interpolation, since it implies a motion sampling strategy
        int offset = 0;
        _spec._vgroups.resize(0);
        if( GetDOF() > 0 ) {
            ConfigurationSpecification::Group group;
            stringstream ss;
            ss << "joint_values " << GetName();
            for(int i = 0; i < GetDOF(); ++i) {
                ss << " " << i;
            }
            group.name = ss.str();
            group.dof = GetDOF();
            group.offset = offset;
            offset += group.dof;
            _spec._vgroups.push_back(group);
        }

        ConfigurationSpecification::Group group;
        group.name = str(boost::format("affine_transform %s %d")%GetName()%DOF_Transform);
        group.offset = offset;
        group.dof = RaveGetAffineDOF(DOF_Transform);
        _spec._vgroups.push_back(group);
    }

    // set the "self" extra geometry group
    std::string selfgroup("self");
    FOREACH(itlink, _veclinks) {
        if( (*itlink)->_info._mapExtraGeometries.find(selfgroup) == (*itlink)->_info._mapExtraGeometries.end() ) {
            std::vector<GeometryInfoPtr> vgeoms;
            FOREACH(itgeom, (*itlink)->_vGeometries) {
                vgeoms.push_back(GeometryInfoPtr(new GeometryInfo((*itgeom)->GetInfo())));
            }
            (*itlink)->_info._mapExtraGeometries.insert(make_pair(selfgroup, vgeoms));
        }
    }

    _bAreAllJoints1DOFAndNonCircular = true;
    for (size_t ijoint = 0; ijoint < _vecjoints.size(); ++ijoint) {
        if (_vecjoints[ijoint]->GetDOF() != 1 || _vecjoints[ijoint]->IsCircular()) {
            _bAreAllJoints1DOFAndNonCircular = false;
            break;
        }
    }

    // notify any callbacks of the changes
    std::list<UserDataWeakPtr> listRegisteredCallbacks;
    uint32_t index = 0;
    uint32_t parameters = _nParametersChanged;
    while(parameters && index < _vlistRegisteredCallbacks.size()) {
        if( (parameters & 1) &&  _vlistRegisteredCallbacks.at(index).size() > 0 ) {
            {
                boost::shared_lock< boost::shared_mutex > lock(GetInterfaceMutex());
                listRegisteredCallbacks = _vlistRegisteredCallbacks.at(index); // copy since it can be changed
            }
            FOREACH(it,listRegisteredCallbacks) {
                ChangeCallbackDataPtr pdata = boost::dynamic_pointer_cast<ChangeCallbackData>(it->lock());
                if( !!pdata ) {
                    pdata->_callback();
                }
            }
        }
        parameters >>= 1;
        index += 1;
    }
    _nParametersChanged = 0;

    if( !!_pKinematicsGenerator ) {
        _pCurrentKinematicsFunctions = _pKinematicsGenerator->GenerateKinematicsFunctions(*this);
        if( !!_pCurrentKinematicsFunctions ) {
            RAVELOG_DEBUG_FORMAT("env=%s, setting custom kinematics functions for body %s", GetEnv()->GetNameId()%GetName());
        }
        else {
            RAVELOG_DEBUG_FORMAT("env=%s, failed to set custom kinematics functions for body %s", GetEnv()->GetNameId()%GetName());
        }
    }
    else {
        _pCurrentKinematicsFunctions.reset();
    }

    RAVELOG_VERBOSE_FORMAT("env=%d, initialized %s in %f[s]", GetEnv()->GetId()%GetName()%(1e-6*(utils::GetMicroTime()-starttime)));
}

void KinBody::_DeinitializeInternalInformation()
{
    _nHierarchyComputed = 0; // should reset to inform other elements that kinematics information might not be accurate
}

bool KinBody::IsAttached(const KinBody &body) const
{
    // handle obvious cases without doing expensive operations
    if(this == &body ) {
        return true;
    }
    else if (_listAttachedBodies.empty()) {
        return false;
    }

    std::vector<int8_t>& vAttachedVisited = _vAttachedVisitedCache;
    vAttachedVisited.resize(GetEnv()->GetMaxEnvironmentBodyIndex() + 1);
    std::fill(vAttachedVisited.begin(), vAttachedVisited.end(), 0);
    return _IsAttached(body.GetEnvironmentBodyIndex(), vAttachedVisited);
}

void KinBody::GetAttached(std::set<KinBodyPtr>& setAttached) const
{
    setAttached.clear();
    // by spec "including this body.", include this body
    setAttached.insert(boost::const_pointer_cast<KinBody>(shared_kinbody_const()));

    // early exist, probably this is the case most of the time
    if (_listAttachedBodies.empty()) {
        return;
    }

    const EnvironmentBase& env = *GetEnv();
    std::vector<int8_t>& vAttachedVisited = _vAttachedVisitedCache;
    vAttachedVisited.resize(env.GetMaxEnvironmentBodyIndex() + 1);
    std::fill(vAttachedVisited.begin(), vAttachedVisited.end(), 0);

    vAttachedVisited.at(GetEnvironmentBodyIndex()) = -1;

    int numAttached = _GetNumAttached(vAttachedVisited);
    if( numAttached ) {
        for (int bodyIndex = 1; bodyIndex < (int)vAttachedVisited.size(); ++bodyIndex) {
            if (vAttachedVisited[bodyIndex] == 1) {
                KinBodyPtr pbody = env.GetBodyFromEnvironmentBodyIndex(bodyIndex);
                if( !!pbody ) {
                    setAttached.insert(pbody);
                    if (--numAttached == 0) {
                        // already filled vAttached with contents of vAttachedVisited
                        return;
                    }
                }
            }
        }
    }
}

void KinBody::GetAttached(std::set<KinBodyConstPtr>& setAttached) const
{
    setAttached.clear();
    // by spec "including this body.", include this body
    setAttached.insert(boost::const_pointer_cast<KinBody>(shared_kinbody_const()));

    // early exist, probably this is the case most of the time
    if (_listAttachedBodies.empty()) {
        return;
    }

    const EnvironmentBase& env = *GetEnv();
    std::vector<int8_t>& vAttachedVisited = _vAttachedVisitedCache;
    vAttachedVisited.resize(env.GetMaxEnvironmentBodyIndex() + 1);
    std::fill(vAttachedVisited.begin(), vAttachedVisited.end(), 0);

    vAttachedVisited.at(GetEnvironmentBodyIndex()) = -1;

    int numAttached = _GetNumAttached(vAttachedVisited);
    if( numAttached ) {
        for (int bodyIndex = 1; bodyIndex < (int)vAttachedVisited.size(); ++bodyIndex) {
            if (vAttachedVisited[bodyIndex] == 1) {
                KinBodyPtr pbody = env.GetBodyFromEnvironmentBodyIndex(bodyIndex);
                if( !!pbody ) {
                    setAttached.insert(pbody);
                    if (--numAttached == 0) {
                        // already filled vAttached with contents of vAttachedVisited
                        return;
                    }
                }
            }
        }
    }
}

void KinBody::GetAttached(std::vector<KinBodyPtr>& vAttached) const
{
    vAttached.clear();

    // early exist, probably this is the case most of the time
    if (_listAttachedBodies.empty()) {
        vAttached.push_back(boost::const_pointer_cast<KinBody>(shared_kinbody_const()));
        return;
    }

    const EnvironmentBase& env = *GetEnv();
    std::vector<int8_t>& vAttachedVisited = _vAttachedVisitedCache;
    vAttachedVisited.resize(env.GetMaxEnvironmentBodyIndex() + 1);
    std::fill(vAttachedVisited.begin(), vAttachedVisited.end(), 0);

    vAttachedVisited.at(GetEnvironmentBodyIndex()) = 1;
    int numAttached = 1 + _GetNumAttached(vAttachedVisited); // +1 for self

    vAttached.reserve(numAttached);
    for (int bodyIndex = 1; bodyIndex < (int)vAttachedVisited.size(); ++bodyIndex) {
        // 0 means not attached, -1 means it was already in original vAttached so skip
        if (vAttachedVisited[bodyIndex] == 1) {
            vAttached.push_back(env.GetBodyFromEnvironmentBodyIndex(bodyIndex));
            if (--numAttached == 0) {
                // already filled vAttached with contents of vAttachedVisited
                return;
            }
        }
    }
}

void KinBody::GetAttached(std::vector<KinBodyConstPtr>& vAttached) const
{
    vAttached.clear();

    // early exist, probably this is the case most of the time
    if (_listAttachedBodies.empty()) {
        vAttached.push_back(boost::const_pointer_cast<KinBody>(shared_kinbody_const()));
        return;
    }

    const EnvironmentBase& env = *GetEnv();
    std::vector<int8_t>& vAttachedVisited = _vAttachedVisitedCache;
    vAttachedVisited.resize(env.GetMaxEnvironmentBodyIndex() + 1);
    std::fill(vAttachedVisited.begin(), vAttachedVisited.end(), 0);

    vAttachedVisited.at(GetEnvironmentBodyIndex()) = 1;
    int numAttached = 1 + _GetNumAttached(vAttachedVisited); // +1 for self

    vAttached.reserve(numAttached);
    for (int bodyIndex = 1; bodyIndex < (int)vAttachedVisited.size(); ++bodyIndex) {
        // 0 means not attached, -1 means it was already in original vAttached so skip
        if (vAttachedVisited[bodyIndex] == 1) {
            vAttached.push_back(env.GetBodyFromEnvironmentBodyIndex(bodyIndex));
            if (--numAttached == 0) {
                // already filled vAttached with contents of vAttachedVisited
                return;
            }
        }
    }
}

void KinBody::GetAttachedEnvironmentBodyIndices(std::vector<int>& vAttached) const
{
    vAttached.clear();

    // early exist, probably this is the case most of the time
    if (_listAttachedBodies.empty()) {
        vAttached.push_back(GetEnvironmentBodyIndex());
        return;
    }

    const EnvironmentBase& env = *GetEnv();
    std::vector<int8_t>& vAttachedVisited = _vAttachedVisitedCache;
    vAttachedVisited.resize(env.GetMaxEnvironmentBodyIndex() + 1);
    std::fill(vAttachedVisited.begin(), vAttachedVisited.end(), 0);

    vAttachedVisited.at(GetEnvironmentBodyIndex()) = 1;
    int numAttached = 1 + _GetNumAttached(vAttachedVisited); // +1 for self

    vAttached.reserve(numAttached);
    for (int bodyIndex = 1; bodyIndex < (int)vAttachedVisited.size(); ++bodyIndex) {
        if (vAttachedVisited[bodyIndex] == 1) {
            vAttached.push_back(bodyIndex);
            if (--numAttached == 0) {
                // already filled vAttached with contents of vAttachedVisited
                return;
            }
        }
    }
}

bool KinBody::_IsAttached(int otherBodyid, std::vector<int8_t>& vAttachedVisited) const
{
    for (const KinBodyWeakPtr& pbody : _listAttachedBodies) {
        KinBodyConstPtr pattached = pbody.lock();
        if (!pattached) {
            continue;
        }
        const KinBody& attached = *pattached;
        if (otherBodyid == attached._environmentBodyIndex) {
            vAttachedVisited.at(attached._environmentBodyIndex) = 1; // attached, and visited
            return true;
        }
        else if (vAttachedVisited.at(attached._environmentBodyIndex) != 0) {
            // already checked, but need to continue to check other entries in _listAttachedBodies
            continue;
        }
        else {
            vAttachedVisited.at(attached._environmentBodyIndex) = -1; // not attached, but visitied
        }

        // if attached._listAttachedBodies has only one element, that element is same as attached as attachement relationship is by-directional, so not worth checking
        if (attached._listAttachedBodies.size() > 1 && attached._IsAttached(otherBodyid, vAttachedVisited)) {
            return true;
        }
    }

    return false;
}


int KinBody::_GetNumAttached(std::vector<int8_t>& vAttachedVisited) const
{
    int numFound = 0;
    for (const KinBodyWeakPtr& pbody : _listAttachedBodies) {
        KinBodyConstPtr pattachedBody = pbody.lock();
        if (!pattachedBody) {
            continue;
        }
        const KinBody& attachedBody = *pattachedBody;
        const int bodyIndex = attachedBody.GetEnvironmentBodyIndex();
        if (vAttachedVisited.at(bodyIndex) != 0) {
            // already checked, so skip
            continue;
        }
        vAttachedVisited.at(bodyIndex) = 1;
        numFound++;
        // if attached._listAttachedBodies has only one element, that element is same as attached as attachement relationship is by-directional, so not worth checking
        if (attachedBody._listAttachedBodies.size() > 1) {
            numFound += attachedBody._GetNumAttached(vAttachedVisited);
        }
    }
    return numFound;
}

bool KinBody::_IsAttached(const KinBody &body, std::set<KinBodyConstPtr>&setChecked) const
{
    if( !setChecked.insert(shared_kinbody_const()).second ) {
        return false;
    }
    FOREACHC(itbody,_listAttachedBodies) {
        KinBodyConstPtr pattached = itbody->lock();
        if( !!pattached && ((pattached.get() == &body)|| pattached->_IsAttached(body,setChecked)) ) {
            return true;
        }
    }
    return false;
}

void KinBody::_AttachBody(KinBodyPtr pbody)
{
    _listAttachedBodies.push_back(pbody);
    pbody->_listAttachedBodies.push_back(shared_kinbody());
    _PostprocessChangedParameters(Prop_BodyAttached);
}

bool KinBody::_RemoveAttachedBody(KinBody &body)
{
    int numremoved = 0;
    FOREACH(it,_listAttachedBodies) {
        if( it->lock().get() == &body ) {
            _listAttachedBodies.erase(it);
            numremoved++;
            break;
        }
    }

    FOREACH(it, body._listAttachedBodies) {
        if( it->lock().get() == this ) { // need to compare lock pointer since cannot rely on shared_kinbody() since in a destructor this will crash
            body._listAttachedBodies.erase(it);
            numremoved++;
            break;
        }
    }

    if( numremoved > 0 ) {
        _PostprocessChangedParameters(Prop_BodyAttached);
    }

    return numremoved == 2;
}

void KinBody::Enable(bool bEnable)
{
    bool bchanged = false;
    for (const LinkPtr& plink : _veclinks) {
        Link& link = *plink;
        if( link._info._bIsEnabled != bEnable ) {
            link._info._bIsEnabled = bEnable;
            _nNonAdjacentLinkCache &= ~AO_Enabled;
            bchanged = true;
        }
    }

    if (bEnable) {
        EnableAllLinkStateBitMasks(_vLinkEnableStatesMask, _veclinks.size());
    }
    else {
        DisableAllLinkStateBitMasks(_vLinkEnableStatesMask);
    }

    if( bchanged ) {
        _PostprocessChangedParameters(Prop_LinkEnable);
    }
}

bool KinBody::IsEnabled() const
{
    for (uint64_t mask : _vLinkEnableStatesMask) {
        if (mask > 0) {
            return true;
        }
    }
    return false;
}

bool KinBody::SetVisible(bool visible)
{
    bool bchanged = false;
    FOREACH(it, _veclinks) {
        FOREACH(itgeom,(*it)->_vGeometries) {
            if( (*itgeom)->IsVisible() != visible ) {
                (*itgeom)->_info._bVisible = visible;
                bchanged = true;
            }
        }
    }
    if( bchanged ) {
        _PostprocessChangedParameters(Prop_LinkDraw);
        return true;
    }
    return false;
}

bool KinBody::IsVisible() const
{
    FOREACHC(it, _veclinks) {
        if((*it)->IsVisible()) {
            return true;
        }
    }
    return false;
}

int8_t KinBody::DoesAffect(int jointindex, int linkindex ) const
{
    CHECK_INTERNAL_COMPUTATION0;
    OPENRAVE_ASSERT_FORMAT(jointindex >= 0 && jointindex < (int)_vecjoints.size(), "body %s jointindex %d invalid (num joints %d)", GetName()%jointindex%_vecjoints.size(), ORE_InvalidArguments);
    OPENRAVE_ASSERT_FORMAT(linkindex >= 0 && linkindex < (int)_veclinks.size(), "body %s linkindex %d invalid (num links %d)", GetName()%linkindex%_veclinks.size(), ORE_InvalidArguments);
    return _vJointsAffectingLinks.at(jointindex*_veclinks.size()+linkindex);
}

int8_t KinBody::DoesDOFAffectLink(int dofindex, int linkindex ) const
{
    CHECK_INTERNAL_COMPUTATION0;
    OPENRAVE_ASSERT_FORMAT(dofindex >= 0 && dofindex < GetDOF(), "body %s dofindex %d invalid (num dofs %d)", GetName()%dofindex%GetDOF(), ORE_InvalidArguments);
    OPENRAVE_ASSERT_FORMAT(linkindex >= 0 && linkindex < (int)_veclinks.size(), "body %s linkindex %d invalid (num links %d)", GetName()%linkindex%_veclinks.size(), ORE_InvalidArguments);
    int jointindex = _vDOFIndices.at(dofindex);
    return _vJointsAffectingLinks.at(jointindex*_veclinks.size()+linkindex);
}

void KinBody::SetNonCollidingConfiguration()
{
    _ResetInternalCollisionCache();
    vector<dReal> vdoflastsetvalues;
    GetLinkTransformations(_vInitialLinkTransformations, vdoflastsetvalues);
}

void KinBody::_ResetInternalCollisionCache()
{
    _nNonAdjacentLinkCache = 0x80000000;
    FOREACH(it,_vNonAdjacentLinks) {
        it->resize(0);
    }
}

bool CompareNonAdjacentFarthest(int pair0, int pair1)
{
    // order so that farthest links are first. if equal, then prioritize links that are furthest down the chain.
    int pair0link0 = (pair0&0xffff);
    int pair0link1 = ((pair0>>16)&0xffff);
    int dist0 = pair0link1 - pair0link0; // link1 > link0
    int pair1link0 = (pair1&0xffff);
    int pair1link1 = ((pair1>>16)&0xffff);
    int dist1 = pair1link1 - pair1link0; // link1 > link0
    if( dist0 == dist1 ) {
        if( pair0link1 == pair1link1 ) {
            return pair0link0 > pair1link0;
        }
        else {
            return pair0link1 > pair1link1;
        }
    }
    return dist0 > dist1;
}

const std::vector<int>& KinBody::GetNonAdjacentLinks(int adjacentoptions) const
{
    class TransformsSaver
    {
public:
        TransformsSaver(KinBodyConstPtr pbody) : _pbody(pbody) {
            _pbody->GetLinkTransformations(vcurtrans, _vdoflastsetvalues);
        }
        ~TransformsSaver() {
            for(size_t i = 0; i < _pbody->_veclinks.size(); ++i) {
                boost::static_pointer_cast<Link>(_pbody->_veclinks[i])->_info._t = vcurtrans.at(i);
            }
            for(size_t i = 0; i < _pbody->_vecjoints.size(); ++i) {
                for(int j = 0; j < _pbody->_vecjoints[i]->GetDOF(); ++j) {
                    _pbody->_vecjoints[i]->_doflastsetvalues[j] = _vdoflastsetvalues.at(_pbody->_vecjoints[i]->GetDOFIndex()+j);
                }
            }
        }
private:
        KinBodyConstPtr _pbody;
        std::vector<Transform> vcurtrans;
        std::vector<dReal> _vdoflastsetvalues;
    };

    CHECK_INTERNAL_COMPUTATION;
    if( _nNonAdjacentLinkCache & 0x80000000 ) {
        // Check for colliding link pairs given the initial pose _vInitialLinkTransformations
        // this is actually weird, we need to call the individual link collisions on a const body. in order to pull this off, we need to be very careful with the body state.
        TransformsSaver saver(shared_kinbody_const());
        CollisionCheckerBasePtr collisionchecker = !!_selfcollisionchecker ? _selfcollisionchecker : GetEnv()->GetCollisionChecker();
        CollisionOptionsStateSaver colsaver(collisionchecker,0); // have to reset the collision options
        for(size_t i = 0; i < _veclinks.size(); ++i) {
            boost::static_pointer_cast<Link>(_veclinks[i])->_info._t = _vInitialLinkTransformations.at(i);
        }
        _nUpdateStampId++; // because transforms were modified
        _vNonAdjacentLinks[0].resize(0);

        for(size_t ind0 = 0; ind0 < _veclinks.size(); ++ind0) {
            for(size_t ind1 = ind0+1; ind1 < _veclinks.size(); ++ind1) {
                const bool bAdjacent = AreAdjacentLinks(ind0, ind1);
                if(!bAdjacent && !collisionchecker->CheckCollision(LinkConstPtr(_veclinks[ind0]), LinkConstPtr(_veclinks[ind1])) ) {
                    _vNonAdjacentLinks[0].push_back(ind0|(ind1<<16));
                }
            }
        }
        std::sort(_vNonAdjacentLinks[0].begin(), _vNonAdjacentLinks[0].end(), CompareNonAdjacentFarthest);
        _nUpdateStampId++; // because transforms were modified
        _nNonAdjacentLinkCache = 0;
    }
    if( (_nNonAdjacentLinkCache&adjacentoptions) != adjacentoptions ) {
        int requestedoptions = (~_nNonAdjacentLinkCache)&adjacentoptions;
        // find out what needs to computed
        if( requestedoptions & AO_Enabled ) {
            _vNonAdjacentLinks.at(AO_Enabled).resize(0);
            FOREACHC(itset, _vNonAdjacentLinks[0]) {
                KinBody::LinkConstPtr plink1(_veclinks.at(*itset&0xffff)), plink2(_veclinks.at(*itset>>16));
                if( plink1->IsEnabled() && plink2->IsEnabled() ) {
                    _vNonAdjacentLinks[AO_Enabled].push_back(*itset);
                }
            }
            _nNonAdjacentLinkCache |= AO_Enabled;
            std::sort(_vNonAdjacentLinks[AO_Enabled].begin(), _vNonAdjacentLinks[AO_Enabled].end(), CompareNonAdjacentFarthest);
        }
        else {
            throw OPENRAVE_EXCEPTION_FORMAT(_("no support for adjacentoptions %d"), adjacentoptions,ORE_InvalidArguments);
        }
    }
    return _vNonAdjacentLinks.at(adjacentoptions);
}

bool KinBody::AreAdjacentLinks(int linkindex0, int linkindex1) const
{
    CHECK_INTERNAL_COMPUTATION;
    const size_t index = _GetIndex1d(linkindex0, linkindex1);
    if (index < _vAdjacentLinks.size()) {
        return _vAdjacentLinks.at(index);
    }
    RAVELOG_WARN_FORMAT("env=%d, body %s has %d links (size of _vAdjacentLinks is %d). Cannot compute adjacent for index %d and %d (1d index is %d)",
                        GetEnv()->GetId()%GetName()%GetLinks().size()%_vAdjacentLinks.size()%linkindex0%linkindex1%index);
    return false;
}

void KinBody::SetAdjacentLinksCombinations(const std::vector<int>& linkIndices)
{
    for (size_t idx0 = 0; idx0 < linkIndices.size(); idx0++) {
        const int linkIndex0 = linkIndices[idx0];
        for (size_t idx1 = idx0 + 1; idx1 < linkIndices.size(); idx1++) {
            const int linkIndex1 = linkIndices[idx1];
            OPENRAVE_ASSERT_OP(linkIndex0,!=,linkIndex1);
            _SetAdjacentLinksInternal(linkIndex0, linkIndex1);
        }
    }
    _ResetInternalCollisionCache();
}

void KinBody::SetAdjacentLinksPairs(const std::vector<std::pair<int, int> >& linkIndices)
{
    for ( const std::pair<int, int>& link01 : linkIndices) {
        OPENRAVE_ASSERT_OP(link01.first, !=, link01.second);
        _SetAdjacentLinksInternal(link01.first, link01.second);
    }
    _ResetInternalCollisionCache();
}

void KinBody::SetAdjacentLinks(int linkindex0, int linkindex1)
{
    OPENRAVE_ASSERT_OP(linkindex0,!=,linkindex1);
    _SetAdjacentLinksInternal(linkindex0, linkindex1);

    _ResetInternalCollisionCache();
}

void KinBody::_SetAdjacentLinksInternal(int linkindex0, int linkindex1)
{
    const int numLinks = GetLinks().size();
    BOOST_ASSERT(linkindex0 < numLinks);
    BOOST_ASSERT(linkindex1 < numLinks);

    const size_t index = _GetIndex1d(linkindex0, linkindex1);

    _ResizeVectorFor2DTable(_vAdjacentLinks, numLinks);
    _vAdjacentLinks.at(index) = 1;

    _ResizeVectorFor2DTable(_vForcedAdjacentLinks, numLinks);
    _vForcedAdjacentLinks.at(index) = 1;
}

void KinBody::Clone(InterfaceBaseConstPtr preference, int cloningoptions)
{
    InterfaceBase::Clone(preference,cloningoptions);
    KinBodyConstPtr r = RaveInterfaceConstCast<KinBody>(preference);

    _pKinematicsGenerator.reset();
    _pCurrentKinematicsFunctions.reset();
    _name = r->_name;
    _nHierarchyComputed = r->_nHierarchyComputed;
    _bMakeJoinedLinksAdjacent = r->_bMakeJoinedLinksAdjacent;
    __hashkinematics = r->__hashkinematics;
    _vTempJoints = r->_vTempJoints;

    _vLinkTransformPointers.clear(); _vLinkTransformPointers.reserve(r->_veclinks.size());
    _veclinks.clear(); _veclinks.reserve(r->_veclinks.size());
    for (const LinkPtr& origLinkPtr : r->_veclinks) {
        LinkPtr pnewlink(new Link(shared_kinbody()));
        Link& newlink = *pnewlink;
        // TODO should create a Link::Clone method
        newlink = *origLinkPtr; // be careful of copying pointers
        newlink._parent = shared_kinbody();

        {
            // have to copy all the geometries too!
            std::vector<Link::GeometryPtr> vnewgeometries(newlink._vGeometries.size());
            for(size_t igeom = 0; igeom < vnewgeometries.size(); ++igeom) {
                vnewgeometries[igeom].reset(new Link::Geometry(pnewlink, newlink._vGeometries[igeom]->_info));
            }
            newlink._vGeometries = vnewgeometries;
        }
        {
            // deep copy extra geometries as well, otherwise changing value of map in original map affects value of cloned map
            std::map< std::string, std::vector<GeometryInfoPtr> > newMapExtraGeometries;
            for (const std::pair<std::string, std::vector<GeometryInfoPtr> >& keyValue : newlink._info._mapExtraGeometries) {
                std::vector<GeometryInfoPtr> newvalues;
                newvalues.reserve(keyValue.second.size());
                for (const GeometryInfoPtr& geomInfoPtr : keyValue.second) {
                    newvalues.push_back(GeometryInfoPtr(new GeometryInfo(*geomInfoPtr)));
                }
                newMapExtraGeometries[keyValue.first] = newvalues;
            }
            newlink._info._mapExtraGeometries = newMapExtraGeometries;
        }

        _veclinks.push_back(pnewlink);
        _vLinkTransformPointers.push_back(&newlink._info._t);
    }
    _vLinkEnableStatesMask = r->_vLinkEnableStatesMask;

    _vecjoints.resize(0); _vecjoints.reserve(r->_vecjoints.size());
    FOREACHC(itjoint, r->_vecjoints) {
        JointPtr pnewjoint(new Joint(shared_kinbody()));
        *pnewjoint = **itjoint; // be careful of copying pointers!
        pnewjoint->_parent = shared_kinbody();
        pnewjoint->_attachedbodies[0] = _veclinks.at((*itjoint)->_attachedbodies[0]->GetIndex());
        pnewjoint->_attachedbodies[1] = _veclinks.at((*itjoint)->_attachedbodies[1]->GetIndex());
        _vecjoints.push_back(pnewjoint);
    }

    _vPassiveJoints.resize(0); _vPassiveJoints.reserve(r->_vPassiveJoints.size());
    FOREACHC(itjoint, r->_vPassiveJoints) {
        JointPtr pnewjoint(new Joint(shared_kinbody()));
        *pnewjoint = **itjoint; // be careful of copying pointers!
        pnewjoint->_parent = shared_kinbody();
        pnewjoint->_attachedbodies[0] = _veclinks.at((*itjoint)->_attachedbodies[0]->GetIndex());
        pnewjoint->_attachedbodies[1] = _veclinks.at((*itjoint)->_attachedbodies[1]->GetIndex());
        _vPassiveJoints.push_back(pnewjoint);
    }

    _vTopologicallySortedJoints.resize(0); _vTopologicallySortedJoints.resize(r->_vTopologicallySortedJoints.size());
    FOREACHC(itjoint, r->_vTopologicallySortedJoints) {
        _vTopologicallySortedJoints.push_back(_vecjoints.at((*itjoint)->GetJointIndex()));
    }
    _vTopologicallySortedJointsAll.resize(0); _vTopologicallySortedJointsAll.resize(r->_vTopologicallySortedJointsAll.size());
    FOREACHC(itjoint, r->_vTopologicallySortedJointsAll) {
        std::vector<JointPtr>::const_iterator it = find(r->_vecjoints.begin(),r->_vecjoints.end(),*itjoint);
        if( it != r->_vecjoints.end() ) {
            _vTopologicallySortedJointsAll.push_back(_vecjoints.at(it-r->_vecjoints.begin()));
        }
        else {
            it = find(r->_vPassiveJoints.begin(), r->_vPassiveJoints.end(),*itjoint);
            if( it != r->_vPassiveJoints.end() ) {
                _vTopologicallySortedJointsAll.push_back(_vPassiveJoints.at(it-r->_vPassiveJoints.begin()));
            }
            else {
                throw OPENRAVE_EXCEPTION_FORMAT(_("joint %s doesn't belong to anythong?"),(*itjoint)->GetName(), ORE_Assert);
            }
        }
    }
    _vDOFOrderedJoints = r->_vDOFOrderedJoints;
    _vJointsAffectingLinks = r->_vJointsAffectingLinks;
    _vDOFIndices = r->_vDOFIndices;

    _vAdjacentLinks = r->_vAdjacentLinks;
    _vInitialLinkTransformations = r->_vInitialLinkTransformations;
    _vForcedAdjacentLinks = r->_vForcedAdjacentLinks;
    _vAllPairsShortestPaths = r->_vAllPairsShortestPaths;
    _vClosedLoopIndices = r->_vClosedLoopIndices;
    _vClosedLoops.resize(0); _vClosedLoops.reserve(r->_vClosedLoops.size());
    FOREACHC(itloop,_vClosedLoops) {
        _vClosedLoops.push_back(std::vector< std::pair<LinkPtr,JointPtr> >());
        FOREACHC(it,*itloop) {
            _vClosedLoops.back().emplace_back(_veclinks.at(it->first->GetIndex()), JointPtr());
            // the joint might be in _vPassiveJoints
            std::vector<JointPtr>::const_iterator itjoint = find(r->_vecjoints.begin(),r->_vecjoints.end(),it->second);
            if( itjoint != r->_vecjoints.end() ) {
                _vClosedLoops.back().back().second = _vecjoints.at(itjoint-r->_vecjoints.begin());
            }
            else {
                itjoint = find(r->_vPassiveJoints.begin(), r->_vPassiveJoints.end(),it->second);
                if( itjoint != r->_vPassiveJoints.end() ) {
                    _vClosedLoops.back().back().second = _vPassiveJoints.at(itjoint-r->_vPassiveJoints.begin());
                }
                else {
                    throw OPENRAVE_EXCEPTION_FORMAT(_("joint %s in closed loop doesn't belong to anything?"),(*itjoint)->GetName(), ORE_Assert);
                }
            }
        }
    }

    // cannot copy the velocities since it requires the physics engine to be initialized with this kinbody, which might not happen before the clone..?
//    std::vector<std::pair<Vector,Vector> > velocities;
//    r->GetLinkVelocities(velocities);
//    SetLinkVelocities(velocities);

    // do not force-reset the callbacks!! since the ChangeCallbackData destructors will crash
    //_listRegisteredCallbacks.clear();

    // cache
    _ResetInternalCollisionCache();

    // clone the grabbed bodies, note that this can fail if the new cloned environment hasn't added the bodies yet (check out Environment::Clone)
    _listAttachedBodies.clear(); // will be set in the environment
    _vGrabbedBodies.clear();
    _vGrabbedBodies.reserve(r->_vGrabbedBodies.size());
    for (const GrabbedPtr& pgrabbedref : r->_vGrabbedBodies) {
        if( !pgrabbedref ) {
            RAVELOG_WARN_FORMAT("env=%s, have uninitialized GrabbedConstPtr in _vGrabbedBodies", GetEnv()->GetNameId());
            continue;
        }

        KinBodyPtr pbodyref = pgrabbedref->_pGrabbedBody.lock();
        KinBodyPtr pgrabbedbody;
        if( !!pbodyref ) {
            //pgrabbedbody = GetEnv()->GetBodyFromEnvironmentBodyIndex(pbodyref->GetEnvironmentBodyIndex());
            pgrabbedbody = GetEnv()->GetKinBody(pbodyref->GetName());
            if( !pgrabbedbody ) {
                if( cloningoptions & Clone_PassOnMissingBodyReferences ) {
                    continue;
                }
                else {
                    throw OPENRAVE_EXCEPTION_FORMAT(_("When cloning body '%s', could not find grabbed object '%s' in environmentid=%d"), GetName()%pbodyref->GetName()%pbodyref->GetEnv()->GetId(), ORE_InvalidState);
                }
            }
            //BOOST_ASSERT(pgrabbedbody->GetName() == pbodyref->GetName());

            // PUTTICHAI: TODO: manage pgrabbed->_pGrabedSaver and pgrabbed->_pGrabberSaver
            GrabbedPtr pgrabbed(new Grabbed(pgrabbedbody,_veclinks.at(KinBody::LinkPtr(pgrabbedref->_pGrabbingLink)->GetIndex())));
            pgrabbed->_tRelative = pgrabbedref->_tRelative;
            pgrabbed->_listNonCollidingLinksWhenGrabbed.clear();
            FOREACHC(itlinkref, pgrabbedref->_listNonCollidingLinksWhenGrabbed) {
                pgrabbed->_listNonCollidingLinksWhenGrabbed.push_back(_veclinks.at((*itlinkref)->GetIndex()));
            }
            pgrabbed->_SetLinkNonCollidingIsValid(true);
            _vGrabbedBodies.push_back(pgrabbed);
            try {
                // if an exception happens in _AttachBody, have to remove from _vGrabbedBodies
                _AttachBody(pgrabbedbody);
            }
            catch(...) {
                RAVELOG_ERROR_FORMAT("env=%s, failed in attach body", GetEnv()->GetNameId());
                BOOST_ASSERT(_vGrabbedBodies.back()==pgrabbed);
                _vGrabbedBodies.pop_back();
                throw;
            }
        }
    }

    // Clone self-collision checker
    _selfcollisionchecker.reset();
    if( !!r->_selfcollisionchecker ) {
        _selfcollisionchecker = RaveCreateCollisionChecker(GetEnv(), r->_selfcollisionchecker->GetXMLId());
        _selfcollisionchecker->SetCollisionOptions(r->_selfcollisionchecker->GetCollisionOptions());
        _selfcollisionchecker->SetGeometryGroup(r->_selfcollisionchecker->GetGeometryGroup());
        if( GetEnvironmentBodyIndex() != 0 ) {
            // This body has been added to the environment already so can call InitKinBody.
            _selfcollisionchecker->InitKinBody(shared_kinbody());
        }
        else {
            // InitKinBody will be called when the body is added to the environment.
        }
    }

    // can copy the generator, but not the functions! use SetKinematicsGenerator
    SetKinematicsGenerator(r->_pKinematicsGenerator);

    _nUpdateStampId++; // update the stamp instead of copying
}

void KinBody::_PostprocessChangedParameters(uint32_t parameters)
{
    _nUpdateStampId++;
    if( _nHierarchyComputed == 1 ) {
        _nParametersChanged |= parameters;
        return;
    }

    if( (parameters & Prop_JointMimic) == Prop_JointMimic || (parameters & Prop_LinkStatic) == Prop_LinkStatic) {
        KinBodyStateSaver saver(shared_kinbody(),Save_LinkTransformation);
        vector<dReal> vzeros(GetDOF(),0);
        SetDOFValues(vzeros,Transform(),true);
        _ComputeInternalInformation();
    }
    // do not change hash if geometry changed!
    if( !!(parameters & (Prop_LinkDynamics|Prop_LinkGeometry|Prop_JointMimic)) ) {
        __hashkinematics.resize(0);
    }

    if( (parameters&Prop_LinkEnable) == Prop_LinkEnable ) {
<<<<<<< HEAD
=======
        // check if any regrabbed bodies have the link in _listNonCollidingLinks and the link is enabled, or are missing the link in _listNonCollidingLinks and the link is disabled
        std::map<GrabbedPtr, list<KinBody::LinkConstPtr> > mapcheckcollisions;
        FOREACH(itlink,_veclinks) {
            if( (*itlink)->IsEnabled() ) {
                for (const GrabbedPtr& pgrabbed : _vGrabbedBodies) {
                    if( find(pgrabbed->GetRigidlyAttachedLinks().begin(),pgrabbed->GetRigidlyAttachedLinks().end(), *itlink) == pgrabbed->GetRigidlyAttachedLinks().end() ) {
                        std::list<KinBody::LinkConstPtr>::iterator itnoncolliding = find(pgrabbed->_listNonCollidingLinks.begin(),pgrabbed->_listNonCollidingLinks.end(),*itlink);
                        if( itnoncolliding != pgrabbed->_listNonCollidingLinks.end() ) {
                            if( pgrabbed->WasLinkNonColliding(*itlink) == 0 ) {
                                pgrabbed->_listNonCollidingLinks.erase(itnoncolliding);
                            }
                            mapcheckcollisions[pgrabbed].push_back(*itlink);
                        }
                        else {
                            // try to restore
                            if( pgrabbed->WasLinkNonColliding(*itlink) == 1 ) {
                                pgrabbed->_listNonCollidingLinks.push_back(*itlink);
                            }
                        }
                    }
                }
            }
            else {
                // add since it is disabled?
                for (const GrabbedPtr& pgrabbed : _vGrabbedBodies) {
                    Grabbed& grabbed = *pgrabbed;
                    const std::vector<KinBody::LinkPtr>& attachedLinks = grabbed.GetRigidlyAttachedLinks();
                    if( find(attachedLinks.begin(),attachedLinks.end(), *itlink) == attachedLinks.end() ) {
                        std::list<KinBody::LinkConstPtr>& nonCollidingLinks = grabbed._listNonCollidingLinks;
                        if( find(nonCollidingLinks.begin(),nonCollidingLinks.end(),*itlink) == nonCollidingLinks.end() ) {
                            if( grabbed.WasLinkNonColliding(*itlink) != 0 ) {
                                nonCollidingLinks.push_back(*itlink);
                            }
                        }
                    }
                }
            }
        }

//        if( mapcheckcollisions.size() > 0 ) {
//            CollisionOptionsStateSaver colsaver(GetEnv()->GetCollisionChecker(),0); // have to reset the collision options
//            FOREACH(itgrabbed, mapcheckcollisions) {
//                KinBodyPtr pgrabbedbody(itgrabbed->first->_pgrabbedbody);
//                _RemoveAttachedBody(pgrabbedbody);
//                CallOnDestruction destructionhook(boost::bind(&RobotBase::_AttachBody,this,pgrabbedbody));
//                FOREACH(itlink, itgrabbed->second) {
//                    if( pchecker->CheckCollision(*itlink, KinBodyConstPtr(pgrabbedbody)) ) {
//                        itgrabbed->first->_listNonCollidingLinks.remove(*itlink);
//                    }
//                }
//            }
//        }
>>>>>>> 5b51a33c
    }

    std::list<UserDataWeakPtr> listRegisteredCallbacks;
    uint32_t index = 0;
    while(parameters && index < _vlistRegisteredCallbacks.size()) {
        if( (parameters & 1) &&  _vlistRegisteredCallbacks.at(index).size() > 0 ) {
            {
                boost::shared_lock< boost::shared_mutex > lock(GetInterfaceMutex());
                listRegisteredCallbacks = _vlistRegisteredCallbacks.at(index); // copy since it can be changed
            }
            FOREACH(it,listRegisteredCallbacks) {
                ChangeCallbackDataPtr pdata = boost::dynamic_pointer_cast<ChangeCallbackData>(it->lock());
                if( !!pdata ) {
                    pdata->_callback();
                }
            }
        }
        parameters >>= 1;
        index += 1;
    }
}

void KinBody::Serialize(BaseXMLWriterPtr writer, int options) const
{
    InterfaceBase::Serialize(writer,options);
}

void KinBody::serialize(std::ostream& o, int options) const
{
    o << _veclinks.size() << " ";
    FOREACHC(it,_veclinks) {
        (*it)->serialize(o,options);
    }
    o << _vecjoints.size() << " ";
    FOREACHC(it,_vecjoints) {
        (*it)->serialize(o,options);
    }
    o << _vPassiveJoints.size() << " ";
    FOREACHC(it,_vPassiveJoints) {
        (*it)->serialize(o,options);
    }
}

void KinBody::SetZeroConfiguration()
{
    std::vector<Vector> vaxes;
    FOREACH(itjoint,_vecjoints) {
        vaxes.resize((*itjoint)->GetDOF());
        for(size_t i = 0; i < vaxes.size(); ++i) {
            vaxes[i] = (*itjoint)->GetInternalHierarchyLeftTransform().rotate((*itjoint)->GetInternalHierarchyAxis(i));
        }
        (*itjoint)->_ComputeJointInternalInformation((*itjoint)->GetFirstAttached(), (*itjoint)->GetSecondAttached(),(*itjoint)->GetInternalHierarchyLeftTransform().trans,vaxes,std::vector<dReal>());
    }
}

const std::string& KinBody::GetKinematicsGeometryHash() const
{
    CHECK_INTERNAL_COMPUTATION;
    if( __hashkinematics.size() == 0 ) {
        ostringstream ss;
        ss << std::fixed << std::setprecision(SERIALIZATION_PRECISION);
        // should add dynamics since that affects a lot how part is treated.
        serialize(ss,SO_Kinematics|SO_Geometry|SO_Dynamics);
        __hashkinematics = utils::GetMD5HashString(ss.str());
    }
    return __hashkinematics;
}

void KinBody::SetConfigurationValues(std::vector<dReal>::const_iterator itvalues, uint32_t checklimits)
{
    vector<dReal> vdofvalues(GetDOF());
    if( GetDOF() > 0 ) {
        std::copy(itvalues,itvalues+GetDOF(),vdofvalues.begin());
    }
    Transform t;
    RaveGetTransformFromAffineDOFValues(t,itvalues+GetDOF(),DOF_Transform);
    SetDOFValues(vdofvalues,t,checklimits);
}

void KinBody::GetConfigurationValues(std::vector<dReal>&v) const
{
    GetDOFValues(v);
    v.resize(GetDOF()+RaveGetAffineDOF(DOF_Transform));
    RaveGetAffineDOFValuesFromTransform(v.begin()+GetDOF(),GetTransform(),DOF_Transform);
}

ConfigurationSpecification KinBody::GetConfigurationSpecification(const std::string& interpolation) const
{
    CHECK_INTERNAL_COMPUTATION;
    if( interpolation.size() == 0 ) {
        return _spec;
    }
    ConfigurationSpecification spec=_spec;
    FOREACH(itgroup,spec._vgroups) {
        itgroup->interpolation=interpolation;
    }
    return spec;
}

ConfigurationSpecification KinBody::GetConfigurationSpecificationIndices(const std::vector<int>&indices, const std::string& interpolation) const
{
    CHECK_INTERNAL_COMPUTATION;
    ConfigurationSpecification spec;
    if( indices.size() > 0 ) {
        spec._vgroups.resize(1);
        stringstream ss;
        ss << "joint_values " << GetName();
        FOREACHC(it,indices) {
            ss << " " << *it;
        }
        spec._vgroups[0].name = ss.str();
        spec._vgroups[0].dof = indices.size();
        spec._vgroups[0].offset = 0;
        spec._vgroups[0].interpolation=interpolation;
    }
    return spec;
}

UserDataPtr KinBody::RegisterChangeCallback(uint32_t properties, const boost::function<void()>&callback) const
{
    ChangeCallbackDataPtr pdata(new ChangeCallbackData(properties,callback,shared_kinbody_const()));
    boost::unique_lock< boost::shared_mutex > lock(GetInterfaceMutex());

    uint32_t index = 0;
    while(properties) {
        if( properties & 1 ) {
            if( index >= _vlistRegisteredCallbacks.size() ) {
                // have to resize _vlistRegisteredCallbacks, but have to preserve the internal lists since ChangeCallbackData keep track of the list iterators
                std::vector<std::list<UserDataWeakPtr> > vlistRegisteredCallbacks(index+1);
                for(size_t i = 0; i < _vlistRegisteredCallbacks.size(); ++i) {
                    vlistRegisteredCallbacks[i].swap(_vlistRegisteredCallbacks[i]);
                }
                _vlistRegisteredCallbacks.swap(vlistRegisteredCallbacks);
            }
            pdata->_iterators.emplace_back(index, _vlistRegisteredCallbacks.at(index).insert(_vlistRegisteredCallbacks.at(index).end(), pdata));
        }
        properties >>= 1;
        index += 1;
    }
    return pdata;
}

void KinBody::_SetForcedAdjacentLinks(int linkindex0, int linkindex1)
{
    const int numLinks = GetLinks().size();
    BOOST_ASSERT(linkindex0 < numLinks);
    BOOST_ASSERT(linkindex1 < numLinks);
    const size_t index = _GetIndex1d(linkindex0, linkindex1);

    _ResizeVectorFor2DTable(_vForcedAdjacentLinks, numLinks);
    _vForcedAdjacentLinks.at(index) = 1;
}

void KinBody::_InitAndAddLink(LinkPtr plink)
{
    CHECK_NO_INTERNAL_COMPUTATION;
    LinkInfo& info = plink->_info;

    // check to make sure there are no repeating names in already added links
    FOREACH(itlink, _veclinks) {
        if( (*itlink)->GetName() == info._name ) {
            throw OPENRAVE_EXCEPTION_FORMAT(_("link '%s' is declared more than once in body '%s', uri is '%s'"), info._name%GetName()%GetURI(), ORE_InvalidArguments);
        }
    }

    plink->_index = static_cast<int>(_veclinks.size());
    plink->_vGeometries.clear();
    plink->_collision.vertices.clear();
    plink->_collision.indices.clear();
    FOREACHC(itgeominfo,info._vgeometryinfos) {
        Link::GeometryPtr geom(new Link::Geometry(plink,**itgeominfo));
        if( geom->_info._meshcollision.vertices.size() == 0 ) { // try to avoid recomputing
            geom->_info.InitCollisionMesh();
        }
        plink->_vGeometries.push_back(geom);
        plink->_collision.Append(geom->GetCollisionMesh(),geom->GetTransform());
    }

    _veclinks.push_back(plink);
    _vLinkTransformPointers.clear();
}

void KinBody::_InitAndAddJoint(JointPtr pjoint)
{
    CHECK_NO_INTERNAL_COMPUTATION;
    // check to make sure there are no repeating names in already added links
    JointInfo& info = pjoint->_info;
    FOREACH(itjoint, _vecjoints) {
        if( (*itjoint)->GetName() == info._name ) {
            throw OPENRAVE_EXCEPTION_FORMAT(_("joint %s is declared more than once in body %s"), info._name%GetName(), ORE_InvalidArguments);
        }
    }

    for(size_t i = 0; i < info._vmimic.size(); ++i) {
        if( !!info._vmimic[i] ) {
            pjoint->_vmimic[i].reset(new Mimic());
            pjoint->_vmimic[i]->_equations = info._vmimic[i]->_equations;
//
//            if( !pjoint->_vmimic[i]->_equations.at(0).empty() ) {
//                std::string poseq = pjoint->_vmimic[i]->_equations[0], veleq = pjoint->_vmimic[i]->_equations[1], acceleq = pjoint->_vmimic[i]->_equations[2]; // have to copy since memory can become invalidated
//                pjoint->SetMimicEquations(i,poseq,veleq,acceleq);
//            }
        }
    }
    LinkPtr plink0, plink1;
    FOREACHC(itlink, _veclinks) {
        if( (*itlink)->_info._name == info._linkname0 ) {
            plink0 = *itlink;
            if( !!plink1 ) {
                break;
            }
        }
        if( (*itlink)->_info._name == info._linkname1 ) {
            plink1 = *itlink;
            if( !!plink0 ) {
                break;
            }
        }
    }
    OPENRAVE_ASSERT_FORMAT(!!plink0&&!!plink1, "cannot find links '%s' and '%s' of body '%s' joint %s ", info._linkname0%info._linkname1%GetName()%info._name, ORE_Failed);
    std::vector<Vector> vaxes(pjoint->GetDOF());
    std::copy(info._vaxes.begin(),info._vaxes.begin()+vaxes.size(), vaxes.begin());
    pjoint->_ComputeJointInternalInformation(plink0, plink1, info._vanchor, vaxes, info._vcurrentvalues);
    if( info._bIsActive ) {
        _vecjoints.push_back(pjoint);
    }
    else {
        _vPassiveJoints.push_back(pjoint);
    }
}

void KinBody::ExtractInfo(KinBodyInfo& info)
{
    info._modifiedFields = 0;
    info._id = _id;
    info._uri = __struri;
    info._name = _name;
    info._referenceUri = _referenceUri;
    info._interfaceType = GetXMLId();

    info._dofValues.resize(0);
    std::vector<dReal> vDOFValues;
    GetDOFValues(vDOFValues);
    for (size_t idof = 0; idof < vDOFValues.size(); ++idof) {
        const Joint& joint = _GetJointFromDOFIndex(idof);
        int jointAxis = idof - joint.GetDOFIndex();
        info._dofValues.emplace_back(std::make_pair(joint.GetName(), jointAxis), vDOFValues[idof]);
    }

    info._vGrabbedInfos.resize(0);
    GetGrabbedInfo(info._vGrabbedInfos);

    info._transform = GetTransform();

    // in order for link transform comparision to make sense
    KinBody::KinBodyStateSaver stateSaver(shared_kinbody(), Save_LinkTransformation);
    SetTransform(Transform());
    vector<dReal> vZeros(GetDOF(), 0);
    SetDOFValues(vZeros, KinBody::CLA_Nothing);

    // need to avoid extracting info for links and joints belonging to connected bodies
    std::vector<bool> isConnectedLink(_veclinks.size(), false);  // indicate which link comes from connectedbody
    std::vector<bool> isConnectedJoint(_vecjoints.size(), false); // indicate which joint comes from connectedbody
    std::vector<bool> isConnectedPassiveJoint(_vPassiveJoints.size(), false); // indicate which passive joint comes from connectedbody

    if (IsRobot()) {
        RobotBasePtr pRobot = RaveInterfaceCast<RobotBase>(shared_from_this());
        std::vector<KinBody::LinkPtr> resolvedLinks;
        std::vector<KinBody::JointPtr> resolvedJoints;
        FOREACHC(itConnectedBody, pRobot->GetConnectedBodies()) {
            (*itConnectedBody)->GetResolvedLinks(resolvedLinks);
            (*itConnectedBody)->GetResolvedJoints(resolvedJoints);
            KinBody::JointPtr resolvedDummyJoint = (*itConnectedBody)->GetResolvedDummyPassiveJoint();

            FOREACHC(itLink, _veclinks) {
                if (std::find(resolvedLinks.begin(), resolvedLinks.end(), *itLink) != resolvedLinks.end()) {
                    isConnectedLink[itLink-_veclinks.begin()] = true;
                }
            }
            FOREACHC(itJoint, _vecjoints) {
                if (std::find(resolvedJoints.begin(), resolvedJoints.end(), *itJoint) != resolvedJoints.end()) {
                    isConnectedJoint[itJoint-_vecjoints.begin()] = true;
                }
            }
            FOREACHC(itPassiveJoint, _vPassiveJoints) {
                if (std::find(resolvedJoints.begin(), resolvedJoints.end(), *itPassiveJoint) != resolvedJoints.end()) {
                    isConnectedPassiveJoint[itPassiveJoint-_vPassiveJoints.begin()] = true;
                } else if (resolvedDummyJoint == *itPassiveJoint) {
                    isConnectedPassiveJoint[itPassiveJoint-_vPassiveJoints.begin()] = true;
                }
            }
        }
    }

    info._vLinkInfos.reserve(_veclinks.size());
    for(size_t iLink = 0; iLink < _veclinks.size(); ++iLink) {
        if (isConnectedLink[iLink]) {
            continue;
        }
        KinBody::LinkInfoPtr pLinkInfo(new KinBody::LinkInfo());
        info._vLinkInfos.push_back(pLinkInfo);
        _veclinks[iLink]->ExtractInfo(*(info._vLinkInfos.back()));
    }

    info._vJointInfos.reserve(_vecjoints.size() + _vPassiveJoints.size());
    for(size_t iJoint = 0; iJoint < _vecjoints.size(); iJoint++) {
        if (isConnectedJoint[iJoint]) {
            continue;
        }
        KinBody::JointInfoPtr pJointInfo(new KinBody::JointInfo());
        info._vJointInfos.push_back(pJointInfo);
        _vecjoints[iJoint]->ExtractInfo(*(info._vJointInfos.back()));
    }

    for(size_t iJoint = 0; iJoint < _vPassiveJoints.size(); iJoint++) {
        if (isConnectedPassiveJoint[iJoint]) {
            continue;
        }
        KinBody::JointInfoPtr pJointInfo(new KinBody::JointInfo());
        info._vJointInfos.push_back(pJointInfo);
        _vPassiveJoints[iJoint]->ExtractInfo(*(info._vJointInfos.back()));
    }


    FOREACHC(it, GetReadableInterfaces()) {
        if (!!it->second) {
            // make a copy of the readable interface
            // caller may modify and call UpdateFromInfo with modified readable interfaces
            info._mReadableInterfaces[it->first] = it->second->CloneSelf();
        }
    }
}

UpdateFromInfoResult KinBody::UpdateFromKinBodyInfo(const KinBodyInfo& info)
{
    UpdateFromInfoResult updateFromInfoResult = UFIR_NoChange;
    if(_id != info._id) {
        if( _id.empty() ) {
            RAVELOG_DEBUG_FORMAT("env=%s, body '%s' assigning empty id to '%s'", GetEnv()->GetNameId()%GetName()%info._id);
            SetId(info._id);
        }
        else if( info._id.empty() ) {
            RAVELOG_INFO_FORMAT("env=%d, body '%s' do not update id '%s' since update has empty id", GetEnv()->GetId()%GetName()%GetId());
        }
        else {
            RAVELOG_INFO_FORMAT("env=%d, body %s update info ids do not match this '%s' != update '%s'. current links=%d, new links=%d", GetEnv()->GetId()%GetName()%_id%info._id%_veclinks.size()%info._vLinkInfos.size());
            SetId(info._id);
        }
        updateFromInfoResult = UFIR_Success;
    }

    // need to avoid checking links and joints belonging to connected bodies
    std::vector<bool> isConnectedLink(_veclinks.size(), false);  // indicate which link comes from connectedbody
    std::vector<bool> isConnectedJoint(_vecjoints.size(), false); // indicate which joint comes from connectedbody
    std::vector<bool> isConnectedPassiveJoint(_vPassiveJoints.size(), false); // indicate which passive joint comes from connectedbody

    if (IsRobot()) {
        RobotBasePtr pRobot = RaveInterfaceCast<RobotBase>(shared_from_this());
        std::vector<KinBody::LinkPtr> resolvedLinks;
        std::vector<KinBody::JointPtr> resolvedJoints;
        FOREACHC(itConnectedBody, pRobot->GetConnectedBodies()) {
            (*itConnectedBody)->GetResolvedLinks(resolvedLinks);
            (*itConnectedBody)->GetResolvedJoints(resolvedJoints);
            KinBody::JointPtr resolvedDummyJoint = (*itConnectedBody)->GetResolvedDummyPassiveJoint();

            FOREACHC(itLink, _veclinks) {
                if (std::find(resolvedLinks.begin(), resolvedLinks.end(), *itLink) != resolvedLinks.end()) {
                    isConnectedLink[itLink-_veclinks.begin()] = true;
                }
            }
            FOREACHC(itJoint, _vecjoints) {
                if (std::find(resolvedJoints.begin(), resolvedJoints.end(), *itJoint) != resolvedJoints.end()) {
                    isConnectedJoint[itJoint-_vecjoints.begin()] = true;
                }
            }
            FOREACHC(itPassiveJoint, _vPassiveJoints) {
                if (std::find(resolvedJoints.begin(), resolvedJoints.end(), *itPassiveJoint) != resolvedJoints.end()) {
                    isConnectedPassiveJoint[itPassiveJoint-_vPassiveJoints.begin()] = true;
                } else if (resolvedDummyJoint == *itPassiveJoint) {
                    isConnectedPassiveJoint[itPassiveJoint-_vPassiveJoints.begin()] = true;
                }
            }
        }
    }

    // build vectors of links and joints that we will deal with
    std::vector<KinBody::LinkPtr> vLinks; vLinks.reserve(_veclinks.size());
    std::vector<KinBody::JointPtr> vJoints; vJoints.reserve(_vecjoints.size() + _vPassiveJoints.size());
    for (size_t iLink = 0; iLink < _veclinks.size(); ++iLink) {
        if (!isConnectedLink[iLink]) {
            vLinks.push_back(_veclinks[iLink]);
        }
    }
    for(size_t iJoint = 0; iJoint < _vecjoints.size(); iJoint++) {
        if (!isConnectedJoint[iJoint]) {
            vJoints.push_back(_vecjoints[iJoint]);
        }
    }
    for(size_t iPassiveJoint = 0; iPassiveJoint < _vPassiveJoints.size(); iPassiveJoint++) {
        if (!isConnectedPassiveJoint[iPassiveJoint]) {
            vJoints.push_back(_vPassiveJoints[iPassiveJoint]);
        }
    }

    {
        // in order for link transform comparision to make sense, have to change the kinbody to the identify.
        // First check if any of the link infos have modified transforms
        KinBody::KinBodyStateSaverPtr stateSaver;
        FOREACHC(itLinkInfo, info._vLinkInfos) {
            // if any link has its transform field set, we need to set zero configuration before comparison
            if( (*itLinkInfo)->IsModifiedField(KinBody::LinkInfo::LIF_Transform) ) {
                stateSaver.reset(new KinBody::KinBodyStateSaver(shared_kinbody(), Save_LinkTransformation));
                SetTransform(Transform());
                vector<dReal> vZeros(GetDOF(), 0);
                SetDOFValues(vZeros, KinBody::CLA_Nothing);
                break;
            }
        }

        // links
        if (!UpdateChildrenFromInfo(info._vLinkInfos, vLinks, updateFromInfoResult)) {
            return updateFromInfoResult;
        }
    }

    // joints
    if (!UpdateChildrenFromInfo(info._vJointInfos, vJoints, updateFromInfoResult)) {
        return updateFromInfoResult;
    }

    // name
    if (GetName() != info._name) {
        OPENRAVE_ASSERT_OP(info._name.size(), >, 0);
        SetName(info._name);
        updateFromInfoResult = UFIR_Success;
        RAVELOG_VERBOSE_FORMAT("env=%s, body '%s' updated due to name change", info._name);
    }

    if( GetURI() != info._uri && !info._uri.empty()) {
        __struri = info._uri;
        RAVELOG_VERBOSE_FORMAT("env=%s, body '%s' updated uri to '%s'", GetEnv()->GetNameId()%info._name%info._uri);
    }

    if( _referenceUri != info._referenceUri && !info._referenceUri.empty()) {
        _referenceUri = info._referenceUri;
        RAVELOG_VERBOSE_FORMAT("env=%s, body '%s' updated referenceUri to '%s'", GetEnv()->GetNameId()%info._name%info._referenceUri);
    }

    // transform
    if( info.IsModifiedField(KinBodyInfo::KBIF_Transform) && GetTransform().CompareTransform(info._transform, g_fEpsilon) ) {
        SetTransform(info._transform);
        updateFromInfoResult = UFIR_Success;
        RAVELOG_VERBOSE_FORMAT("body %s updated due to transform change", _id);
    }

    // don't change the dof values here since body might not be added!
    if( info.IsModifiedField(KinBodyInfo::KBIF_DOFValues) && _nHierarchyComputed == 2 ) {
        // dof values
        std::vector<dReal> dofValues;
        GetDOFValues(dofValues);
        bool bDOFChanged = false;
        for(std::vector<std::pair<std::pair<std::string, int>, dReal> >::const_iterator it = info._dofValues.begin(); it != info._dofValues.end(); it++) {
            // find the joint in the active chain
            JointPtr joint;
            FOREACHC(itJoint,_vecjoints) {
                if ((*itJoint)->GetName() == it->first.first) {
                    joint = *itJoint;
                    break;
                }
            }
            if (!joint) {
                continue;
            }
            if (it->first.second >= joint->GetDOF()) {
                continue;
            }
            int dofIndex = joint->GetDOFIndex()+it->first.second;
            if (RaveFabs(dofValues.at(dofIndex) - it->second) > g_fEpsilon) {
                dofValues[dofIndex] = it->second;
                bDOFChanged = true;
                //RAVELOG_VERBOSE_FORMAT("body %s dof %d value changed", _id%dofIndex);
            }
        }
        if (bDOFChanged) {
            SetDOFValues(dofValues);
            updateFromInfoResult = UFIR_Success;
            RAVELOG_VERBOSE_FORMAT("body %s updated due to dof values change", _id);
        }
    }

    if( UpdateReadableInterfaces(info._mReadableInterfaces) ) {
        updateFromInfoResult = UFIR_Success;
        RAVELOG_VERBOSE_FORMAT("body %s updated due to readable interface change", _id);
    }

    return updateFromInfoResult;
}

void KinBody::SetKinematicsGenerator(KinematicsGeneratorPtr pGenerator)
{
    if( _pKinematicsGenerator == pGenerator ) {
        // same pointer, so do nothing
        return;
    }
    _pKinematicsGenerator = pGenerator;
    if( !!_pKinematicsGenerator ) {
        try {
            _pCurrentKinematicsFunctions = _pKinematicsGenerator->GenerateKinematicsFunctions(*this);
        }
        catch(std::exception& ex) {
            RAVELOG_WARN_FORMAT("env=%s, failed to generate the kinematics functions: %s", GetEnv()->GetNameId()%ex.what());
            throw;
        }
        if( !!_pCurrentKinematicsFunctions ) {
            RAVELOG_DEBUG_FORMAT("env=%s, setting custom kinematics functions for body %s", GetEnv()->GetNameId()%GetName());
        }
        else {
            RAVELOG_DEBUG_FORMAT("env=%s, failed to set custom kinematics functions for body %s", GetEnv()->GetNameId()%GetName());
        }
    }
    else {
        if( !!_pCurrentKinematicsFunctions ) {
            RAVELOG_DEBUG_FORMAT("env=%d, resetting custom kinematics functions for body %s", GetEnv()->GetId()%GetName());
            _pCurrentKinematicsFunctions.reset();
        }
    }
}

} // end namespace OpenRAVE<|MERGE_RESOLUTION|>--- conflicted
+++ resolved
@@ -5720,61 +5720,6 @@
     }
 
     if( (parameters&Prop_LinkEnable) == Prop_LinkEnable ) {
-<<<<<<< HEAD
-=======
-        // check if any regrabbed bodies have the link in _listNonCollidingLinks and the link is enabled, or are missing the link in _listNonCollidingLinks and the link is disabled
-        std::map<GrabbedPtr, list<KinBody::LinkConstPtr> > mapcheckcollisions;
-        FOREACH(itlink,_veclinks) {
-            if( (*itlink)->IsEnabled() ) {
-                for (const GrabbedPtr& pgrabbed : _vGrabbedBodies) {
-                    if( find(pgrabbed->GetRigidlyAttachedLinks().begin(),pgrabbed->GetRigidlyAttachedLinks().end(), *itlink) == pgrabbed->GetRigidlyAttachedLinks().end() ) {
-                        std::list<KinBody::LinkConstPtr>::iterator itnoncolliding = find(pgrabbed->_listNonCollidingLinks.begin(),pgrabbed->_listNonCollidingLinks.end(),*itlink);
-                        if( itnoncolliding != pgrabbed->_listNonCollidingLinks.end() ) {
-                            if( pgrabbed->WasLinkNonColliding(*itlink) == 0 ) {
-                                pgrabbed->_listNonCollidingLinks.erase(itnoncolliding);
-                            }
-                            mapcheckcollisions[pgrabbed].push_back(*itlink);
-                        }
-                        else {
-                            // try to restore
-                            if( pgrabbed->WasLinkNonColliding(*itlink) == 1 ) {
-                                pgrabbed->_listNonCollidingLinks.push_back(*itlink);
-                            }
-                        }
-                    }
-                }
-            }
-            else {
-                // add since it is disabled?
-                for (const GrabbedPtr& pgrabbed : _vGrabbedBodies) {
-                    Grabbed& grabbed = *pgrabbed;
-                    const std::vector<KinBody::LinkPtr>& attachedLinks = grabbed.GetRigidlyAttachedLinks();
-                    if( find(attachedLinks.begin(),attachedLinks.end(), *itlink) == attachedLinks.end() ) {
-                        std::list<KinBody::LinkConstPtr>& nonCollidingLinks = grabbed._listNonCollidingLinks;
-                        if( find(nonCollidingLinks.begin(),nonCollidingLinks.end(),*itlink) == nonCollidingLinks.end() ) {
-                            if( grabbed.WasLinkNonColliding(*itlink) != 0 ) {
-                                nonCollidingLinks.push_back(*itlink);
-                            }
-                        }
-                    }
-                }
-            }
-        }
-
-//        if( mapcheckcollisions.size() > 0 ) {
-//            CollisionOptionsStateSaver colsaver(GetEnv()->GetCollisionChecker(),0); // have to reset the collision options
-//            FOREACH(itgrabbed, mapcheckcollisions) {
-//                KinBodyPtr pgrabbedbody(itgrabbed->first->_pgrabbedbody);
-//                _RemoveAttachedBody(pgrabbedbody);
-//                CallOnDestruction destructionhook(boost::bind(&RobotBase::_AttachBody,this,pgrabbedbody));
-//                FOREACH(itlink, itgrabbed->second) {
-//                    if( pchecker->CheckCollision(*itlink, KinBodyConstPtr(pgrabbedbody)) ) {
-//                        itgrabbed->first->_listNonCollidingLinks.remove(*itlink);
-//                    }
-//                }
-//            }
-//        }
->>>>>>> 5b51a33c
     }
 
     std::list<UserDataWeakPtr> listRegisteredCallbacks;
