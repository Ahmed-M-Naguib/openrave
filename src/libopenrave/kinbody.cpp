// -*- coding: utf-8 -*-
// Copyright (C) 2006-2012 Rosen Diankov (rosen.diankov@gmail.com)
//
// This file is part of OpenRAVE.
// OpenRAVE is free software: you can redistribute it and/or modify
// it under the terms of the GNU Lesser General Public License as published by
// the Free Software Foundation, either version 3 of the License, or
// at your option) any later version.
//
// This program is distributed in the hope that it will be useful,
// but WITHOUT ANY WARRANTY; without even the implied warranty of
// MERCHANTABILITY or FITNESS FOR A PARTICULAR PURPOSE.  See the
// GNU Lesser General Public License for more details.
//
// You should have received a copy of the GNU Lesser General Public License
// along with this program.  If not, see <http://www.gnu.org/licenses/>.
#include "libopenrave.h"
#include <algorithm>

// used for functions that are also used internally
#define CHECK_NO_INTERNAL_COMPUTATION OPENRAVE_ASSERT_FORMAT(_nHierarchyComputed == 0, "env=%d, body %s cannot be added to environment when doing this operation, current value is %d", GetEnv()->GetId()%GetName()%_nHierarchyComputed, ORE_InvalidState);
#define CHECK_INTERNAL_COMPUTATION0 OPENRAVE_ASSERT_FORMAT(_nHierarchyComputed != 0, "env=%d, body %s internal structures need to be computed, current value is %d. Are you sure Environment::AddRobot/AddKinBody was called?", GetEnv()->GetId()%GetName()%_nHierarchyComputed, ORE_NotInitialized);
#define CHECK_INTERNAL_COMPUTATION OPENRAVE_ASSERT_FORMAT(_nHierarchyComputed == 2, "env=%d, body %s internal structures need to be computed, current value is %d. Are you sure Environment::AddRobot/AddKinBody was called?", GetEnv()->GetId()%GetName()%_nHierarchyComputed, ORE_NotInitialized);

namespace OpenRAVE {

const char* GetDynamicsConstraintsTypeString(DynamicsConstraintsType type)
{
    switch(type) {
    case DC_Unknown: return "Unknown";
    case DC_IgnoreTorque: return "IgnoreTorque";
    case DC_NominalTorque: return "NominalTorque";
    case DC_InstantaneousTorque: return "InstantaneousTorque";
    }
    return "";
}

class ChangeCallbackData : public UserData
{
public:
    ChangeCallbackData(int properties, const boost::function<void()>& callback, KinBodyConstPtr pbody) : _properties(properties), _callback(callback), _pweakbody(pbody) {
    }
    virtual ~ChangeCallbackData() {
        KinBodyConstPtr pbody = _pweakbody.lock();
        if( !!pbody ) {
            boost::unique_lock< boost::shared_mutex > lock(pbody->GetInterfaceMutex());
            FOREACH(itinfo, _iterators) {
                pbody->_vlistRegisteredCallbacks.at(itinfo->first).erase(itinfo->second);
            }
        }
    }

    list< std::pair<uint32_t, list<UserDataWeakPtr>::iterator> > _iterators;
    int _properties;
    boost::function<void()> _callback;
protected:
    boost::weak_ptr<KinBody const> _pweakbody;
};

class CallFunctionAtDestructor
{
public:
    CallFunctionAtDestructor(const boost::function<void()>& fn) : _fn(fn) {
    }
    ~CallFunctionAtDestructor() {
        _fn();
    }

protected:
    boost::function<void()> _fn;
};

typedef boost::shared_ptr<ChangeCallbackData> ChangeCallbackDataPtr;

void ElectricMotorActuatorInfo::Reset()
{
    model_type.clear();
    assigned_power_rating = 0;
    max_speed = 0;
    no_load_speed = 0;
    stall_torque = 0;
    max_instantaneous_torque = 0;
    nominal_speed_torque_points.clear();
    max_speed_torque_points.clear();
    nominal_torque = 0;
    rotor_inertia = 0;
    torque_constant = 0;
    nominal_voltage = 0;
    speed_constant = 0;
    starting_current = 0;
    terminal_resistance = 0;
    gear_ratio = 0;
    coloumb_friction = 0;
    viscous_friction = 0;
}

void ElectricMotorActuatorInfo::SerializeJSON(rapidjson::Value& value, rapidjson::Document::AllocatorType& allocator, dReal fUnitScale, int options) const
{
    orjson::SetJsonValueByKey(value, "modelType", model_type, allocator);
    orjson::SetJsonValueByKey(value, "assignedPowerRating", assigned_power_rating, allocator);
    orjson::SetJsonValueByKey(value, "maxSpeed", max_speed, allocator);
    orjson::SetJsonValueByKey(value, "noLoadSpeed", no_load_speed, allocator);
    orjson::SetJsonValueByKey(value, "stallTorque", stall_torque, allocator);
    orjson::SetJsonValueByKey(value, "maxInstantaneousTorque", max_instantaneous_torque, allocator);
    orjson::SetJsonValueByKey(value, "nominalSpeedTorquePoints", nominal_speed_torque_points, allocator);
    orjson::SetJsonValueByKey(value, "maxSpeedTorquePoints", max_speed_torque_points, allocator);
    orjson::SetJsonValueByKey(value, "nominalTorque", nominal_torque, allocator);
    orjson::SetJsonValueByKey(value, "rotorInertia", rotor_inertia, allocator);
    orjson::SetJsonValueByKey(value, "torqueConstant", torque_constant, allocator);
    orjson::SetJsonValueByKey(value, "nominalVoltage", nominal_voltage, allocator);
    orjson::SetJsonValueByKey(value, "speedConstant", speed_constant, allocator);
    orjson::SetJsonValueByKey(value, "startingCurrent", starting_current, allocator);
    orjson::SetJsonValueByKey(value, "terminalResistance", terminal_resistance, allocator);
    orjson::SetJsonValueByKey(value, "gearRatio", gear_ratio, allocator);
    orjson::SetJsonValueByKey(value, "coloumbFriction", coloumb_friction, allocator);
    orjson::SetJsonValueByKey(value, "viscousFriction", viscous_friction, allocator);
}

void ElectricMotorActuatorInfo::DeserializeJSON(const rapidjson::Value& value, dReal fUnitScale, int options)
{
    orjson::LoadJsonValueByKey(value, "modelType", model_type);
    orjson::LoadJsonValueByKey(value, "assignedPowerRating", assigned_power_rating);
    orjson::LoadJsonValueByKey(value, "maxSpeed", max_speed);
    orjson::LoadJsonValueByKey(value, "noLoadSpeed", no_load_speed);
    orjson::LoadJsonValueByKey(value, "stallTorque", stall_torque);
    orjson::LoadJsonValueByKey(value, "maxInstantaneousTorque", max_instantaneous_torque);
    orjson::LoadJsonValueByKey(value, "nominalSpeedTorquePoints", nominal_speed_torque_points);
    orjson::LoadJsonValueByKey(value, "maxSpeedTorquePoints", max_speed_torque_points);
    orjson::LoadJsonValueByKey(value, "nominalTorque", nominal_torque);
    orjson::LoadJsonValueByKey(value, "rotorInertia", rotor_inertia);
    orjson::LoadJsonValueByKey(value, "torqueConstant", torque_constant);
    orjson::LoadJsonValueByKey(value, "nominalVoltage", nominal_voltage);
    orjson::LoadJsonValueByKey(value, "speedConstant", speed_constant);
    orjson::LoadJsonValueByKey(value, "startingCurrent", starting_current);
    orjson::LoadJsonValueByKey(value, "terminalResistance", terminal_resistance);
    orjson::LoadJsonValueByKey(value, "gearRatio", gear_ratio);
    orjson::LoadJsonValueByKey(value, "coloumbFriction", coloumb_friction);
    orjson::LoadJsonValueByKey(value, "viscousFriction", viscous_friction);
}


bool KinBody::KinBodyInfo::operator==(const KinBodyInfo& other) const {
    return _id == other._id
           && _uri == other._uri
           && _name == other._name
           && _referenceUri == other._referenceUri
           && _interfaceType == other._interfaceType
           && _dofValues == other._dofValues
           && _transform == other._transform
           && _isRobot == other._isRobot
           && AreVectorsDeepEqual(_vLinkInfos, other._vLinkInfos)
           && AreVectorsDeepEqual(_vJointInfos, other._vJointInfos)
           && AreVectorsDeepEqual(_vGrabbedInfos, other._vGrabbedInfos)
           && _mReadableInterfaces == other._mReadableInterfaces; // TODO
}

void KinBody::KinBodyInfo::Reset()
{
    _id.clear();
    _uri.clear();
    _name.clear();
    _referenceUri.clear();
    _transform = Transform();
    _dofValues.clear();
    _vGrabbedInfos.clear();
    _vLinkInfos.clear();
    _vJointInfos.clear();
    _mReadableInterfaces.clear();
}

void KinBody::KinBodyInfo::SerializeJSON(rapidjson::Value& rKinBodyInfo, rapidjson::Document::AllocatorType& allocator, dReal fUnitScale, int options) const
{
    rKinBodyInfo.SetObject();
    orjson::SetJsonValueByKey(rKinBodyInfo, "id", _id, allocator);
    orjson::SetJsonValueByKey(rKinBodyInfo, "name", _name, allocator);
    if (!_referenceUri.empty()) {
        if( options & ISO_ReferenceUriHint ) {
            orjson::SetJsonValueByKey(rKinBodyInfo, "referenceUriHint", _referenceUri, allocator);
        }
        else {
            orjson::SetJsonValueByKey(rKinBodyInfo, "referenceUri", _referenceUri, allocator);
        }
    }
    orjson::SetJsonValueByKey(rKinBodyInfo, "interfaceType", _interfaceType, allocator);
    orjson::SetJsonValueByKey(rKinBodyInfo, "transform", _transform, allocator);
    orjson::SetJsonValueByKey(rKinBodyInfo, "isRobot", _isRobot, allocator);

    if (_dofValues.size() > 0) {
        rapidjson::Value dofValues;
        dofValues.SetArray();
        dofValues.Reserve(_dofValues.size(), allocator);
        FOREACHC(itDofValue, _dofValues) {
            rapidjson::Value dofValue;
            orjson::SetJsonValueByKey(dofValue, "jointName", itDofValue->first.first, allocator);
            orjson::SetJsonValueByKey(dofValue, "jointAxis", itDofValue->first.second, allocator);
            orjson::SetJsonValueByKey(dofValue, "value", itDofValue->second, allocator);
            dofValues.PushBack(dofValue, allocator);
        }
        rKinBodyInfo.AddMember("dofValues", dofValues, allocator);
    }

    if (_vGrabbedInfos.size() > 0) {
        rapidjson::Value rGrabbedInfoValues;
        rGrabbedInfoValues.SetArray();
        rGrabbedInfoValues.Reserve(_vGrabbedInfos.size(), allocator);
        FOREACHC(it, _vGrabbedInfos) {
            rapidjson::Value grabbedInfoValue;
            (*it)->SerializeJSON(grabbedInfoValue, allocator, fUnitScale, options);
            rGrabbedInfoValues.PushBack(grabbedInfoValue, allocator);
        }
        rKinBodyInfo.AddMember("grabbed", rGrabbedInfoValues, allocator);
    }

    if (_vLinkInfos.size() > 0) {
        rapidjson::Value rLinkInfoValues;
        rLinkInfoValues.SetArray();
        rLinkInfoValues.Reserve(_vLinkInfos.size(), allocator);
        FOREACHC(it, _vLinkInfos) {
            rapidjson::Value linkInfoValue;
            (*it)->SerializeJSON(linkInfoValue, allocator, fUnitScale, options);
            rLinkInfoValues.PushBack(linkInfoValue, allocator);
        }
        rKinBodyInfo.AddMember("links", rLinkInfoValues, allocator);
    }

    if (_vJointInfos.size() > 0) {
        rapidjson::Value rJointInfoValues;
        rJointInfoValues.SetArray();
        rJointInfoValues.Reserve(_vJointInfos.size(), allocator);
        FOREACHC(it, _vJointInfos) {
            rapidjson::Value jointInfoValue;
            (*it)->SerializeJSON(jointInfoValue, allocator, fUnitScale, options);
            rJointInfoValues.PushBack(jointInfoValue, allocator);
        }
        rKinBodyInfo.AddMember("joints", rJointInfoValues, allocator);
    }

    if (_mReadableInterfaces.size() > 0) {
        rapidjson::Value rReadableInterfaces;
        rReadableInterfaces.SetObject();
        for(std::map<std::string, ReadablePtr>::const_iterator it = _mReadableInterfaces.begin(); it != _mReadableInterfaces.end(); it++) {
            rapidjson::Value rReadable;
            it->second->SerializeJSON(rReadable, allocator, fUnitScale, options);
            orjson::SetJsonValueByKey(rReadableInterfaces, it->first.c_str(), rReadable, allocator);
        }
        rKinBodyInfo.AddMember("readableInterfaces", rReadableInterfaces, allocator);
    }
}

void KinBody::KinBodyInfo::DeserializeJSON(const rapidjson::Value& value, dReal fUnitScale, int options)
{
    orjson::LoadJsonValueByKey(value, "name", _name);
    orjson::LoadJsonValueByKey(value, "id", _id);

    if( !(options & IDO_IgnoreReferenceUri) ) {
        orjson::LoadJsonValueByKey(value, "referenceUri", _referenceUri);
    }

    orjson::LoadJsonValueByKey(value, "interfaceType", _interfaceType);
    orjson::LoadJsonValueByKey(value, "isRobot", _isRobot);

    if (value.HasMember("grabbed")) {
        _vGrabbedInfos.reserve(value["grabbed"].Size() + _vGrabbedInfos.size());
        size_t iGrabbed = 0;
        for (rapidjson::Value::ConstValueIterator it = value["grabbed"].Begin(); it != value["grabbed"].End(); ++it, ++iGrabbed) {
            UpdateOrCreateInfo(*it, _vGrabbedInfos, fUnitScale, options);
        }
    }

    if (value.HasMember("links")) {
        _vLinkInfos.reserve(value["links"].Size() + _vLinkInfos.size());
        for (rapidjson::Value::ConstValueIterator it = value["links"].Begin(); it != value["links"].End(); ++it) {
            UpdateOrCreateInfo(*it, _vLinkInfos, fUnitScale, options);
        }
    }

    if (value.HasMember("joints")) {
        _vJointInfos.reserve(value["joints"].Size() + _vJointInfos.size());
        for (rapidjson::Value::ConstValueIterator it = value["joints"].Begin(); it != value["joints"].End(); ++it) {
            UpdateOrCreateInfo(*it, _vJointInfos, fUnitScale, options);
        }
    }

    if (value.HasMember("dofValues")) {
        _dofValues.resize(0);
        for(rapidjson::Value::ConstValueIterator itr = value["dofValues"].Begin(); itr != value["dofValues"].End(); ++itr) {
            if (itr->IsObject() && itr->HasMember("jointName") && itr->HasMember("value")) {
                std::string jointName;
                int jointAxis = 0;
                dReal dofValue;
                orjson::LoadJsonValueByKey(*itr, "jointName", jointName);
                orjson::LoadJsonValueByKey(*itr, "jointAxis", jointAxis);
                orjson::LoadJsonValueByKey(*itr, "value", dofValue);
                _dofValues.emplace_back(std::make_pair(jointName, jointAxis), dofValue);
            }
        }
    }

    if (value.HasMember("readableInterfaces") && value["readableInterfaces"].IsObject()) {
        for (rapidjson::Value::ConstMemberIterator it = value["readableInterfaces"].MemberBegin(); it != value["readableInterfaces"].MemberEnd(); ++it) {
            _DeserializeReadableInterface(it->name.GetString(), it->value);
        }
    }

    if (value.HasMember("transform")) {
        orjson::LoadJsonValueByKey(value, "transform", _transform);
    }
}

void KinBody::KinBodyInfo::_DeserializeReadableInterface(const std::string& id, const rapidjson::Value& value) {
    std::map<std::string, ReadablePtr>::iterator itReadable = _mReadableInterfaces.find(id);
    ReadablePtr pReadable;
    if(itReadable != _mReadableInterfaces.end()) {
        pReadable = itReadable->second;
    }
    BaseJSONReaderPtr pReader = RaveCallJSONReader(PT_KinBody, id, pReadable, AttributesList());
    if (!!pReader) {
        pReader->DeserializeJSON(value);
        _mReadableInterfaces[id] = pReader->GetReadable();
        return;
    }
    if (value.IsString()) {
        StringReadablePtr pReadable(new StringReadable(id, value.GetString()));
        _mReadableInterfaces[id] = pReadable;
        return;
    }
    RAVELOG_WARN_FORMAT("deserialize readable interface %s failed", id);
}

KinBody::KinBody(InterfaceType type, EnvironmentBasePtr penv) : InterfaceBase(type, penv)
{
    _nHierarchyComputed = 0;
    _nParametersChanged = 0;
    _bMakeJoinedLinksAdjacent = true;
    _environmentid = 0;
    _nNonAdjacentLinkCache = 0x80000000;
    _nUpdateStampId = 0;
    _bAreAllJoints1DOFAndNonCircular = false;
}

KinBody::~KinBody()
{
    RAVELOG_VERBOSE_FORMAT("env=%d, destructing kinbody '%s'", GetEnv()->GetId()%GetName());
    Destroy();
}

void KinBody::Destroy()
{
    ReleaseAllGrabbed();
    if( _listAttachedBodies.size() > 0 ) {
        // could be in the environment destructor?
        stringstream ss; ss << GetName() << " still has attached bodies: ";
        FOREACHC(it,_listAttachedBodies) {
            KinBodyPtr pattached = it->lock();
            if( !!pattached ) {
                ss << pattached->GetName();
            }
        }
        RAVELOG_VERBOSE(ss.str());
    }
    _listAttachedBodies.clear();

    _veclinks.clear();
    _vecjoints.clear();
    _vTopologicallySortedJoints.clear();
    _vTopologicallySortedJointsAll.clear();
    _vDOFOrderedJoints.clear();
    _vPassiveJoints.clear();
    _vJointsAffectingLinks.clear();
    _vDOFIndices.clear();

    _setAdjacentLinks.clear();
    _vInitialLinkTransformations.clear();
    _vAllPairsShortestPaths.clear();
    _vClosedLoops.clear();
    _vClosedLoopIndices.clear();
    _vForcedAdjacentLinks.clear();
    _nHierarchyComputed = 0;
    _nParametersChanged = 0;
    _pManageData.reset();

    _ResetInternalCollisionCache();
    _selfcollisionchecker.reset();
}

bool KinBody::InitFromBoxes(const std::vector<AABB>& vaabbs, bool visible, const std::string& uri)
{
    OPENRAVE_ASSERT_FORMAT(GetEnvironmentId()==0, "%s: cannot Init a body while it is added to the environment", GetName(), ORE_Failed);
    Destroy();
    LinkPtr plink(new Link(shared_kinbody()));
    plink->_index = 0;
    plink->_info._name = "base";
    plink->_info._bStatic = true;
    size_t numvertices=0, numindices=0;
    FOREACHC(itab, vaabbs) {
        GeometryInfo info;
        info._type = GT_Box;
        info._t.trans = itab->pos;
        info._bVisible = visible;
        info._vGeomData = itab->extents;
        info._vDiffuseColor=Vector(1,0.5f,0.5f,1);
        info._vAmbientColor=Vector(0.1,0.0f,0.0f,0);
        Link::GeometryPtr geom(new Link::Geometry(plink,info));
        geom->_info.InitCollisionMesh();
        numvertices += geom->GetCollisionMesh().vertices.size();
        numindices += geom->GetCollisionMesh().indices.size();
        plink->_vGeometries.push_back(geom);
    }

    plink->_collision.vertices.reserve(numvertices);
    plink->_collision.indices.reserve(numindices);
    TriMesh trimesh;
    FOREACH(itgeom,plink->_vGeometries) {
        trimesh = (*itgeom)->GetCollisionMesh();
        trimesh.ApplyTransform((*itgeom)->GetTransform());
        plink->_collision.Append(trimesh);
    }
    _veclinks.push_back(plink);
    __struri = uri;
    return true;
}

bool KinBody::InitFromBoxes(const std::vector<OBB>& vobbs, bool visible, const std::string& uri)
{
    OPENRAVE_ASSERT_FORMAT(GetEnvironmentId()==0, "%s: cannot Init a body while it is added to the environment", GetName(), ORE_Failed);
    Destroy();
    LinkPtr plink(new Link(shared_kinbody()));
    plink->_index = 0;
    plink->_info._name = "base";
    plink->_info._bStatic = true;
    size_t numvertices=0, numindices=0;
    FOREACHC(itobb, vobbs) {
        TransformMatrix tm;
        tm.trans = itobb->pos;
        tm.m[0] = itobb->right.x; tm.m[1] = itobb->up.x; tm.m[2] = itobb->dir.x;
        tm.m[4] = itobb->right.y; tm.m[5] = itobb->up.y; tm.m[6] = itobb->dir.y;
        tm.m[8] = itobb->right.z; tm.m[9] = itobb->up.z; tm.m[10] = itobb->dir.z;
        GeometryInfo info;
        info._type = GT_Box;
        info._t = tm;
        info._bVisible = visible;
        info._vGeomData = itobb->extents;
        info._vDiffuseColor=Vector(1,0.5f,0.5f,1);
        info._vAmbientColor=Vector(0.1,0.0f,0.0f,0);
        Link::GeometryPtr geom(new Link::Geometry(plink,info));
        geom->_info.InitCollisionMesh();
        numvertices += geom->GetCollisionMesh().vertices.size();
        numindices += geom->GetCollisionMesh().indices.size();
        plink->_vGeometries.push_back(geom);
    }

    plink->_collision.vertices.reserve(numvertices);
    plink->_collision.indices.reserve(numindices);
    TriMesh trimesh;
    FOREACH(itgeom,plink->_vGeometries) {
        trimesh = (*itgeom)->GetCollisionMesh();
        trimesh.ApplyTransform((*itgeom)->GetTransform());
        plink->_collision.Append(trimesh);
    }
    _veclinks.push_back(plink);
    __struri = uri;
    return true;
}

bool KinBody::InitFromSpheres(const std::vector<Vector>& vspheres, bool visible, const std::string& uri)
{
    OPENRAVE_ASSERT_FORMAT(GetEnvironmentId()==0, "%s: cannot Init a body while it is added to the environment", GetName(), ORE_Failed);
    Destroy();
    LinkPtr plink(new Link(shared_kinbody()));
    plink->_index = 0;
    plink->_info._name = "base";
    plink->_info._bStatic = true;
    TriMesh trimesh;
    FOREACHC(itv, vspheres) {
        GeometryInfo info;
        info._type = GT_Sphere;
        info._t.trans.x = itv->x; info._t.trans.y = itv->y; info._t.trans.z = itv->z;
        info._bVisible = visible;
        info._vGeomData.x = itv->w;
        info._vDiffuseColor=Vector(1,0.5f,0.5f,1);
        info._vAmbientColor=Vector(0.1,0.0f,0.0f,0);
        Link::GeometryPtr geom(new Link::Geometry(plink,info));
        geom->_info.InitCollisionMesh();
        plink->_vGeometries.push_back(geom);
        trimesh = geom->GetCollisionMesh();
        trimesh.ApplyTransform(geom->GetTransform());
        plink->_collision.Append(trimesh);
    }
    _veclinks.push_back(plink);
    __struri = uri;
    return true;
}

bool KinBody::InitFromTrimesh(const TriMesh& trimesh, bool visible, const std::string& uri)
{
    OPENRAVE_ASSERT_FORMAT(GetEnvironmentId()==0, "%s: cannot Init a body while it is added to the environment", GetName(), ORE_Failed);
    Destroy();
    LinkPtr plink(new Link(shared_kinbody()));
    plink->_index = 0;
    plink->_info._name = "base";
    plink->_info._bStatic = true;
    plink->_collision = trimesh;
    GeometryInfo info;
    info._type = GT_TriMesh;
    info._bVisible = visible;
    info._vDiffuseColor=Vector(1,0.5f,0.5f,1);
    info._vAmbientColor=Vector(0.1,0.0f,0.0f,0);
    info._meshcollision = trimesh;
    Link::GeometryPtr geom(new Link::Geometry(plink,info));
    plink->_vGeometries.push_back(geom);
    _veclinks.push_back(plink);
    __struri = uri;
    return true;
}

bool KinBody::InitFromGeometries(const std::list<KinBody::GeometryInfo>& geometries, const std::string& uri)
{
    std::vector<GeometryInfoConstPtr> newgeometries; newgeometries.reserve(geometries.size());
    FOREACHC(it, geometries) {
        newgeometries.push_back(GeometryInfoConstPtr(&(*it), utils::null_deleter()));
    }
    return InitFromGeometries(newgeometries, uri);
}

bool KinBody::InitFromGeometries(const std::vector<KinBody::GeometryInfoConstPtr>& geometries, const std::string& uri)
{
    OPENRAVE_ASSERT_FORMAT(GetEnvironmentId()==0, "%s: cannot Init a body while it is added to the environment", GetName(), ORE_Failed);
    OPENRAVE_ASSERT_OP(geometries.size(),>,0);
    Destroy();
    LinkPtr plink(new Link(shared_kinbody()));
    plink->_index = 0;
    plink->_info._name = "base";
    plink->_info._bStatic = true;
    FOREACHC(itinfo,geometries) {
        Link::GeometryPtr geom(new Link::Geometry(plink,**itinfo));
        geom->_info.InitCollisionMesh();
        plink->_vGeometries.push_back(geom);
        plink->_collision.Append(geom->GetCollisionMesh(),geom->GetTransform());
    }
    _veclinks.push_back(plink);
    __struri = uri;
    return true;
}

void KinBody::SetLinkGeometriesFromGroup(const std::string& geomname)
{
    // need to call _PostprocessChangedParameters at the very end, even if exception occurs
    CallFunctionAtDestructor callfn(boost::bind(&KinBody::_PostprocessChangedParameters, this, Prop_LinkGeometry));
    FOREACHC(itlink, _veclinks) {
        std::vector<KinBody::GeometryInfoPtr>* pvinfos = NULL;
        if( geomname.size() == 0 ) {
            pvinfos = &(*itlink)->_info._vgeometryinfos;
        }
        else {
            std::map< std::string, std::vector<KinBody::GeometryInfoPtr> >::iterator it = (*itlink)->_info._mapExtraGeometries.find(geomname);
            if( it == (*itlink)->_info._mapExtraGeometries.end() ) {
                throw OPENRAVE_EXCEPTION_FORMAT(_("could not find geometries %s for link %s"),geomname%GetName(),ORE_InvalidArguments);
            }
            pvinfos = &it->second;
        }
        (*itlink)->_vGeometries.resize(pvinfos->size());
        for(size_t i = 0; i < pvinfos->size(); ++i) {
            (*itlink)->_vGeometries[i].reset(new Link::Geometry(*itlink,*pvinfos->at(i)));
            if( (*itlink)->_vGeometries[i]->GetCollisionMesh().vertices.size() == 0 ) { // try to avoid recomputing
                (*itlink)->_vGeometries[i]->InitCollisionMesh();
            }
        }
        (*itlink)->_Update(false);
    }
    // have to reset the adjacency cache
    _ResetInternalCollisionCache();
}

void KinBody::SetLinkGroupGeometries(const std::string& geomname, const std::vector< std::vector<KinBody::GeometryInfoPtr> >& linkgeometries)
{
    OPENRAVE_ASSERT_OP( linkgeometries.size(), ==, _veclinks.size() );
    FOREACH(itlink, _veclinks) {
        Link& link = **itlink;
        std::map< std::string, std::vector<KinBody::GeometryInfoPtr> >::iterator it = link._info._mapExtraGeometries.insert(make_pair(geomname,std::vector<KinBody::GeometryInfoPtr>())).first;
        const std::vector<KinBody::GeometryInfoPtr>& geometries = linkgeometries.at(link.GetIndex());
        it->second.resize(geometries.size());
        std::copy(geometries.begin(),geometries.end(),it->second.begin());
    }
    _PostprocessChangedParameters(Prop_LinkGeometryGroup); // have to notify collision checkers that the geometry info they are caching could have changed.
}

bool KinBody::Init(const std::vector<KinBody::LinkInfoConstPtr>& linkinfos, const std::vector<KinBody::JointInfoConstPtr>& jointinfos, const std::string& uri)
{
    OPENRAVE_ASSERT_FORMAT(GetEnvironmentId()==0, "%s: cannot Init a body while it is added to the environment", GetName(), ORE_Failed);
    Destroy();
    _veclinks.reserve(linkinfos.size());
    FOREACHC(itlinkinfo, linkinfos) {
        LinkPtr plink(new Link(shared_kinbody()));
        plink->_info = **itlinkinfo;
        _InitAndAddLink(plink);
    }
    _vecjoints.reserve(jointinfos.size());
    FOREACHC(itjointinfo, jointinfos) {
        JointInfoConstPtr rawinfo = *itjointinfo;
        JointPtr pjoint(new Joint(shared_kinbody()));
        pjoint->_info = *rawinfo;
        _InitAndAddJoint(pjoint);
    }
    __struri = uri;
    return true;
}

void KinBody::InitFromLinkInfos(const std::vector<LinkInfo>& linkinfos, const std::string& uri)
{
    OPENRAVE_ASSERT_FORMAT(GetEnvironmentId()==0, "%s: cannot Init a body while it is added to the environment", GetName(), ORE_Failed);
    OPENRAVE_ASSERT_OP(linkinfos.size(),>,0);
    Destroy();
    _veclinks.reserve(linkinfos.size());
    FOREACHC(itlinkinfo, linkinfos) {
        LinkPtr plink(new Link(shared_kinbody()));
        plink->_info = *itlinkinfo;
        _InitAndAddLink(plink);
    }
    if( linkinfos.size() > 1 ) {
        // create static joints
        _vecjoints.clear();
        _vecjoints.reserve(linkinfos.size()-1);
        for(int ilinkinfo = 0; ilinkinfo+1 < (int)linkinfos.size(); ++ilinkinfo) {
            JointPtr pjoint(new Joint(shared_kinbody()));
            pjoint->_info._type = JointRevolute;
            pjoint->_info._name = "dummy";
            pjoint->_info._name += boost::lexical_cast<std::string>(ilinkinfo);
            pjoint->_info._linkname0 = linkinfos[ilinkinfo]._name;
            pjoint->_info._linkname1 = linkinfos[ilinkinfo+1]._name;
            pjoint->_info._bIsActive = false;
            _InitAndAddJoint(pjoint);
        }
    }
    __struri = uri;
}

bool KinBody::InitFromKinBodyInfo(const KinBodyInfo& info)
{
    std::vector<KinBody::LinkInfoConstPtr> vLinkInfosConst(info._vLinkInfos.begin(), info._vLinkInfos.end());
    std::vector<KinBody::JointInfoConstPtr> vJointInfosConst(info._vJointInfos.begin(), info._vJointInfos.end());
    if( !KinBody::Init(vLinkInfosConst, vJointInfosConst, info._uri) ) {
        return false;
    }

    _id = info._id;
    _name = info._name;
    _referenceUri = info._referenceUri;

    FOREACH(it, info._mReadableInterfaces) {
        SetReadableInterface(it->first, it->second);
    }

    if( GetXMLId() != info._interfaceType ) {
        RAVELOG_WARN_FORMAT("body '%s' interfaceType does not match %s != %s", GetName()%GetXMLId()%info._interfaceType);
    }

    return true;
}

void KinBody::SetName(const std::string& newname)
{
    OPENRAVE_ASSERT_OP(newname.size(), >, 0);
    if( _name != newname ) {
        // have to replace the 2nd word of all the groups with the robot name
        FOREACH(itgroup, _spec._vgroups) {
            stringstream ss(itgroup->name);
            string grouptype, oldname;
            ss >> grouptype >> oldname;
            stringbuf buf;
            ss.get(buf,0);
            itgroup->name = str(boost::format("%s %s %s")%grouptype%newname%buf.str());
        }
        _name = newname;
        _PostprocessChangedParameters(Prop_Name);
    }
}

void KinBody::SetDOFTorques(const std::vector<dReal>& torques, bool bAdd)
{
    OPENRAVE_ASSERT_OP_FORMAT((int)torques.size(), >=, GetDOF(), "not enough values %d<%d", torques.size()%GetDOF(),ORE_InvalidArguments);
    if( !bAdd ) {
        FOREACH(itlink, _veclinks) {
            (*itlink)->SetForce(Vector(),Vector(),false);
            (*itlink)->SetTorque(Vector(),false);
        }
    }
    std::vector<dReal> jointtorques;
    FOREACH(it, _vecjoints) {
        jointtorques.resize((*it)->GetDOF());
        std::copy(torques.begin()+(*it)->GetDOFIndex(),torques.begin()+(*it)->GetDOFIndex()+(*it)->GetDOF(),jointtorques.begin());
        (*it)->AddTorque(jointtorques);
    }
}

int KinBody::GetDOF() const
{
    return _vecjoints.size() > 0 ? _vecjoints.back()->GetDOFIndex()+_vecjoints.back()->GetDOF() : 0;
}

void KinBody::GetDOFValues(std::vector<dReal>& v, const std::vector<int>& dofindices) const
{
    CHECK_INTERNAL_COMPUTATION;
    if( dofindices.size() == 0 ) {
        v.clear();
        v.reserve(GetDOF());
        FOREACHC(it, _vDOFOrderedJoints) {
            int toadd = (*it)->GetDOFIndex()-(int)v.size();
            if( toadd > 0 ) {
                v.insert(v.end(),toadd,0);
            }
            else if( toadd < 0 ) {
                std::stringstream ss; ss << std::setprecision(std::numeric_limits<dReal>::digits10+1);
                ss << "values=[";
                FOREACH(itvalue, v) {
                    ss << *itvalue << ", ";
                }
                ss << "]; jointorder=[";
                FOREACH(itj, _vDOFOrderedJoints) {
                    ss << (*itj)->GetName() << ", ";
                }
                ss << "];";
                throw OPENRAVE_EXCEPTION_FORMAT(_("dof indices mismatch joint %s (dofindex=%d), toadd=%d, v.size()=%d in call GetDOFValues with %s"), (*it)->GetName()%(*it)->GetDOFIndex()%toadd%v.size()%ss.str(), ORE_InvalidState);
            }
            (*it)->GetValues(v,true);
        }
    }
    else {
        v.resize(dofindices.size());
        for(size_t i = 0; i < dofindices.size(); ++i) {
            JointPtr pjoint = GetJointFromDOFIndex(dofindices[i]);
            v[i] = pjoint->GetValue(dofindices[i]-pjoint->GetDOFIndex());
        }
    }
}

void KinBody::GetDOFVelocities(std::vector<dReal>& v, const std::vector<int>& dofindices) const
{
    if( dofindices.size() == 0 ) {
        v.resize(0);
        if( (int)v.capacity() < GetDOF() ) {
            v.reserve(GetDOF());
        }
        FOREACHC(it, _vDOFOrderedJoints) {
            (*it)->GetVelocities(v,true);
        }
    }
    else {
        v.resize(dofindices.size());
        for(size_t i = 0; i < dofindices.size(); ++i) {
            JointPtr pjoint = GetJointFromDOFIndex(dofindices[i]);
            v[i] = pjoint->GetVelocity(dofindices[i]-pjoint->GetDOFIndex());
        }
    }
}

void KinBody::GetDOFLimits(std::vector<dReal>& vLowerLimit, std::vector<dReal>& vUpperLimit, const std::vector<int>& dofindices) const
{
    if( dofindices.size() == 0 ) {
        vLowerLimit.resize(0);
        if( (int)vLowerLimit.capacity() < GetDOF() ) {
            vLowerLimit.reserve(GetDOF());
        }
        vUpperLimit.resize(0);
        if( (int)vUpperLimit.capacity() < GetDOF() ) {
            vUpperLimit.reserve(GetDOF());
        }
        FOREACHC(it,_vDOFOrderedJoints) {
            (*it)->GetLimits(vLowerLimit,vUpperLimit,true);
        }
    }
    else {
        vLowerLimit.resize(dofindices.size());
        vUpperLimit.resize(dofindices.size());
        for(size_t i = 0; i < dofindices.size(); ++i) {
            JointPtr pjoint = GetJointFromDOFIndex(dofindices[i]);
            std::pair<dReal, dReal> res = pjoint->GetLimit(dofindices[i]-pjoint->GetDOFIndex());
            vLowerLimit[i] = res.first;
            vUpperLimit[i] = res.second;
        }
    }
}

void KinBody::GetDOFVelocityLimits(std::vector<dReal>& vlower, std::vector<dReal>& vupper, const std::vector<int>& dofindices) const
{
    if( dofindices.size() == 0 ) {
        vlower.resize(0);
        vupper.resize(0);
        if( (int)vlower.capacity() < GetDOF() ) {
            vlower.reserve(GetDOF());
        }
        if( (int)vupper.capacity() < GetDOF() ) {
            vupper.reserve(GetDOF());
        }
        FOREACHC(it,_vDOFOrderedJoints) {
            (*it)->GetVelocityLimits(vlower,vupper,true);
        }
    }
    else {
        vlower.resize(dofindices.size());
        vupper.resize(dofindices.size());
        for(size_t i = 0; i < dofindices.size(); ++i) {
            JointPtr pjoint = GetJointFromDOFIndex(dofindices[i]);
            std::pair<dReal, dReal> res = pjoint->GetVelocityLimit(dofindices[i]-pjoint->GetDOFIndex());
            vlower[i] = res.first;
            vupper[i] = res.second;
        }
    }
}

void KinBody::GetDOFVelocityLimits(std::vector<dReal>& v, const std::vector<int>& dofindices) const
{
    if( dofindices.size() == 0 ) {
        v.resize(0);
        if( (int)v.capacity() < GetDOF() ) {
            v.reserve(GetDOF());
        }
        FOREACHC(it, _vDOFOrderedJoints) {
            (*it)->GetVelocityLimits(v,true);
        }
    }
    else {
        v.resize(dofindices.size());
        for(size_t i = 0; i < dofindices.size(); ++i) {
            JointPtr pjoint = GetJointFromDOFIndex(dofindices[i]);
            v[i] = pjoint->GetMaxVel(dofindices[i]-pjoint->GetDOFIndex());
        }
    }
}

void KinBody::GetDOFAccelerationLimits(std::vector<dReal>& v, const std::vector<int>& dofindices) const
{
    if( dofindices.size() == 0 ) {
        v.resize(0);
        if( (int)v.capacity() < GetDOF() ) {
            v.reserve(GetDOF());
        }
        FOREACHC(it, _vDOFOrderedJoints) {
            (*it)->GetAccelerationLimits(v,true);
        }
    }
    else {
        v.resize(dofindices.size());
        for(size_t i = 0; i < dofindices.size(); ++i) {
            JointPtr pjoint = GetJointFromDOFIndex(dofindices[i]);
            v[i] = pjoint->GetAccelerationLimit(dofindices[i]-pjoint->GetDOFIndex());
        }
    }
}

void KinBody::GetDOFJerkLimits(std::vector<dReal>& v, const std::vector<int>& dofindices) const
{
    if( dofindices.size() == 0 ) {
        v.resize(0);
        if( (int)v.capacity() < GetDOF() ) {
            v.reserve(GetDOF());
        }
        FOREACHC(it, _vDOFOrderedJoints) {
            (*it)->GetJerkLimits(v,true);
        }
    }
    else {
        v.resize(dofindices.size());
        for(size_t i = 0; i < dofindices.size(); ++i) {
            JointPtr pjoint = GetJointFromDOFIndex(dofindices[i]);
            v[i] = pjoint->GetJerkLimit(dofindices[i]-pjoint->GetDOFIndex());
        }
    }
}

void KinBody::GetDOFHardVelocityLimits(std::vector<dReal>& v, const std::vector<int>& dofindices) const
{
    if( dofindices.size() == 0 ) {
        v.resize(0);
        if( (int)v.capacity() < GetDOF() ) {
            v.reserve(GetDOF());
        }
        FOREACHC(it, _vDOFOrderedJoints) {
            (*it)->GetHardVelocityLimits(v,true);
        }
    }
    else {
        v.resize(dofindices.size());
        for(size_t i = 0; i < dofindices.size(); ++i) {
            JointPtr pjoint = GetJointFromDOFIndex(dofindices[i]);
            v[i] = pjoint->GetHardVelocityLimit(dofindices[i]-pjoint->GetDOFIndex());
        }
    }
}

void KinBody::GetDOFHardAccelerationLimits(std::vector<dReal>& v, const std::vector<int>& dofindices) const
{
    if( dofindices.size() == 0 ) {
        v.resize(0);
        if( (int)v.capacity() < GetDOF() ) {
            v.reserve(GetDOF());
        }
        FOREACHC(it, _vDOFOrderedJoints) {
            (*it)->GetHardAccelerationLimits(v,true);
        }
    }
    else {
        v.resize(dofindices.size());
        for(size_t i = 0; i < dofindices.size(); ++i) {
            JointPtr pjoint = GetJointFromDOFIndex(dofindices[i]);
            v[i] = pjoint->GetHardAccelerationLimit(dofindices[i]-pjoint->GetDOFIndex());
        }
    }
}

void KinBody::GetDOFHardJerkLimits(std::vector<dReal>& v, const std::vector<int>& dofindices) const
{
    if( dofindices.size() == 0 ) {
        v.resize(0);
        if( (int)v.capacity() < GetDOF() ) {
            v.reserve(GetDOF());
        }
        FOREACHC(it, _vDOFOrderedJoints) {
            (*it)->GetHardJerkLimits(v,true);
        }
    }
    else {
        v.resize(dofindices.size());
        for(size_t i = 0; i < dofindices.size(); ++i) {
            JointPtr pjoint = GetJointFromDOFIndex(dofindices[i]);
            v[i] = pjoint->GetHardJerkLimit(dofindices[i]-pjoint->GetDOFIndex());
        }
    }
}

void KinBody::GetDOFTorqueLimits(std::vector<dReal>& v) const
{
    v.resize(0);
    if( (int)v.capacity() < GetDOF() ) {
        v.reserve(GetDOF());
    }
    FOREACHC(it, _vDOFOrderedJoints) {
        (*it)->GetTorqueLimits(v,true);
    }
}

void KinBody::GetDOFMaxTorque(std::vector<dReal>& v) const
{
    v.resize(0);
    if( (int)v.capacity() < GetDOF() ) {
        v.reserve(GetDOF());
    }
    FOREACHC(it, _vDOFOrderedJoints) {
        v.insert(v.end(),(*it)->GetDOF(),(*it)->GetMaxTorque());
    }
}

void KinBody::GetDOFResolutions(std::vector<dReal>& v, const std::vector<int>& dofindices) const
{
    if( dofindices.size() == 0 ) {
        v.resize(0);
        if( (int)v.capacity() < GetDOF() )
            v.reserve(GetDOF());
        FOREACHC(it, _vDOFOrderedJoints) {
            v.insert(v.end(),(*it)->GetDOF(),(*it)->GetResolution());
        }
    }
    else {
        v.resize(dofindices.size());
        for(size_t i = 0; i < dofindices.size(); ++i) {
            JointPtr pjoint = GetJointFromDOFIndex(dofindices[i]);
            v[i] = pjoint->GetResolution(dofindices[i]-pjoint->GetDOFIndex());
        }
    }
}

void KinBody::GetDOFWeights(std::vector<dReal>& v, const std::vector<int>& dofindices) const
{
    if( dofindices.size() == 0 ) {
        v.resize(GetDOF());
        std::vector<dReal>::iterator itv = v.begin();
        FOREACHC(it, _vDOFOrderedJoints) {
            for(int i = 0; i < (*it)->GetDOF(); ++i) {
                *itv++ = (*it)->GetWeight(i);
            }
        }
    }
    else {
        v.resize(dofindices.size());
        for(size_t i = 0; i < dofindices.size(); ++i) {
            JointPtr pjoint = GetJointFromDOFIndex(dofindices[i]);
            v[i] = pjoint->GetWeight(dofindices[i]-pjoint->GetDOFIndex());
        }
    }
}

void KinBody::SetDOFWeights(const std::vector<dReal>& v, const std::vector<int>& dofindices)
{
    if( dofindices.size() == 0 ) {
        OPENRAVE_ASSERT_OP((int)v.size(),>=,GetDOF());
        for(int i = 0; i < GetDOF(); ++i) {
            OPENRAVE_ASSERT_OP_FORMAT(v[i], >, 0, "dof %d weight %f has to be >= 0", i%v[i], ORE_InvalidArguments);
        }
        std::vector<dReal>::const_iterator itv = v.begin();
        FOREACHC(it, _vDOFOrderedJoints) {
            std::copy(itv,itv+(*it)->GetDOF(), (*it)->_info._vweights.begin());
            itv += (*it)->GetDOF();
        }
    }
    else {
        OPENRAVE_ASSERT_OP(v.size(),==,dofindices.size());
        for(size_t i = 0; i < dofindices.size(); ++i) {
            JointPtr pjoint = GetJointFromDOFIndex(dofindices[i]);
            pjoint->_info._vweights.at(dofindices[i]-pjoint->GetDOFIndex()) = v[i];
        }
    }
    _PostprocessChangedParameters(Prop_JointProperties);
}

void KinBody::SetDOFResolutions(const std::vector<dReal>& v, const std::vector<int>& dofindices)
{
    if( dofindices.size() == 0 ) {
        OPENRAVE_ASSERT_OP((int)v.size(),>=,GetDOF());
        for(int i = 0; i < GetDOF(); ++i) {
            OPENRAVE_ASSERT_OP_FORMAT(v[i], >, 0, "dof %d resolution %f has to be >= 0", i%v[i], ORE_InvalidArguments);
        }
        std::vector<dReal>::const_iterator itv = v.begin();
        FOREACHC(it, _vDOFOrderedJoints) {
            std::copy(itv,itv+(*it)->GetDOF(), (*it)->_info._vresolution.begin());
            itv += (*it)->GetDOF();
        }
    }
    else {
        OPENRAVE_ASSERT_OP(v.size(),==,dofindices.size());
        for(size_t i = 0; i < dofindices.size(); ++i) {
            JointPtr pjoint = GetJointFromDOFIndex(dofindices[i]);
            pjoint->_info._vresolution.at(dofindices[i]-pjoint->GetDOFIndex()) = v[i];
        }
    }
    _PostprocessChangedParameters(Prop_JointProperties);
}

void KinBody::SetDOFLimits(const std::vector<dReal>& lower, const std::vector<dReal>& upper, const std::vector<int>& dofindices)
{
    bool bChanged = false;
    if( dofindices.size() == 0 ) {
        OPENRAVE_ASSERT_OP((int)lower.size(),==,GetDOF());
        OPENRAVE_ASSERT_OP((int)upper.size(),==,GetDOF());
        std::vector<dReal>::const_iterator itlower = lower.begin(), itupper = upper.begin();
        FOREACHC(it, _vDOFOrderedJoints) {
            for(int i = 0; i < (*it)->GetDOF(); ++i) {
                if( (*it)->_info._vlowerlimit.at(i) != *(itlower+i) || (*it)->_info._vupperlimit.at(i) != *(itupper+i) ) {
                    bChanged = true;
                    std::copy(itlower,itlower+(*it)->GetDOF(), (*it)->_info._vlowerlimit.begin());
                    std::copy(itupper,itupper+(*it)->GetDOF(), (*it)->_info._vupperlimit.begin());
                    for(int i = 0; i < (*it)->GetDOF(); ++i) {
                        if( (*it)->IsRevolute(i) && !(*it)->IsCircular(i) ) {
                            // TODO, necessary to set wrap?
                            if( (*it)->_info._vlowerlimit.at(i) < -PI || (*it)->_info._vupperlimit.at(i) > PI) {
                                (*it)->SetWrapOffset(0.5f * ((*it)->_info._vlowerlimit.at(i) + (*it)->_info._vupperlimit.at(i)),i);
                            }
                            else {
                                (*it)->SetWrapOffset(0,i);
                            }
                        }
                    }
                    break;
                }
            }
            itlower += (*it)->GetDOF();
            itupper += (*it)->GetDOF();
        }
    }
    else {
        OPENRAVE_ASSERT_OP(lower.size(),==,dofindices.size());
        OPENRAVE_ASSERT_OP(upper.size(),==,dofindices.size());
        for(size_t index = 0; index < dofindices.size(); ++index) {
            JointPtr pjoint = GetJointFromDOFIndex(dofindices[index]);
            int iaxis = dofindices[index]-pjoint->GetDOFIndex();
            if( pjoint->_info._vlowerlimit.at(iaxis) != lower[index] || pjoint->_info._vupperlimit.at(iaxis) != upper[index] ) {
                bChanged = true;
                pjoint->_info._vlowerlimit.at(iaxis) = lower[index];
                pjoint->_info._vupperlimit.at(iaxis) = upper[index];
                if( pjoint->IsRevolute(iaxis) && !pjoint->IsCircular(iaxis) ) {
                    // TODO, necessary to set wrap?
                    if( pjoint->_info._vlowerlimit.at(iaxis) < -PI || pjoint->_info._vupperlimit.at(iaxis) > PI) {
                        pjoint->SetWrapOffset(0.5f * (pjoint->_info._vlowerlimit.at(iaxis) + pjoint->_info._vupperlimit.at(iaxis)),iaxis);
                    }
                    else {
                        pjoint->SetWrapOffset(0,iaxis);
                    }
                }
            }
        }
    }
    if( bChanged ) {
        _PostprocessChangedParameters(Prop_JointLimits);
    }
}

void KinBody::SetDOFVelocityLimits(const std::vector<dReal>& v)
{
    std::vector<dReal>::const_iterator itv = v.begin();
    FOREACHC(it, _vDOFOrderedJoints) {
        std::copy(itv,itv+(*it)->GetDOF(), (*it)->_info._vmaxvel.begin());
        itv += (*it)->GetDOF();
    }
    _PostprocessChangedParameters(Prop_JointAccelerationVelocityTorqueLimits);
}

void KinBody::SetDOFAccelerationLimits(const std::vector<dReal>& v)
{
    std::vector<dReal>::const_iterator itv = v.begin();
    FOREACHC(it, _vDOFOrderedJoints) {
        std::copy(itv,itv+(*it)->GetDOF(), (*it)->_info._vmaxaccel.begin());
        itv += (*it)->GetDOF();
    }
    _PostprocessChangedParameters(Prop_JointAccelerationVelocityTorqueLimits);
}

void KinBody::SetDOFJerkLimits(const std::vector<dReal>& v)
{
    std::vector<dReal>::const_iterator itv = v.begin();
    FOREACHC(it, _vDOFOrderedJoints) {
        std::copy(itv,itv+(*it)->GetDOF(), (*it)->_info._vmaxjerk.begin());
        itv += (*it)->GetDOF();
    }
    _PostprocessChangedParameters(Prop_JointAccelerationVelocityTorqueLimits);
}

void KinBody::SetDOFHardVelocityLimits(const std::vector<dReal>& v)
{
    std::vector<dReal>::const_iterator itv = v.begin();
    FOREACHC(it, _vDOFOrderedJoints) {
        std::copy(itv,itv+(*it)->GetDOF(), (*it)->_info._vhardmaxvel.begin());
        itv += (*it)->GetDOF();
    }
    _PostprocessChangedParameters(Prop_JointAccelerationVelocityTorqueLimits);
}

void KinBody::SetDOFHardAccelerationLimits(const std::vector<dReal>& v)
{
    std::vector<dReal>::const_iterator itv = v.begin();
    FOREACHC(it, _vDOFOrderedJoints) {
        std::copy(itv,itv+(*it)->GetDOF(), (*it)->_info._vhardmaxaccel.begin());
        itv += (*it)->GetDOF();
    }
    _PostprocessChangedParameters(Prop_JointAccelerationVelocityTorqueLimits);
}

void KinBody::SetDOFHardJerkLimits(const std::vector<dReal>& v)
{
    std::vector<dReal>::const_iterator itv = v.begin();
    FOREACHC(it, _vDOFOrderedJoints) {
        std::copy(itv,itv+(*it)->GetDOF(), (*it)->_info._vhardmaxjerk.begin());
        itv += (*it)->GetDOF();
    }
    _PostprocessChangedParameters(Prop_JointAccelerationVelocityTorqueLimits);
}

void KinBody::SetDOFTorqueLimits(const std::vector<dReal>& v)
{
    std::vector<dReal>::const_iterator itv = v.begin();
    FOREACHC(it, _vDOFOrderedJoints) {
        std::copy(itv,itv+(*it)->GetDOF(), (*it)->_info._vmaxtorque.begin());
        itv += (*it)->GetDOF();
    }
    _PostprocessChangedParameters(Prop_JointAccelerationVelocityTorqueLimits);
}

void KinBody::SimulationStep(dReal fElapsedTime)
{
    _UpdateGrabbedBodies();
}

void KinBody::SubtractDOFValues(std::vector<dReal>& q1, const std::vector<dReal>& q2, const std::vector<int>& dofindices) const
{
    OPENRAVE_ASSERT_OP(q1.size(), ==, q2.size() );
    if (_bAreAllJoints1DOFAndNonCircular) {
        for(size_t i = 0; i < q1.size(); ++i) {
            q1[i] -= q2[i];
        }
        return;
    }

    if( dofindices.size() == 0 ) {
        OPENRAVE_ASSERT_OP((int)q1.size(), ==, GetDOF() );
        FOREACHC(itjoint,_vecjoints) {
            int dof = (*itjoint)->GetDOFIndex();
            for(int i = 0; i < (*itjoint)->GetDOF(); ++i) {
                if( (*itjoint)->IsCircular(i) ) {
                    q1[dof+i] = utils::NormalizeCircularAngle(q1[dof+i]-q2[dof+i],(*itjoint)->_vcircularlowerlimit.at(i), (*itjoint)->_vcircularupperlimit.at(i));
                }
                else {
                    q1[dof+i] -= q2[dof+i];
                }
            }
        }
    }
    else {
        OPENRAVE_ASSERT_OP(q1.size(), ==, dofindices.size() );
        for(size_t i = 0; i < dofindices.size(); ++i) {
            JointPtr pjoint = GetJointFromDOFIndex(dofindices[i]);
            if( pjoint->IsCircular(dofindices[i]-pjoint->GetDOFIndex()) ) {
                int iaxis = dofindices[i]-pjoint->GetDOFIndex();
                q1[i] = utils::NormalizeCircularAngle(q1[i]-q2[i], pjoint->_vcircularlowerlimit.at(iaxis), pjoint->_vcircularupperlimit.at(iaxis));
            }
            else {
                q1[i] -= q2[i];
            }
        }
    }
}

// like apply transform except everything is relative to the first frame
void KinBody::SetTransform(const Transform& trans)
{
    if( _veclinks.size() == 0 ) {
        return;
    }
    Transform tbaseinv = _veclinks.front()->GetTransform().inverse();
    Transform tapply = trans * tbaseinv;
    FOREACH(itlink, _veclinks) {
        (*itlink)->SetTransform(tapply * (*itlink)->GetTransform());
    }
    _UpdateGrabbedBodies();
    _PostprocessChangedParameters(Prop_LinkTransforms);
}

Transform KinBody::GetTransform() const
{
    return _veclinks.size() > 0 ? _veclinks.front()->GetTransform() : Transform();
}

bool KinBody::SetVelocity(const Vector& linearvel, const Vector& angularvel)
{
    if( _veclinks.size() > 0 ) {
        std::vector<std::pair<Vector,Vector> > velocities(_veclinks.size());
        velocities.at(0).first = linearvel;
        velocities.at(0).second = angularvel;
        Vector vlinktrans = _veclinks.at(0)->GetTransform().trans;
        for(size_t i = 1; i < _veclinks.size(); ++i) {
            velocities[i].first = linearvel + angularvel.cross(_veclinks[i]->GetTransform().trans-vlinktrans);
            velocities[i].second = angularvel;
        }

        bool bSuccess = GetEnv()->GetPhysicsEngine()->SetLinkVelocities(shared_kinbody(),velocities);
        _UpdateGrabbedBodies();
        return bSuccess;
    }
    return false;
}

void KinBody::SetDOFVelocities(const std::vector<dReal>& vDOFVelocities, const Vector& linearvel, const Vector& angularvel, uint32_t checklimits)
{
    CHECK_INTERNAL_COMPUTATION;
    OPENRAVE_ASSERT_OP_FORMAT((int)vDOFVelocities.size(), >=, GetDOF(), "env=%d, not enough values %d!=%d", GetEnv()->GetId()%vDOFVelocities.size()%GetDOF(),ORE_InvalidArguments);

    const int nlinks = _veclinks.size();
    const int nActiveJoints = _vecjoints.size();
    const int nPassiveJoints = _vPassiveJoints.size();

    std::vector<std::pair<Vector, Vector> > vLinkVelocities(nlinks); // v for linear velocity, w for angular velocity
    vLinkVelocities.at(0).first = linearvel; // base link
    vLinkVelocities.at(0).second = angularvel;

    // have to compute the vLinkVelocities ahead of time since they are dependent on the link transformations
    std::vector< std::vector<dReal> > vPassiveJointVelocities(nPassiveJoints);
    for(size_t i = 0; i < vPassiveJointVelocities.size(); ++i) {
        const JointPtr& pjoint = _vPassiveJoints[i];
        if( !pjoint->IsMimic() ) {
            pjoint->GetVelocities(vPassiveJointVelocities[i]);
        }
        else {
            vPassiveJointVelocities[i].resize(pjoint->GetDOF(), 0);
        }
    }

    std::vector<uint8_t> vlinkscomputed(nlinks, 0);
    vlinkscomputed[0] = 1;
    boost::array<dReal, 3> dummyvalues; // dummy values for a joint
    std::vector<dReal> vlower, vupper, vDependedJointValues, veval;
    const bool bCheckJointLimits = checklimits != CLA_Nothing;
    if( bCheckJointLimits ) {
        this->GetDOFVelocityLimits(vlower, vupper);
    }

    for(size_t ijoint = 0; ijoint < _vTopologicallySortedJointsAll.size(); ++ijoint) {
        const JointPtr& pjoint = _vTopologicallySortedJointsAll[ijoint];
        const int jointindex = _vTopologicallySortedJointIndicesAll[ijoint]; // active joint has jointindex < nActiveJoints; mimic joint has jointindex >= nActiveJoints
        const int dofindex = pjoint->GetDOFIndex(); // active joint has dofindex >= 0; mimic joint has dofindex == -1
        const bool bIsMimic = pjoint->IsMimic(-1); // true if whichever axis is mimic
        if( bIsMimic ) {
            for(int iaxis = 0; iaxis < pjoint->GetDOF(); ++iaxis) {
                if( pjoint->IsMimic(iaxis) ) {
                    const std::vector<Mimic::DOFFormat>& vdofformat = pjoint->_vmimic[iaxis]->_vdofformat;
                    const int ndofformat = vdofformat.size();
                    vDependedJointValues.resize(ndofformat, 0);
                    for(int idofformat = 0; idofformat < ndofformat; ++idofformat) {
                        const Mimic::DOFFormat& dofformat = vdofformat[idofformat];
                        const int jointindexlocal = dofformat.jointindex;
                        const JointPtr& pjointlocal = (jointindexlocal < nActiveJoints) ? _vecjoints[jointindexlocal] : _vPassiveJoints.at(jointindexlocal - nActiveJoints);
                        vDependedJointValues[idofformat] = pjointlocal->GetValue(dofformat.axis);
                    }
                    dummyvalues[iaxis] = 0;
                    int err = pjoint->_Eval(iaxis, 1, vDependedJointValues, veval);
                    if( err ) {
                        RAVELOG_WARN_FORMAT("env=%d, failed to evaluate joint %s, fparser error %d; treat its joint velocity as 0",
                            GetEnv()->GetId() % pjoint->GetName() % err
                        );
                    }
                    else {
                        // veval.size() == pjoint->_vmimic.at(axis)->_velfns.size(); c.f KinBody::Joint::_Eval with timederiv=1
                        for(int idofformat = 0; idofformat < ndofformat; ++idofformat) {
                            const Mimic::DOFFormat& dofformat = vdofformat[idofformat];
                            const dReal partialvelocity = (dofformat.dofindex >= 0) ? vDOFVelocities.at(dofformat.dofindex)
                                : vPassiveJointVelocities.at(dofformat.jointindex - nActiveJoints).at(dofformat.axis);
                            dummyvalues[iaxis] += veval.at(idofformat) * partialvelocity;
                        }
                    }
                    vPassiveJointVelocities.at(jointindex - nActiveJoints).at(iaxis) = dummyvalues[iaxis];
                }
                else if( dofindex >= 0 ) {
                    RAVELOG_WARN_FORMAT("Joint \"%s\" is mimic, but has a non-mimic axis %d. Is this possible, or the robot model is wrong? jointindex=%d, dofindex=%d, iaxis=%d",
                        pjoint->GetName() % iaxis % jointindex % dofindex % iaxis
                    );
                    dummyvalues[iaxis] = vDOFVelocities.at(dofindex + iaxis); // is this correct? what is a joint has a mimic and non-mimic axis?
                }
                else {
                    dummyvalues[iaxis] = vPassiveJointVelocities.at(jointindex - nActiveJoints).at(iaxis); // preserve passive joint values
                }
            }
        }

        // do the test after mimic computation!
        const LinkPtr& pchildlink = pjoint->GetHierarchyChildLink();
        const int childindex = pchildlink->GetIndex();
        if( vlinkscomputed[childindex] ) {
            continue;
        }

        dReal const* pvalues = (dofindex >= 0) ? /* active */ &vDOFVelocities.at(dofindex) : 
            bIsMimic ? /* mimic */dummyvalues.data() : /* static */vPassiveJointVelocities.at(jointindex - nActiveJoints).data();

        if( bCheckJointLimits && dofindex >= 0 ) {
            // clamping active joint values
            for(int iaxis = 0; iaxis < pjoint->GetDOF(); ++iaxis) {
                const int dofaxisindex = dofindex + iaxis;
                if( pvalues[iaxis] < vlower.at(dofaxisindex) - g_fEpsilonJointLimit ) {
                    if( checklimits == CLA_CheckLimits ) {
                        RAVELOG_WARN(str(boost::format("env=%d, dof %d velocity is not in limits %.15e<%.15e")%GetEnv()->GetId()%(dofaxisindex)%pvalues[iaxis]%vlower.at(dofaxisindex)));
                    }
                    else if( checklimits == CLA_CheckLimitsThrow ) {
                        throw OPENRAVE_EXCEPTION_FORMAT(_("env=%d, dof %d velocity is not in limits %.15e<%.15e"), GetEnv()->GetId()%(dofaxisindex)%pvalues[iaxis]%vlower.at(dofaxisindex), ORE_InvalidArguments);
                    }
                    dummyvalues[iaxis] = vlower[dofaxisindex];
                }
                else if( pvalues[iaxis] > vupper.at(dofaxisindex)+g_fEpsilonJointLimit ) {
                    if( checklimits == CLA_CheckLimits ) {
                        RAVELOG_WARN(str(boost::format("env=%d, dof %d velocity is not in limits %.15e>%.15e")%GetEnv()->GetId()%(dofaxisindex)%pvalues[iaxis]%vupper.at(dofaxisindex)));
                    }
                    else if( checklimits == CLA_CheckLimitsThrow ) {
                        throw OPENRAVE_EXCEPTION_FORMAT(_("env=%d, dof %d velocity is not in limits %.15e>%.15e"), GetEnv()->GetId()%(dofaxisindex)%pvalues[iaxis]%vupper.at(dofaxisindex), ORE_InvalidArguments);
                    }
                    dummyvalues[iaxis] = vupper[dofaxisindex];
                }
                else {
                    dummyvalues[iaxis] = pvalues[iaxis];
                }
            }
            pvalues = dummyvalues.data();
        }

        // compute for global coordinate system
        const LinkPtr& pparentlink = pjoint->GetHierarchyParentLink();
        const int parentindex = (!pparentlink) ? 0 : pparentlink->GetIndex();
        const Transform tparent = (!!pparentlink) ? pparentlink->GetTransform() : _veclinks.at(0)->GetTransform();
        const std::pair<Vector, Vector>& parentvelocities = vLinkVelocities.at(parentindex);
        const Vector& vparent = parentvelocities.first;
        const Vector& wparent = parentvelocities.second;
        const Transform tchild = pchildlink->GetTransform();
        const Vector xyzdelta = tchild.trans - tparent.trans;
        const Transform tdelta = tparent * pjoint->GetInternalHierarchyLeftTransform();
        const JointType jointtype = pjoint->GetType();
//        if( jointtype & JointSpecialBit ) {
//            switch(jointtype) {
//            case JointHinge2: {
//                Transform tfirst;
//                tfirst.rot = quatFromAxisAngle(pjoint->GetInternalHierarchyAxis(0), pjoint->GetValue(0));
//                w = pvalues[0]*pjoint->GetInternalHierarchyAxis(0) + tfirst.rotate(pvalues[1]*pjoint->GetInternalHierarchyAxis(1));
//                break;
//            }
//            case JointSpherical:
//                w.x = pvalues[0]; w.y = pvalues[1]; w.z = pvalues[2];
//                break;
//            default:
//                RAVELOG_WARN(str(boost::format("env=%d, forward kinematic type %d not supported")%GetEnv()->GetId()%jointtype));
//                break;
//            }
//        }
//        else {
        if( jointtype == JointRevolute ) {
            const Vector wjoint = tdelta.rotate(pvalues[0] * pjoint->GetInternalHierarchyAxis(0));
            std::pair<Vector, Vector>& childvelocities = vLinkVelocities.at(childindex);
            // v_child = v_parent + w_parent x (p_child - p_parent) + w_joint x (p_child - p_joint)
            // w_child = w_parent + w_joint
            childvelocities.first = vparent + wparent.cross(xyzdelta) + wjoint.cross(tchild.trans - tdelta.trans);
            childvelocities.second = wparent + wjoint;
        }
        else if( jointtype == JointPrismatic ) {
            const Vector vjoint = tdelta.rotate(pvalues[0] * pjoint->GetInternalHierarchyAxis(0));
            std::pair<Vector, Vector>& childvelocities = vLinkVelocities.at(childindex);
            // v_child = v_parent + w_parent x (p_child - p_parent) + v_joint
            // w_child = w_parent
            childvelocities.first = vparent + wparent.cross(xyzdelta) + vjoint;
            childvelocities.second = wparent;
        }
        else if( jointtype == JointTrajectory ) {
            Transform tlocalvelocity, tlocal;
            JointInfo& jointinfo = pjoint->_info;
            if( pjoint->IsMimic(0) ) {
                // vDependedJointValues should already be init from previous _Eval call
                int err = pjoint->_Eval(0, 0, vDependedJointValues, veval);
                if( err != 0 ) {
                    RAVELOG_WARN(str(boost::format("env=%d, error with evaluation of joint %s")%GetEnv()->GetId()%pjoint->GetName()));
                }
                dReal fvalue = veval[0];
                if( pjoint->IsCircular(0) ) {
                    fvalue = utils::NormalizeCircularAngle(fvalue, pjoint->_vcircularlowerlimit.at(0), pjoint->_vcircularupperlimit.at(0));
                }
                jointinfo._trajfollow->Sample(vDependedJointValues, fvalue);
            }
            else {
                // calling GetValue() could be extremely slow
                jointinfo._trajfollow->Sample(vDependedJointValues, pjoint->GetValue(0));
            }
            const ConfigurationSpecification& conf = jointinfo._trajfollow->GetConfigurationSpecification();
            conf.ExtractTransform(tlocal, vDependedJointValues.begin(), KinBodyConstPtr(),0);
            conf.ExtractTransform(tlocalvelocity, vDependedJointValues.begin(), KinBodyConstPtr(),1);
            Vector gw = tdelta.rotate(quatMultiply(tlocalvelocity.rot, quatInverse(tlocal.rot))*2*pvalues[0]); // qvel = [0,axisangle] * qrot * 0.5 * vel
            gw = Vector(gw.y,gw.z,gw.w);
            Vector gv = tdelta.rotate(tlocalvelocity.trans*pvalues[0]);
            vLinkVelocities.at(childindex) = {vparent + wparent.cross(xyzdelta) + gw.cross(tchild.trans-tdelta.trans) + gv, wparent + gw};
        }
        else if( jointtype == JointSpherical ) {
            Vector gw = tdelta.rotate(Vector(pvalues[0],pvalues[1],pvalues[2]));
            vLinkVelocities.at(childindex) = {vparent + wparent.cross(xyzdelta) + gw.cross(tchild.trans-tdelta.trans), wparent + gw};
        }
        else {
            throw OPENRAVE_EXCEPTION_FORMAT(_("env=%d, joint 0x%x not supported for querying velocities"), GetEnv()->GetId() % jointtype, ORE_Assert);
//                //todo
//                Transform tjoint;
//                for(int iaxis = 0; iaxis < pjoint->GetDOF(); ++iaxis) {
//                    Transform tdelta;
//                    if( pjoint->IsRevolute(iaxis) ) {
//                        w += tjoint.rotate(pvalues[iaxis]*pjoint->GetInternalHierarchyAxis(iaxis));
//                        tdelta.rot = quatFromAxisAngle(pjoint->GetInternalHierarchyAxis(iaxis), pvalues[iaxis]);
//                    }
//                    else {
//                        tdelta.trans = pjoint->GetInternalHierarchyAxis(iaxis) * pvalues[iaxis];
//                        v += tjoint.rotate(pvalues[iaxis]*pjoint->GetInternalHierarchyAxis(iaxis)) + w.cross(tdelta.trans);
//                    }
//                    tjoint = tjoint * tdelta;
//                }
        }
//        }


        vlinkscomputed[childindex] = 1;
    }

    this->SetLinkVelocities(vLinkVelocities);
}

void KinBody::SetDOFVelocities(const std::vector<dReal>& vDOFVelocities, uint32_t checklimits, const std::vector<int>& dofindices)
{
    Vector linearvel,angularvel;
    _veclinks.at(0)->GetVelocity(linearvel,angularvel);
    if( dofindices.size() == 0 ) {
        return SetDOFVelocities(vDOFVelocities,linearvel,angularvel,checklimits);
    }

    // check if all dofindices are supplied
    if( (int)dofindices.size() == GetDOF() ) {
        bool bordereddof = true;
        for(size_t i = 0; i < dofindices.size(); ++i) {
            if( dofindices[i] != (int)i ) {
                bordereddof = false;
                break;
            }
        }
        if( bordereddof ) {
            return SetDOFVelocities(vDOFVelocities,linearvel,angularvel,checklimits);
        }
    }
    OPENRAVE_ASSERT_OP_FORMAT(vDOFVelocities.size(),==,dofindices.size(),"env=%d, index sizes do not match %d!=%d", GetEnv()->GetId()%vDOFVelocities.size()%dofindices.size(), ORE_InvalidArguments);
    // have to recreate the correct vector
    std::vector<dReal> vfulldof(GetDOF());
    std::vector<int>::const_iterator it;
    for(size_t i = 0; i < dofindices.size(); ++i) {
        it = find(dofindices.begin(), dofindices.end(), i);
        if( it != dofindices.end() ) {
            vfulldof[i] = vDOFVelocities.at(static_cast<size_t>(it-dofindices.begin()));
        }
        else {
            JointPtr pjoint = GetJointFromDOFIndex(i);
            if( !!pjoint ) {
                vfulldof[i] = _vecjoints.at(_vDOFIndices.at(i))->GetVelocity(i-_vDOFIndices.at(i));
            }
        }
    }
    return SetDOFVelocities(vfulldof,linearvel,angularvel,checklimits);
}

void KinBody::GetLinkVelocities(std::vector<std::pair<Vector,Vector> >& velocities) const
{
    GetEnv()->GetPhysicsEngine()->GetLinkVelocities(shared_kinbody_const(),velocities);
}

void KinBody::GetLinkTransformations(vector<Transform>& vtrans) const
{
    if( RaveGetDebugLevel() & Level_VerifyPlans ) {
        RAVELOG_VERBOSE("GetLinkTransformations should be called with doflastsetvalues\n");
    }
    vtrans.resize(_veclinks.size());
    vector<Transform>::iterator it;
    vector<LinkPtr>::const_iterator itlink;
    for(it = vtrans.begin(), itlink = _veclinks.begin(); it != vtrans.end(); ++it, ++itlink) {
        *it = (*itlink)->GetTransform();
    }
}

void KinBody::GetLinkTransformations(std::vector<Transform>& transforms, std::vector<dReal>& doflastsetvalues) const
{
    transforms.resize(_veclinks.size());
    vector<Transform>::iterator it;
    vector<LinkPtr>::const_iterator itlink;
    for(it = transforms.begin(), itlink = _veclinks.begin(); it != transforms.end(); ++it, ++itlink) {
        *it = (*itlink)->GetTransform();
    }

    doflastsetvalues.resize(0);
    if( (int)doflastsetvalues.capacity() < GetDOF() ) {
        doflastsetvalues.reserve(GetDOF());
    }
    FOREACHC(it, _vDOFOrderedJoints) {
        int toadd = (*it)->GetDOFIndex()-(int)doflastsetvalues.size();
        if( toadd > 0 ) {
            doflastsetvalues.insert(doflastsetvalues.end(),toadd,0);
        }
        else if( toadd < 0 ) {
            throw OPENRAVE_EXCEPTION_FORMAT(_("dof indices mismatch joint %s, toadd=%d"), (*it)->GetName()%toadd, ORE_InvalidState);
        }
        for(int i = 0; i < (*it)->GetDOF(); ++i) {
            doflastsetvalues.push_back((*it)->_doflastsetvalues[i]);
        }
    }
}

void KinBody::GetLinkEnableStates(std::vector<uint8_t>& enablestates) const
{
    enablestates.resize(_veclinks.size());
    for(size_t ilink = 0; ilink < _veclinks.size(); ++ilink) {
        enablestates[ilink] = _veclinks[ilink]->IsEnabled();
    }
}

uint64_t KinBody::GetLinkEnableStatesMask() const
{
    if( _veclinks.size() > 64 ) {
        RAVELOG_WARN_FORMAT("%s has too many links and will only return enable mask for first 64", _name);
    }
    uint64_t linkstate = 0;
    for(size_t ilink = 0; ilink < _veclinks.size(); ++ilink) {
        linkstate |= ((uint64_t)_veclinks[ilink]->_info._bIsEnabled<<ilink);
    }
    return linkstate;
}

KinBody::JointPtr KinBody::GetJointFromDOFIndex(int dofindex) const
{
    return _vecjoints.at(_vDOFIndices.at(dofindex));
}

AABB KinBody::ComputeAABB(bool bEnabledOnlyLinks) const
{
    Vector vmin, vmax;
    bool binitialized=false;
    AABB ab;
    FOREACHC(itlink,_veclinks) {
        if( bEnabledOnlyLinks && !(*itlink)->IsEnabled() ) {
            continue;
        }
        ab = (*itlink)->ComputeAABB();
        if((ab.extents.x == 0)&&(ab.extents.y == 0)&&(ab.extents.z == 0)) {
            continue;
        }
        Vector vnmin = ab.pos - ab.extents;
        Vector vnmax = ab.pos + ab.extents;
        if( !binitialized ) {
            vmin = vnmin;
            vmax = vnmax;
            binitialized = true;
        }
        else {
            if( vmin.x > vnmin.x ) {
                vmin.x = vnmin.x;
            }
            if( vmin.y > vnmin.y ) {
                vmin.y = vnmin.y;
            }
            if( vmin.z > vnmin.z ) {
                vmin.z = vnmin.z;
            }
            if( vmax.x < vnmax.x ) {
                vmax.x = vnmax.x;
            }
            if( vmax.y < vnmax.y ) {
                vmax.y = vnmax.y;
            }
            if( vmax.z < vnmax.z ) {
                vmax.z = vnmax.z;
            }
        }
    }
    if( !binitialized ) {
        ab.pos = GetTransform().trans;
        ab.extents = Vector(0,0,0);
    }
    else {
        ab.pos = (dReal)0.5 * (vmin + vmax);
        ab.extents = vmax - ab.pos;
    }
    return ab;
}

AABB KinBody::ComputeAABBFromTransform(const Transform& tBody, bool bEnabledOnlyLinks) const
{
    Vector vmin, vmax;
    bool binitialized=false;
    AABB ablocal;
    Transform tConvertToNewFrame = tBody*GetTransform().inverse();
    FOREACHC(itlink,_veclinks) {
        if( bEnabledOnlyLinks && !(*itlink)->IsEnabled() ) {
            continue;
        }
        ablocal = (*itlink)->ComputeLocalAABB();
        if( ablocal.extents.x == 0 && ablocal.extents.y == 0 && ablocal.extents.z == 0 ) {
            continue;
        }

        Transform tlink = tConvertToNewFrame*(*itlink)->GetTransform();
        TransformMatrix mlink(tlink);
        Vector projectedExtents(RaveFabs(mlink.m[0]*ablocal.extents[0]) + RaveFabs(mlink.m[1]*ablocal.extents[1]) + RaveFabs(mlink.m[2]*ablocal.extents[2]),
                                RaveFabs(mlink.m[4]*ablocal.extents[0]) + RaveFabs(mlink.m[5]*ablocal.extents[1]) + RaveFabs(mlink.m[6]*ablocal.extents[2]),
                                RaveFabs(mlink.m[8]*ablocal.extents[0]) + RaveFabs(mlink.m[9]*ablocal.extents[1]) + RaveFabs(mlink.m[10]*ablocal.extents[2]));
        Vector vWorldPos = tlink * ablocal.pos;

        Vector vnmin = vWorldPos - projectedExtents;
        Vector vnmax = vWorldPos + projectedExtents;
        if( !binitialized ) {
            vmin = vnmin;
            vmax = vnmax;
            binitialized = true;
        }
        else {
            if( vmin.x > vnmin.x ) {
                vmin.x = vnmin.x;
            }
            if( vmin.y > vnmin.y ) {
                vmin.y = vnmin.y;
            }
            if( vmin.z > vnmin.z ) {
                vmin.z = vnmin.z;
            }
            if( vmax.x < vnmax.x ) {
                vmax.x = vnmax.x;
            }
            if( vmax.y < vnmax.y ) {
                vmax.y = vnmax.y;
            }
            if( vmax.z < vnmax.z ) {
                vmax.z = vnmax.z;
            }
        }
    }

    AABB ab;
    if( !binitialized ) {
        ab.pos = GetTransform().trans;
        ab.extents = Vector(0,0,0);
    }
    else {
        ab.pos = (dReal)0.5 * (vmin + vmax);
        ab.extents = vmax - ab.pos;
    }
    return ab;
}

AABB KinBody::ComputeLocalAABB(bool bEnabledOnlyLinks) const
{
    return ComputeAABBFromTransform(Transform(), bEnabledOnlyLinks);
}

Vector KinBody::GetCenterOfMass() const
{
    // find center of mass and set the outer transform to it
    Vector center;
    dReal fTotalMass = 0;

    FOREACHC(itlink, _veclinks) {
        center += ((*itlink)->GetTransform() * (*itlink)->GetCOMOffset() * (*itlink)->GetMass());
        fTotalMass += (*itlink)->GetMass();
    }

    if( fTotalMass > 0 ) {
        center /= fTotalMass;
    }
    return center;
}

void KinBody::SetLinkTransformations(const std::vector<Transform>& vbodies)
{
    if( RaveGetDebugLevel() & Level_VerifyPlans ) {
        RAVELOG_WARN("SetLinkTransformations should be called with doflastsetvalues, re-setting all values\n");
    }
    else {
        RAVELOG_DEBUG("SetLinkTransformations should be called with doflastsetvalues, re-setting all values\n");
    }
    OPENRAVE_ASSERT_OP_FORMAT(vbodies.size(), >=, _veclinks.size(), "env=%d, not enough links %d<%d", GetEnv()->GetId()%vbodies.size()%_veclinks.size(),ORE_InvalidArguments);
    vector<Transform>::const_iterator it;
    vector<LinkPtr>::iterator itlink;
    for(it = vbodies.begin(), itlink = _veclinks.begin(); it != vbodies.end(); ++it, ++itlink) {
        (*itlink)->SetTransform(*it);
    }
    FOREACH(itjoint,_vecjoints) {
        for(int i = 0; i < (*itjoint)->GetDOF(); ++i) {
            (*itjoint)->_doflastsetvalues[i] = (*itjoint)->GetValue(i);
        }
    }
    _UpdateGrabbedBodies();
    _PostprocessChangedParameters(Prop_LinkTransforms);
}

void KinBody::SetLinkTransformations(const std::vector<Transform>& transforms, const std::vector<dReal>& doflastsetvalues)
{
    OPENRAVE_ASSERT_OP_FORMAT(transforms.size(), >=, _veclinks.size(), "env=%d, not enough links %d<%d", GetEnv()->GetId()%transforms.size()%_veclinks.size(),ORE_InvalidArguments);
    vector<Transform>::const_iterator it;
    vector<LinkPtr>::iterator itlink;
    for(it = transforms.begin(), itlink = _veclinks.begin(); it != transforms.end(); ++it, ++itlink) {
        (*itlink)->SetTransform(*it);
    }
    FOREACH(itjoint,_vecjoints) {
        for(int i = 0; i < (*itjoint)->GetDOF(); ++i) {
            (*itjoint)->_doflastsetvalues[i] = doflastsetvalues.at((*itjoint)->GetDOFIndex()+i);
        }
    }
    _UpdateGrabbedBodies();
    _PostprocessChangedParameters(Prop_LinkTransforms);
}

void KinBody::SetLinkVelocities(const std::vector<std::pair<Vector,Vector> >& velocities)
{
    GetEnv()->GetPhysicsEngine()->SetLinkVelocities(shared_kinbody(),velocities);
    _UpdateGrabbedBodies();
}

void KinBody::SetLinkEnableStates(const std::vector<uint8_t>& enablestates)
{
    OPENRAVE_ASSERT_OP(enablestates.size(),==,_veclinks.size());
    bool bchanged = false;
    for(size_t ilink = 0; ilink < enablestates.size(); ++ilink) {
        bool bEnable = enablestates[ilink]!=0;
        if( _veclinks[ilink]->_info._bIsEnabled != bEnable ) {
            _veclinks[ilink]->_info._bIsEnabled = bEnable;
            _nNonAdjacentLinkCache &= ~AO_Enabled;
            bchanged = true;
        }
    }
    if( bchanged ) {
        _PostprocessChangedParameters(Prop_LinkEnable);
    }
}

void KinBody::SetDOFValues(const std::vector<dReal>& vJointValues, const Transform& transBase, uint32_t checklimits)
{
    if( _veclinks.size() == 0 ) {
        return;
    }
    Transform tbase = transBase*_veclinks.at(0)->GetTransform().inverse();
    _veclinks.at(0)->SetTransform(transBase);

    // apply the relative transformation to all links!! (needed for passive joints)
    for(size_t i = 1; i < _veclinks.size(); ++i) {
        _veclinks[i]->SetTransform(tbase*_veclinks[i]->GetTransform());
    }
    SetDOFValues(vJointValues,checklimits);
}

void KinBody::SetDOFValues(const std::vector<dReal>& vJointValues, uint32_t checklimits, const std::vector<int>& dofindices)
{
    CHECK_INTERNAL_COMPUTATION;
    if( vJointValues.size() == 0 || _veclinks.size() == 0) {
        return;
    }
    int expecteddof = dofindices.size() > 0 ? (int)dofindices.size() : GetDOF();
    OPENRAVE_ASSERT_OP_FORMAT((int)vJointValues.size(),>=,expecteddof, "env=%d, not enough values %d<%d", GetEnv()->GetId()%vJointValues.size()%GetDOF(),ORE_InvalidArguments);

    const dReal* pJointValues = &vJointValues[0];
    if( checklimits != CLA_Nothing || dofindices.size() > 0 ) {
        _vTempJoints.resize(GetDOF());
        if( dofindices.size() > 0 ) {
            // user only set a certain number of indices, so have to fill the temporary array with the full set of values first
            // and then overwrite with the user set values
            GetDOFValues(_vTempJoints);
            for(size_t i = 0; i < dofindices.size(); ++i) {
                _vTempJoints.at(dofindices[i]) = pJointValues[i];
            }
            pJointValues = &_vTempJoints[0];
        }
        dReal* ptempjoints = &_vTempJoints[0];

        // check the limits
        vector<dReal> upperlim, lowerlim;
        FOREACHC(it, _vecjoints) {
            const dReal* p = pJointValues+(*it)->GetDOFIndex();
            if( checklimits == CLA_Nothing ) {
                // limits should not be checked, so just copy
                for(int i = 0; i < (*it)->GetDOF(); ++i) {
                    *ptempjoints++ = p[i];
                }
                continue;
            }
            OPENRAVE_ASSERT_OP( (*it)->GetDOF(), <=, 3 );
            (*it)->GetLimits(lowerlim, upperlim);
            if( (*it)->GetType() == JointSpherical ) {
                dReal fcurang = fmod(RaveSqrt(p[0]*p[0]+p[1]*p[1]+p[2]*p[2]),2*PI);
                if( fcurang < lowerlim[0] ) {
                    if( fcurang < 1e-10 ) {
                        *ptempjoints++ = lowerlim[0]; *ptempjoints++ = 0; *ptempjoints++ = 0;
                    }
                    else {
                        dReal fmult = lowerlim[0]/fcurang;
                        *ptempjoints++ = p[0]*fmult; *ptempjoints++ = p[1]*fmult; *ptempjoints++ = p[2]*fmult;
                    }
                }
                else if( fcurang > upperlim[0] ) {
                    if( fcurang < 1e-10 ) {
                        *ptempjoints++ = upperlim[0]; *ptempjoints++ = 0; *ptempjoints++ = 0;
                    }
                    else {
                        dReal fmult = upperlim[0]/fcurang;
                        *ptempjoints++ = p[0]*fmult; *ptempjoints++ = p[1]*fmult; *ptempjoints++ = p[2]*fmult;
                    }
                }
                else {
                    *ptempjoints++ = p[0]; *ptempjoints++ = p[1]; *ptempjoints++ = p[2];
                }
            }
            else {
                for(int i = 0; i < (*it)->GetDOF(); ++i) {
                    if( (*it)->IsCircular(i) ) {
                        // don't normalize since user is expecting the values he sets are exactly returned via GetDOFValues
                        *ptempjoints++ = p[i]; //utils::NormalizeCircularAngle(p[i],(*it)->_vcircularlowerlimit[i],(*it)->_vcircularupperlimit[i]);
                    }
                    else {
                        if( p[i] < lowerlim[i] ) {
                            if( p[i] < lowerlim[i]-g_fEpsilonEvalJointLimit ) {
                                if( checklimits == CLA_CheckLimits ) {
                                    RAVELOG_WARN(str(boost::format("env=%d, dof %d value %e is smaller than the lower limit %e")%GetEnv()->GetId()%((*it)->GetDOFIndex()+i)%p[i]%lowerlim[i]));
                                }
                                else if( checklimits == CLA_CheckLimitsThrow ) {
                                    throw OPENRAVE_EXCEPTION_FORMAT(_("env=%d, dof %d value %e is smaller than the lower limit %e"), GetEnv()->GetId()%((*it)->GetDOFIndex()+i)%p[i]%lowerlim[i], ORE_InvalidArguments);
                                }
                            }
                            *ptempjoints++ = lowerlim[i];
                        }
                        else if( p[i] > upperlim[i] ) {
                            if( p[i] > upperlim[i]+g_fEpsilonEvalJointLimit ) {
                                if( checklimits == CLA_CheckLimits ) {
                                    RAVELOG_WARN(str(boost::format("env=%d, dof %d value %e is greater than the upper limit %e")%GetEnv()->GetId()%((*it)->GetDOFIndex()+i)%p[i]%upperlim[i]));
                                }
                                else if( checklimits == CLA_CheckLimitsThrow ) {
                                    throw OPENRAVE_EXCEPTION_FORMAT(_("env=%d, dof %d value %e is greater than the upper limit %e"), GetEnv()->GetId()%((*it)->GetDOFIndex()+i)%p[i]%upperlim[i], ORE_InvalidArguments);
                                }
                            }
                            *ptempjoints++ = upperlim[i];
                        }
                        else {
                            *ptempjoints++ = p[i];
                        }
                    }
                }
            }
        }
        pJointValues = &_vTempJoints[0];
    }
    else {
        _vTempJoints = vJointValues;
    }

    const std::string& sKinematicsGeometry = this->GetKinematicsGeometryHash();
<<<<<<< HEAD
    if(_mHash2ForwardKinematicsStruct.count(sKinematicsGeometry)) {
        ForwardKinematicsStruct& fkstruct = _mHash2ForwardKinematicsStruct.at(sKinematicsGeometry);
=======
    const std::map<std::string, ForwardKinematicsStruct>::iterator it = _mHash2ForwardKinematicsStruct.find(sKinematicsGeometry);
    if(it != _mHash2ForwardKinematicsStruct.end()) {
        ForwardKinematicsStruct& fkstruct = it->second;
>>>>>>> efd393a9
        if(fkstruct.bInitialized) {
            fkstruct.pSetLinkTransformsFn(_vTempJoints);
            fkstruct.pGetDOFLastSetValuesFn(_vTempJoints);
            return;
        }
    }

    // have to compute the angles ahead of time since they are dependent on the link
    const int nActiveJoints = _vecjoints.size();
    const int nPassiveJoints = _vPassiveJoints.size();
    std::vector< boost::array<dReal, 3> > vPassiveJointValues(nPassiveJoints);
    for(int i = 0; i < nPassiveJoints; ++i) {
        const KinBody::JointPtr& pjoint = _vPassiveJoints[i];
        const KinBody::Joint& joint = *pjoint;
        if(joint.IsStatic()) {
            continue;
        }
        const boost::array<dReal, 3>& vlowerlimit = joint._info._vlowerlimit;
        const boost::array<dReal, 3>& vupperlimit = joint._info._vupperlimit;
        boost::array<dReal, 3>& jvals = vPassiveJointValues[i];
        if( !joint.IsMimic() ) {
            joint.GetValues(jvals);
            // check if out of limits!
            for(size_t j = 0; j < 3; ++j) {
                if( !joint.IsCircular(j) ) {
                    if( jvals[j] < vlowerlimit.at(j) ) {
                        if( jvals[j] < vlowerlimit.at(j) - 5e-4f ) {
                            RAVELOG_WARN_FORMAT("env=%d, dummy joint out of lower limit! %e < %e", GetEnv()->GetId() % vlowerlimit.at(j) % jvals[j]);
                        }
                        jvals[j] = vlowerlimit.at(j);
                    }
                    else if( jvals[j] > vupperlimit.at(j) ) {
                        if( jvals[j] > vupperlimit.at(j) + 5e-4f ) {
                            RAVELOG_WARN_FORMAT("env=%d, dummy joint out of upper limit! %e > %e", GetEnv()->GetId() % vupperlimit.at(j) % jvals[j]);
                        }
                        jvals[j] = vupperlimit.at(j);
                    }
                }
            }
        }
    }

    std::vector<uint8_t> vlinkscomputed(_veclinks.size(),0);
    vlinkscomputed[0] = 1;
    boost::array<dReal,3> dummyvalues; // dummy values for a joint
    std::vector<dReal> vtempvalues, veval;

    for(size_t ijoint = 0; ijoint < _vTopologicallySortedJointsAll.size(); ++ijoint) {
        const JointPtr& pjoint = _vTopologicallySortedJointsAll[ijoint];
        KinBody::Joint& joint = *pjoint;
        const LinkPtr& parentlink = joint._attachedbodies[0];
        const LinkPtr& childlink = joint._attachedbodies[1];

        if( joint.IsStatic() ) {
            // if joint.IsStatic(), then joint._info._tRightNoOffset and tjoint are assigned identities
            const Transform t = (!!parentlink ? parentlink->GetTransform() : _veclinks.at(0)->GetTransform()) * joint.GetInternalHierarchyLeftTransform();
            childlink->SetTransform(t);
            vlinkscomputed[childlink->GetIndex()] = 1;
            continue;
        }

        const int jointindex = _vTopologicallySortedJointIndicesAll[ijoint];
        const int dofindex = joint.GetDOFIndex(); // active joint has dofindex>=0; passive has dofindex=-1 but jointindex>=0
        const int jointdof = joint.GetDOF();
        const KinBody::JointType jointtype = joint.GetType();
        const dReal* pvalues = dofindex >= 0 ? pJointValues + dofindex : NULL;
        const boost::array<dReal, 3>& vlowerlimit = joint._info._vlowerlimit;
        const boost::array<dReal, 3>& vupperlimit = joint._info._vupperlimit;

        if( joint.IsMimic() ) {
            for(int i = 0; i < jointdof; ++i) {
                if( joint.IsMimic(i) ) {
                    vtempvalues.clear();
                    const std::vector<Mimic::DOFFormat>& vdofformat = joint._vmimic[i]->_vdofformat;
                    for(const Mimic::DOFFormat& dofformat : vdofformat) {
                        vtempvalues.push_back(dofformat.dofindex >= 0 ? pJointValues[dofformat.dofindex]
                                              : vPassiveJointValues.at(dofformat.jointindex-nActiveJoints).at(dofformat.axis));
                    }
                    const int err = joint._Eval(i, 0, vtempvalues, veval);
                    if( err ) {
                        RAVELOG_WARN(str(boost::format("env=%d, failed to evaluate joint %s, fparser error %d")%GetEnv()->GetId()%joint.GetName()%err));
                    }
                    else {
                        const std::vector<dReal> vevalcopy = veval;
                        for(std::vector<dReal>::iterator iteval = veval.begin(); iteval != veval.end(); ) {
                            if( jointtype == JointSpherical || joint.IsCircular(i) ) {
                            }
                            else if( *iteval < vlowerlimit[i] ) {
                                if(*iteval >= vlowerlimit[i]-g_fEpsilonJointLimit ) {
                                    *iteval = vlowerlimit[i];
                                }
                                else {
                                    iteval = veval.erase(iteval); // invalid value so remove from candidates
                                    continue;
                                }
                            }
                            else if( *iteval > vupperlimit[i] ) {
                                if(*iteval <= vupperlimit[i]+g_fEpsilonJointLimit ) {
                                    *iteval = vupperlimit[i];
                                }
                                else {
                                    iteval = veval.erase(iteval); // invalid value so remove from candidates
                                    continue;
                                }
                            }
                            ++iteval;
                        }

                        if( veval.empty() ) {
                            for(dReal eval : vevalcopy) {
                                if( checklimits == CLA_Nothing || jointtype == JointSpherical || joint.IsCircular(i) ) {
                                    veval.push_back(eval);
                                }
                                else if( eval < vlowerlimit[i]-g_fEpsilonEvalJointLimit ) {
                                    veval.push_back(vlowerlimit[i]);
                                    if( checklimits == CLA_CheckLimits ) {
                                        RAVELOG_WARN(str(boost::format("env=%d, joint %s: lower limit (%e) is not followed: %e")%GetEnv()->GetId()%joint.GetName()%vlowerlimit[i]%eval));
                                    }
                                    else if( checklimits == CLA_CheckLimitsThrow ) {
                                        throw OPENRAVE_EXCEPTION_FORMAT(_("env=%d, joint %s: lower limit (%e) is not followed: %e"), GetEnv()->GetId()%joint.GetName()%joint._info._vlowerlimit[i]%eval, ORE_InvalidArguments);
                                    }
                                }
                                else if( eval > vupperlimit[i]+g_fEpsilonEvalJointLimit ) {
                                    veval.push_back(vupperlimit[i]);
                                    if( checklimits == CLA_CheckLimits ) {
                                        RAVELOG_WARN(str(boost::format("env=%d, joint %s: upper limit (%e) is not followed: %e")%GetEnv()->GetId()%joint.GetName()%vupperlimit[i]%eval));
                                    }
                                    else if( checklimits == CLA_CheckLimitsThrow ) {
                                        throw OPENRAVE_EXCEPTION_FORMAT(_("env=%d, joint %s: upper limit (%e) is not followed: %e"), GetEnv()->GetId()%joint.GetName()%vupperlimit[i]%eval, ORE_InvalidArguments);
                                    }
                                }
                                else {
                                    veval.push_back(eval);
                                }
                            }
                            OPENRAVE_ASSERT_FORMAT(!veval.empty(), "env=%d, no valid values for joint %s", GetEnv()->GetId()%joint.GetName(),ORE_Assert);
                        }
                        if( veval.size() > 1 ) {
                            stringstream ss; ss << std::setprecision(std::numeric_limits<dReal>::digits10+1);
                            ss << "env=" << GetEnv()->GetId() << ", multiplie values for joint " << joint.GetName() << ": ";
                            for(dReal eval : veval) {
                                ss << eval << " ";
                            }
                            RAVELOG_WARN(ss.str());
                        }
                        dummyvalues[i] = veval.at(0);
                    }

                    // if joint is passive, update the stored joint values! This is necessary because joint value might be referenced in the future.
                    if( dofindex < 0 ) {
                        vPassiveJointValues.at(jointindex-nActiveJoints).at(i) = dummyvalues[i];
                    }
                }
                else if( dofindex >= 0 ) {
                    dummyvalues[i] = pvalues[dofindex+i]; // is this correct? what is a joint has a mimic and non-mimic axis?
                }
                else {
                    // preserve passive joint values
                    dummyvalues[i] = vPassiveJointValues.at(jointindex-nActiveJoints).at(i);
                }
            }
            pvalues = &dummyvalues[0];
        }
        // do the test after mimic computation!
        if( vlinkscomputed[childlink->GetIndex()] ) {
            continue;
        }
        if( !pvalues ) {
            // has to be a passive joint
            pvalues = vPassiveJointValues.at(jointindex-nActiveJoints).data();
        }

        Transform tjoint;
        if( jointtype & JointSpecialBit ) {
            RAVELOG_DEBUG_FORMAT("Joint %s's jointtype = %d has special bit", GetName() % jointtype);
            switch(jointtype) {
            case JointHinge2: {
                Transform tfirst;
                tfirst.rot = quatFromAxisAngle(joint.GetInternalHierarchyAxis(0), pvalues[0]);
                Transform tsecond;
                tsecond.rot = quatFromAxisAngle(tfirst.rotate(joint.GetInternalHierarchyAxis(1)), pvalues[1]);
                tjoint = tsecond * tfirst;
                joint._doflastsetvalues[0] = pvalues[0];
                joint._doflastsetvalues[1] = pvalues[1];
                break;
            }
            case JointSpherical: {
                dReal fang = pvalues[0]*pvalues[0]+pvalues[1]*pvalues[1]+pvalues[2]*pvalues[2];
                if( fang > 0 ) {
                    fang = RaveSqrt(fang);
                    dReal fiang = 1/fang;
                    tjoint.rot = quatFromAxisAngle(Vector(pvalues[0]*fiang,pvalues[1]*fiang,pvalues[2]*fiang),fang);
                }
                break;
            }
            case JointTrajectory: {
                vector<dReal> vdata;
                tjoint = Transform();
                dReal fvalue = pvalues[0];
                if( joint.IsCircular(0) ) {
                    // need to normalize the value
                    fvalue = utils::NormalizeCircularAngle(fvalue,joint._vcircularlowerlimit.at(0), joint._vcircularupperlimit.at(0));
                }
                joint._info._trajfollow->Sample(vdata,fvalue);
                if( !joint._info._trajfollow->GetConfigurationSpecification().ExtractTransform(tjoint,vdata.begin(),KinBodyConstPtr()) ) {
                    RAVELOG_WARN(str(boost::format("env=%d, trajectory sampling for joint %s failed")%GetEnv()->GetId()%joint.GetName()));
                }
                joint._doflastsetvalues[0] = 0;
                break;
            }
            default:
                RAVELOG_WARN(str(boost::format("env=%d, forward kinematic type 0x%x not supported")%GetEnv()->GetId()%jointtype));
                break;
            }
        }
        else {
            if( jointtype == JointRevolute ) {
                tjoint.rot = quatFromAxisAngle(joint.GetInternalHierarchyAxis(0), pvalues[0]);
                joint._doflastsetvalues[0] = pvalues[0];
            }
            else if( jointtype == JointPrismatic ) {
                tjoint.trans = joint.GetInternalHierarchyAxis(0) * pvalues[0];
            }
            else {
                for(int iaxis = 0; iaxis < jointdof; ++iaxis) {
                    Transform tdelta;
                    if( joint.IsRevolute(iaxis) ) {
                        tdelta.rot = quatFromAxisAngle(joint.GetInternalHierarchyAxis(iaxis), pvalues[iaxis]);
                        joint._doflastsetvalues[iaxis] = pvalues[iaxis];
                    }
                    else {
                        tdelta.trans = joint.GetInternalHierarchyAxis(iaxis) * pvalues[iaxis];
                    }
                    tjoint = tjoint * tdelta;
                }
            }
        }

        const Transform t = (!!parentlink ? parentlink->GetTransform() : _veclinks.at(0)->GetTransform()) * (joint.GetInternalHierarchyLeftTransform() * tjoint * joint.GetInternalHierarchyRightTransform());
        childlink->SetTransform(t);
        vlinkscomputed[childlink->GetIndex()] = 1;
    }

    this->ProcessAfterSetDOFValues();
}

void KinBody::ProcessAfterSetDOFValues() {
    _UpdateGrabbedBodies();
    _PostprocessChangedParameters(Prop_LinkTransforms);
}

bool KinBody::IsDOFRevolute(int dofindex) const
{
    int jointindex = _vDOFIndices.at(dofindex);
    return _vecjoints.at(jointindex)->IsRevolute(dofindex-_vecjoints.at(jointindex)->GetDOFIndex());
}

bool KinBody::IsDOFPrismatic(int dofindex) const
{
    int jointindex = _vDOFIndices.at(dofindex);
    return _vecjoints.at(jointindex)->IsPrismatic(dofindex-_vecjoints.at(jointindex)->GetDOFIndex());
}

KinBody::LinkPtr KinBody::GetLink(const std::string& linkname) const
{
    for(std::vector<LinkPtr>::const_iterator it = _veclinks.begin(); it != _veclinks.end(); ++it) {
        if ( (*it)->GetName() == linkname ) {
            return *it;
        }
    }
    return LinkPtr();
}

const std::vector<KinBody::JointPtr>& KinBody::GetDependencyOrderedJoints() const
{
    CHECK_INTERNAL_COMPUTATION;
    return _vTopologicallySortedJoints;
}

const std::vector<KinBody::JointPtr>& KinBody::GetDependencyOrderedJointsAll() const
{
    CHECK_INTERNAL_COMPUTATION;
    return _vTopologicallySortedJointsAll;
}

const std::vector< std::vector< std::pair<KinBody::LinkPtr, KinBody::JointPtr> > >& KinBody::GetClosedLoops() const
{
    CHECK_INTERNAL_COMPUTATION;
    return _vClosedLoops;
}

bool KinBody::GetChain(int linkindex1, int linkindex2, std::vector<JointPtr>& vjoints) const
{
    CHECK_INTERNAL_COMPUTATION0;
    OPENRAVE_ASSERT_FORMAT(linkindex1>=0 && linkindex1<(int)_veclinks.size(), "body %s linkindex1 %d invalid (num links %d)", GetName()%linkindex1%_veclinks.size(), ORE_InvalidArguments);
    OPENRAVE_ASSERT_FORMAT(linkindex2>=0 && linkindex2<(int)_veclinks.size(), "body %s linkindex2 %d invalid (num links %d)", GetName()%linkindex2%_veclinks.size(), ORE_InvalidArguments);
    vjoints.resize(0);
    if( linkindex1 == linkindex2 ) {
        return true;
    }
    int offset = linkindex2*_veclinks.size();
    int curlink = linkindex1;
    while(_vAllPairsShortestPaths[offset+curlink].first>=0) {
        int jointindex = _vAllPairsShortestPaths[offset+curlink].second;
        vjoints.push_back(jointindex < (int)_vecjoints.size() ? _vecjoints.at(jointindex) : _vPassiveJoints.at(jointindex-_vecjoints.size()));
        int prevlink = curlink;
        curlink = _vAllPairsShortestPaths[offset+curlink].first;
        OPENRAVE_ASSERT_OP(prevlink,!=,curlink); // avoid loops
    }
    return vjoints.size()>0; // otherwise disconnected
}

bool KinBody::GetChain(int linkindex1, int linkindex2, std::vector<LinkPtr>& vlinks) const
{
    CHECK_INTERNAL_COMPUTATION0;
    OPENRAVE_ASSERT_FORMAT(linkindex1>=0 && linkindex1<(int)_veclinks.size(), "body %s linkindex1 %d invalid (num links %d)", GetName()%linkindex1%_veclinks.size(), ORE_InvalidArguments);
    OPENRAVE_ASSERT_FORMAT(linkindex2>=0 && linkindex2<(int)_veclinks.size(), "body %s linkindex2 %d invalid (num links %d)", GetName()%linkindex2%_veclinks.size(), ORE_InvalidArguments);
    vlinks.resize(0);
    int offset = linkindex2*_veclinks.size();
    int curlink = linkindex1;
    if( _vAllPairsShortestPaths[offset+curlink].first < 0 ) {
        return false;
    }
    vlinks.push_back(_veclinks.at(linkindex1));
    if( linkindex1 == linkindex2 ) {
        return true;
    }
    while(_vAllPairsShortestPaths[offset+curlink].first != linkindex2) {
        curlink = _vAllPairsShortestPaths[offset+curlink].first;
        if( curlink < 0 ) {
            vlinks.resize(0);
            return false;
        }
        vlinks.push_back(_veclinks.at(curlink));
    }
    vlinks.push_back(_veclinks.at(linkindex2));
    return true; // otherwise disconnected
}

bool KinBody::IsDOFInChain(int linkindex1, int linkindex2, int dofindex) const
{
    CHECK_INTERNAL_COMPUTATION0;
    int jointindex = _vDOFIndices.at(dofindex);
    return (DoesAffect(jointindex,linkindex1)==0) != (DoesAffect(jointindex,linkindex2)==0);
}

int KinBody::GetJointIndex(const std::string& jointname) const
{
    int index = 0;
    FOREACHC(it,_vecjoints) {
        if ((*it)->GetName() == jointname ) {
            return index;
        }
        ++index;
    }
    return -1;
}

int KinBody::GetGeneralizedJointIndex(const std::string& jointname) const
{
    int index = 0;
    for(const JointPtr& pjoint : _vecjoints) {
        if (pjoint->GetName() == jointname ) {
            return index;
        }
        ++index;
    }
    for(const JointPtr& pjoint : _vPassiveJoints) {
        if (pjoint->GetName() == jointname ) {
            return index;
        }
        ++index;
    }
    return -1;
}

KinBody::JointPtr KinBody::GetJoint(const std::string& jointname) const
{
    FOREACHC(it,_vecjoints) {
        if ((*it)->GetName() == jointname ) {
            return *it;
        }
    }
    FOREACHC(it,_vPassiveJoints) {
        if ((*it)->GetName() == jointname ) {
            return *it;
        }
    }
    return JointPtr();
}

void KinBody::ComputeMimicJointFirstOrderPartialDerivatives(
    std::map< std::pair<Mimic::DOFFormat, int>, dReal >& mPartialderivativepairValue
) const {
    mPartialderivativepairValue.clear();
    std::vector<std::pair<int, dReal> > vDofindexDerivativePairs;
    for(const JointPtr& pjoint : _vPassiveJoints) {
        const int ndof = pjoint->GetDOF();
        for(int iaxis = 0; iaxis < ndof; ++iaxis) {
            if( pjoint->IsMimic(iaxis) ) {
                pjoint->_ComputePartialVelocities(iaxis, vDofindexDerivativePairs, mPartialderivativepairValue);
            }
        }
    }
}

void KinBody::ComputeMimicJointSecondOrderPartialDerivatives(
    std::map< std::pair<Mimic::DOFFormat, std::array<int, 2> >, dReal >& mSecondorderpartialderivativepairValue,
    std::map< std::pair<Mimic::DOFFormat, int>, dReal >& mPartialderivativepairValue,
    const bool bRecomputeFirstOrderPartial
) const {
    mSecondorderpartialderivativepairValue.clear();
    if(bRecomputeFirstOrderPartial) {
        this->ComputeMimicJointFirstOrderPartialDerivatives(mPartialderivativepairValue);
    }

    const std::vector<std::array<int, 2>> vIndexPairs = CollectSecondOrderPartialDerivativesActiveIndexPairs(mPartialderivativepairValue);
    std::vector<std::pair<std::array<int, 2>, dReal> > vDofindex2ndDerivativePairs;
    for(const JointPtr& pjoint : _vPassiveJoints) {
        const int ndof = pjoint->GetDOF();
        for(int idof = 0; idof < ndof; ++idof) {
            if( pjoint->IsMimic(idof) ) {
                pjoint->_ComputePartialAccelerations(idof, mPartialderivativepairValue, vIndexPairs, vDofindex2ndDerivativePairs, mSecondorderpartialderivativepairValue);
            }
        }
    }
}

void KinBody::ComputeJacobianTranslation(const int linkindex,
                                         const Vector& position,
                                         std::vector<dReal>& vjacobian,
                                         const std::vector<int>& dofindices) const
{
    CHECK_INTERNAL_COMPUTATION;
    const int nlinks = _veclinks.size();
    const int nActiveJoints = _vecjoints.size();
    OPENRAVE_ASSERT_FORMAT(linkindex >= 0 && linkindex < nlinks, "body %s bad link index %d (num links %d)",
        this->GetName() % linkindex % nlinks, ORE_InvalidArguments
    );
    const size_t dofstride = dofindices.empty() ? this->GetDOF() : dofindices.size();
    vjacobian.resize(3 * dofstride);
    if( dofstride == 0 ) {
        return;
    }
    std::fill(vjacobian.begin(), vjacobian.end(), 0.0);

    std::vector<std::pair<int, dReal> > vDofindexDerivativePairs; ///< vector of (dof index, partial derivative) pairs
    std::map< std::pair<Mimic::DOFFormat, int>, dReal > mPartialderivativepairValue; ///< map a joint pair (z, x) to the partial derivative ∂z/∂x

    Vector vColumn; ///< cache for a column of the linear velocity Jacobian
    const int offset = linkindex * nlinks;
    for(int curlink = 0;
        _vAllPairsShortestPaths[offset + curlink].first >= 0;     // parent link is still available
        curlink = _vAllPairsShortestPaths[offset + curlink].first // get index of parent link
    ) {
        const int jointindex = _vAllPairsShortestPaths[offset + curlink].second; ///< generalized joint index, which counts in [_vecjoints, _vPassiveJoints]
        if( jointindex < nActiveJoints ) {
            // active joint
            const JointPtr& pjoint = _vecjoints.at(jointindex);
            const int dofindex = pjoint->GetDOFIndex();
            const int ndof = pjoint->GetDOF();
            const int8_t affect = this->DoesAffect(pjoint->GetJointIndex(), linkindex);
            for(int idof = 0; idof < ndof; ++idof) {
                if( !affect ) {
                    continue; ///< not affect
                }

                const bool bPrismatic = pjoint->IsPrismatic(idof);
                const bool bRevolute = pjoint->IsRevolute(idof);
                if( !bPrismatic && !bRevolute ) {
                    RAVELOG_WARN("ComputeJacobianTranslation only supports revolute and prismatic joints, but not this joint type %d", pjoint->GetType());
                    continue;
                }

                // formula for active joint's linear velocity Jacobian
                if(bPrismatic) {
                    vColumn = pjoint->GetAxis(idof);
                }
                else {
                    vColumn =  pjoint->GetAxis(idof).cross(position - pjoint->GetAnchor());
                }

                int index = -1;
                if( !dofindices.empty() ) {
                    const std::vector<int>::const_iterator itindex = std::find(dofindices.begin(), dofindices.end(), dofindex + idof);
                    if( itindex == dofindices.end() ) {
                        continue;
                    }
                    index = itindex - dofindices.begin();
                }
                else {
                    index = dofindex + idof;
                }
                vjacobian[index                ] += vColumn.x;
                vjacobian[index + dofstride    ] += vColumn.y;
                vjacobian[index + dofstride * 2] += vColumn.z;
            }
        }
        else {
            // add in the contributions from the passive joint
            const JointPtr& pjoint = _vPassiveJoints.at(jointindex - nActiveJoints);
            const int ndof = pjoint->GetDOF();
            for(int iaxis = 0; iaxis < ndof; ++iaxis) {
                if( pjoint->IsMimic(iaxis) ) {
                    const bool bPrismatic = pjoint->IsPrismatic(iaxis);
                    const bool bRevolute = pjoint->IsRevolute(iaxis);
                    if( !bPrismatic && !bRevolute ) {
                        RAVELOG_WARN("ComputeJacobianTranslation only supports revolute and prismatic joints, but not this joint type %d", pjoint->GetType());
                        continue;
                    }

                    // if this joint were active, then this is its column in the linear velocity Jacobian
                    if(bPrismatic) {
                        vColumn = pjoint->GetAxis(iaxis);
                    }
                    else {
                        vColumn =  pjoint->GetAxis(iaxis).cross(position - pjoint->GetAnchor());
                    }

                    // compute the partial derivatives of this mimic joint w.r.t all joints on which it directly/undirectly depends, by chain rule
                    // vDofindexDerivativePairs is a vector of (dof index, partial derivative) pairs
                    pjoint->_ComputePartialVelocities(iaxis, vDofindexDerivativePairs, mPartialderivativepairValue);

                    for(const std::pair<int, dReal>& dofindexDerivativePair : vDofindexDerivativePairs) {
                        int index = -1;
                        const int dofindex = dofindexDerivativePair.first;
                        if( !dofindices.empty() ) {
                            const std::vector<int>::const_iterator itindex = std::find(dofindices.begin(), dofindices.end(), dofindex);
                            if( itindex == dofindices.end() ) {
                                continue;
                            }
                            index = itindex - dofindices.begin(); ///< index of an active joint
                        }
                        else {
                            index = dofindex;
                        }
                        OPENRAVE_ASSERT_OP_FORMAT(index, >=, 0, "index should be >= 0; now %d", index, ORE_InvalidArguments);
                        const dReal partialderiv = dofindexDerivativePair.second;
                        vjacobian[index                ] += vColumn.x * partialderiv;
                        vjacobian[index + dofstride    ] += vColumn.y * partialderiv;
                        vjacobian[index + dofstride * 2] += vColumn.z * partialderiv;
                    }
                }
            }
        }
    }
}

void KinBody::CalculateJacobian(const int linkindex,
                                const Vector& position,
                                std::vector<dReal>& jacobian) const {
    this->ComputeJacobianTranslation(linkindex, position, jacobian);
}

void KinBody::CalculateJacobian(const int linkindex,
                                const Vector& position,
                                boost::multi_array<dReal, 2>& mjacobian) const
{
    const size_t ndof = this->GetDOF();
    mjacobian.resize(boost::extents[3][ndof]);
    if( ndof == 0 ) {
        return;
    }
    std::vector<dReal> vjacobian;
    ComputeJacobianTranslation(linkindex, position, vjacobian);
    OPENRAVE_ASSERT_OP(vjacobian.size(), ==, 3*ndof);
    std::vector<dReal>::const_iterator itsrc = vjacobian.begin();
    FOREACH(itdst, mjacobian) {
        std::copy(itsrc, itsrc + ndof, itdst->begin());
        itsrc += ndof;
    }
}

void KinBody::CalculateRotationJacobian(const int linkindex,
                                        const Vector& quat,
                                        std::vector<dReal>& vjacobian) const
{
    CHECK_INTERNAL_COMPUTATION;
    const int nlinks = _veclinks.size();
    const int nActiveJoints = _vecjoints.size();
    OPENRAVE_ASSERT_FORMAT(linkindex >= 0 && linkindex < nlinks, "body %s bad link index %d (num links %d)",
                           this->GetName() % linkindex % nlinks, ORE_InvalidArguments
                           );
    const int dofstride = GetDOF();
    vjacobian.resize(4 * dofstride);
    if( dofstride == 0 ) {
        return;
    }
    std::fill(vjacobian.begin(), vjacobian.end(), 0.0);

    std::vector<std::pair<int, dReal> > vDofindexDerivativePairs; ///< vector of (dof index, partial derivative) pairs
    std::map< std::pair<Mimic::DOFFormat, int>, dReal > mPartialderivativepairValue; ///< map a joint pair (z, x) to the partial derivative ∂z/∂x

    Vector vColumn; ///< cache for a column of the quaternion velocity Jacobian
    const int offset = linkindex * nlinks;

    for(int curlink = 0;
        _vAllPairsShortestPaths[offset+curlink].first >= 0;     // parent link is still available
        curlink = _vAllPairsShortestPaths[offset+curlink].first // get index of parent link
        ) {
        const int jointindex = _vAllPairsShortestPaths[offset+curlink].second;
        if( jointindex < nActiveJoints ) {
            // active joint
            const JointPtr& pjoint = _vecjoints.at(jointindex);
            const int dofindex = pjoint->GetDOFIndex();
            const int ndof = pjoint->GetDOF();
            const int8_t affect = DoesAffect(pjoint->GetJointIndex(), linkindex);
            for(int iaxis = 0; iaxis < ndof; ++iaxis) {
                if( !affect ) {
                    RAVELOG_WARN(str(boost::format("link %s should be affected by joint %s")% _veclinks.at(linkindex)->GetName() % pjoint->GetName()));
                    continue;
                }
                if( pjoint->IsPrismatic(iaxis) ) {
                    continue;
                }
                else if (!pjoint->IsRevolute(iaxis)) {
                    RAVELOG_WARN("CalculateRotationJacobian only supports revolute and prismatic joints, but not this joint type %d", pjoint->GetType());
                    continue;
                }
                vColumn = pjoint->GetAxis(iaxis); ///< joint axis of a revolute joint
                const size_t index = dofindex + iaxis;
                vjacobian[index                ] += 0.5 * (-quat.y * vColumn.x - quat.z * vColumn.y - quat.w * vColumn.z);
                vjacobian[index + dofstride    ] += 0.5 * ( quat.x * vColumn.x - quat.z * vColumn.z + quat.w * vColumn.y);
                vjacobian[index + dofstride * 2] += 0.5 * ( quat.x * vColumn.y + quat.y * vColumn.z - quat.w * vColumn.x);
                vjacobian[index + dofstride * 3] += 0.5 * ( quat.x * vColumn.z - quat.y * vColumn.y + quat.z * vColumn.x);
            }
        }
        else {
            // add in the contributions from the passive joint
            const JointPtr& pjoint = _vPassiveJoints.at(jointindex - nActiveJoints);
            const int ndof = pjoint->GetDOF();
            for(int iaxis = 0; iaxis < ndof; ++iaxis) {
                if( pjoint->IsMimic(iaxis) ) {
                    if( pjoint->IsPrismatic(iaxis) ) {
                        continue;
                    }
                    else if (!pjoint->IsRevolute(iaxis)) {
                        RAVELOG_WARN("CalculateRotationJacobian only supports revolute and prismatic joints, but not this joint type %d", pjoint->GetType());
                        continue;
                    }

                    // if this revolute joint were active, then this is its column in the quaternion velocity Jacobian
                    vColumn = pjoint->GetAxis(iaxis);

                    // compute the partial derivatives of this mimic joint w.r.t all joints on which it directly/undirectly depends, by chain rule
                    // vDofindexDerivativePairs is a vector of (dof index, partial derivative) pairs
                    pjoint->_ComputePartialVelocities(iaxis, vDofindexDerivativePairs, mPartialderivativepairValue);

                    for(const std::pair<int, dReal>& dofindexDerivativePair : vDofindexDerivativePairs) {
                        const int dofindex = dofindexDerivativePair.first;
                        if(dofindex + iaxis >= dofstride) {
                            RAVELOG_WARN_FORMAT("dofindex + iaxis = %d + %d >= %d = dofstride",
                                                dofindex % iaxis % dofstride
                                                );
                            continue;
                        }
                        OPENRAVE_ASSERT_OP_FORMAT(dofindex, >=, 0, "dofindex should be >= 0; now %d", dofindex, ORE_InvalidArguments);
                        const size_t index = dofindex + iaxis;
                        const dReal partialderiv = dofindexDerivativePair.second;
                        vjacobian[index                ] += 0.5 * partialderiv * (-quat.y * vColumn.x - quat.z * vColumn.y - quat.w * vColumn.z);
                        vjacobian[index + dofstride    ] += 0.5 * partialderiv * ( quat.x * vColumn.x - quat.z * vColumn.z + quat.w * vColumn.y);
                        vjacobian[index + dofstride * 2] += 0.5 * partialderiv * ( quat.x * vColumn.y + quat.y * vColumn.z - quat.w * vColumn.x);
                        vjacobian[index + dofstride * 3] += 0.5 * partialderiv * ( quat.x * vColumn.z - quat.y * vColumn.y + quat.z * vColumn.x);
                    }
                }
            }
        }
    }
}

void KinBody::CalculateRotationJacobian(const int linkindex,
                                        const Vector& quat,
                                        boost::multi_array<dReal, 2>& mjacobian) const
{
    const size_t ndof = this->GetDOF();
    mjacobian.resize(boost::extents[4][ndof]);
    if( ndof == 0 ) {
        return;
    }
    std::vector<dReal> vjacobian;
    CalculateRotationJacobian(linkindex, quat, vjacobian);
    OPENRAVE_ASSERT_OP(vjacobian.size(), ==, 4 * ndof);
    std::vector<dReal>::const_iterator itsrc = vjacobian.begin();
    FOREACH(itdst, mjacobian) {
        std::copy(itsrc, itsrc+ndof, itdst->begin());
        itsrc += ndof;
    }
}

void KinBody::ComputeJacobianAxisAngle(const int linkindex,
                                       std::vector<dReal>& vjacobian,
                                       const std::vector<int>& dofindices) const
{
    CHECK_INTERNAL_COMPUTATION;
    const int nlinks = _veclinks.size();
    const int nActiveJoints = _vecjoints.size();
    OPENRAVE_ASSERT_FORMAT(linkindex >= 0 && linkindex < nlinks, "body %s bad link index %d (num links %d)",
                           this->GetName() % linkindex % nlinks, ORE_InvalidArguments
                           );
    const size_t dofstride = dofindices.empty() ? this->GetDOF() : dofindices.size();
    vjacobian.resize(3 * dofstride);
    if( dofstride == 0 ) {
        return;
    }
    std::fill(vjacobian.begin(), vjacobian.end(), 0.0);

    std::vector<std::pair<int, dReal> > vDofindexDerivativePairs; ///< vector of (dof index, partial derivative) pairs
    std::map< std::pair<Mimic::DOFFormat, int>, dReal > mPartialderivativepairValue; ///< map a joint pair (z, x) to the partial derivative ∂z/∂x

    Vector vColumn; ///< cache for a column of the angular velocity Jacobian
    const int offset = linkindex * nlinks;

    for(int curlink = 0;
        _vAllPairsShortestPaths[offset + curlink].first >= 0;     // parent link is still available
        curlink = _vAllPairsShortestPaths[offset + curlink].first // get index of parent link
        ) {
        const int jointindex = _vAllPairsShortestPaths[offset + curlink].second;
        if( jointindex < nActiveJoints ) {
            // active joint
            const JointPtr& pjoint = _vecjoints.at(jointindex);
            const int dofindex = pjoint->GetDOFIndex();
            const int ndof = pjoint->GetDOF();
            const int8_t affect = this->DoesAffect(pjoint->GetJointIndex(), linkindex);

            for(int dof = 0; dof < ndof; ++dof) {
                if( affect != 0 ) {
                    if( pjoint->IsPrismatic(dof) ) {
                        continue;
                    }
                    else if( !pjoint->IsRevolute(dof) ) {
                        RAVELOG_WARN("ComputeJacobianAxisAngle only supports revolute and prismatic joints, but not this joint type %d", pjoint->GetType());
                        continue;
                    }

                    // axis of an (active) revolute joint is its corresponding column in the angular velocity Jacobian
                    vColumn = pjoint->GetAxis(dof);
                    int index = -1;
                    if( !dofindices.empty() ) {
                        const std::vector<int>::const_iterator itindex = std::find(dofindices.begin(),dofindices.end(),dofindex+dof);
                        if( itindex == dofindices.end() ) {
                            continue;
                        }
                        index = itindex - dofindices.begin();
                    }
                    else {
                        index = dofindex + dof;
                    }
                    vjacobian[index                ] += vColumn.x;
                    vjacobian[index + dofstride    ] += vColumn.y;
                    vjacobian[index + dofstride * 2] += vColumn.z;
                }
            }
        }
        else {
            // add in the contributions from the passive joint
            const JointPtr& pjoint = _vPassiveJoints.at(jointindex - nActiveJoints);
            const int ndof = pjoint->GetDOF();
            for(int iaxis = 0; iaxis < ndof; ++iaxis) {
                if( pjoint->IsMimic(iaxis) ) {
                    if(pjoint->IsPrismatic(iaxis)) {
                        continue; // prismatic joint does not affect orientation of manip
                    }
                    else if( !pjoint->IsRevolute(iaxis) ) {
                        RAVELOG_WARN("ComputeJacobianAxisAngle only supports revolute and prismatic joints, but not this joint type %d", pjoint->GetType());
                        continue;
                    }

                    // if this revolute joint were active, then this is its column in the angular velocity Jacobian
                    vColumn = pjoint->GetAxis(iaxis);

                    // compute the partial derivatives of this mimic joint w.r.t all joints on which it directly/undirectly depends, by chain rule
                    // vDofindexDerivativePairs is a vector of (dof index, partial derivative) pairs
                    pjoint->_ComputePartialVelocities(iaxis, vDofindexDerivativePairs, mPartialderivativepairValue);

                    for(const std::pair<int, dReal>& dofindexDerivativePair : vDofindexDerivativePairs) {
                        int index = -1;
                        const int dofindex = dofindexDerivativePair.first;
                        if( !dofindices.empty() ) {
                            const std::vector<int>::const_iterator itindex = std::find(dofindices.begin(), dofindices.end(), dofindex);
                            if( itindex == dofindices.end() ) {
                                continue;
                            }
                            index = itindex - dofindices.begin(); ///< index of an active joint
                        }
                        else {
                            index = dofindex;
                        }
                        OPENRAVE_ASSERT_OP_FORMAT(index, >=, 0, "index should be >= 0; now %d", index, ORE_InvalidArguments);
                        const dReal partialderiv = dofindexDerivativePair.second;
                        vjacobian[index                ] += vColumn.x * partialderiv;
                        vjacobian[index + dofstride    ] += vColumn.y * partialderiv;
                        vjacobian[index + dofstride * 2] += vColumn.z * partialderiv;
                    }
                }
            }
        }
    }
}

void KinBody::CalculateAngularVelocityJacobian(const int linkindex, std::vector<dReal>& jacobian) const {
    this->ComputeJacobianAxisAngle(linkindex, jacobian);
}

void KinBody::CalculateAngularVelocityJacobian(const int linkindex,
                                               boost::multi_array<dReal, 2>& mjacobian) const
{
    const size_t ndof = this->GetDOF();
    mjacobian.resize(boost::extents[3][ndof]);
    if( ndof == 0 ) {
        return;
    }
    std::vector<dReal> vjacobian;
    ComputeJacobianAxisAngle(linkindex, vjacobian);
    OPENRAVE_ASSERT_OP(vjacobian.size(), ==, 3 * ndof);
    std::vector<dReal>::const_iterator itsrc = vjacobian.begin();
    FOREACH(itdst, mjacobian) {
        std::copy(itsrc, itsrc + ndof, itdst->begin());
        itsrc += ndof;
    }
}

void KinBody::ComputeHessianTranslation(int linkindex, const Vector& position, std::vector<dReal>& hessian, const std::vector<int>& dofindices) const
{
    CHECK_INTERNAL_COMPUTATION;
    OPENRAVE_ASSERT_FORMAT(linkindex >= 0 && linkindex < (int)_veclinks.size(), "body %s bad link index %d (num links %d)", GetName()%linkindex%_veclinks.size(),ORE_InvalidArguments);
    size_t dofstride=0;
    if( dofindices.size() > 0 ) {
        dofstride = dofindices.size();
    }
    else {
        dofstride = GetDOF();
    }
    hessian.resize(dofstride*3*dofstride);
    if( dofstride == 0 ) {
        return;
    }
    std::fill(hessian.begin(),hessian.end(),0);

    int offset = linkindex*_veclinks.size();
    int curlink = 0;
    std::vector<Vector> vaxes, vjacobian; vaxes.reserve(dofstride); vjacobian.reserve(dofstride);
    std::vector<int> vpartialindices;
    std::map< std::pair<Mimic::DOFFormat, int>, dReal > mapcachedpartials;
    std::vector<int> vinsertedindices; vinsertedindices.reserve(dofstride);
    typedef std::pair< std::vector<Vector>, std::vector<std::pair<int,dReal> > > PartialInfo;
    std::map<size_t, PartialInfo > mappartialsinserted; // if vinsertedindices has -1, that index will be here
    while(_vAllPairsShortestPaths[offset+curlink].first>=0) {
        int jointindex = _vAllPairsShortestPaths[offset+curlink].second;
        if( jointindex < (int)_vecjoints.size() ) {
            // active joint
            JointPtr pjoint = _vecjoints.at(jointindex);
            int dofindex = pjoint->GetDOFIndex();
            int8_t affect = DoesAffect(pjoint->GetJointIndex(), linkindex);
            for(int dof = 0; dof < pjoint->GetDOF(); ++dof) {
                if( affect == 0 ) {
                    RAVELOG_WARN(str(boost::format("link %s should be affected by joint %s")%_veclinks.at(linkindex)->GetName()%pjoint->GetName()));
                }
                else {
                    size_t index = dofindex+dof;
                    if( dofindices.size() > 0 ) {
                        std::vector<int>::const_iterator itindex = find(dofindices.begin(),dofindices.end(),dofindex+dof);
                        if( itindex != dofindices.end() ) {
                            index = itindex-dofindices.begin();
                        }
                        else {
                            continue;
                        }
                    }

                    if( pjoint->IsRevolute(dof) ) {
                        vaxes.push_back(pjoint->GetAxis(dof));
                        vjacobian.push_back(pjoint->GetAxis(dof).cross(position-pjoint->GetAnchor()));
                    }
                    else if( pjoint->IsPrismatic(dof) ) {
                        vaxes.push_back(Vector());
                        vjacobian.push_back(pjoint->GetAxis(dof));
                    }
                    else {
                        vaxes.push_back(Vector());
                        vjacobian.push_back(Vector());
                        RAVELOG_WARN("ComputeHessianTranslation joint %d not supported\n", pjoint->GetType());
                    }
                    vinsertedindices.push_back(index);
                }
            }
        }
        else {
            // add in the contributions from the passive joint
            JointPtr pjoint = _vPassiveJoints.at(jointindex-_vecjoints.size());
            for(int iaxis = 0; iaxis < pjoint->GetDOF(); ++iaxis) {
                if( pjoint->IsMimic(iaxis) ) {
                    bool bhas = dofindices.size() == 0;
                    if( !bhas ) {
                        FOREACHC(itmimicdof, pjoint->_vmimic[iaxis]->_vmimicdofs) {
                            if( find(dofindices.begin(),dofindices.end(),itmimicdof->dofindex) != dofindices.end() ) {
                                bhas = true;
                                break;
                            }
                        }
                    }
                    if( bhas ) {
                        Vector vaxis;
                        if( pjoint->IsRevolute(iaxis) ) {
                            vaxes.push_back(pjoint->GetAxis(iaxis));
                            vjacobian.push_back(pjoint->GetAxis(iaxis).cross(position-pjoint->GetAnchor()));
                        }
                        else if( pjoint->IsPrismatic(iaxis) ) {
                            vjacobian.push_back(pjoint->GetAxis(iaxis));
                            vaxes.push_back(Vector());
                        }
                        else {
                            vaxes.push_back(Vector());
                            vjacobian.push_back(Vector());
                            RAVELOG_WARN("ComputeHessianTranslation joint %d not supported\n", pjoint->GetType());
                        }
                        PartialInfo& partialinfo = mappartialsinserted[vinsertedindices.size()];
                        partialinfo.first.resize(vinsertedindices.size());
                        pjoint->_ComputePartialVelocities(iaxis, partialinfo.second, mapcachedpartials);
                        vinsertedindices.push_back(-1);
                    }
                }
            }
        }
        curlink = _vAllPairsShortestPaths[offset+curlink].first;
    }

    for(size_t i = 0; i < vaxes.size(); ++i) {
        if( vinsertedindices[i] < 0 ) {
            PartialInfo& partialinfo = mappartialsinserted[i];
            FOREACH(itpartial,partialinfo.second) {
                int index = itpartial->first;
                if( dofindices.size() > 0 ) {
                    std::vector<int>::const_iterator itindex = find(dofindices.begin(),dofindices.end(),itpartial->first);
                    if( itindex == dofindices.end() ) {
                        continue;
                    }
                    index = itindex-dofindices.begin();
                }

                for(size_t j = 0; j < i; ++j) {
                    Vector v = partialinfo.first.at(j)*itpartial->second;
                    if( vinsertedindices[j] < 0 ) {
                        //RAVELOG_WARN("hessian unhandled condition with mimic\n");
                        PartialInfo& partialinfo2 = mappartialsinserted[j];
                        FOREACH(itpartial2,partialinfo2.second) {
                            int index2 = itpartial2->first;
                            if( dofindices.size() > 0 ) {
                                std::vector<int>::const_iterator itindex = find(dofindices.begin(),dofindices.end(),itpartial->first);
                                if( itindex == dofindices.end() ) {
                                    continue;
                                }
                                index2 = itindex-dofindices.begin();
                            }

                            Vector v2 = v*itpartial2->second;
                            size_t indexoffset = 3*dofstride*index2+index;
                            hessian[indexoffset+0] += v2.x;
                            hessian[indexoffset+dofstride] += v2.y;
                            hessian[indexoffset+2*dofstride] += v2.z;
                            if( j != i ) {
                                // symmetric
                                indexoffset = 3*dofstride*index+index2;
                                hessian[indexoffset+0] += v2.x;
                                hessian[indexoffset+dofstride] += v2.y;
                                hessian[indexoffset+2*dofstride] += v2.z;
                            }
                        }
                    }
                    else {
                        size_t indexoffset = 3*dofstride*index+vinsertedindices[j];
                        hessian[indexoffset+0] += v.x;
                        hessian[indexoffset+dofstride] += v.y;
                        hessian[indexoffset+2*dofstride] += v.z;
                        if( j != i ) {
                            // symmetric
                            indexoffset = 3*dofstride*vinsertedindices[j]+index;
                            hessian[indexoffset+0] += v.x;
                            hessian[indexoffset+dofstride] += v.y;
                            hessian[indexoffset+2*dofstride] += v.z;
                        }
                    }
                }

                for(size_t j = i; j < vaxes.size(); ++j) {
                    Vector v = vaxes[i].cross(vjacobian[j]);
                    if( j == i ) {
                        dReal f = itpartial->second*itpartial->second;
                        size_t indexoffset = 3*dofstride*index+index;
                        hessian[indexoffset+0] += v.x*f;
                        hessian[indexoffset+dofstride] += v.y*f;
                        hessian[indexoffset+2*dofstride] += v.z*f;
                        continue;
                    }

                    if( vinsertedindices[j] < 0 ) {
                        // only add the first time, do not multiply by itpartial->second yet?
                        if( itpartial == partialinfo.second.begin() ) {
                            mappartialsinserted[j].first.at(i) += v; // will get to it later
                        }
                    }
                    else {
                        v *= itpartial->second;
                        size_t indexoffset = 3*dofstride*index+vinsertedindices[j];
                        hessian[indexoffset+0] += v.x;
                        hessian[indexoffset+dofstride] += v.y;
                        hessian[indexoffset+2*dofstride] += v.z;
                        if( j != i ) {
                            // symmetric
                            indexoffset = 3*dofstride*vinsertedindices[j]+index;
                            hessian[indexoffset+0] += v.x;
                            hessian[indexoffset+dofstride] += v.y;
                            hessian[indexoffset+2*dofstride] += v.z;
                        }
                    }
                }
            }
        }
        else {
            size_t ioffset = 3*dofstride*vinsertedindices[i];
            for(size_t j = i; j < vaxes.size(); ++j) {
                Vector v = vaxes[i].cross(vjacobian[j]);
                if( vinsertedindices[j] < 0 ) {
                    mappartialsinserted[j].first.at(i) = v; // we'll get to it later
                }
                else {
                    size_t indexoffset = ioffset+vinsertedindices[j];
                    hessian[indexoffset+0] += v.x;
                    hessian[indexoffset+dofstride] += v.y;
                    hessian[indexoffset+2*dofstride] += v.z;
                    if( j != i ) {
                        // symmetric
                        indexoffset = 3*dofstride*vinsertedindices[j]+vinsertedindices[i];
                        hessian[indexoffset+0] += v.x;
                        hessian[indexoffset+dofstride] += v.y;
                        hessian[indexoffset+2*dofstride] += v.z;
                    }
                }
            }
        }
    }
}

void KinBody::ComputeHessianAxisAngle(int linkindex, std::vector<dReal>& hessian, const std::vector<int>& dofindices) const
{
    CHECK_INTERNAL_COMPUTATION;
    OPENRAVE_ASSERT_FORMAT(linkindex >= 0 && linkindex < (int)_veclinks.size(), "body %s bad link index %d (num links %d)", GetName()%linkindex%_veclinks.size(),ORE_InvalidArguments);
    size_t dofstride=0;
    if( dofindices.size() > 0 ) {
        dofstride = dofindices.size();
    }
    else {
        dofstride = GetDOF();
    }
    hessian.resize(dofstride*3*dofstride);
    if( dofstride == 0 ) {
        return;
    }
    std::fill(hessian.begin(),hessian.end(),0);

    int offset = linkindex*_veclinks.size();
    int curlink = 0;
    std::vector<Vector> vaxes; vaxes.reserve(dofstride);
    std::vector<int> vpartialindices;
    std::map< std::pair<Mimic::DOFFormat, int>, dReal > mapcachedpartials;
    std::vector<int> vinsertedindices; vinsertedindices.reserve(dofstride);
    typedef std::pair< std::vector<Vector>, std::vector<std::pair<int,dReal> > > PartialInfo;
    std::map<size_t, PartialInfo > mappartialsinserted; // if vinsertedindices has -1, that index will be here
    while(_vAllPairsShortestPaths[offset+curlink].first>=0) {
        int jointindex = _vAllPairsShortestPaths[offset+curlink].second;
        if( jointindex < (int)_vecjoints.size() ) {
            // active joint
            JointPtr pjoint = _vecjoints.at(jointindex);
            int dofindex = pjoint->GetDOFIndex();
            int8_t affect = DoesAffect(pjoint->GetJointIndex(), linkindex);
            for(int dof = 0; dof < pjoint->GetDOF(); ++dof) {
                if( affect == 0 ) {
                    RAVELOG_WARN(str(boost::format("link %s should be affected by joint %s")%_veclinks.at(linkindex)->GetName()%pjoint->GetName()));
                }
                else {
                    size_t index = dofindex+dof;
                    if( dofindices.size() > 0 ) {
                        std::vector<int>::const_iterator itindex = find(dofindices.begin(),dofindices.end(),dofindex+dof);
                        if( itindex != dofindices.end() ) {
                            index = itindex-dofindices.begin();
                        }
                        else {
                            continue;
                        }
                    }

                    if( pjoint->IsRevolute(dof) ) {
                        vaxes.push_back(pjoint->GetAxis(dof));
                    }
                    else if( pjoint->IsPrismatic(dof) ) {
                        vaxes.push_back(Vector());
                    }
                    else {
                        vaxes.push_back(Vector());
                        RAVELOG_WARN("ComputeHessianTranslation joint %d not supported\n", pjoint->GetType());
                    }
                    vinsertedindices.push_back(index);
                }
            }
        }
        else {
            // add in the contributions from the passive joint
            JointPtr pjoint = _vPassiveJoints.at(jointindex-_vecjoints.size());
            for(int iaxis = 0; iaxis < pjoint->GetDOF(); ++iaxis) {
                if( pjoint->IsMimic(iaxis) ) {
                    bool bhas = dofindices.size() == 0;
                    if( !bhas ) {
                        FOREACHC(itmimicdof, pjoint->_vmimic[iaxis]->_vmimicdofs) {
                            if( find(dofindices.begin(),dofindices.end(),itmimicdof->dofindex) != dofindices.end() ) {
                                bhas = true;
                                break;
                            }
                        }
                    }
                    if( bhas ) {
                        Vector vaxis;
                        if( pjoint->IsRevolute(iaxis) ) {
                            vaxes.push_back(pjoint->GetAxis(iaxis));
                        }
                        else if( pjoint->IsPrismatic(iaxis) ) {
                            vaxes.push_back(Vector());
                        }
                        else {
                            vaxes.push_back(Vector());
                            RAVELOG_WARN("ComputeHessianTranslation joint %d not supported\n", pjoint->GetType());
                        }
                        PartialInfo& partialinfo = mappartialsinserted[vinsertedindices.size()];
                        partialinfo.first.resize(vinsertedindices.size());
                        pjoint->_ComputePartialVelocities(iaxis, partialinfo.second, mapcachedpartials);
                        vinsertedindices.push_back(-1);
                    }
                }
            }
        }
        curlink = _vAllPairsShortestPaths[offset+curlink].first;
    }

    for(size_t i = 0; i < vaxes.size(); ++i) {
        if( vinsertedindices[i] < 0 ) {
            PartialInfo& partialinfo = mappartialsinserted[i];
            FOREACH(itpartial,partialinfo.second) {
                int index = itpartial->first;
                if( dofindices.size() > 0 ) {
                    std::vector<int>::const_iterator itindex = find(dofindices.begin(),dofindices.end(),itpartial->first);
                    if( itindex == dofindices.end() ) {
                        continue;
                    }
                    index = itindex-dofindices.begin();
                }

                for(size_t j = 0; j < i; ++j) {
                    Vector v = partialinfo.first.at(j)*itpartial->second;
                    if( vinsertedindices[j] < 0 ) {
                        //RAVELOG_WARN("hessian unhandled condition with mimic\n");
                        PartialInfo& partialinfo2 = mappartialsinserted[j];
                        FOREACH(itpartial2,partialinfo2.second) {
                            int index2 = itpartial2->first;
                            if( dofindices.size() > 0 ) {
                                std::vector<int>::const_iterator itindex = find(dofindices.begin(),dofindices.end(),itpartial->first);
                                if( itindex == dofindices.end() ) {
                                    continue;
                                }
                                index2 = itindex-dofindices.begin();
                            }

                            Vector v2 = v*itpartial2->second;
                            size_t indexoffset = 3*dofstride*index2+index;
                            hessian[indexoffset+0] += v2.x;
                            hessian[indexoffset+dofstride] += v2.y;
                            hessian[indexoffset+2*dofstride] += v2.z;
                            if( j != i ) {
                                // symmetric
                                indexoffset = 3*dofstride*index+index2;
                                hessian[indexoffset+0] += v2.x;
                                hessian[indexoffset+dofstride] += v2.y;
                                hessian[indexoffset+2*dofstride] += v2.z;
                            }
                        }
                    }
                    else {
                        size_t indexoffset = 3*dofstride*index+vinsertedindices[j];
                        hessian[indexoffset+0] += v.x;
                        hessian[indexoffset+dofstride] += v.y;
                        hessian[indexoffset+2*dofstride] += v.z;
                        if( j != i ) {
                            // symmetric
                            indexoffset = 3*dofstride*vinsertedindices[j]+index;
                            hessian[indexoffset+0] += v.x;
                            hessian[indexoffset+dofstride] += v.y;
                            hessian[indexoffset+2*dofstride] += v.z;
                        }
                    }
                }

                for(size_t j = i+1; j < vaxes.size(); ++j) {
                    Vector v = vaxes[i].cross(vaxes[j]);
                    if( j == i ) {
                        dReal f = itpartial->second*itpartial->second;
                        size_t indexoffset = 3*dofstride*index+index;
                        hessian[indexoffset+0] += v.x*f;
                        hessian[indexoffset+dofstride] += v.y*f;
                        hessian[indexoffset+2*dofstride] += v.z*f;
                        continue;
                    }

                    if( vinsertedindices[j] < 0 ) {
                        // only add the first time, do not multiply by itpartial->second yet?
                        if( itpartial == partialinfo.second.begin() ) {
                            mappartialsinserted[j].first.at(i) += v; // will get to it later
                        }
                    }
                    else {
                        v *= itpartial->second;
                        size_t indexoffset = 3*dofstride*index+vinsertedindices[j];
                        hessian[indexoffset+0] += v.x;
                        hessian[indexoffset+dofstride] += v.y;
                        hessian[indexoffset+2*dofstride] += v.z;
                        // symmetric
                        indexoffset = 3*dofstride*vinsertedindices[j]+index;
                        hessian[indexoffset+0] += v.x;
                        hessian[indexoffset+dofstride] += v.y;
                        hessian[indexoffset+2*dofstride] += v.z;
                    }
                }
            }
        }
        else {
            size_t ioffset = 3*dofstride*vinsertedindices[i];
            for(size_t j = i+1; j < vaxes.size(); ++j) {
                Vector v = vaxes[i].cross(vaxes[j]);
                if( vinsertedindices[j] < 0 ) {
                    mappartialsinserted[j].first.at(i) = v; // we'll get to it later
                }
                else {
                    size_t indexoffset = ioffset+vinsertedindices[j];
                    hessian[indexoffset+0] += v.x;
                    hessian[indexoffset+dofstride] += v.y;
                    hessian[indexoffset+2*dofstride] += v.z;
                    // symmetric
                    indexoffset = 3*dofstride*vinsertedindices[j]+vinsertedindices[i];
                    hessian[indexoffset+0] += v.x;
                    hessian[indexoffset+dofstride] += v.y;
                    hessian[indexoffset+2*dofstride] += v.z;
                }
            }
        }
    }
}

void KinBody::ComputeInverseDynamics(std::vector<dReal>& vDOFForceTorques, const std::vector<dReal>& vDOFAccelerations, const KinBody::ForceTorqueMap& mapExternalForceTorque) const
{
    CHECK_INTERNAL_COMPUTATION;
    vDOFForceTorques.resize(this->GetDOF());
    if( _vecjoints.empty() ) {
        return;
    }

    const Vector vgravity = GetEnv()->GetPhysicsEngine()->GetGravity();
    std::vector<dReal> vDOFVelocities;
    std::vector<std::pair<Vector, Vector> > vLinkVelocities; // linear, angular velocities
    std::vector<std::pair<Vector, Vector> > vLinkAccelerations; // linear, angular accelerations
    const bool bUseBaseLinkVelocity = true;

    /* ========================================== (1) ===============================================
     - Load link velocities from physics engine; compute DOF velocities based on link velocities
    ============================================================================================== */
    _ComputeDOFLinkVelocities(vDOFVelocities, vLinkVelocities, bUseBaseLinkVelocity);
    // check if all velocities are 0, if yes, then can simplify some computations since only have contributions from dofacell and external forces
    const bool bHasVelocities = vDOFVelocities.end() != std::find_if(vDOFVelocities.begin(), vDOFVelocities.end(),
        [](dReal dofvelocity) {
            return RaveFabs(dofvelocity) > g_fEpsilonLinear;
        }
    );
    if( !bHasVelocities ) {
        vDOFVelocities.clear();
    }
    // TGN: should we do something similar to vDOFAccelerations?
    const bool bHasAccelerations = !vDOFAccelerations.empty();

    AccelerationMap externalaccelerations; // std::map<int, std::pair<Vector, Vector>>
    externalaccelerations[0] = {-vgravity, Vector()}; // link 0 --> ({0, 0, g}, {0, 0, 0})
    AccelerationMapPtr pexternalaccelerations(&externalaccelerations, utils::null_deleter());

    /* ========================================== (2) ===============================================
     - From active DOF accelerations, compute link accelerations and passive joint accelerations.
     - Collect all mimic first-, second-order partial derivatives 
    ============================================================================================== */
    std::vector<std::vector<dReal> > vPassiveJointVelocities;
    std::vector<std::vector<dReal> > vPassiveJointAccelerations;
    std::map< std::pair<Mimic::DOFFormat, int>, dReal > mPartialderivativepairValue;
    std::map< std::pair<Mimic::DOFFormat, std::array<int, 2> >, dReal > mSecondorderpartialderivativepairValue;
    _ComputeLinkAccelerations(/* input */ vDOFVelocities, vDOFAccelerations, vLinkVelocities,
        /* output */vPassiveJointVelocities, vPassiveJointAccelerations, mPartialderivativepairValue, mSecondorderpartialderivativepairValue,
        vLinkAccelerations, pexternalaccelerations
    );

    // all values are in the global coordinate system
    /*

    Given the velocity/acceleration of the object at point A, to change the object from A to B, we differentiate

    p_B = p_A + R_A^W * (B^A - A^A)
    
    to get
    
    v_B = v_A + w_A x (R_A^W * (B^A - A^A)) = v_A + w_A x (B - A)
    
    and differentiate one more time to get
    
    a_B = a_A + alpha_A x (R_A^W * (B^A - A^A)) + w_A x (w_A x (R_A^W * (B^A - A^A)))
        = a_A + alpha_A x (B - A) + w_A x (w_A x (B - A))

    */

    /* ========================================== (3) ===============================================
     - Compute for each link its linear acceleration and resultant torque at its center of mass (CoM) 
    ============================================================================================== */
    // forward recursion
    const int nlinks = _veclinks.size();
    std::vector<Vector> vLinkCoMLinearAccelerations(nlinks);
    std::vector<Vector> vLinkCoMResultantTorques(nlinks);
    for(size_t i = 0; i < vLinkVelocities.size(); ++i) {
        // collect
        const LinkPtr& plink = _veclinks.at(i);
        const Vector CoM = plink->GetGlobalCOM() - plink->GetTransform().trans; // B-A
        const Vector& angularvel = vLinkVelocities.at(i).second; // w
        const Vector& linearaccel = vLinkAccelerations.at(i).first; // a
        const Vector& angularaccel = vLinkAccelerations.at(i).second; // alpha
        const TransformMatrix inertiatensor = plink->GetGlobalInertia(); // I
        vLinkCoMLinearAccelerations[i] = linearaccel + angularaccel.cross(CoM) + angularvel.cross(angularvel.cross(CoM)); // a + alpha x (B - A) + w x (w x (B - A))
        // compute torque: https://en.wikipedia.org/wiki/Moment_of_inertia#Resultant_torque
        vLinkCoMResultantTorques[i] = inertiatensor.rotate(angularaccel) + angularvel.cross(inertiatensor.rotate(angularvel)); // tau = I * alpha + v x (I * v)
    }

    // backward recursion
    std::vector< std::pair<Vector, Vector> > vLinkForceTorques(nlinks);
    for(const std::pair<const int, std::pair<Vector, Vector> >& pLinkindexForceTorque: mapExternalForceTorque) {
        vLinkForceTorques.at(pLinkindexForceTorque.first) = pLinkindexForceTorque.second;
    }
    std::fill(vDOFForceTorques.begin(), vDOFForceTorques.end(), 0);
    const int iaxis = 0; // can only handle axis 0
    const std::vector<JointPtr>& vPassiveJoints = this->GetPassiveJoints();
    const int nPassiveJoints = vPassiveJoints.size();
    std::vector<dReal> vPassiveJointsForceTorques(nPassiveJoints, 0);

    /* ========================================== (4) =======================================================
     - Compute for each link the force and torque exterted by its child link
     - Compute the torque of each motor (i.e. each active joint DOF), considering mimic joints' contributions
    ====================================================================================================== */
    // extract results from the previously computed mPartialderivativepairValue,
    std::vector<std::pair<int, dReal> > vDofindexDerivativePairs;
    // go backwards
    for(std::vector<JointPtr>::const_reverse_iterator crit = _vTopologicallySortedJointsAll.rbegin();
        crit != _vTopologicallySortedJointsAll.rend();
        ++crit
    ) {
        /* ================================ (4a) ============================================
         - Compute for each (parent) link the force and torque its children links exert to it
        ================================================================================== */
        const JointPtr& pjoint = *crit;
        const KinBody::JointType jointtype = pjoint->GetType();
        if( jointtype != JointHinge && jointtype != JointSlider ) {
            throw OPENRAVE_EXCEPTION_FORMAT(_("joint 0x%x not supported"), jointtype, ORE_Assert);
        }

        const LinkPtr& pparentlink = pjoint->GetHierarchyParentLink();
        const LinkPtr& pchildlink = pjoint->GetHierarchyChildLink();
        const int childindex = pchildlink->GetIndex();
        //         F_CoM =      m_child * a_child + F_child
        //      F_parent =      F_parent_external + F_CoM
        // Torque_parent = Torque_parent_external + Torque_child + ResultantTorque_child + (CoM_child - CoM_parent) x F_CoM
        const Vector vChildForce = pchildlink->GetMass() * vLinkCoMLinearAccelerations[childindex] + vLinkForceTorques.at(childindex).first;
        const Vector vChildTorque = vLinkForceTorques.at(childindex).second + vLinkCoMResultantTorques.at(childindex);

        const Vector vChildCoM = pchildlink->GetGlobalCOM();
        if( !!pparentlink ) {
            const Vector vParentCoMToChildCoM = vChildCoM - pparentlink->GetGlobalCOM();
            const int parentindex = pparentlink->GetIndex();
            vLinkForceTorques.at(parentindex).first += vChildForce;
            vLinkForceTorques.at(parentindex).second += vChildTorque + vParentCoMToChildCoM.cross(vChildForce);
        }

        /* ==================================== (4b) ==========================================
         - Compute for each active/mimic joint the force and torque its child link exerts to it
        ==================================================================================== */
        const int jointdofindex = pjoint->GetDOFIndex();
        const bool bIsActive = jointdofindex >= 0;
        const bool bIsMimic0 = pjoint->IsMimic(iaxis);
        if(!bIsActive && !bIsMimic0) {
            // joint should be static
            OPENRAVE_ASSERT_FORMAT(pjoint->IsStatic(), "joint %s is expected to be static", pjoint->GetName(), ORE_Assert);
            continue;
        }
        int iPassiveJoint = -1;        
        if(bIsMimic0) {
            std::vector<JointPtr>::const_iterator itjoint = std::find(vPassiveJoints.cbegin(), vPassiveJoints.cend(), pjoint);
            OPENRAVE_ASSERT_FORMAT(itjoint != vPassiveJoints.cend(),
                "Joint \"%s\" is not in vPassiveJoints", pjoint->GetName(), ORE_InvalidArguments
            );
            iPassiveJoint = std::distance(vPassiveJoints.begin(), itjoint);
        }

        const Vector vJointAnchorToChildCoM = vChildCoM - pjoint->GetAnchor();
        dReal fDofAxisForceTorque = pjoint->GetAxis(iaxis).dot3(
            (jointtype == JointHinge)
            // child link applies a torque on revolute joint
            ? (vChildTorque + vJointAnchorToChildCoM.cross(vChildForce))
            // child link applies a force on prismatic joint
            : vChildForce
        );

        std::stringstream ss;
        ss << std::setprecision(std::numeric_limits<dReal>::digits10+1);
        if(IS_DEBUGLEVEL(Level_Verbose))
        {
            rapidjson::Document doc;
            doc.SetObject();
            auto& alloc = doc.GetAllocator();
            orjson::SetJsonValueByKey(doc, "jointtype", (jointtype == JointHinge) ? "R" : "P", alloc);
            orjson::SetJsonValueByKey(doc, "jointaxis", pjoint->GetAxis(iaxis), alloc);
            orjson::SetJsonValueByKey(doc, "parentlink", ((pparentlink) ? pparentlink->GetName() : "None"), alloc);
            orjson::SetJsonValueByKey(doc, "childlink", pchildlink->GetName(), alloc);
            orjson::SetJsonValueByKey(doc, "vChildTorque", vChildTorque, alloc);
            orjson::SetJsonValueByKey(doc, "vJointAnchorToChildCoM", vJointAnchorToChildCoM, alloc);
            orjson::SetJsonValueByKey(doc, "vChildForce", vChildForce, alloc);
            orjson::SetJsonValueByKey(doc, "fDofAxisForceTorque", fDofAxisForceTorque, alloc);
            ss << orjson::DumpJson(doc);
        }

        const ElectricMotorActuatorInfoPtr& pActuatorInfo = pjoint->_info._infoElectricMotor;
        if( !!pActuatorInfo ) {
            // torque due to friction (friction unknown to us; get them from experiments)
            if(bHasVelocities) {
                const dReal dofvelocity = bIsActive ? vDOFVelocities.at(jointdofindex) : vPassiveJointVelocities.at(iPassiveJoint).at(iaxis);
                if( dofvelocity > g_fEpsilonLinear ) {
                    fDofAxisForceTorque += pActuatorInfo->coloumb_friction;
                }
                else if( dofvelocity < -g_fEpsilonLinear ) {
                    fDofAxisForceTorque -= pActuatorInfo->coloumb_friction;
                }
                fDofAxisForceTorque += dofvelocity * pActuatorInfo->viscous_friction;
            }

            // torque due to accelerating motor rotor (and gear) (from robot manufacturer)
            if (bHasAccelerations) {
                if(pActuatorInfo->rotor_inertia > 0.0) {
                    // converting inertia on motor side to load side requires multiplying by gear ratio squared because inertia unit is mass * distance^2
                    const dReal fInertiaOnLoadSide = pActuatorInfo->rotor_inertia * pActuatorInfo->gear_ratio * pActuatorInfo->gear_ratio;
                    fDofAxisForceTorque += fInertiaOnLoadSide * (bIsActive ? vDOFAccelerations.at(jointdofindex) : vPassiveJointAccelerations.at(iPassiveJoint).at(iaxis));
                }
            }
        }

        if(bIsActive) {
            if(IS_DEBUGLEVEL(Level_Verbose)) {
                RAVELOG_DEBUG_FORMAT("Joint %s of index %d adds by %.4e units of torque/force\n\n%s\n\n", pjoint->GetName() % jointdofindex % fDofAxisForceTorque % ss.str());
            }
            vDOFForceTorques.at(jointdofindex) += fDofAxisForceTorque;
        }
        else { // mimic
            vPassiveJointsForceTorques.at(iPassiveJoint) = fDofAxisForceTorque;
            // extract first-order partial derivatives results from the cached mPartialderivativepairValue
            pjoint->_ComputePartialVelocities(iaxis, vDofindexDerivativePairs, mPartialderivativepairValue);
            for(const std::pair<int, dReal>& dofindexDerivativePair : vDofindexDerivativePairs) {
                if(IS_DEBUGLEVEL(Level_Verbose)) {
                    RAVELOG_DEBUG_FORMAT("Mimic joint %s contributes to active DOF index %d by %.4e units of torque/force: %.4e weighted by partial derivative %.4e\n%s\n\n",
                        pjoint->GetName() % dofindexDerivativePair.first % (dofindexDerivativePair.second*fDofAxisForceTorque) % fDofAxisForceTorque % dofindexDerivativePair.second % ss.str()
                    );
                }
                vDOFForceTorques.at(dofindexDerivativePair.first) += dofindexDerivativePair.second * fDofAxisForceTorque;
            }
        }
    } // std::vector<JointPtr>::const_reverse_iterator crit

    if(IS_DEBUGLEVEL(Level_Verbose))
    {
        rapidjson::Document doc;
        doc.SetArray();
        auto& alloc = doc.GetAllocator();
        for(int ilink = 0; ilink < nlinks; ++ilink) {
            const LinkPtr& plink = _veclinks.at(ilink);
            rapidjson::Document d;
            d.SetObject();
            orjson::SetJsonValueByKey(d, "linkname", plink->GetName(), alloc);
            orjson::SetJsonValueByKey(d, "force", vLinkForceTorques[ilink].first, alloc);
            orjson::SetJsonValueByKey(d, "torque", vLinkForceTorques[ilink].second, alloc);
            doc.PushBack(d, alloc);
        }
        {
            rapidjson::Document d;
            d.SetObject();
            orjson::SetJsonValueByKey(d, "vDOFForceTorques", vDOFForceTorques, alloc);
            orjson::SetJsonValueByKey(d, "vPassiveJointsForceTorques", vPassiveJointsForceTorques, alloc);
            doc.PushBack(d, alloc);
        }
        RAVELOG_DEBUG_FORMAT("\n%s\n", orjson::DumpJson(doc));
    }
}

void KinBody::ComputeInverseDynamics(boost::array< std::vector<dReal>, 3>& vDOFForceTorqueComponents, const std::vector<dReal>& vDOFAccelerations, const KinBody::ForceTorqueMap& mapExternalForceTorque) const
{
    CHECK_INTERNAL_COMPUTATION;
    for(std::vector<dReal>& vDOFForceTorques : vDOFForceTorqueComponents) {
        vDOFForceTorques.resize(this->GetDOF());
    }
    const size_t nlinks = _veclinks.size();
    if( nlinks == 0 ) {
        return;
    }

    const Vector vgravity = GetEnv()->GetPhysicsEngine()->GetGravity();
    std::vector<dReal> vDOFVelocities;
    boost::array< std::vector<std::pair<Vector, Vector> >, 3> vLinkVelocities; // [0] = all zeros, [1] = dof velocities only, [2] = only velocities due to base link
    boost::array< std::vector<std::pair<Vector, Vector> >, 3> vLinkAccelerations; // [0] = dofaccel only, [1] = dofvel only, [2] - gravity + external only (dofaccel=0, dofvel=0)
    boost::array<int, 3> linkaccelsimilar = {{-1,-1,-1}}; // used for tracking which vLinkAccelerations indices are similar to each other (to avoid computation)

    vLinkVelocities[0].resize(nlinks);
    _ComputeDOFLinkVelocities(vDOFVelocities, vLinkVelocities[1], false);
    // check if all velocities are 0, if yes, then can simplify some computations since only have contributions from dofacell and external forces
    const bool bHasVelocities = vDOFVelocities.end() != std::find_if(vDOFVelocities.begin(), vDOFVelocities.end(),
        [](dReal dofvelocity) {
            return RaveFabs(dofvelocity) > g_fEpsilonLinear;
        }
    );
    if( !bHasVelocities ) {
        vDOFVelocities.clear();
    }
    const bool bHasAccelerations = !vDOFAccelerations.empty();

    AccelerationMap externalaccelerations; // std::map<int, std::pair<Vector, Vector>>
    externalaccelerations[0] = {-vgravity, Vector()};
    AccelerationMapPtr pexternalaccelerations(&externalaccelerations, utils::null_deleter());

    // all valuess are in the global coordinate system
    // try to compute as little as possible by checking what is non-zero
    Vector vbaselinear, vbaseangular;
    _veclinks.at(0)->GetVelocity(vbaselinear, vbaseangular);
    const static dReal fEpsilonLinear2 = g_fEpsilonLinear * g_fEpsilonLinear;
    const bool bHasGravity = vgravity.lengthsqr3() > fEpsilonLinear2;
    const bool bHasBaseLinkAccel = vbaseangular.lengthsqr3() > fEpsilonLinear2;

    std::vector<std::vector<dReal> > vPassiveJointVelocities;
    std::vector<std::vector<dReal> > vPassiveJointAccelerations;
    std::map< std::pair<Mimic::DOFFormat, int>, dReal > mPartialderivativepairValue;
    std::map< std::pair<Mimic::DOFFormat, std::array<int, 2> >, dReal > mSecondorderpartialderivativepairValue;
    if( bHasBaseLinkAccel || bHasGravity ) {
        if( bHasBaseLinkAccel ) {
            // remove the base link velocity frame
            // v_B = v_A + angularvel x (B-A)
            vLinkVelocities[2].resize(nlinks);
            Vector vbasepos = _veclinks.at(0)->GetTransform().trans;
            for(size_t i = 1; i < nlinks; ++i) {
                Vector voffset = _veclinks.at(i)->GetTransform().trans - vbasepos;
                vLinkVelocities[2][i].first = vbaselinear + vbaseangular.cross(voffset);
                vLinkVelocities[2][i].second = vbaseangular;
            }
        }
        else {
            vLinkVelocities[2] = vLinkVelocities[0];
        }
        _ComputeLinkAccelerations({}, {}, vLinkVelocities[2], vPassiveJointVelocities, vPassiveJointAccelerations, mPartialderivativepairValue, mSecondorderpartialderivativepairValue, vLinkAccelerations[2], pexternalaccelerations);
        if( bHasVelocities ) {
            _ComputeLinkAccelerations(vDOFVelocities, {}, vLinkVelocities[1], vPassiveJointVelocities, vPassiveJointAccelerations, mPartialderivativepairValue, mSecondorderpartialderivativepairValue, vLinkAccelerations[1]);
            if( bHasAccelerations ) {
                _ComputeLinkAccelerations({}, vDOFAccelerations, vLinkVelocities[0], vPassiveJointVelocities, vPassiveJointAccelerations, mPartialderivativepairValue, mSecondorderpartialderivativepairValue, vLinkAccelerations[0]);
            }
            else {
                linkaccelsimilar[0] = 1;
            }
        }
        else {
            if( bHasAccelerations ) {
                _ComputeLinkAccelerations({}, vDOFAccelerations, vLinkVelocities[0], vPassiveJointVelocities, vPassiveJointAccelerations, mPartialderivativepairValue, mSecondorderpartialderivativepairValue, vLinkAccelerations[0]);
            }
        }
    }
    else {
        // no external forces
        vLinkVelocities[2] = vLinkVelocities[0];
        if( bHasVelocities ) {
            _ComputeLinkAccelerations(vDOFVelocities, {}, vLinkVelocities[1], vPassiveJointVelocities, vPassiveJointAccelerations, mPartialderivativepairValue, mSecondorderpartialderivativepairValue, vLinkAccelerations[1]);
            if( bHasAccelerations ) {
                _ComputeLinkAccelerations({}, vDOFAccelerations, vLinkVelocities[0], vPassiveJointVelocities, vPassiveJointAccelerations, mPartialderivativepairValue, mSecondorderpartialderivativepairValue, vLinkAccelerations[0]);
            }
            else {
                linkaccelsimilar[0] = 1;
            }
        }
        else {
            if( bHasAccelerations ) {
                _ComputeLinkAccelerations({}, vDOFAccelerations, vLinkVelocities[0], vPassiveJointVelocities, vPassiveJointAccelerations, mPartialderivativepairValue, mSecondorderpartialderivativepairValue, vLinkAccelerations[0]);
            }
        }
    }

    boost::array< std::vector<Vector>, 3> vLinkCoMLinearAccelerations;
    boost::array< std::vector<Vector>, 3> vLinkCoMResultantTorques;
    boost::array< std::vector< std::pair<Vector, Vector> >, 3> vLinkForceTorques;
    for(size_t j = 0; j < 3; ++j) {
        if( !vLinkAccelerations[j].empty() ) {
            vLinkCoMLinearAccelerations[j].resize(nlinks);
            vLinkCoMResultantTorques[j].resize(nlinks);
            vLinkForceTorques[j].resize(nlinks);
        }
    }

    for(size_t i = 0; i < nlinks; ++i) {
        const Vector vglobalcomfromlink = _veclinks.at(i)->GetGlobalCOM() - _veclinks.at(i)->GetTransform().trans;
        const TransformMatrix tm = _veclinks.at(i)->GetGlobalInertia();
        for(size_t j = 0; j < 3; ++j) {
            if( !vLinkAccelerations[j].empty() ) {
                Vector vangularaccel = vLinkAccelerations[j].at(i).second;
                Vector vangularvelocity = vLinkVelocities[j].at(i).second;
                vLinkCoMLinearAccelerations[j][i] = vLinkAccelerations[j].at(i).first + vangularaccel.cross(vglobalcomfromlink) + vangularvelocity.cross(vangularvelocity.cross(vglobalcomfromlink));
                vLinkCoMResultantTorques[j][i] = tm.rotate(vangularaccel) + vangularvelocity.cross(tm.rotate(vangularvelocity));
            }
        }
    }

    for(std::vector<dReal>& vDOFForceTorques : vDOFForceTorqueComponents) {
        std::fill(vDOFForceTorques.begin(), vDOFForceTorques.end(), 0);
    }

    // backward recursion
    vLinkForceTorques[2].resize(nlinks);
    for(const std::pair<const int, std::pair<Vector, Vector> >& pLinkindexForceTorque: mapExternalForceTorque) {
        vLinkForceTorques[2].at(pLinkindexForceTorque.first) = pLinkindexForceTorque.second;
    }

    const int iaxis = 0; // can only handle axis 0
    const std::vector<JointPtr>& vPassiveJoints = this->GetPassiveJoints();
    const int nPassiveJoints = vPassiveJoints.size();
    std::vector<dReal> vPassiveJointsForceTorques(nPassiveJoints, 0);
    std::vector<std::pair<int, dReal> > vDofindexDerivativePairs;
    // go backwards
    for(std::vector<JointPtr>::const_reverse_iterator crit = _vTopologicallySortedJointsAll.rbegin();
        crit != _vTopologicallySortedJointsAll.rend();
        ++crit
    ) {
        const JointPtr& pjoint = *crit;
        const KinBody::JointType jointtype = pjoint->GetType();
        if( jointtype != JointHinge && jointtype != JointSlider ) {
            throw OPENRAVE_EXCEPTION_FORMAT(_("joint 0x%x not supported"), jointtype, ORE_Assert);
        }

        const LinkPtr& pparentlink = pjoint->GetHierarchyParentLink();
        const LinkPtr& pchildlink = pjoint->GetHierarchyChildLink();
        const int childindex = pchildlink->GetIndex();

        Vector vParentCoMToChildCoM;
        const Vector vChildCoM = pchildlink->GetGlobalCOM();
        int parentindex = -1;
        if( !!pparentlink ) {
            vParentCoMToChildCoM = vChildCoM - pparentlink->GetGlobalCOM();
            parentindex = pparentlink->GetIndex();
        }

        const int jointdofindex = pjoint->GetDOFIndex();
        const bool bIsActive = jointdofindex >= 0;
        const bool bIsMimic0 = pjoint->IsMimic(iaxis);
        if(!bIsActive && !bIsMimic0) {
            // joint should be static
            OPENRAVE_ASSERT_FORMAT(pjoint->IsStatic(), "joint %s is expected to be static", pjoint->GetName(), ORE_Assert);
            continue;
        }
        int iPassiveJoint = -1;        
        if(bIsMimic0) {
            std::vector<JointPtr>::const_iterator itjoint = std::find(vPassiveJoints.cbegin(), vPassiveJoints.cend(), pjoint);
            OPENRAVE_ASSERT_FORMAT(itjoint != vPassiveJoints.cend(),
                "Joint \"%s\" is not in vPassiveJoints", pjoint->GetName(), ORE_InvalidArguments
            );
            iPassiveJoint = std::distance(vPassiveJoints.begin(), itjoint);
        }

        const Vector vJointAnchorToChildCoM = vChildCoM - pjoint->GetAnchor();
        
        for(size_t j = 0; j < 3; ++j) {
            if( vLinkForceTorques[j].empty() ) {
                continue;
            }
            Vector vChildForce = vLinkForceTorques[j].at(childindex).first;
            Vector vChildTorque = vLinkForceTorques[j].at(childindex).second;
            if( !vLinkCoMLinearAccelerations[j].empty() ) {
                vChildForce += vLinkCoMLinearAccelerations[j][childindex] * pchildlink->GetMass();
                vChildTorque += vLinkCoMResultantTorques[j].at(childindex);
            }

            if( parentindex >= 0 ) {
                vLinkForceTorques[j].at(parentindex).first += vChildForce;
                vLinkForceTorques[j].at(parentindex).second += vChildTorque + vParentCoMToChildCoM.cross(vChildForce);
            }

            const dReal fDofAxisForceTorque = pjoint->GetAxis(iaxis).dot3(
                (jointtype == JointHinge)
                // child link applies a torque on revolute joint
                ? (vChildTorque + vJointAnchorToChildCoM.cross(vChildForce))
                // child link applies a force on prismatic joint
                : vChildForce
            );

            if( bIsActive ) {
                vDOFForceTorqueComponents[j].at(jointdofindex) += fDofAxisForceTorque;
            }
            else { // mimic
                pjoint->_ComputePartialVelocities(iaxis, vDofindexDerivativePairs, mPartialderivativepairValue);
                for(const std::pair<int, dReal>& dofindexDerivativePair : vDofindexDerivativePairs) {
                    vDOFForceTorqueComponents[j].at(dofindexDerivativePair.first) += dofindexDerivativePair.second * fDofAxisForceTorque;
                }
            }
        } // for(size_t j = 0; j < 3; ++j)
    }  // std::vector<JointPtr>::const_reverse_iterator crit
}

void KinBody::GetLinkAccelerations(const std::vector<dReal>&vDOFAccelerations, std::vector<std::pair<Vector,Vector> >&vLinkAccelerations, AccelerationMapConstPtr externalaccelerations) const
{
    CHECK_INTERNAL_COMPUTATION;
    if( _veclinks.size() == 0 ) {
        vLinkAccelerations.resize(0);
    }
    else {
        std::vector<dReal> vDOFVelocities;
        std::vector<pair<Vector, Vector> > vLinkVelocities;
        std::vector<std::vector<dReal> > vPassiveJointVelocities;
        std::vector<std::vector<dReal> > vPassiveJointAccelerations;
        std::map< std::pair<Mimic::DOFFormat, int>, dReal > mPartialderivativepairValue;
        std::map< std::pair<Mimic::DOFFormat, std::array<int, 2> >, dReal > mSecondorderpartialderivativepairValue;
        _ComputeDOFLinkVelocities(vDOFVelocities,vLinkVelocities);
        _ComputeLinkAccelerations(vDOFVelocities, vDOFAccelerations, vLinkVelocities, vPassiveJointVelocities, vPassiveJointAccelerations, mPartialderivativepairValue, mSecondorderpartialderivativepairValue,vLinkAccelerations, externalaccelerations);
    }
}

void KinBody::_ComputeDOFLinkVelocities(std::vector<dReal>& vDOFVelocities, std::vector<std::pair<Vector,Vector> >& vLinkVelocities, bool usebaselinkvelocity) const
{
    /* (1) Get link velocities from physics engine */
    GetEnv()->GetPhysicsEngine()->GetLinkVelocities(shared_kinbody_const(), vLinkVelocities);
    const int nlinks = _veclinks.size();
    const int bodydof = this->GetDOF();
    if( nlinks <= 1 ) {
        vDOFVelocities.resize(bodydof);
        if( !usebaselinkvelocity && nlinks == 1 ) {
            vLinkVelocities[0].first = Vector();
            vLinkVelocities[0].second = Vector();
        }
        return;
    }
    if( !usebaselinkvelocity ) {
        const Vector& vbasepos = _veclinks.at(0)->GetTransform().trans;
        // v_B = v_A + angularvel x (B-A)
        for(size_t i = 1; i < vLinkVelocities.size(); ++i) {
            const Vector voffset = _veclinks.at(i)->GetTransform().trans - vbasepos;
            vLinkVelocities[i].first -= vLinkVelocities[0].first + vLinkVelocities[0].second.cross(voffset);
            vLinkVelocities[i].second -= vLinkVelocities[0].second;
        }
        vLinkVelocities[0].first = Vector();
        vLinkVelocities[0].second = Vector();
    }

    /* (2) Compute DOF velocities from link velocities */
    vDOFVelocities.clear();
    if( (int)vDOFVelocities.capacity() < bodydof ) {
        vDOFVelocities.reserve(bodydof);
    }
    for(const JointPtr& pjoint : _vDOFOrderedJoints) {
        const LinkPtr& pparentlink = pjoint->GetHierarchyParentLink();
        const int parentindex = (!pparentlink) ? 0 : pparentlink->GetIndex();
        const int childindex = pjoint->GetHierarchyChildLink()->GetIndex();
        pjoint->_GetVelocities(/*out*/ vDOFVelocities, /*in*/true, vLinkVelocities.at(parentindex), vLinkVelocities.at(childindex));
    }
}

void KinBody::ComputePassiveJointVelocitiesAccelerations(
    const std::vector<dReal>& vDOFVelocities,
    const std::vector<dReal>& vDOFAccelerations,
    std::vector< std::vector<dReal> >& vPassiveJointVelocities,
    std::vector< std::vector<dReal> >& vPassiveJointAccelerations,
    std::map< std::pair<Mimic::DOFFormat, int>, dReal >& mPartialderivativepairValue,
    std::map< std::pair<Mimic::DOFFormat, std::array<int, 2> >, dReal > mSecondorderpartialderivativepairValue
) const {
    const bool bHasVelocities = !vDOFVelocities.empty();
    const bool bHasAccelerations = !vDOFAccelerations.empty();
    if(!bHasVelocities && !bHasAccelerations) {
        return;
    }
    
    const int nActiveJoints = _vecjoints.size();
    const int nPassiveJoints = _vPassiveJoints.size();
    vPassiveJointVelocities.resize(nPassiveJoints);
    vPassiveJointAccelerations.resize(nPassiveJoints);
    for(int i = 0; i < nPassiveJoints; ++i) {
        const JointPtr& pjoint = _vPassiveJoints[i];
        const int jointdof = pjoint->GetDOF();
        if( bHasAccelerations ) {
            vPassiveJointAccelerations[i].resize(jointdof, 0);
        }
        if( bHasVelocities ) {
            if( pjoint->IsMimic() ) {
                vPassiveJointVelocities[i].resize(jointdof, 0); // mimic joints
            }
            else {
                pjoint->GetVelocities(vPassiveJointVelocities[i]); // static joints
            }
        }
    }
    this->ComputeMimicJointFirstOrderPartialDerivatives(mPartialderivativepairValue); ///< map a joint pair (z, x) to the partial derivative ∂z/∂x

    if(bHasVelocities) {
        // compute all dof velocities in topological order, collect results from mPartialderivativepairValue
        for(const std::pair<const std::pair<Mimic::DOFFormat, int>, dReal>& keyvalue : mPartialderivativepairValue) {
            const Mimic::DOFFormat& thisdofformat = keyvalue.first.first;
            const int jointindex = thisdofformat.jointindex; // index of z
            const int dependedDofIndex = keyvalue.first.second; // index of x
            const dReal totalPartialDerivative = keyvalue.second; // ∂z/dx where x=x(t) is time-dependent
            vPassiveJointVelocities.at(jointindex - nActiveJoints).at(thisdofformat.axis) += vDOFVelocities.at(dependedDofIndex) * totalPartialDerivative; // dz/dt = \sum_{z depends on x} ∂z/∂x * dx/dt
        }
    }
    const bool bRecomputeFirstOrderPartial = false; // already computed above
    this->ComputeMimicJointSecondOrderPartialDerivatives(mSecondorderpartialderivativepairValue, mPartialderivativepairValue, bRecomputeFirstOrderPartial); ///< map a joint pair (z, (xl, xk)) to the partial derivative ∂^2 z/∂xk ∂xl

    // compute all dof accelerations in topological order; collect results from mSecondorderpartialderivativepairValue
    std::set<std::pair<Mimic::DOFFormat, int>> sPartialPairs;
    for(const std::pair<const std::pair<Mimic::DOFFormat, std::array<int, 2>>, dReal>& keyvalue : mSecondorderpartialderivativepairValue) {
        const Mimic::DOFFormat& thisdofformat = keyvalue.first.first;
        const int jointindex = thisdofformat.jointindex; // index of z
        const std::array<int, 2>& indexpair = keyvalue.first.second;
        const int kactive = indexpair[0]; // index of xk
        const int lactive = indexpair[1]; // index of xl
        const dReal d2zdxkdxl = keyvalue.second; // ∂^2 z/∂xk ∂xl
        dReal& d2zdt2 = vPassiveJointAccelerations.at(jointindex - nActiveJoints).at(thisdofformat.axis);

        if(bHasVelocities) {
            const dReal dxkdt = vDOFVelocities.at(kactive); // dxk/dt
            const dReal dxldt = vDOFVelocities.at(lactive); // dxl/dt
            d2zdt2 += d2zdxkdxl * dxkdt * dxldt; // d^2 z/dt^2 += (∂^2 z/∂xk ∂xl) * (dxk/dt) * (dxl/dt)
        }

        const std::pair<Mimic::DOFFormat, int> key = {thisdofformat, kactive}; // ∂z/∂xk
        if(!sPartialPairs.count(key)) {
            sPartialPairs.insert(key);
            const dReal dzdx = mPartialderivativepairValue.at(key);
            if(bHasAccelerations) {
                const dReal d2xdt2 = vDOFAccelerations.at(kactive);
                d2zdt2 += dzdx * d2xdt2; // d^2 z/dt^2 += (∂z/∂xk) * (d^2 xk/dt^2)
            }
        }
        /*
            d^2 z                               [  ∂^2 z     ( dxk )   ( dxl ) ]                          [ ∂z      d^2 xk ]
            -----  = \sum_{z depends on xk, xl} [ -------- x (-----) x (-----) ] + \sum_{z depends on xk} [----- x ------- ]
            d t^2                               [ ∂xk ∂xl    ( dt  )   ( dt  ) ]                          [ ∂xk     d t^2  ]

            where dx/dt comes from vDOFVelocities    if bHasVelocities, while
            d^2 x/ dt^2 comes from vDOFAccelerations if bHasAccelerations.
        */
    }
}

void KinBody::_ComputeLinkAccelerations(
    const std::vector<dReal>& vDOFVelocities,
    const std::vector<dReal>& vDOFAccelerations,
    const std::vector< std::pair<Vector, Vector> >& vLinkVelocities,
    std::vector<std::vector<dReal> >& vPassiveJointVelocities,
    std::vector<std::vector<dReal> >& vPassiveJointAccelerations,
    std::map< std::pair<Mimic::DOFFormat, int>, dReal >& mPartialderivativepairValue,
    std::map< std::pair<Mimic::DOFFormat, std::array<int, 2> >, dReal >& mSecondorderpartialderivativepairValue,
    std::vector<std::pair<Vector, Vector> >& vLinkAccelerations,
    AccelerationMapConstPtr pexternalaccelerations
) const {
    const int nlinks = _veclinks.size();
    vLinkAccelerations.resize(nlinks);
    if( nlinks == 0 ) {
        return;
    }

    /* ========== (1) Check whether input is valid ========== */
    const int nActiveJoints = _vecjoints.size();
    const bool bHasVelocities = !vDOFVelocities.empty();
    const bool bHasAccelerations = !vDOFAccelerations.empty();

    if(bHasVelocities) {
        OPENRAVE_ASSERT_OP_FORMAT((int)vDOFVelocities.size(), ==, nActiveJoints,
            "vDOFVelocities should have the same number as that of the active joints %d", nActiveJoints, ORE_InvalidArguments
        );
    }
    if(bHasAccelerations) {
        OPENRAVE_ASSERT_OP_FORMAT((int)vDOFAccelerations.size(), ==, nActiveJoints,
            "vDOFAccelerations should have the same number as that of the active joints %d", nActiveJoints, ORE_InvalidArguments
        );
    }

    /* ========== (2) Compute passive joints accelerations ========== */
    this->ComputePassiveJointVelocitiesAccelerations(
        /* input */vDOFVelocities, vDOFAccelerations,
        /* output */vPassiveJointVelocities, vPassiveJointAccelerations, mPartialderivativepairValue, mSecondorderpartialderivativepairValue
    );

    /* ========== (3) Compute link accelerations ========== */
    // Set link accelerations as if they were the base link
    for(int ilink = 0; ilink < nlinks; ++ilink) {
        const std::pair<Vector, Vector>& linkvels = vLinkVelocities.at(ilink);
        std::pair<Vector, Vector>& linkaccels = vLinkAccelerations.at(ilink);
        linkaccels.first += linkvels.second.cross(linkvels.first);
        linkaccels.second = Vector();
    }

    if( !!pexternalaccelerations ) {
        for(const std::pair<const int, std::pair<Vector, Vector> >& keyvalue : *pexternalaccelerations) {
            const int linkindex = keyvalue.first;
            const std::pair<Vector, Vector>& paccels = keyvalue.second;
            vLinkAccelerations.at(linkindex).first += paccels.first;
            vLinkAccelerations.at(linkindex).second += paccels.second;
        }
    }

    Transform tJoint; // joint frame's transform
    Vector vJointAxis; // joint axis in world frame
    std::vector<uint8_t> vlinkscomputed(nlinks, 0);
    vlinkscomputed[0] = 1;

    /* ========== (4) Compute link accelerations through topological order ========== */
    for(size_t ijoint = 0; ijoint < _vTopologicallySortedJointsAll.size(); ++ijoint) {
        const JointPtr& pjoint = _vTopologicallySortedJointsAll[ijoint];
        // do the test after mimic computation!?
        const LinkPtr& pchildlink = pjoint->GetHierarchyChildLink();
        const int childindex = pchildlink->GetIndex();
        if( vlinkscomputed[childindex] ) {
            continue;
        }

        const int jointindex = _vTopologicallySortedJointIndicesAll[ijoint]; ///< for all joints, >= 0
        const int dofindex = pjoint->GetDOFIndex(); ///< -1 for passive joints; >=0 for active CallOnDestruction

        dReal const*const pdofvelocities = !bHasVelocities ? NULL : 
            (dofindex >= 0) ? &vDOFVelocities.at(dofindex) : vPassiveJointVelocities.at(jointindex - nActiveJoints).data();
        dReal const*const  pdofaccelerations = !bHasAccelerations ? NULL :
            (dofindex >= 0) ? &vDOFAccelerations.at(dofindex) : vPassiveJointAccelerations.at(jointindex - nActiveJoints).data();;

        // child
        // const Vector& vChildLinearVelocity = vLinkVelocities.at(childindex).first;
        // const Vector& vChildAngularVelocity = vLinkVelocities.at(childindex).second;
        Vector& vChildLinearAcceleration = vLinkAccelerations.at(childindex).first;
        Vector& vChildAngularAcceleration = vLinkAccelerations.at(childindex).second;

        // parent
        const LinkPtr& pparentlink = pjoint->GetHierarchyParentLink();
        const int parentindex = (!pparentlink) ? 0 : pparentlink->GetIndex();
        // const Vector& vParentLinearVelocity = vLinkVelocities.at(parentindex).first;
        const Vector& vParentAngularVelocity = vLinkVelocities.at(parentindex).second;
        const Vector& vParentLinearAcceleration = vLinkAccelerations.at(parentindex).first;
        const Vector& vParentAngularAcceleration = vLinkAccelerations.at(parentindex).second;

        // parent --> joint --> child
        const Transform& tChild = pchildlink->GetTransform();
        const Vector vParentToChild = tChild.trans - pparentlink->GetTransform().trans;
        if( bHasVelocities || bHasAccelerations ) {
            tJoint = pparentlink->GetTransform() * pjoint->GetInternalHierarchyLeftTransform();
            vJointAxis = tJoint.rotate(pjoint->GetInternalHierarchyAxis(0));
        }

        const JointType jointtype = pjoint->GetType();
        if(jointtype != JointRevolute && jointtype != JointPrismatic) {
            throw OPENRAVE_EXCEPTION_FORMAT(_("joint type 0x%x not supported for getting link acceleration"), jointtype, ORE_Assert);
        }
        if( jointtype == JointRevolute ) {
            /*
            
            Differentiating
                v_child =    v_parent
                          +  w_parent x (p_child - p_parent)
                          +  w_joint x (p_child - p_joint)
            
            yields

                a_child =    a_parent
                          +  alpha_parent x (p_child - p_parent) + w_parent x (w_parent x (p_child - p_parent))
                          +  w_joint  x (w_joint  x (p_child - p_joint)) + (...)
                          +  alpha_joint  x (p_child - p_joint)

            Differentiating

                w_child = w_parent     + w_joint

            yields

            alpha_child = alpha_parent + alpha_joint

            */

            // accelerations attributing to parent's velocity, acceleration
            vChildLinearAcceleration  = vParentLinearAcceleration + vParentAngularAcceleration.cross(vParentToChild) + vParentAngularVelocity.cross(vParentAngularVelocity.cross(vParentToChild));
            vChildAngularAcceleration = vParentAngularAcceleration;

            // accelerations attributing to joint velocity, acceleration
            if( bHasVelocities ) {
                const Vector vJointAngularVelocity = vJointAxis * (*pdofvelocities);
                //     a_child += w_joint x (w_joint x (p_child - p_joint)) + 2 * w_parent x (w_joint x (p_child - p_joint))
                // alpha_child += w_parent x w_joint
                const Vector vJointToChild = tChild.trans - tJoint.trans;
                vChildLinearAcceleration += vJointAngularVelocity.cross(vJointAngularVelocity.cross(vJointToChild)) + 2.0 * vParentAngularVelocity.cross(vJointAngularVelocity.cross(vJointToChild));
                vChildAngularAcceleration += vParentAngularVelocity.cross(vJointAngularVelocity);
            }
            if( bHasAccelerations ) {
                //     a_child += alpha_joint x (p_child - p_joint)
                // alpha_child += alpha_joint
                const Vector alphajoint = vJointAxis * (*pdofaccelerations);
                vChildLinearAcceleration += alphajoint.cross(tChild.trans - tJoint.trans);
                vChildAngularAcceleration += alphajoint;
            }
        }
        else {
            /*
            
            Differentiating
                v_child =    v_parent
                          +  w_parent x (p_child - p_parent)
                          +  v_joint
            
            yields

                a_child =    a_parent
                          +  alpha_parent x (p_child - p_parent) + w_parent x (w_parent x (p_child - p_parent))
                          +  (...)
                          +  a_joint

            Differentiating

                w_child = w_parent

            yields

            alpha_child = alpha_parent

            */

            // a_child = a_parent + alpha_parent x (p_child - p_parent) + w_parent x (w_parent x (p_child - p_parent))
            vChildLinearAcceleration = vParentLinearAcceleration + vParentAngularAcceleration.cross(vParentToChild) + vParentAngularVelocity.cross(vParentAngularVelocity.cross(vParentToChild));
            if( bHasVelocities ) {
                const Vector vJointLinearVelocity = vJointAxis * (*pdofvelocities);
                // a_child += 2 * (w_parent x v_joint)
                vChildLinearAcceleration += 2.0 * vParentAngularVelocity.cross(vJointLinearVelocity);
            }
            if( bHasAccelerations ) {
                // a_child += a_joint
                vChildLinearAcceleration += vJointAxis * (*pdofaccelerations);
            }
            // alpha_child = alpha_parent
            vChildAngularAcceleration = vParentAngularAcceleration;
        }
        vlinkscomputed[childindex] = 1;
    }
}

void KinBody::SetSelfCollisionChecker(CollisionCheckerBasePtr collisionchecker)
{
    if( _selfcollisionchecker != collisionchecker ) {
        _selfcollisionchecker = collisionchecker;
        // reset the internal cache
        _ResetInternalCollisionCache();
        if( !!_selfcollisionchecker && _selfcollisionchecker != GetEnv()->GetCollisionChecker() ) {
            // collision checking will not be automatically updated with environment calls, so need to do this manually
            _selfcollisionchecker->InitKinBody(shared_kinbody());
        }
    }
}

CollisionCheckerBasePtr KinBody::GetSelfCollisionChecker() const
{
    return _selfcollisionchecker;
}


void KinBody::_ComputeInternalInformation()
{
    uint64_t starttime = utils::GetMicroTime();
    _nHierarchyComputed = 1;

    int lindex=0;
    FOREACH(itlink,_veclinks) {
        (*itlink)->_index = lindex; // always reset, necessary since index cannot be initialized by custom links
        (*itlink)->_vParentLinks.clear();
        if((_veclinks.size() > 1)&&((*itlink)->GetName().size() == 0)) {
            RAVELOG_WARN(str(boost::format("%s link index %d has no name")%GetName()%lindex));
        }
        lindex++;
    }

    {
        // move any enabled passive joints to the regular joints list
        vector<JointPtr>::iterator itjoint = _vPassiveJoints.begin();
        while(itjoint != _vPassiveJoints.end()) {
            bool bmimic = false;
            for(int idof = 0; idof < (*itjoint)->GetDOF(); ++idof) {
                if( !!(*itjoint)->_vmimic[idof] ) {
                    bmimic = true;
                }
            }
            if( !bmimic && (*itjoint)->_info._bIsActive ) {
                _vecjoints.push_back(*itjoint);
                itjoint = _vPassiveJoints.erase(itjoint);
            }
            else {
                ++itjoint;
            }
        }
        // move any mimic joints to the passive joints
        itjoint = _vecjoints.begin();
        while(itjoint != _vecjoints.end()) {
            bool bmimic = false;
            for(int idof = 0; idof < (*itjoint)->GetDOF(); ++idof) {
                if( !!(*itjoint)->_vmimic[idof] ) {
                    bmimic = true;
                    break;
                }
            }
            if( bmimic || !(*itjoint)->_info._bIsActive ) {
                _vPassiveJoints.push_back(*itjoint);
                itjoint = _vecjoints.erase(itjoint);
            }
            else {
                ++itjoint;
            }
        }
        int jointindex=0;
        int dofindex=0;
        FOREACH(itjoint,_vecjoints) {
            (*itjoint)->jointindex = jointindex++;
            (*itjoint)->dofindex = dofindex;
            (*itjoint)->_info._bIsActive = true;
            dofindex += (*itjoint)->GetDOF();
        }
        FOREACH(itjoint,_vPassiveJoints) {
            (*itjoint)->jointindex = -1;
            (*itjoint)->dofindex = -1;
            (*itjoint)->_info._bIsActive = false;
        }
    }

    vector<size_t> vorder(_vecjoints.size());
    vector<int> vJointIndices(_vecjoints.size());
    _vDOFIndices.resize(GetDOF());
    for(size_t i = 0; i < _vecjoints.size(); ++i) {
        vJointIndices[i] = _vecjoints[i]->dofindex;
        for(int idof = 0; idof < _vecjoints[i]->GetDOF(); ++idof) {
            _vDOFIndices.at(vJointIndices[i]+idof) = i;
        }
        vorder[i] = i;
    }
    sort(vorder.begin(), vorder.end(), utils::index_cmp<vector<int>&>(vJointIndices));
    _vDOFOrderedJoints.resize(0);
    FOREACH(it,vorder) {
        _vDOFOrderedJoints.push_back(_vecjoints.at(*it));
    }

    try {
        // initialize all the mimic equations
        for(int bPassiveJoints = 0; bPassiveJoints < 2; ++bPassiveJoints) { // simulate false/true
            const std::vector<JointPtr>& vjoints = bPassiveJoints ? _vPassiveJoints : _vecjoints;
            for(const JointPtr& pjoint : vjoints) {
                const int ndof = pjoint->GetDOF();
                const boost::array<MimicPtr, 3>& vmimic = pjoint->_vmimic;
                for(int idof = 0; idof < ndof; ++idof) {
                    const MimicPtr& pmimic = vmimic[idof];
                    if( !!pmimic ) {
                        const std::string poseq = pmimic->_equations[0];
                        const std::string veleq = pmimic->_equations[1];
                        const std::string acceleq = pmimic->_equations[2]; // have to copy since memory can become invalidated
                        pjoint->SetMimicEquations(idof, poseq, veleq, acceleq);
                    }
                }
            }
        }

        // fill Mimic::_vmimicdofs, check that there are no circular dependencies between the mimic joints
        const int nActiveJoints = _vecjoints.size();
        std::map<Mimic::DOFFormat, MimicPtr> mapmimic; ///< collects if thisdofformat.jointaxis depends on a mimic joint
        for(int bPassiveJoints = 0; bPassiveJoints < 2; ++bPassiveJoints) { // simulate false/true
            const std::vector<JointPtr>& vjoints = bPassiveJoints ? _vPassiveJoints : _vecjoints;
            const int njoints = vjoints.size();
            for(int ijoint = 0; ijoint < njoints; ++ijoint) {
                const JointPtr& pjoint = vjoints[ijoint];

                Mimic::DOFFormat thisdofformat; ///< construct for pjoint
                if( bPassiveJoints ) {
                    thisdofformat.dofindex   = -1; ///< mimic dofindex = -1, ...
                    thisdofformat.jointindex = ijoint + nActiveJoints; ///< but has a generalized joint index
                }
                else {
                    thisdofformat.dofindex   = pjoint->GetDOFIndex();  ///< >= 0
                    thisdofformat.jointindex = pjoint->GetJointIndex(); ///< in [0, nActiveJoints)
                }

                const int ndof = pjoint->GetDOF();
                const boost::array<MimicPtr, 3>& vmimic = pjoint->_vmimic;
                for(int idof = 0; idof < ndof; ++idof) {
                    const MimicPtr& pmimic = vmimic[idof]; // enumerate
                    thisdofformat.axis = idof;
                    if( !!pmimic ) {
                        // only add if pjoint depends on mimic joints
                        // TGN: Can an active joint depend on mimic joints??? If not, why need vjoints = _vecjoints?
                        for(const Mimic::DOFFormat& dofformat : pmimic->_vdofformat) {
                            const JointPtr pjointDepended = dofformat.GetJoint(*this);
                            if( pjointDepended->IsMimic(dofformat.axis) ) {
                                mapmimic[thisdofformat] = pmimic; ///< pjoint depends on pjointDepended
                                RAVELOG_VERBOSE_FORMAT("mimic joint %s depends on mimic joint %s", pjoint->GetName() % pjointDepended->GetName());
                                break;
                            }
                        }
                    }
                }
            }
        }

        bool bchanged = true;
        while(bchanged) {
            bchanged = false;
            for(const std::pair<const Mimic::DOFFormat, MimicPtr>& keyvalue : mapmimic) {
                const Mimic::DOFFormat& thisdofformat = keyvalue.first;
                const MimicPtr& pmimic = keyvalue.second;
                std::vector<Mimic::DOFHierarchy>& vmimicdofs = pmimic->_vmimicdofs; ///< to collect information of active joints on which pmimic depends
                const std::vector<Mimic::DOFFormat>& vdofformat = pmimic->_vdofformat; ///<  collected information of all joints on which pmimic depends

                const JointPtr pjoint = thisdofformat.GetJoint(*this); ///< pjoint depends on all [dofformat.GetJoint(*this) for dofformat in vdofformat]
                const int ndofformat = vdofformat.size();
                for(int idofformat = 0; idofformat < ndofformat; ++idofformat) {
                    const Mimic::DOFFormat& dofformat = vdofformat[idofformat];
                    const JointPtr pjointDepended = dofformat.GetJoint(*this);
                    if( !mapmimic.count(dofformat) ) {
                        continue; // this means pjointDepended depends on active joints only
                    }

                    const MimicPtr& pmimicDepended = mapmimic.at(dofformat); // dofformat.jointindex depends on pmimicDepended
                    const std::vector<Mimic::DOFHierarchy>&   vmimicdofsDepended = pmimicDepended->_vmimicdofs;
                    const std::vector<Mimic::DOFFormat>& vmimicdofformatDepended = pmimicDepended->_vdofformat;

                    for(const Mimic::DOFHierarchy& mimicdofDepended : vmimicdofsDepended) {
                        if( vmimicdofformatDepended[mimicdofDepended.dofformatindex] == thisdofformat ) {
                            throw OPENRAVE_EXCEPTION_FORMAT(_("joint %s depends on a mimic joint %s that also depends on %s; circular dependency!!!"),
                                                            pjoint->GetName() % pjointDepended->GetName() % pjoint->GetName(), ORE_Failed);
                        }

                        // TGN: Since Mimic::_vmimicdofs only contains active joints (c.f. KinBody::Joint::SetMimicEquations),
                        // when computing partial derivatives by chain rule, we shall use Mimic::_vdofformat
                        Mimic::DOFHierarchy h;
                        h.dofformatindex = idofformat; ///< index in vdofformat
                        h.dofindex = mimicdofDepended.dofindex; // >= 0, dofindex of active joint
                        if( find(vmimicdofs.begin(), vmimicdofs.end(), h) == vmimicdofs.end() ) {
                            vmimicdofs.push_back(h);
                            bchanged = true;
                        }
                    }
                }
            }
        }
    }
    catch(const std::exception& ex) {
        RAVELOG_ERROR(str(boost::format("failed to set mimic equations on kinematics body %s: %s\n")%GetName()%ex.what()));
        for(int bPassiveJoints = 0; bPassiveJoints < 2; ++bPassiveJoints) { // simulate false/true
            const std::vector<JointPtr>& vjoints = bPassiveJoints ? _vPassiveJoints : _vecjoints;
            for(const JointPtr& pjoint : vjoints) {
                const int ndof = pjoint->GetDOF();
                for(int idof = 0; idof < ndof; ++idof) {
                    pjoint->_vmimic[idof].reset();
                }
            }
        }
    }

    _vTopologicallySortedJoints.resize(0);
    _vTopologicallySortedJointsAll.resize(0);
    _vTopologicallySortedJointIndicesAll.resize(0);
    _vJointsAffectingLinks.resize(_vecjoints.size()*_veclinks.size());

    // compute the all-pairs shortest paths
    {
        _vAllPairsShortestPaths.resize(_veclinks.size()*_veclinks.size());
        FOREACH(it,_vAllPairsShortestPaths) {
            it->first = -1;
            it->second = -1;
        }
        vector<uint32_t> vcosts(_veclinks.size()*_veclinks.size(),0x3fffffff); // initialize to 2^30-1 since we'll be adding
        for(size_t i = 0; i < _veclinks.size(); ++i) {
            vcosts[i*_veclinks.size()+i] = 0;
        }
        FOREACHC(itjoint,_vecjoints) {
            if( !!(*itjoint)->GetFirstAttached() && !!(*itjoint)->GetSecondAttached() ) {
                int index = (*itjoint)->GetFirstAttached()->GetIndex()*_veclinks.size()+(*itjoint)->GetSecondAttached()->GetIndex();
                _vAllPairsShortestPaths[index] = std::pair<int16_t,int16_t>((*itjoint)->GetFirstAttached()->GetIndex(),(*itjoint)->GetJointIndex());
                vcosts[index] = 1;
                index = (*itjoint)->GetSecondAttached()->GetIndex()*_veclinks.size()+(*itjoint)->GetFirstAttached()->GetIndex();
                _vAllPairsShortestPaths[index] = std::pair<int16_t,int16_t>((*itjoint)->GetSecondAttached()->GetIndex(),(*itjoint)->GetJointIndex());
                vcosts[index] = 1;
            }
        }
        int jointindex = (int)_vecjoints.size();
        FOREACHC(itjoint,_vPassiveJoints) {
            if( !!(*itjoint)->GetFirstAttached() && !!(*itjoint)->GetSecondAttached() ) {
                int index = (*itjoint)->GetFirstAttached()->GetIndex()*_veclinks.size()+(*itjoint)->GetSecondAttached()->GetIndex();
                _vAllPairsShortestPaths[index] = std::pair<int16_t,int16_t>((*itjoint)->GetFirstAttached()->GetIndex(),jointindex);
                vcosts[index] = 1;
                index = (*itjoint)->GetSecondAttached()->GetIndex()*_veclinks.size()+(*itjoint)->GetFirstAttached()->GetIndex();
                _vAllPairsShortestPaths[index] = std::pair<int16_t,int16_t>((*itjoint)->GetSecondAttached()->GetIndex(),jointindex);
                vcosts[index] = 1;
            }
            ++jointindex;
        }
        for(size_t k = 0; k < _veclinks.size(); ++k) {
            for(size_t i = 0; i < _veclinks.size(); ++i) {
                if( i == k ) {
                    continue;
                }
                for(size_t j = 0; j < _veclinks.size(); ++j) {
                    if((j == i)||(j == k)) {
                        continue;
                    }
                    uint32_t kcost = vcosts[k*_veclinks.size()+i] + vcosts[j*_veclinks.size()+k];
                    if( vcosts[j*_veclinks.size()+i] > kcost ) {
                        vcosts[j*_veclinks.size()+i] = kcost;
                        _vAllPairsShortestPaths[j*_veclinks.size()+i] = _vAllPairsShortestPaths[k*_veclinks.size()+i];
                    }
                }
            }
        }
    }

    // Use the APAC algorithm to initialize the kinematics hierarchy: _vTopologicallySortedJoints, _vJointsAffectingLinks, Link::_vParentLinks.
    // SIMOES, Ricardo. APAC: An exact algorithm for retrieving cycles and paths in all kinds of graphs. Tékhne, Dec. 2009, no.12, p.39-55. ISSN 1654-9911.
    if((_veclinks.size() > 0)&&(_vecjoints.size() > 0)) {
        std::vector< std::vector<int> > vlinkadjacency(_veclinks.size());
        // joints with only one attachment are attached to a static link, which is attached to link 0
        FOREACHC(itjoint,_vecjoints) {
            vlinkadjacency.at((*itjoint)->GetFirstAttached()->GetIndex()).push_back((*itjoint)->GetSecondAttached()->GetIndex());
            vlinkadjacency.at((*itjoint)->GetSecondAttached()->GetIndex()).push_back((*itjoint)->GetFirstAttached()->GetIndex());
        }
        FOREACHC(itjoint,_vPassiveJoints) {
            vlinkadjacency.at((*itjoint)->GetFirstAttached()->GetIndex()).push_back((*itjoint)->GetSecondAttached()->GetIndex());
            vlinkadjacency.at((*itjoint)->GetSecondAttached()->GetIndex()).push_back((*itjoint)->GetFirstAttached()->GetIndex());
        }
        FOREACH(it,vlinkadjacency) {
            sort(it->begin(), it->end());
        }

        // all unique paths starting at the root link or static links
        std::vector< std::list< std::list<int> > > vuniquepaths(_veclinks.size());
        std::list< std::list<int> > closedloops;
        int s = 0;
        std::list< std::list<int> > S;
        FOREACH(itv,vlinkadjacency[s]) {
            std::list<int> P;
            P.push_back(s);
            P.push_back(*itv);
            S.push_back(P);
            vuniquepaths[*itv].push_back(P);
        }
        while(!S.empty()) {
            std::list<int>& P = S.front();
            int u = P.back();
            FOREACH(itv,vlinkadjacency[u]) {
                std::list<int>::iterator itfound = find(P.begin(),P.end(),*itv);
                if( itfound == P.end() ) {
                    S.push_back(P);
                    S.back().push_back(*itv);
                    vuniquepaths[*itv].push_back(S.back());
                }
                else {
                    // found a cycle
                    std::list<int> cycle;
                    while(itfound != P.end()) {
                        cycle.push_back(*itfound);
                        ++itfound;
                    }
                    if( cycle.size() > 2 ) {
                        // sort the cycle so that it starts with the lowest link index and the direction is the next lowest index
                        // this way the cycle becomes unique and can be compared for duplicates
                        itfound = cycle.begin();
                        std::list<int>::iterator itmin = itfound++;
                        while(itfound != cycle.end()) {
                            if( *itmin > *itfound ) {
                                itmin = itfound;
                            }
                            itfound++;
                        }
                        if( itmin != cycle.begin() ) {
                            cycle.splice(cycle.end(),cycle,cycle.begin(),itmin);
                        }
                        if( *++cycle.begin() > cycle.back() ) {
                            // reverse the cycle
                            cycle.reverse();
                            cycle.push_front(cycle.back());
                            cycle.pop_back();
                        }
                        if( find(closedloops.begin(),closedloops.end(),cycle) == closedloops.end() ) {
                            closedloops.push_back(cycle);
                        }
                    }
                }
            }
            S.pop_front();
        }
        // fill each link's parent links
        FOREACH(itlink,_veclinks) {
            if( (*itlink)->GetIndex() > 0 && vuniquepaths.at((*itlink)->GetIndex()).size() == 0 ) {
                RAVELOG_WARN(str(boost::format("_ComputeInternalInformation: %s has incomplete kinematics! link %s not connected to root %s")%GetName()%(*itlink)->GetName()%_veclinks.at(0)->GetName()));
            }
            FOREACH(itpath, vuniquepaths.at((*itlink)->GetIndex())) {
                OPENRAVE_ASSERT_OP(itpath->back(),==,(*itlink)->GetIndex());
                int parentindex = *---- itpath->end();
                if( find((*itlink)->_vParentLinks.begin(),(*itlink)->_vParentLinks.end(),parentindex) == (*itlink)->_vParentLinks.end() ) {
                    (*itlink)->_vParentLinks.push_back(parentindex);
                }
            }
        }
        // find the link depths (minimum path length to the root)
        vector<int> vlinkdepths(_veclinks.size(),-1);
        vlinkdepths.at(0) = 0;
        for(size_t i = 0; i < _veclinks.size(); ++i) {
            if( _veclinks[i]->IsStatic() ) {
                vlinkdepths[i] = 0;
            }
        }
        bool changed = true;
        while(changed) {
            changed = false;
            FOREACH(itlink,_veclinks) {
                if( vlinkdepths[(*itlink)->GetIndex()] == -1 ) {
                    int bestindex = -1;
                    FOREACH(itparent, (*itlink)->_vParentLinks) {
                        if( vlinkdepths[*itparent] >= 0 ) {
                            if( bestindex == -1 || (bestindex >= 0 && vlinkdepths[*itparent] < bestindex) ) {
                                bestindex = vlinkdepths[*itparent]+1;
                            }
                        }
                    }
                    if( bestindex >= 0 ) {
                        vlinkdepths[(*itlink)->GetIndex()] = bestindex;
                        changed = true;
                    }
                }
            }
        }


        if( IS_DEBUGLEVEL(Level_Verbose) ) {
            FOREACH(itlink, _veclinks) {
                std::stringstream ss; ss << GetName() << ":" << (*itlink)->GetName() << " depth=" << vlinkdepths.at((*itlink)->GetIndex()) << ", parents=[";
                FOREACHC(itparentlink, (*itlink)->_vParentLinks) {
                    ss << _veclinks.at(*itparentlink)->GetName() << ", ";
                }
                ss << "]";
                RAVELOG_VERBOSE(ss.str());
            }
        }

        // build up a directed graph of joint dependencies
        int numjoints = (int)(_vecjoints.size()+_vPassiveJoints.size());
        // build the adjacency list
        vector<int> vjointadjacency(numjoints*numjoints,0);
        for(int ij0 = 0; ij0 < numjoints; ++ij0) {
            JointPtr j0 = ij0 < (int)_vecjoints.size() ? _vecjoints[ij0] : _vPassiveJoints[ij0-_vecjoints.size()];
            bool bj0hasstatic = (!j0->GetFirstAttached() || j0->GetFirstAttached()->IsStatic()) || (!j0->GetSecondAttached() || j0->GetSecondAttached()->IsStatic());
            // mimic joint sorting is the hardest limit
            if( j0->IsMimic() ) {
                for(int i = 0; i < j0->GetDOF(); ++i) {
                    if(j0->IsMimic(i)) {
                        FOREACH(itdofformat, j0->_vmimic[i]->_vdofformat) {
                            if( itdofformat->dofindex < 0 ) {
                                vjointadjacency[itdofformat->jointindex*numjoints+ij0] = 1;
                            }
                        }
                    }
                }
            }

            for(int ij1 = ij0+1; ij1 < numjoints; ++ij1) {
                JointPtr j1 = ij1 < (int)_vecjoints.size() ? _vecjoints[ij1] : _vPassiveJoints[ij1-_vecjoints.size()];
                bool bj1hasstatic = (!j1->GetFirstAttached() || j1->GetFirstAttached()->IsStatic()) || (!j1->GetSecondAttached() || j1->GetSecondAttached()->IsStatic());

                // test if connected to world, next in priority to mimic joints
                if( bj0hasstatic && bj1hasstatic ) {
                    continue;
                }
                if( vjointadjacency[ij1*numjoints+ij0] || vjointadjacency[ij0*numjoints+ij1] ) {
                    // already have an edge, so no reason to add any more
                    continue;
                }

                // sort by link depth
                int j0l0 = vlinkdepths[j0->GetFirstAttached()->GetIndex()];
                int j0l1 = vlinkdepths[j0->GetSecondAttached()->GetIndex()];
                int j1l0 = vlinkdepths[j1->GetFirstAttached()->GetIndex()];
                int j1l1 = vlinkdepths[j1->GetSecondAttached()->GetIndex()];
                int diff = min(j0l0,j0l1) - min(j1l0,j1l1);
                if( diff < 0 ) {
                    OPENRAVE_ASSERT_OP(min(j0l0,j0l1),<,100);
                    vjointadjacency[ij0*numjoints+ij1] = 100-min(j0l0,j0l1);
                    continue;
                }
                if( diff > 0 ) {
                    OPENRAVE_ASSERT_OP(min(j1l0,j1l1),<,100);
                    vjointadjacency[ij1*numjoints+ij0] = 100-min(j1l0,j1l1);
                    continue;
                }
                diff = max(j0l0,j0l1) - max(j1l0,j1l1);
                if( diff < 0 ) {
                    OPENRAVE_ASSERT_OP(max(j0l0,j0l1),<,100);
                    vjointadjacency[ij0*numjoints+ij1] = 100-max(j0l0,j0l1);
                    continue;
                }
                if( diff > 0 ) {
                    OPENRAVE_ASSERT_OP(max(j1l0,j1l1),<,100);
                    vjointadjacency[ij1*numjoints+ij0] = 100-max(j1l0,j1l1);
                    continue;
                }
            }
        }
        // topologically sort the joints
        _vTopologicallySortedJointIndicesAll.resize(0); _vTopologicallySortedJointIndicesAll.reserve(numjoints);
        std::list<int> noincomingedges;
        for(int i = 0; i < numjoints; ++i) {
            bool hasincoming = false;
            for(int j = 0; j < numjoints; ++j) {
                if( vjointadjacency[j*numjoints+i] ) {
                    hasincoming = true;
                    break;
                }
            }
            if( !hasincoming ) {
                noincomingedges.push_back(i);
            }
        }
        bool bcontinuesorting = true;
        while(bcontinuesorting) {
            bcontinuesorting = false;
            while(!noincomingedges.empty()) {
                int n = noincomingedges.front();
                noincomingedges.pop_front();
                _vTopologicallySortedJointIndicesAll.push_back(n);
                for(int i = 0; i < numjoints; ++i) {
                    if( vjointadjacency[n*numjoints+i] ) {
                        vjointadjacency[n*numjoints+i] = 0;
                        bool hasincoming = false;
                        for(int j = 0; j < numjoints; ++j) {
                            if( vjointadjacency[j*numjoints+i] ) {
                                hasincoming = true;
                                break;
                            }
                        }
                        if( !hasincoming ) {
                            noincomingedges.push_back(i);
                        }
                    }
                }
            }

            // go backwards so we prioritize moving joints towards the end rather than the beginning (not a formal heurstic)
            int imaxadjind = vjointadjacency[numjoints*numjoints-1];
            for(int ijoint = numjoints*numjoints-1; ijoint >= 0; --ijoint) {
                if( vjointadjacency[ijoint] > vjointadjacency[imaxadjind] ) {
                    imaxadjind = ijoint;
                }
            }
            if( vjointadjacency[imaxadjind] != 0 ) {
                bcontinuesorting = true;
                int ifirst = imaxadjind/numjoints;
                int isecond = imaxadjind%numjoints;
                if( vjointadjacency[imaxadjind] <= 2 ) { // level 1 - static constraint violated, level 2 - mimic constraint
                    JointPtr pji = ifirst < (int)_vecjoints.size() ? _vecjoints[ifirst] : _vPassiveJoints.at(ifirst-_vecjoints.size());
                    JointPtr pjj = isecond < (int)_vecjoints.size() ? _vecjoints[isecond] : _vPassiveJoints.at(isecond-_vecjoints.size());
                    RAVELOG_WARN(str(boost::format("cannot sort joints topologically %d for robot %s joints %s:%s!! forward kinematics might be buggy\n")%vjointadjacency[imaxadjind]%GetName()%pji->GetName()%pjj->GetName()));
                }
                // remove this edge
                vjointadjacency[imaxadjind] = 0;
                bool hasincoming = false;
                for(int j = 0; j < numjoints; ++j) {
                    if( vjointadjacency[j*numjoints+isecond] ) {
                        hasincoming = true;
                        break;
                    }
                }
                if( !hasincoming ) {
                    noincomingedges.push_back(isecond);
                }
            }
        }
        OPENRAVE_ASSERT_OP((int)_vTopologicallySortedJointIndicesAll.size(),==,numjoints);
        FOREACH(itindex,_vTopologicallySortedJointIndicesAll) {
            JointPtr pj = *itindex < (int)_vecjoints.size() ? _vecjoints[*itindex] : _vPassiveJoints.at(*itindex-_vecjoints.size());
            if( *itindex < (int)_vecjoints.size() ) {
                _vTopologicallySortedJoints.push_back(pj);
            }
            _vTopologicallySortedJointsAll.push_back(pj);
            //RAVELOG_INFO(str(boost::format("top: %s")%pj->GetName()));
        }

        // based on this topological sorting, find the parent link for each joint
        FOREACH(itjoint,_vTopologicallySortedJointsAll) {
            Joint& joint = **itjoint;
            int parentlinkindex = -1;
            if( !joint.GetFirstAttached() || joint.GetFirstAttached()->IsStatic() ) {
                if( !!joint.GetSecondAttached() && !joint.GetSecondAttached()->IsStatic() ) {
                    parentlinkindex = joint.GetSecondAttached()->GetIndex();
                }
            }
            else if( !joint.GetSecondAttached() || joint.GetSecondAttached()->IsStatic() ) {
                parentlinkindex = joint.GetFirstAttached()->GetIndex();
            }
            else {
                // NOTE: possibly try to choose roots that do not involve mimic joints. ikfast might have problems
                // dealing with very complex formulas
                LinkPtr plink0 = joint.GetFirstAttached(), plink1 = joint.GetSecondAttached();
                if( vlinkdepths[plink0->GetIndex()] < vlinkdepths[plink1->GetIndex()] ) {
                    parentlinkindex = plink0->GetIndex();
                }
                else if( vlinkdepths[plink0->GetIndex()] > vlinkdepths[plink1->GetIndex()] ) {
                    parentlinkindex = plink1->GetIndex();
                }
                else {
                    // depths are the same, so check the adjacent joints of each link
                    size_t link0pos=_vTopologicallySortedJointIndicesAll.size(), link1pos=_vTopologicallySortedJointIndicesAll.size();
                    FOREACHC(itparentlink,plink0->_vParentLinks) {
                        int jointindex = _vAllPairsShortestPaths[plink0->GetIndex()*_veclinks.size()+*itparentlink].second;
                        size_t pos = find(_vTopologicallySortedJointIndicesAll.begin(),_vTopologicallySortedJointIndicesAll.end(),jointindex) - _vTopologicallySortedJointIndicesAll.begin();
                        link0pos = min(link0pos,pos);
                    }
                    FOREACHC(itparentlink,plink1->_vParentLinks) {
                        int jointindex = _vAllPairsShortestPaths[plink1->GetIndex()*_veclinks.size()+*itparentlink].second;
                        size_t pos = find(_vTopologicallySortedJointIndicesAll.begin(),_vTopologicallySortedJointIndicesAll.end(),jointindex) - _vTopologicallySortedJointIndicesAll.end();
                        link1pos = min(link1pos,pos);
                    }
                    if( link0pos < link1pos ) {
                        parentlinkindex = plink0->GetIndex();
                    }
                    else if( link0pos > link1pos ) {
                        parentlinkindex = plink1->GetIndex();
                    }
                    else {
                        RAVELOG_WARN(str(boost::format("links %s and %s have joints on the same depth %d and %d?")%plink0->GetName()%plink1->GetName()%link0pos%link1pos));
                    }
                }
            }
            if( parentlinkindex == -1 ) {
                RAVELOG_WARN(str(boost::format("could not compute parent link for joint %s")%joint.GetName()));
            }
            else if( parentlinkindex != joint.GetFirstAttached()->GetIndex() ) {
                RAVELOG_VERBOSE(str(boost::format("swapping link order of joint %s(%d)")%joint.GetName()%joint.GetJointIndex()));
                // have to swap order
                Transform tswap = joint.GetInternalHierarchyRightTransform().inverse();
                std::vector<Vector> vaxes(joint.GetDOF());
                for(size_t i = 0; i < vaxes.size(); ++i) {
                    vaxes[i] = -tswap.rotate(joint.GetInternalHierarchyAxis(i));
                }
                std::vector<dReal> vcurrentvalues;
                joint.GetValues(vcurrentvalues);
                // have to reset the link transformations temporarily in order to avoid setting a joint offset
                TransformSaver<LinkPtr> linksaver0(joint.GetFirstAttached());
                TransformSaver<LinkPtr> linksaver1(joint.GetSecondAttached());
                // assume joint values are set to 0
                joint.GetFirstAttached()->SetTransform(Transform());
                joint.GetSecondAttached()->SetTransform(joint.GetInternalHierarchyLeftTransform()*joint.GetInternalHierarchyRightTransform());
                // pass in empty joint values
                std::vector<dReal> vdummyzerovalues;
                joint._ComputeJointInternalInformation(joint.GetSecondAttached(),joint.GetFirstAttached(),tswap.trans,vaxes,vdummyzerovalues);
                // initialize joint values to the correct value
                joint._info._vcurrentvalues = vcurrentvalues;
            }

            joint._ComputeInternalStaticInformation(); // IsStatic should be computable here
        }
        // find out what links are affected by what joints.
        FOREACH(it,_vJointsAffectingLinks) {
            *it = 0;
        }
        vector<int8_t> vusedlinks;
        for(int i = 0; i < (int)_veclinks.size(); ++i) {
            vusedlinks.resize(0); vusedlinks.resize(_veclinks.size());
            FOREACH(itpath,vuniquepaths[i]) {
                FOREACH(itlink,*itpath) {
                    vusedlinks[*itlink] = 1;
                }
            }
            for(int j = 0; j < (int)_veclinks.size(); ++j) {
                if( vusedlinks[j] &&(i != j)) {
                    int jointindex = _vAllPairsShortestPaths[i*_veclinks.size()+j].second;
                    OPENRAVE_ASSERT_OP( jointindex, >=, 0 );
                    JointPtr pjoint = jointindex < (int)_vecjoints.size() ? _vecjoints[jointindex] : _vPassiveJoints.at(jointindex-_vecjoints.size());
                    if( jointindex < (int)_vecjoints.size() ) {
                        _vJointsAffectingLinks[jointindex*_veclinks.size()+i] = pjoint->GetHierarchyParentLink()->GetIndex() == i ? -1 : 1;
                    }
                    if( pjoint->IsMimic() ) {
                        for(int idof = 0; idof < pjoint->GetDOF(); ++idof) {
                            if( pjoint->IsMimic(idof) ) {
                                FOREACHC(itmimicdof,pjoint->_vmimic[idof]->_vmimicdofs) {
                                    JointPtr pjoint2 = GetJointFromDOFIndex(itmimicdof->dofindex);
                                    _vJointsAffectingLinks[pjoint2->GetJointIndex()*_veclinks.size()+i] = pjoint2->GetHierarchyParentLink()->GetIndex() == i ? -1 : 1;
                                }
                            }
                        }
                    }
                }
            }
        }

        // process the closed loops, note that determining 'degrees of freedom' of the loop is very difficult and should be left to the 'fkfast' tool
        _vClosedLoopIndices.resize(0); _vClosedLoopIndices.reserve(closedloops.size());
        _vClosedLoops.resize(0); _vClosedLoops.reserve(closedloops.size());
        FOREACH(itclosedloop,closedloops) {
            _vClosedLoopIndices.push_back(vector< std::pair<int16_t, int16_t> >());
            _vClosedLoopIndices.back().reserve(itclosedloop->size());
            _vClosedLoops.push_back(vector< std::pair<LinkPtr, JointPtr> >());
            _vClosedLoops.back().reserve(itclosedloop->size());
            // fill the links
            FOREACH(itlinkindex,*itclosedloop) {
                _vClosedLoopIndices.back().emplace_back(*itlinkindex, 0);
                _vClosedLoops.back().emplace_back(_veclinks.at(*itlinkindex), JointPtr());
            }
            // fill the joints
            for(size_t i = 0; i < _vClosedLoopIndices.back().size(); ++i) {
                int nextlink = i+1 < _vClosedLoopIndices.back().size() ? _vClosedLoopIndices.back()[i+1].first : _vClosedLoopIndices.back()[0].first;
                int jointindex = _vAllPairsShortestPaths[nextlink*_veclinks.size()+_vClosedLoopIndices.back()[i].first].second;
                _vClosedLoopIndices.back()[i].second = jointindex;
                if( jointindex < (int)_vecjoints.size() ) {
                    _vClosedLoops.back().at(i).second = _vecjoints.at(jointindex);
                }
                else {
                    _vClosedLoops.back().at(i).second = _vPassiveJoints.at(jointindex-_vecjoints.size());
                }
            }

            if( IS_DEBUGLEVEL(Level_Verbose) ) {
                stringstream ss;
                ss << GetName() << " closedloop found: ";
                FOREACH(itlinkindex,*itclosedloop) {
                    LinkPtr plink = _veclinks.at(*itlinkindex);
                    ss << plink->GetName() << "(" << plink->GetIndex() << ") ";
                }
                RAVELOG_VERBOSE(ss.str());
            }
        }
    }

    // compute the rigidly attached links
    for(size_t ilink = 0; ilink < _veclinks.size(); ++ilink) {
        vector<int>& vattachedlinks = _veclinks[ilink]->_vRigidlyAttachedLinks;
        vattachedlinks.resize(0);
        vattachedlinks.push_back(ilink);
        if((ilink == 0)|| _veclinks[ilink]->IsStatic() ) {
            FOREACHC(itlink,_veclinks) {
                if( (*itlink)->IsStatic() ) {
                    if( (*itlink)->GetIndex() != (int)ilink ) {
                        vattachedlinks.push_back((*itlink)->GetIndex());
                    }
                }
            }
            FOREACHC(itjoint, GetJoints()) {
                if( (*itjoint)->IsStatic() ) {
                    if( !(*itjoint)->GetFirstAttached() && !!(*itjoint)->GetSecondAttached() && !(*itjoint)->GetSecondAttached()->IsStatic() ) {
                        vattachedlinks.push_back((*itjoint)->GetSecondAttached()->GetIndex());
                    }
                    if( !(*itjoint)->GetSecondAttached() && !!(*itjoint)->GetFirstAttached() && !(*itjoint)->GetFirstAttached()->IsStatic() ) {
                        vattachedlinks.push_back((*itjoint)->GetFirstAttached()->GetIndex());
                    }
                }
            }
            FOREACHC(itpassive, GetPassiveJoints()) {
                if( (*itpassive)->IsStatic() ) {
                    if( !(*itpassive)->GetFirstAttached() && !!(*itpassive)->GetSecondAttached() && !(*itpassive)->GetSecondAttached()->IsStatic() ) {
                        vattachedlinks.push_back((*itpassive)->GetSecondAttached()->GetIndex());
                    }
                    if( !(*itpassive)->GetSecondAttached() && !!(*itpassive)->GetFirstAttached() && !(*itpassive)->GetFirstAttached()->IsStatic() ) {
                        vattachedlinks.push_back((*itpassive)->GetFirstAttached()->GetIndex());
                    }
                }
            }
        }

        // breadth first search for rigid links
        for(size_t icurlink = 0; icurlink<vattachedlinks.size(); ++icurlink) {
            LinkPtr plink=_veclinks.at(vattachedlinks[icurlink]);
            FOREACHC(itjoint, _vecjoints) {
                if( (*itjoint)->IsStatic() ) {
                    if(((*itjoint)->GetFirstAttached() == plink)&& !!(*itjoint)->GetSecondAttached() &&(find(vattachedlinks.begin(),vattachedlinks.end(),(*itjoint)->GetSecondAttached()->GetIndex()) == vattachedlinks.end())) {
                        vattachedlinks.push_back((*itjoint)->GetSecondAttached()->GetIndex());
                    }
                    if(((*itjoint)->GetSecondAttached() == plink)&& !!(*itjoint)->GetFirstAttached() &&(find(vattachedlinks.begin(),vattachedlinks.end(),(*itjoint)->GetFirstAttached()->GetIndex()) == vattachedlinks.end())) {
                        vattachedlinks.push_back((*itjoint)->GetFirstAttached()->GetIndex());
                    }
                }
            }
            FOREACHC(itpassive, _vPassiveJoints) {
                if( (*itpassive)->IsStatic() ) {
                    if(((*itpassive)->GetFirstAttached() == plink)&& !!(*itpassive)->GetSecondAttached() &&(find(vattachedlinks.begin(),vattachedlinks.end(),(*itpassive)->GetSecondAttached()->GetIndex()) == vattachedlinks.end())) {
                        vattachedlinks.push_back((*itpassive)->GetSecondAttached()->GetIndex());
                    }
                    if(((*itpassive)->GetSecondAttached() == plink)&& !!(*itpassive)->GetFirstAttached() &&(find(vattachedlinks.begin(),vattachedlinks.end(),(*itpassive)->GetFirstAttached()->GetIndex()) == vattachedlinks.end())) {
                        vattachedlinks.push_back((*itpassive)->GetFirstAttached()->GetIndex());
                    }
                }
            }
        }
    }

    for(size_t ijoint = 0; ijoint < _vecjoints.size(); ++ijoint ) {
        if( _vecjoints[ijoint]->GetName().size() == 0 ) {
            RAVELOG_WARN(str(boost::format("%s joint index %d has no name")%GetName()%ijoint));
        }
    }
    for(size_t ijoint = 0; ijoint < _vPassiveJoints.size(); ++ijoint ) {
        if( _vPassiveJoints[ijoint]->GetName().size() == 0 ) {
            RAVELOG_WARN(str(boost::format("%s passive joint index %d has no name")%GetName()%ijoint));
        }
    }
    for(size_t ijoint0 = 0; ijoint0 < _vTopologicallySortedJointsAll.size(); ++ijoint0 ) {
        JointPtr pjoint0 = _vTopologicallySortedJointsAll[ijoint0];
        for(size_t ijoint1 = ijoint0+1; ijoint1 < _vTopologicallySortedJointsAll.size(); ++ijoint1 ) {
            JointPtr pjoint1 = _vTopologicallySortedJointsAll[ijoint1];
            if( pjoint0->GetName() == pjoint1->GetName() && (pjoint0->GetJointIndex() >= 0 || pjoint1->GetJointIndex() >= 0) ) {
                throw OPENRAVE_EXCEPTION_FORMAT(_("joint indices %d and %d share the same name '%s'"), pjoint0->GetJointIndex()%pjoint1->GetJointIndex()%pjoint0->GetName(), ORE_InvalidState);
            }
        }
    }

    __hashkinematics.resize(0);

    // create the adjacency list
    {
        _setAdjacentLinks.clear();
        FOREACH(itadj, _vForcedAdjacentLinks) {
            LinkPtr pl0 = GetLink(itadj->first);
            LinkPtr pl1 = GetLink(itadj->second);
            if( !!pl0 && !!pl1 ) {
                int ind0 = pl0->GetIndex();
                int ind1 = pl1->GetIndex();
                if( ind1 < ind0 ) {
                    _setAdjacentLinks.insert(ind1|(ind0<<16));
                }
                else {
                    _setAdjacentLinks.insert(ind0|(ind1<<16));
                }
            }
        }

        // make no-geometry links adjacent to all other links
        FOREACH(itlink0, _veclinks) {
            if( (*itlink0)->GetGeometries().size() == 0 ) {
                int ind0 = (*itlink0)->GetIndex();
                FOREACH(itlink1,_veclinks) {
                    if( *itlink0 != *itlink1 ) {
                        int ind1 = (*itlink1)->GetIndex();
                        if( ind1 < ind0 ) {
                            _setAdjacentLinks.insert(ind1|(ind0<<16));
                        }
                        else {
                            _setAdjacentLinks.insert(ind0|(ind1<<16));
                        }
                    }
                }
            }
        }

        if( _bMakeJoinedLinksAdjacent ) {
            FOREACH(itj, _vecjoints) {
                int ind0 = (*itj)->_attachedbodies[0]->GetIndex();
                int ind1 = (*itj)->_attachedbodies[1]->GetIndex();
                if( ind1 < ind0 ) {
                    _setAdjacentLinks.insert(ind1|(ind0<<16));
                }
                else {
                    _setAdjacentLinks.insert(ind0|(ind1<<16));
                }
            }

            FOREACH(itj, _vPassiveJoints) {
                int ind0 = (*itj)->_attachedbodies[0]->GetIndex();
                int ind1 = (*itj)->_attachedbodies[1]->GetIndex();
                if( ind1 < ind0 ) {
                    _setAdjacentLinks.insert(ind1|(ind0<<16));
                }
                else {
                    _setAdjacentLinks.insert(ind0|(ind1<<16));
                }
            }

            // if a pair links has exactly one non-static joint in the middle, then make the pair adjacent
            vector<JointPtr> vjoints;
            for(int i = 0; i < (int)_veclinks.size()-1; ++i) {
                for(int j = i+1; j < (int)_veclinks.size(); ++j) {
                    GetChain(i,j,vjoints);
                    size_t numstatic = 0;
                    FOREACH(it,vjoints) {
                        numstatic += (*it)->IsStatic();
                    }
                    if( numstatic+1 >= vjoints.size() ) {
                        if( i < j ) {
                            _setAdjacentLinks.insert(i|(j<<16));
                        }
                        else {
                            _setAdjacentLinks.insert(j|(i<<16));
                        }
                    }
                }
            }
        }
        _ResetInternalCollisionCache();
    }

    _nHierarchyComputed = 2;
    // because of mimic joints, need to call SetDOFValues at least once, also use this to check for links that are off
    {
        vector<Transform> vprevtrans, vnewtrans;
        vector<dReal> vprevdoflastsetvalues, vnewdoflastsetvalues;
        GetLinkTransformations(vprevtrans, vprevdoflastsetvalues);
        vector<dReal> vcurrentvalues;
        // unfortunately if SetDOFValues is overloaded by the robot, it could call the robot's _UpdateGrabbedBodies, which is a problem during environment cloning since the grabbed bodies might not be initialized. Therefore, call KinBody::SetDOFValues
        GetDOFValues(vcurrentvalues);
        std::vector<UserDataPtr> vGrabbedBodies; vGrabbedBodies.swap(_vGrabbedBodies); // swap to get rid of _vGrabbedBodies
        KinBody::SetDOFValues(vcurrentvalues,CLA_CheckLimits, std::vector<int>());
        vGrabbedBodies.swap(_vGrabbedBodies); // swap back
        GetLinkTransformations(vnewtrans, vnewdoflastsetvalues);
        for(size_t i = 0; i < vprevtrans.size(); ++i) {
            if( TransformDistanceFast(vprevtrans[i],vnewtrans[i]) > 1e-5 ) {
                RAVELOG_VERBOSE(str(boost::format("link %d has different transformation after SetDOFValues (error=%f), this could be due to mimic joint equations kicking into effect.")%_veclinks.at(i)->GetName()%TransformDistanceFast(vprevtrans[i],vnewtrans[i])));
            }
        }
        for(int i = 0; i < GetDOF(); ++i) {
            if( vprevdoflastsetvalues.at(i) != vnewdoflastsetvalues.at(i) ) {
                RAVELOG_VERBOSE(str(boost::format("dof %d has different values after SetDOFValues %d!=%d, this could be due to mimic joint equations kicking into effect.")%i%vprevdoflastsetvalues.at(i)%vnewdoflastsetvalues.at(i)));
            }
        }
        _vInitialLinkTransformations = vnewtrans;
    }

    {
        // do not initialize interpolation, since it implies a motion sampling strategy
        int offset = 0;
        _spec._vgroups.resize(0);
        if( GetDOF() > 0 ) {
            ConfigurationSpecification::Group group;
            stringstream ss;
            ss << "joint_values " << GetName();
            for(int i = 0; i < GetDOF(); ++i) {
                ss << " " << i;
            }
            group.name = ss.str();
            group.dof = GetDOF();
            group.offset = offset;
            offset += group.dof;
            _spec._vgroups.push_back(group);
        }

        ConfigurationSpecification::Group group;
        group.name = str(boost::format("affine_transform %s %d")%GetName()%DOF_Transform);
        group.offset = offset;
        group.dof = RaveGetAffineDOF(DOF_Transform);
        _spec._vgroups.push_back(group);
    }

    // set the "self" extra geometry group
    std::string selfgroup("self");
    FOREACH(itlink, _veclinks) {
        if( (*itlink)->_info._mapExtraGeometries.find(selfgroup) == (*itlink)->_info._mapExtraGeometries.end() ) {
            std::vector<GeometryInfoPtr> vgeoms;
            FOREACH(itgeom, (*itlink)->_vGeometries) {
                vgeoms.push_back(GeometryInfoPtr(new GeometryInfo((*itgeom)->GetInfo())));
            }
            (*itlink)->_info._mapExtraGeometries.insert(make_pair(selfgroup, vgeoms));
        }
    }

    _bAreAllJoints1DOFAndNonCircular = true;
    for (size_t ijoint = 0; ijoint < _vecjoints.size(); ++ijoint) {
        if (_vecjoints[ijoint]->GetDOF() != 1 || _vecjoints[ijoint]->IsCircular()) {
            _bAreAllJoints1DOFAndNonCircular = false;
            break;
        }
    }

    // notify any callbacks of the changes
    std::list<UserDataWeakPtr> listRegisteredCallbacks;
    uint32_t index = 0;
    uint32_t parameters = _nParametersChanged;
    while(parameters && index < _vlistRegisteredCallbacks.size()) {
        if( (parameters & 1) &&  _vlistRegisteredCallbacks.at(index).size() > 0 ) {
            {
                boost::shared_lock< boost::shared_mutex > lock(GetInterfaceMutex());
                listRegisteredCallbacks = _vlistRegisteredCallbacks.at(index); // copy since it can be changed
            }
            FOREACH(it,listRegisteredCallbacks) {
                ChangeCallbackDataPtr pdata = boost::dynamic_pointer_cast<ChangeCallbackData>(it->lock());
                if( !!pdata ) {
                    pdata->_callback();
                }
            }
        }
        parameters >>= 1;
        index += 1;
    }
    _nParametersChanged = 0;
    RAVELOG_VERBOSE_FORMAT("initialized %s in %fs", GetName()%(1e-6*(utils::GetMicroTime()-starttime)));
}

void KinBody::_DeinitializeInternalInformation()
{
    _nHierarchyComputed = 0; // should reset to inform other elements that kinematics information might not be accurate
}

bool KinBody::IsAttached(const KinBody &body) const
{
    if(this == &body ) {
        return true;
    }
    std::set<KinBodyConstPtr> dummy;
    return _IsAttached(body, dummy);
}

void KinBody::GetAttached(std::set<KinBodyPtr>& setAttached) const
{
    setAttached.insert(boost::const_pointer_cast<KinBody>(shared_kinbody_const()));
    FOREACHC(itbody,_listAttachedBodies) {
        KinBodyPtr pattached = itbody->lock();
        if( !!pattached && setAttached.insert(pattached).second ) {
            pattached->GetAttached(setAttached);
        }
    }
}

void KinBody::GetAttached(std::set<KinBodyConstPtr>& setAttached) const
{
    setAttached.insert(shared_kinbody_const());
    FOREACHC(itbody,_listAttachedBodies) {
        KinBodyConstPtr pattached = itbody->lock();
        if( !!pattached && setAttached.insert(pattached).second ) {
            pattached->GetAttached(setAttached);
        }
    }
}

void KinBody::GetAttached(std::vector<KinBodyPtr>& vAttached) const
{
    if( vAttached.empty() || find(vAttached.begin(), vAttached.end(), shared_kinbody_const()) == vAttached.end() ) {
        vAttached.push_back(boost::const_pointer_cast<KinBody>(shared_kinbody_const()));
    }
    FOREACHC(itbody,_listAttachedBodies) {
        KinBodyPtr pattached = itbody->lock();
        if( !!pattached ) {
            if( find(vAttached.begin(), vAttached.end(), pattached) == vAttached.end() ) {
                vAttached.push_back(pattached);
                pattached->GetAttached(vAttached);
            }
        }
    }
}

void KinBody::GetAttached(std::vector<KinBodyConstPtr>& vAttached) const
{
    if( vAttached.empty() || find(vAttached.begin(), vAttached.end(), shared_kinbody_const()) == vAttached.end() ) {
        vAttached.push_back(shared_kinbody_const());
    }
    FOREACHC(itbody,_listAttachedBodies) {
        KinBodyConstPtr pattached = itbody->lock();
        if( !!pattached ) {
            if( find(vAttached.begin(), vAttached.end(), pattached) == vAttached.end() ) {
                vAttached.push_back(pattached);
                pattached->GetAttached(vAttached);
            }
        }
    }
}

bool KinBody::HasAttached() const
{
    return _listAttachedBodies.size() > 0;
}

bool KinBody::_IsAttached(const KinBody &body, std::set<KinBodyConstPtr>&setChecked) const
{
    if( !setChecked.insert(shared_kinbody_const()).second ) {
        return false;
    }
    FOREACHC(itbody,_listAttachedBodies) {
        KinBodyConstPtr pattached = itbody->lock();
        if( !!pattached && ((pattached.get() == &body)|| pattached->_IsAttached(body,setChecked)) ) {
            return true;
        }
    }
    return false;
}

void KinBody::_AttachBody(KinBodyPtr pbody)
{
    _listAttachedBodies.push_back(pbody);
    pbody->_listAttachedBodies.push_back(shared_kinbody());
    _PostprocessChangedParameters(Prop_BodyAttached);
}

bool KinBody::_RemoveAttachedBody(KinBody &body)
{
    int numremoved = 0;
    FOREACH(it,_listAttachedBodies) {
        if( it->lock().get() == &body ) {
            _listAttachedBodies.erase(it);
            numremoved++;
            break;
        }
    }

    FOREACH(it, body._listAttachedBodies) {
        if( it->lock().get() == this ) { // need to compare lock pointer since cannot rely on shared_kinbody() since in a destructor this will crash
            body._listAttachedBodies.erase(it);
            numremoved++;
            break;
        }
    }

    if( numremoved > 0 ) {
        _PostprocessChangedParameters(Prop_BodyAttached);
    }

    return numremoved == 2;
}

void KinBody::Enable(bool bEnable)
{
    bool bchanged = false;
    FOREACH(it, _veclinks) {
        if( (*it)->_info._bIsEnabled != bEnable ) {
            (*it)->_info._bIsEnabled = bEnable;
            _nNonAdjacentLinkCache &= ~AO_Enabled;
            bchanged = true;
        }
    }
    if( bchanged ) {
        _PostprocessChangedParameters(Prop_LinkEnable);
    }
}

bool KinBody::IsEnabled() const
{
    FOREACHC(it, _veclinks) {
        if((*it)->IsEnabled()) {
            return true;
        }
    }
    return false;
}

bool KinBody::SetVisible(bool visible)
{
    bool bchanged = false;
    FOREACH(it, _veclinks) {
        FOREACH(itgeom,(*it)->_vGeometries) {
            if( (*itgeom)->IsVisible() != visible ) {
                (*itgeom)->_info._bVisible = visible;
                bchanged = true;
            }
        }
    }
    if( bchanged ) {
        _PostprocessChangedParameters(Prop_LinkDraw);
        return true;
    }
    return false;
}

bool KinBody::IsVisible() const
{
    FOREACHC(it, _veclinks) {
        if((*it)->IsVisible()) {
            return true;
        }
    }
    return false;
}

int KinBody::GetEnvironmentId() const
{
    return _environmentid;
}

int8_t KinBody::DoesAffect(int jointindex, int linkindex ) const
{
    CHECK_INTERNAL_COMPUTATION0;
    OPENRAVE_ASSERT_FORMAT(jointindex >= 0 && jointindex < (int)_vecjoints.size(), "body %s jointindex %d invalid (num joints %d)", GetName()%jointindex%_vecjoints.size(), ORE_InvalidArguments);
    OPENRAVE_ASSERT_FORMAT(linkindex >= 0 && linkindex < (int)_veclinks.size(), "body %s linkindex %d invalid (num links %d)", GetName()%linkindex%_veclinks.size(), ORE_InvalidArguments);
    return _vJointsAffectingLinks.at(jointindex*_veclinks.size()+linkindex);
}

int8_t KinBody::DoesDOFAffectLink(int dofindex, int linkindex ) const
{
    CHECK_INTERNAL_COMPUTATION0;
    OPENRAVE_ASSERT_FORMAT(dofindex >= 0 && dofindex < GetDOF(), "body %s dofindex %d invalid (num dofs %d)", GetName()%GetDOF(), ORE_InvalidArguments);
    OPENRAVE_ASSERT_FORMAT(linkindex >= 0 && linkindex < (int)_veclinks.size(), "body %s linkindex %d invalid (num links %d)", GetName()%linkindex%_veclinks.size(), ORE_InvalidArguments);
    int jointindex = _vDOFIndices.at(dofindex);
    return _vJointsAffectingLinks.at(jointindex*_veclinks.size()+linkindex);
}

void KinBody::SetNonCollidingConfiguration()
{
    _ResetInternalCollisionCache();
    vector<dReal> vdoflastsetvalues;
    GetLinkTransformations(_vInitialLinkTransformations, vdoflastsetvalues);
}

void KinBody::_ResetInternalCollisionCache()
{
    _nNonAdjacentLinkCache = 0x80000000;
    FOREACH(it,_vNonAdjacentLinks) {
        it->resize(0);
    }
}

bool CompareNonAdjacentFarthest(int pair0, int pair1)
{
    // order so that farthest links are first. if equal, then prioritize links that are furthest down the chain.
    int pair0link0 = (pair0&0xffff);
    int pair0link1 = ((pair0>>16)&0xffff);
    int dist0 = pair0link1 - pair0link0; // link1 > link0
    int pair1link0 = (pair1&0xffff);
    int pair1link1 = ((pair1>>16)&0xffff);
    int dist1 = pair1link1 - pair1link0; // link1 > link0
    if( dist0 == dist1 ) {
        if( pair0link1 == pair1link1 ) {
            return pair0link0 > pair1link0;
        }
        else {
            return pair0link1 > pair1link1;
        }
    }
    return dist0 > dist1;
}

const std::vector<int>& KinBody::GetNonAdjacentLinks(int adjacentoptions) const
{
    class TransformsSaver
    {
public:
        TransformsSaver(KinBodyConstPtr pbody) : _pbody(pbody) {
            _pbody->GetLinkTransformations(vcurtrans, _vdoflastsetvalues);
        }
        ~TransformsSaver() {
            for(size_t i = 0; i < _pbody->_veclinks.size(); ++i) {
                boost::static_pointer_cast<Link>(_pbody->_veclinks[i])->_info._t = vcurtrans.at(i);
            }
            for(size_t i = 0; i < _pbody->_vecjoints.size(); ++i) {
                for(int j = 0; j < _pbody->_vecjoints[i]->GetDOF(); ++j) {
                    _pbody->_vecjoints[i]->_doflastsetvalues[j] = _vdoflastsetvalues.at(_pbody->_vecjoints[i]->GetDOFIndex()+j);
                }
            }
        }
private:
        KinBodyConstPtr _pbody;
        std::vector<Transform> vcurtrans;
        std::vector<dReal> _vdoflastsetvalues;
    };

    CHECK_INTERNAL_COMPUTATION;
    if( _nNonAdjacentLinkCache & 0x80000000 ) {
        // Check for colliding link pairs given the initial pose _vInitialLinkTransformations
        // this is actually weird, we need to call the individual link collisions on a const body. in order to pull this off, we need to be very careful with the body state.
        TransformsSaver saver(shared_kinbody_const());
        CollisionCheckerBasePtr collisionchecker = !!_selfcollisionchecker ? _selfcollisionchecker : GetEnv()->GetCollisionChecker();
        CollisionOptionsStateSaver colsaver(collisionchecker,0); // have to reset the collision options
        for(size_t i = 0; i < _veclinks.size(); ++i) {
            boost::static_pointer_cast<Link>(_veclinks[i])->_info._t = _vInitialLinkTransformations.at(i);
        }
        _nUpdateStampId++; // because transforms were modified
        _vNonAdjacentLinks[0].resize(0);
        for(size_t i = 0; i < _veclinks.size(); ++i) {
            for(size_t j = i+1; j < _veclinks.size(); ++j) {
                if((_setAdjacentLinks.find(i|(j<<16)) == _setAdjacentLinks.end())&& !collisionchecker->CheckCollision(LinkConstPtr(_veclinks[i]), LinkConstPtr(_veclinks[j])) ) {
                    _vNonAdjacentLinks[0].push_back(i|(j<<16));
                }
            }
        }
        std::sort(_vNonAdjacentLinks[0].begin(), _vNonAdjacentLinks[0].end(), CompareNonAdjacentFarthest);
        _nUpdateStampId++; // because transforms were modified
        _nNonAdjacentLinkCache = 0;
    }
    if( (_nNonAdjacentLinkCache&adjacentoptions) != adjacentoptions ) {
        int requestedoptions = (~_nNonAdjacentLinkCache)&adjacentoptions;
        // find out what needs to computed
        if( requestedoptions & AO_Enabled ) {
            _vNonAdjacentLinks.at(AO_Enabled).resize(0);
            FOREACHC(itset, _vNonAdjacentLinks[0]) {
                KinBody::LinkConstPtr plink1(_veclinks.at(*itset&0xffff)), plink2(_veclinks.at(*itset>>16));
                if( plink1->IsEnabled() && plink2->IsEnabled() ) {
                    _vNonAdjacentLinks[AO_Enabled].push_back(*itset);
                }
            }
            _nNonAdjacentLinkCache |= AO_Enabled;
            std::sort(_vNonAdjacentLinks[AO_Enabled].begin(), _vNonAdjacentLinks[AO_Enabled].end(), CompareNonAdjacentFarthest);
        }
        else {
            throw OPENRAVE_EXCEPTION_FORMAT(_("no support for adjacentoptions %d"), adjacentoptions,ORE_InvalidArguments);
        }
    }
    return _vNonAdjacentLinks.at(adjacentoptions);
}

const std::set<int>& KinBody::GetAdjacentLinks() const
{
    CHECK_INTERNAL_COMPUTATION;
    return _setAdjacentLinks;
}

void KinBody::SetAdjacentLinks(int linkindex0, int linkindex1)
{
    OPENRAVE_ASSERT_OP(linkindex0,!=,linkindex1);
    if( linkindex0 > linkindex1 ) {
        std::swap(linkindex0, linkindex1);
    }

    _setAdjacentLinks.insert(linkindex0|(linkindex1<<16));
    std::string linkname0 = _veclinks.at(linkindex0)->GetName();
    std::string linkname1 = _veclinks.at(linkindex1)->GetName();
    std::pair<std::string, std::string> adjpair = std::make_pair(linkname0, linkname1);
    if( find(_vForcedAdjacentLinks.begin(), _vForcedAdjacentLinks.end(), adjpair) == _vForcedAdjacentLinks.end() ) {
        _vForcedAdjacentLinks.push_back(adjpair);
    }
    _ResetInternalCollisionCache();
}

void KinBody::Clone(InterfaceBaseConstPtr preference, int cloningoptions)
{
    InterfaceBase::Clone(preference,cloningoptions);
    KinBodyConstPtr r = RaveInterfaceConstCast<KinBody>(preference);

    _name = r->_name;
    _nHierarchyComputed = r->_nHierarchyComputed;
    _bMakeJoinedLinksAdjacent = r->_bMakeJoinedLinksAdjacent;
    __hashkinematics = r->__hashkinematics;
    _vTempJoints = r->_vTempJoints;

    _veclinks.resize(0); _veclinks.reserve(r->_veclinks.size());
    FOREACHC(itlink, r->_veclinks) {
        LinkPtr pnewlink(new Link(shared_kinbody()));
        // TODO should create a Link::Clone method
        *pnewlink = **itlink; // be careful of copying pointers
        pnewlink->_parent = shared_kinbody();
        // have to copy all the geometries too!
        std::vector<Link::GeometryPtr> vnewgeometries(pnewlink->_vGeometries.size());
        for(size_t igeom = 0; igeom < vnewgeometries.size(); ++igeom) {
            vnewgeometries[igeom].reset(new Link::Geometry(pnewlink, pnewlink->_vGeometries[igeom]->_info));
        }
        pnewlink->_vGeometries = vnewgeometries;
        _veclinks.push_back(pnewlink);
    }

    _vecjoints.resize(0); _vecjoints.reserve(r->_vecjoints.size());
    FOREACHC(itjoint, r->_vecjoints) {
        JointPtr pnewjoint(new Joint(shared_kinbody()));
        *pnewjoint = **itjoint; // be careful of copying pointers!
        pnewjoint->_parent = shared_kinbody();
        pnewjoint->_attachedbodies[0] = _veclinks.at((*itjoint)->_attachedbodies[0]->GetIndex());
        pnewjoint->_attachedbodies[1] = _veclinks.at((*itjoint)->_attachedbodies[1]->GetIndex());
        _vecjoints.push_back(pnewjoint);
    }

    _vPassiveJoints.resize(0); _vPassiveJoints.reserve(r->_vPassiveJoints.size());
    FOREACHC(itjoint, r->_vPassiveJoints) {
        JointPtr pnewjoint(new Joint(shared_kinbody()));
        *pnewjoint = **itjoint; // be careful of copying pointers!
        pnewjoint->_parent = shared_kinbody();
        pnewjoint->_attachedbodies[0] = _veclinks.at((*itjoint)->_attachedbodies[0]->GetIndex());
        pnewjoint->_attachedbodies[1] = _veclinks.at((*itjoint)->_attachedbodies[1]->GetIndex());
        _vPassiveJoints.push_back(pnewjoint);
    }

    _vTopologicallySortedJoints.resize(0); _vTopologicallySortedJoints.resize(r->_vTopologicallySortedJoints.size());
    FOREACHC(itjoint, r->_vTopologicallySortedJoints) {
        _vTopologicallySortedJoints.push_back(_vecjoints.at((*itjoint)->GetJointIndex()));
    }
    _vTopologicallySortedJointsAll.resize(0); _vTopologicallySortedJointsAll.resize(r->_vTopologicallySortedJointsAll.size());
    FOREACHC(itjoint, r->_vTopologicallySortedJointsAll) {
        std::vector<JointPtr>::const_iterator it = find(r->_vecjoints.begin(),r->_vecjoints.end(),*itjoint);
        if( it != r->_vecjoints.end() ) {
            _vTopologicallySortedJointsAll.push_back(_vecjoints.at(it-r->_vecjoints.begin()));
        }
        else {
            it = find(r->_vPassiveJoints.begin(), r->_vPassiveJoints.end(),*itjoint);
            if( it != r->_vPassiveJoints.end() ) {
                _vTopologicallySortedJointsAll.push_back(_vPassiveJoints.at(it-r->_vPassiveJoints.begin()));
            }
            else {
                throw OPENRAVE_EXCEPTION_FORMAT(_("joint %s doesn't belong to anythong?"),(*itjoint)->GetName(), ORE_Assert);
            }
        }
    }
    _vDOFOrderedJoints = r->_vDOFOrderedJoints;
    _vJointsAffectingLinks = r->_vJointsAffectingLinks;
    _vDOFIndices = r->_vDOFIndices;

    _setAdjacentLinks = r->_setAdjacentLinks;
    _vInitialLinkTransformations = r->_vInitialLinkTransformations;
    _vForcedAdjacentLinks = r->_vForcedAdjacentLinks;
    _vAllPairsShortestPaths = r->_vAllPairsShortestPaths;
    _vClosedLoopIndices = r->_vClosedLoopIndices;
    _vClosedLoops.resize(0); _vClosedLoops.reserve(r->_vClosedLoops.size());
    FOREACHC(itloop,_vClosedLoops) {
        _vClosedLoops.push_back(std::vector< std::pair<LinkPtr,JointPtr> >());
        FOREACHC(it,*itloop) {
            _vClosedLoops.back().emplace_back(_veclinks.at(it->first->GetIndex()), JointPtr());
            // the joint might be in _vPassiveJoints
            std::vector<JointPtr>::const_iterator itjoint = find(r->_vecjoints.begin(),r->_vecjoints.end(),it->second);
            if( itjoint != r->_vecjoints.end() ) {
                _vClosedLoops.back().back().second = _vecjoints.at(itjoint-r->_vecjoints.begin());
            }
            else {
                itjoint = find(r->_vPassiveJoints.begin(), r->_vPassiveJoints.end(),it->second);
                if( itjoint != r->_vPassiveJoints.end() ) {
                    _vClosedLoops.back().back().second = _vPassiveJoints.at(itjoint-r->_vPassiveJoints.begin());
                }
                else {
                    throw OPENRAVE_EXCEPTION_FORMAT(_("joint %s in closed loop doesn't belong to anything?"),(*itjoint)->GetName(), ORE_Assert);
                }
            }
        }
    }

    _listAttachedBodies.clear(); // will be set in the environment
    if( !(cloningoptions & Clone_IgnoreAttachedBodies) ) {
        FOREACHC(itatt, r->_listAttachedBodies) {
            KinBodyConstPtr pattref = itatt->lock();
            if( !!pattref ) {
                _listAttachedBodies.push_back(GetEnv()->GetBodyFromEnvironmentId(pattref->GetEnvironmentId()));
            }
        }
    }

    // cannot copy the velocities since it requires the physics engine to be initialized with this kinbody, which might not happen before the clone..?
//    std::vector<std::pair<Vector,Vector> > velocities;
//    r->GetLinkVelocities(velocities);
//    SetLinkVelocities(velocities);

    // do not force-reset the callbacks!! since the ChangeCallbackData destructors will crash
    //_listRegisteredCallbacks.clear();

    // cache
    _ResetInternalCollisionCache();

    // clone the grabbed bodies, note that this can fail if the new cloned environment hasn't added the bodies yet (check out Environment::Clone)
    _vGrabbedBodies.clear(); _vGrabbedBodies.reserve(r->_vGrabbedBodies.size());
    FOREACHC(itgrabbedref, r->_vGrabbedBodies) {
        GrabbedConstPtr pgrabbedref = boost::dynamic_pointer_cast<Grabbed const>(*itgrabbedref);
        if( !pgrabbedref ) {
            RAVELOG_WARN_FORMAT("env=%d, have uninitialized GrabbedConstPtr in _vGrabbedBodies", GetEnv()->GetId());
            continue;
        }

        KinBodyPtr pbodyref = pgrabbedref->_pgrabbedbody.lock();
        KinBodyPtr pgrabbedbody;
        if( !!pbodyref ) {
            //pgrabbedbody = GetEnv()->GetBodyFromEnvironmentId(pbodyref->GetEnvironmentId());
            pgrabbedbody = GetEnv()->GetKinBody(pbodyref->GetName());
            if( !pgrabbedbody ) {
                if( cloningoptions & Clone_PassOnMissingBodyReferences ) {
                    continue;
                }
                else {
                    throw OPENRAVE_EXCEPTION_FORMAT(_("When cloning body '%s', could not find grabbed object '%s' in environmentid=%d"), GetName()%pbodyref->GetName()%pbodyref->GetEnv()->GetId(), ORE_InvalidState);
                }
            }
            //BOOST_ASSERT(pgrabbedbody->GetName() == pbodyref->GetName());

            GrabbedPtr pgrabbed(new Grabbed(pgrabbedbody,_veclinks.at(KinBody::LinkPtr(pgrabbedref->_plinkrobot)->GetIndex())));
            pgrabbed->_troot = pgrabbedref->_troot;
            pgrabbed->_listNonCollidingLinks.clear();
            FOREACHC(itlinkref, pgrabbedref->_listNonCollidingLinks) {
                pgrabbed->_listNonCollidingLinks.push_back(_veclinks.at((*itlinkref)->GetIndex()));
            }
            _vGrabbedBodies.push_back(pgrabbed);
        }
    }

    // Clone self-collision checker
    _selfcollisionchecker.reset();
    if( !!r->_selfcollisionchecker ) {
        _selfcollisionchecker = RaveCreateCollisionChecker(GetEnv(), r->_selfcollisionchecker->GetXMLId());
        _selfcollisionchecker->SetCollisionOptions(r->_selfcollisionchecker->GetCollisionOptions());
        _selfcollisionchecker->SetGeometryGroup(r->_selfcollisionchecker->GetGeometryGroup());
        if( GetEnvironmentId() != 0 ) {
            // This body has been added to the environment already so can call InitKinBody.
            _selfcollisionchecker->InitKinBody(shared_kinbody());
        }
        else {
            // InitKinBody will be called when the body is added to the environment.
        }
    }

    _nUpdateStampId++; // update the stamp instead of copying
}

void KinBody::_PostprocessChangedParameters(uint32_t parameters)
{
    _nUpdateStampId++;
    if( _nHierarchyComputed == 1 ) {
        _nParametersChanged |= parameters;
        return;
    }

    if( (parameters & Prop_JointMimic) == Prop_JointMimic || (parameters & Prop_LinkStatic) == Prop_LinkStatic) {
        KinBodyStateSaver saver(shared_kinbody(),Save_LinkTransformation);
        vector<dReal> vzeros(GetDOF(),0);
        SetDOFValues(vzeros,Transform(),true);
        _ComputeInternalInformation();
    }
    // do not change hash if geometry changed!
    if( !!(parameters & (Prop_LinkDynamics|Prop_LinkGeometry|Prop_JointMimic)) ) {
        __hashkinematics.resize(0);
    }

    if( (parameters&Prop_LinkEnable) == Prop_LinkEnable ) {
        // check if any regrabbed bodies have the link in _listNonCollidingLinks and the link is enabled, or are missing the link in _listNonCollidingLinks and the link is disabled
        std::map<GrabbedPtr, list<KinBody::LinkConstPtr> > mapcheckcollisions;
        FOREACH(itlink,_veclinks) {
            if( (*itlink)->IsEnabled() ) {
                FOREACH(itgrabbed,_vGrabbedBodies) {
                    GrabbedPtr pgrabbed = boost::dynamic_pointer_cast<Grabbed>(*itgrabbed);
                    if( find(pgrabbed->GetRigidlyAttachedLinks().begin(),pgrabbed->GetRigidlyAttachedLinks().end(), *itlink) == pgrabbed->GetRigidlyAttachedLinks().end() ) {
                        std::list<KinBody::LinkConstPtr>::iterator itnoncolliding = find(pgrabbed->_listNonCollidingLinks.begin(),pgrabbed->_listNonCollidingLinks.end(),*itlink);
                        if( itnoncolliding != pgrabbed->_listNonCollidingLinks.end() ) {
                            if( pgrabbed->WasLinkNonColliding(*itlink) == 0 ) {
                                pgrabbed->_listNonCollidingLinks.erase(itnoncolliding);
                            }
                            mapcheckcollisions[pgrabbed].push_back(*itlink);
                        }
                        else {
                            // try to restore
                            if( pgrabbed->WasLinkNonColliding(*itlink) == 1 ) {
                                pgrabbed->_listNonCollidingLinks.push_back(*itlink);
                            }
                        }
                    }
                }
            }
            else {
                // add since it is disabled?
                FOREACH(itgrabbed,_vGrabbedBodies) {
                    GrabbedPtr pgrabbed = boost::dynamic_pointer_cast<Grabbed>(*itgrabbed);
                    if( find(pgrabbed->GetRigidlyAttachedLinks().begin(),pgrabbed->GetRigidlyAttachedLinks().end(), *itlink) == pgrabbed->GetRigidlyAttachedLinks().end() ) {
                        if( find(pgrabbed->_listNonCollidingLinks.begin(),pgrabbed->_listNonCollidingLinks.end(),*itlink) == pgrabbed->_listNonCollidingLinks.end() ) {
                            if( pgrabbed->WasLinkNonColliding(*itlink) != 0 ) {
                                pgrabbed->_listNonCollidingLinks.push_back(*itlink);
                            }
                        }
                    }
                }
            }
        }

//        if( mapcheckcollisions.size() > 0 ) {
//            CollisionOptionsStateSaver colsaver(GetEnv()->GetCollisionChecker(),0); // have to reset the collision options
//            FOREACH(itgrabbed, mapcheckcollisions) {
//                KinBodyPtr pgrabbedbody(itgrabbed->first->_pgrabbedbody);
//                _RemoveAttachedBody(pgrabbedbody);
//                CallOnDestruction destructionhook(boost::bind(&RobotBase::_AttachBody,this,pgrabbedbody));
//                FOREACH(itlink, itgrabbed->second) {
//                    if( pchecker->CheckCollision(*itlink, KinBodyConstPtr(pgrabbedbody)) ) {
//                        itgrabbed->first->_listNonCollidingLinks.remove(*itlink);
//                    }
//                }
//            }
//        }
    }

    std::list<UserDataWeakPtr> listRegisteredCallbacks;
    uint32_t index = 0;
    while(parameters && index < _vlistRegisteredCallbacks.size()) {
        if( (parameters & 1) &&  _vlistRegisteredCallbacks.at(index).size() > 0 ) {
            {
                boost::shared_lock< boost::shared_mutex > lock(GetInterfaceMutex());
                listRegisteredCallbacks = _vlistRegisteredCallbacks.at(index); // copy since it can be changed
            }
            FOREACH(it,listRegisteredCallbacks) {
                ChangeCallbackDataPtr pdata = boost::dynamic_pointer_cast<ChangeCallbackData>(it->lock());
                if( !!pdata ) {
                    pdata->_callback();
                }
            }
        }
        parameters >>= 1;
        index += 1;
    }
}

void KinBody::Serialize(BaseXMLWriterPtr writer, int options) const
{
    InterfaceBase::Serialize(writer,options);
}

void KinBody::serialize(std::ostream& o, int options) const
{
    o << _veclinks.size() << " ";
    FOREACHC(it,_veclinks) {
        (*it)->serialize(o,options);
    }
    o << _vecjoints.size() << " ";
    FOREACHC(it,_vecjoints) {
        (*it)->serialize(o,options);
    }
    o << _vPassiveJoints.size() << " ";
    FOREACHC(it,_vPassiveJoints) {
        (*it)->serialize(o,options);
    }
}

void KinBody::SetZeroConfiguration()
{
    std::vector<Vector> vaxes;
    FOREACH(itjoint,_vecjoints) {
        vaxes.resize((*itjoint)->GetDOF());
        for(size_t i = 0; i < vaxes.size(); ++i) {
            vaxes[i] = (*itjoint)->GetInternalHierarchyLeftTransform().rotate((*itjoint)->GetInternalHierarchyAxis(i));
        }
        (*itjoint)->_ComputeJointInternalInformation((*itjoint)->GetFirstAttached(), (*itjoint)->GetSecondAttached(),(*itjoint)->GetInternalHierarchyLeftTransform().trans,vaxes,std::vector<dReal>());
    }
}

const std::string& KinBody::GetKinematicsGeometryHash() const
{
    CHECK_INTERNAL_COMPUTATION;
    if( __hashkinematics.size() == 0 ) {
        ostringstream ss;
        ss << std::fixed << std::setprecision(SERIALIZATION_PRECISION);
        // should add dynamics since that affects a lot how part is treated.
        serialize(ss,SO_Kinematics|SO_Geometry|SO_Dynamics);
        __hashkinematics = utils::GetMD5HashString(ss.str());
    }
    return __hashkinematics;
}

void KinBody::SetConfigurationValues(std::vector<dReal>::const_iterator itvalues, uint32_t checklimits)
{
    vector<dReal> vdofvalues(GetDOF());
    if( GetDOF() > 0 ) {
        std::copy(itvalues,itvalues+GetDOF(),vdofvalues.begin());
    }
    Transform t;
    RaveGetTransformFromAffineDOFValues(t,itvalues+GetDOF(),DOF_Transform);
    SetDOFValues(vdofvalues,t,checklimits);
}

void KinBody::GetConfigurationValues(std::vector<dReal>&v) const
{
    GetDOFValues(v);
    v.resize(GetDOF()+RaveGetAffineDOF(DOF_Transform));
    RaveGetAffineDOFValuesFromTransform(v.begin()+GetDOF(),GetTransform(),DOF_Transform);
}

ConfigurationSpecification KinBody::GetConfigurationSpecification(const std::string& interpolation) const
{
    CHECK_INTERNAL_COMPUTATION;
    if( interpolation.size() == 0 ) {
        return _spec;
    }
    ConfigurationSpecification spec=_spec;
    FOREACH(itgroup,spec._vgroups) {
        itgroup->interpolation=interpolation;
    }
    return spec;
}

ConfigurationSpecification KinBody::GetConfigurationSpecificationIndices(const std::vector<int>&indices, const std::string& interpolation) const
{
    CHECK_INTERNAL_COMPUTATION;
    ConfigurationSpecification spec;
    if( indices.size() > 0 ) {
        spec._vgroups.resize(1);
        stringstream ss;
        ss << "joint_values " << GetName();
        FOREACHC(it,indices) {
            ss << " " << *it;
        }
        spec._vgroups[0].name = ss.str();
        spec._vgroups[0].dof = indices.size();
        spec._vgroups[0].offset = 0;
        spec._vgroups[0].interpolation=interpolation;
    }
    return spec;
}

UserDataPtr KinBody::RegisterChangeCallback(uint32_t properties, const boost::function<void()>&callback) const
{
    ChangeCallbackDataPtr pdata(new ChangeCallbackData(properties,callback,shared_kinbody_const()));
    boost::unique_lock< boost::shared_mutex > lock(GetInterfaceMutex());

    uint32_t index = 0;
    while(properties) {
        if( properties & 1 ) {
            if( index >= _vlistRegisteredCallbacks.size() ) {
                // have to resize _vlistRegisteredCallbacks, but have to preserve the internal lists since ChangeCallbackData keep track of the list iterators
                std::vector<std::list<UserDataWeakPtr> > vlistRegisteredCallbacks(index+1);
                for(size_t i = 0; i < _vlistRegisteredCallbacks.size(); ++i) {
                    vlistRegisteredCallbacks[i].swap(_vlistRegisteredCallbacks[i]);
                }
                _vlistRegisteredCallbacks.swap(vlistRegisteredCallbacks);
            }
            pdata->_iterators.emplace_back(index, _vlistRegisteredCallbacks.at(index).insert(_vlistRegisteredCallbacks.at(index).end(), pdata));
        }
        properties >>= 1;
        index += 1;
    }
    return pdata;
}

void KinBody::_InitAndAddLink(LinkPtr plink)
{
    CHECK_NO_INTERNAL_COMPUTATION;
    LinkInfo& info = plink->_info;

    // check to make sure there are no repeating names in already added links
    FOREACH(itlink, _veclinks) {
        if( (*itlink)->GetName() == info._name ) {
            throw OPENRAVE_EXCEPTION_FORMAT(_("link %s is declared more than once in body %s"), info._name%GetName(), ORE_InvalidArguments);
        }
    }

    plink->_index = static_cast<int>(_veclinks.size());
    plink->_vGeometries.clear();
    plink->_collision.vertices.clear();
    plink->_collision.indices.clear();
    FOREACHC(itgeominfo,info._vgeometryinfos) {
        Link::GeometryPtr geom(new Link::Geometry(plink,**itgeominfo));
        if( geom->_info._meshcollision.vertices.size() == 0 ) { // try to avoid recomputing
            geom->_info.InitCollisionMesh();
        }
        plink->_vGeometries.push_back(geom);
        plink->_collision.Append(geom->GetCollisionMesh(),geom->GetTransform());
    }
    FOREACHC(itadjacentname, info._vForcedAdjacentLinks) {
        // make sure the same pair isn't added more than once
        std::pair<std::string, std::string> adjpair = std::make_pair(info._name, *itadjacentname);
        if( find(_vForcedAdjacentLinks.begin(), _vForcedAdjacentLinks.end(), adjpair) == _vForcedAdjacentLinks.end() ) {
            _vForcedAdjacentLinks.push_back(adjpair);
        }
    }
    _veclinks.push_back(plink);
}

void KinBody::_InitAndAddJoint(JointPtr pjoint)
{
    CHECK_NO_INTERNAL_COMPUTATION;
    // check to make sure there are no repeating names in already added links
    JointInfo& info = pjoint->_info;
    FOREACH(itjoint, _vecjoints) {
        if( (*itjoint)->GetName() == info._name ) {
            throw OPENRAVE_EXCEPTION_FORMAT(_("joint %s is declared more than once in body %s"), info._name%GetName(), ORE_InvalidArguments);
        }
    }

    for(size_t i = 0; i < info._vmimic.size(); ++i) {
        if( !!info._vmimic[i] ) {
            pjoint->_vmimic[i].reset(new Mimic());
            pjoint->_vmimic[i]->_equations = info._vmimic[i]->_equations;
//
//            if( !pjoint->_vmimic[i]->_equations.at(0).empty() ) {
//                std::string poseq = pjoint->_vmimic[i]->_equations[0], veleq = pjoint->_vmimic[i]->_equations[1], acceleq = pjoint->_vmimic[i]->_equations[2]; // have to copy since memory can become invalidated
//                pjoint->SetMimicEquations(i,poseq,veleq,acceleq);
//            }
        }
    }
    LinkPtr plink0, plink1;
    FOREACHC(itlink, _veclinks) {
        if( (*itlink)->_info._name == info._linkname0 ) {
            plink0 = *itlink;
            if( !!plink1 ) {
                break;
            }
        }
        if( (*itlink)->_info._name == info._linkname1 ) {
            plink1 = *itlink;
            if( !!plink0 ) {
                break;
            }
        }
    }
    OPENRAVE_ASSERT_FORMAT(!!plink0&&!!plink1, "cannot find links '%s' and '%s' of body '%s' joint %s ", info._linkname0%info._linkname1%GetName()%info._name, ORE_Failed);
    std::vector<Vector> vaxes(pjoint->GetDOF());
    std::copy(info._vaxes.begin(),info._vaxes.begin()+vaxes.size(), vaxes.begin());
    pjoint->_ComputeJointInternalInformation(plink0, plink1, info._vanchor, vaxes, info._vcurrentvalues);
    if( info._bIsActive ) {
        _vecjoints.push_back(pjoint);
    }
    else {
        _vPassiveJoints.push_back(pjoint);
    }
}

void KinBody::ExtractInfo(KinBodyInfo& info)
{
    info._id = _id;
    info._uri = __struri;
    info._name = _name;
    info._referenceUri = _referenceUri;
    info._interfaceType = GetXMLId();

    info._dofValues.resize(0);
    std::vector<dReal> vDOFValues;
    GetDOFValues(vDOFValues);
    for (size_t idof = 0; idof < vDOFValues.size(); ++idof) {
        JointPtr pJoint = GetJointFromDOFIndex(idof);
        int jointAxis = idof - pJoint->GetDOFIndex();
        info._dofValues.emplace_back(std::make_pair(pJoint->GetName(), jointAxis), vDOFValues[idof]);
    }

    info._transform = GetTransform();
    info._vGrabbedInfos.resize(0);
    GetGrabbedInfo(info._vGrabbedInfos);

    KinBody::KinBodyStateSaver saver(shared_kinbody());
    vector<dReal> vZeros(GetDOF(), 0);
    SetDOFValues(vZeros, KinBody::CLA_Nothing);
    SetTransform(Transform());

    // need to avoid extracting info for links and joints belonging to connected bodies
    std::vector<bool> isConnectedLink(_veclinks.size(), false);  // indicate which link comes from connectedbody
    std::vector<bool> isConnectedJoint(_vecjoints.size(), false); // indicate which joint comes from connectedbody
    std::vector<bool> isConnectedPassiveJoint(_vPassiveJoints.size(), false); // indicate which passive joint comes from connectedbody

    if (IsRobot()) {
        RobotBasePtr pRobot = RaveInterfaceCast<RobotBase>(shared_from_this());
        std::vector<KinBody::LinkPtr> resolvedLinks;
        std::vector<KinBody::JointPtr> resolvedJoints;
        FOREACHC(itConnectedBody, pRobot->GetConnectedBodies()) {
            (*itConnectedBody)->GetResolvedLinks(resolvedLinks);
            (*itConnectedBody)->GetResolvedJoints(resolvedJoints);
            KinBody::JointPtr resolvedDummyJoint = (*itConnectedBody)->GetResolvedDummyPassiveJoint();

            FOREACHC(itLink, _veclinks) {
                if (std::find(resolvedLinks.begin(), resolvedLinks.end(), *itLink) != resolvedLinks.end()) {
                    isConnectedLink[itLink-_veclinks.begin()] = true;
                }
            }
            FOREACHC(itJoint, _vecjoints) {
                if (std::find(resolvedJoints.begin(), resolvedJoints.end(), *itJoint) != resolvedJoints.end()) {
                    isConnectedJoint[itJoint-_vecjoints.begin()] = true;
                }
            }
            FOREACHC(itPassiveJoint, _vPassiveJoints) {
                if (std::find(resolvedJoints.begin(), resolvedJoints.end(), *itPassiveJoint) != resolvedJoints.end()) {
                    isConnectedPassiveJoint[itPassiveJoint-_vPassiveJoints.begin()] = true;
                } else if (resolvedDummyJoint == *itPassiveJoint) {
                    isConnectedPassiveJoint[itPassiveJoint-_vPassiveJoints.begin()] = true;
                }
            }
        }
    }

    info._vLinkInfos.reserve(_veclinks.size());
    for(size_t iLink = 0; iLink < _veclinks.size(); ++iLink) {
        if (isConnectedLink[iLink]) {
            continue;
        }
        KinBody::LinkInfoPtr pLinkInfo(new KinBody::LinkInfo());
        info._vLinkInfos.push_back(pLinkInfo);
        _veclinks[iLink]->ExtractInfo(*(info._vLinkInfos.back()));
    }

    info._vJointInfos.reserve(_vecjoints.size() + _vPassiveJoints.size());
    for(size_t iJoint = 0; iJoint < _vecjoints.size(); iJoint++) {
        if (isConnectedJoint[iJoint]) {
            continue;
        }
        KinBody::JointInfoPtr pJointInfo(new KinBody::JointInfo());
        info._vJointInfos.push_back(pJointInfo);
        _vecjoints[iJoint]->ExtractInfo(*(info._vJointInfos.back()));
    }

    for(size_t iJoint = 0; iJoint < _vPassiveJoints.size(); iJoint++) {
        if (isConnectedPassiveJoint[iJoint]) {
            continue;
        }
        KinBody::JointInfoPtr pJointInfo(new KinBody::JointInfo());
        info._vJointInfos.push_back(pJointInfo);
        _vPassiveJoints[iJoint]->ExtractInfo(*(info._vJointInfos.back()));
    }


    FOREACHC(it, GetReadableInterfaces()) {
        ReadablePtr pReadable = boost::dynamic_pointer_cast<Readable>(it->second);
        if (!!pReadable) {
            info._mReadableInterfaces[it->first] = pReadable;
        }
    }
}

UpdateFromInfoResult KinBody::UpdateFromKinBodyInfo(const KinBodyInfo& info)
{
    UpdateFromInfoResult updateFromInfoResult = UFIR_NoChange;
    if(info._id != _id) {
        RAVELOG_WARN_FORMAT("body %s update info ids do not match %s != %s", GetName()%_id%info._id);
    }

    // need to avoid checking links and joints belonging to connected bodies
    std::vector<bool> isConnectedLink(_veclinks.size(), false);  // indicate which link comes from connectedbody
    std::vector<bool> isConnectedJoint(_vecjoints.size(), false); // indicate which joint comes from connectedbody
    std::vector<bool> isConnectedPassiveJoint(_vPassiveJoints.size(), false); // indicate which passive joint comes from connectedbody

    if (IsRobot()) {
        RobotBasePtr pRobot = RaveInterfaceCast<RobotBase>(shared_from_this());
        std::vector<KinBody::LinkPtr> resolvedLinks;
        std::vector<KinBody::JointPtr> resolvedJoints;
        FOREACHC(itConnectedBody, pRobot->GetConnectedBodies()) {
            (*itConnectedBody)->GetResolvedLinks(resolvedLinks);
            (*itConnectedBody)->GetResolvedJoints(resolvedJoints);
            KinBody::JointPtr resolvedDummyJoint = (*itConnectedBody)->GetResolvedDummyPassiveJoint();

            FOREACHC(itLink, _veclinks) {
                if (std::find(resolvedLinks.begin(), resolvedLinks.end(), *itLink) != resolvedLinks.end()) {
                    isConnectedLink[itLink-_veclinks.begin()] = true;
                }
            }
            FOREACHC(itJoint, _vecjoints) {
                if (std::find(resolvedJoints.begin(), resolvedJoints.end(), *itJoint) != resolvedJoints.end()) {
                    isConnectedJoint[itJoint-_vecjoints.begin()] = true;
                }
            }
            FOREACHC(itPassiveJoint, _vPassiveJoints) {
                if (std::find(resolvedJoints.begin(), resolvedJoints.end(), *itPassiveJoint) != resolvedJoints.end()) {
                    isConnectedPassiveJoint[itPassiveJoint-_vPassiveJoints.begin()] = true;
                } else if (resolvedDummyJoint == *itPassiveJoint) {
                    isConnectedPassiveJoint[itPassiveJoint-_vPassiveJoints.begin()] = true;
                }
            }
        }
    }

    // build vectors of links and joints that we will deal with
    std::vector<KinBody::LinkPtr> vLinks; vLinks.reserve(_veclinks.size());
    std::vector<KinBody::JointPtr> vJoints; vJoints.reserve(_vecjoints.size() + _vPassiveJoints.size());
    for (size_t iLink = 0; iLink < _veclinks.size(); ++iLink) {
        if (!isConnectedLink[iLink]) {
            vLinks.push_back(_veclinks[iLink]);
        }
    }
    for(size_t iJoint = 0; iJoint < _vecjoints.size(); iJoint++) {
        if (!isConnectedJoint[iJoint]) {
            vJoints.push_back(_vecjoints[iJoint]);
        }
    }
    for(size_t iPassiveJoint = 0; iPassiveJoint < _vPassiveJoints.size(); iPassiveJoint++) {
        if (!isConnectedPassiveJoint[iPassiveJoint]) {
            vJoints.push_back(_vPassiveJoints[iPassiveJoint]);
        }
    }

    // links
    if (!UpdateChildrenFromInfo(info._vLinkInfos, vLinks, updateFromInfoResult)) {
        return updateFromInfoResult;
    }

    // joints
    if (!UpdateChildrenFromInfo(info._vJointInfos, vJoints, updateFromInfoResult)) {
        return updateFromInfoResult;
    }

    // name
    if (GetName() != info._name) {
        SetName(info._name);
        updateFromInfoResult = UFIR_Success;
        RAVELOG_VERBOSE_FORMAT("body %s updated due to name change", _id);
    }

    // transform
    if (!GetTransform().Compare(info._transform)) {
        SetTransform(info._transform);
        updateFromInfoResult = UFIR_Success;
        RAVELOG_VERBOSE_FORMAT("body %s updated due to transform change", _id);
    }

    // dof values
    std::vector<dReal> dofValues;
    GetDOFValues(dofValues);
    bool bDOFChanged = false;
    for(std::vector<std::pair<std::pair<std::string, int>, dReal> >::const_iterator it = info._dofValues.begin(); it != info._dofValues.end(); it++) {
        // find the joint in the active chain
        JointPtr joint;
        FOREACHC(itJoint,_vecjoints) {
            if ((*itJoint)->GetName() == it->first.first) {
                joint = *itJoint;
                break;
            }
        }
        if (!joint) {
            continue;
        }
        if (it->first.second >= joint->GetDOF()) {
            continue;
        }
        if (dofValues[joint->GetDOFIndex()+it->first.second] != it->second) {
            dofValues[joint->GetDOFIndex()+it->first.second] = it->second;
            bDOFChanged = true;
        }
    }
    if (bDOFChanged) {
        SetDOFValues(dofValues);
        updateFromInfoResult = UFIR_Success;
        RAVELOG_VERBOSE_FORMAT("body %s updated due to dof values change", _id);
    }

    FOREACH(it, info._mReadableInterfaces) {
        ReadablePtr pReadable = boost::dynamic_pointer_cast<Readable>(GetReadableInterface(it->first));
        if (!!pReadable) {
            if ( (*(it->second)) != (*pReadable)) {
                rapidjson::Document docReadable;
                dReal fUnitScale = 1.0;
                int options = 0;
                it->second->SerializeJSON(docReadable, docReadable.GetAllocator(), fUnitScale, options);
                pReadable->DeserializeJSON(docReadable, fUnitScale);
                updateFromInfoResult = UFIR_Success;
                RAVELOG_VERBOSE_FORMAT("body %s updated due to readable interface %s changed", _id%it->first);
            }
        }
        else {
            // TODO: create a new Readable?
            SetReadableInterface(it->first, it->second);
            updateFromInfoResult = UFIR_Success;
            RAVELOG_VERBOSE_FORMAT("body %s updated due to readable interface %s added", _id%it->first);
        }
    }

    // delete readableInterface
    FOREACH(itExisting, GetReadableInterfaces()) {
        bool bFound = false;
        FOREACHC(it, info._mReadableInterfaces) {
            if (itExisting->first == it->first) {
                bFound = true;
                break;
            }
        }
        if (!bFound) {
            ClearReadableInterface(itExisting->first);
            updateFromInfoResult = UFIR_Success;
            RAVELOG_VERBOSE_FORMAT("body %s updated due to readable interface %s removed", _id%itExisting->first);
        }
    }
    return updateFromInfoResult;
}

KinBody::ForwardKinematicsStruct::ForwardKinematicsStruct () {
}

bool KinBody::RegisterForwardKinematicsStruct(const ForwardKinematicsStruct& fkstruct, const bool bOverWrite) {
    const std::string& sKinematicsGeometry = this->GetKinematicsGeometryHash();
    const bool bRegistered = _mHash2ForwardKinematicsStruct.count(sKinematicsGeometry);
    if(bRegistered) {
        RAVELOG_DEBUG_FORMAT("Already registered ForwardKinematicsStruct at body \"%s\" with hash \"%s\"",
            this->GetName() % sKinematicsGeometry
        );
        if(!bOverWrite) {
            return true; // do not overwrite, so return
        }
        RAVELOG_WARN_FORMAT("Requested to replace the registered ForwardKinematicsStruct by a new one at body \"%s\" with hash \"%s\"",
            this->GetName() % sKinematicsGeometry
        );
    }
    const bool bCheck = (
        fkstruct.pCalculatorModule 
        && !!fkstruct.pSetLinkTransformsFn 
        && !!fkstruct.pGetDOFLastSetValuesFn 
        && fkstruct.bInitialized
    );
    if(!bCheck) {
        RAVELOG_ERROR_FORMAT("Does not pass check for ForwardKinematicsStruct at body \"%s\" with hash \"%s\"",
            this->GetName() % sKinematicsGeometry
        );
    }
    else {
        _mHash2ForwardKinematicsStruct[sKinematicsGeometry] = fkstruct;
    }
    return bCheck;
}
} // end namespace OpenRAVE<|MERGE_RESOLUTION|>--- conflicted
+++ resolved
@@ -1894,14 +1894,9 @@
     }
 
     const std::string& sKinematicsGeometry = this->GetKinematicsGeometryHash();
-<<<<<<< HEAD
-    if(_mHash2ForwardKinematicsStruct.count(sKinematicsGeometry)) {
-        ForwardKinematicsStruct& fkstruct = _mHash2ForwardKinematicsStruct.at(sKinematicsGeometry);
-=======
     const std::map<std::string, ForwardKinematicsStruct>::iterator it = _mHash2ForwardKinematicsStruct.find(sKinematicsGeometry);
     if(it != _mHash2ForwardKinematicsStruct.end()) {
         ForwardKinematicsStruct& fkstruct = it->second;
->>>>>>> efd393a9
         if(fkstruct.bInitialized) {
             fkstruct.pSetLinkTransformsFn(_vTempJoints);
             fkstruct.pGetDOFLastSetValuesFn(_vTempJoints);
