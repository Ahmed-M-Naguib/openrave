--- conflicted
+++ resolved
@@ -45,31 +45,15 @@
     return this->Init(ExtractEssentialKinematicsChain(pmanip));
 }
 
-<<<<<<< HEAD
-std::string ComputeKinematicsChainHash(const RobotBase::ManipulatorPtr& pmanip, std::vector<int>& armindices)
-{
-    const LinkPair kinematicsChain = ExtractEssentialKinematicsChain(pmanip);
-    return ComputeKinematicsChainHash(kinematicsChain, armindices);
-=======
 std::string ComputeKinematicsChainHash(const RobotBase::ManipulatorPtr& pmanip) {
     const LinkPair kinematicsChain = ExtractEssentialKinematicsChain(pmanip);
-    if(kinematicsChain[0] == nullptr || kinematicsChain[1] == nullptr) {
-        RAVELOG_WARN("kinematics chain is not valid as having nullptr");
-        return "";
-    }
     return ComputeKinematicsChainHash(kinematicsChain);
->>>>>>> cf98324a
 }
 
 // refer to libopenrave.h and
 // void RobotBase::Manipulator::serialize(std::ostream& o, int options, IkParameterizationType iktype) const
 std::string ComputeKinematicsChainHash(const LinkPair& kinematicsChain)
 {
-<<<<<<< HEAD
-    if(kinematicsChain[0] == nullptr || kinematicsChain[1] == nullptr) {
-        return "";
-    }
-=======
     const RobotBase::LinkPtr& baselink = kinematicsChain[0];
     const RobotBase::LinkPtr& eelink = kinematicsChain[1];
     if(baselink == nullptr || eelink == nullptr) {
@@ -77,7 +61,6 @@
         return "";
     }
 
->>>>>>> cf98324a
     std::ostringstream ss;
     ss << std::fixed << std::setprecision(SERIALIZATION_PRECISION); // SERIALIZATION_PRECISION = 4 from libopenrave.h 
 
