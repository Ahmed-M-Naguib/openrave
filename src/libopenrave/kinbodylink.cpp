--- conflicted
+++ resolved
@@ -733,7 +733,6 @@
     return _vGeometries.at(index);
 }
 
-<<<<<<< HEAD
 KinBody::GeometryPtr KinBody::Link::GetGeometry(const string_view geomname) const
 {
     if( !geomname.empty() ) {
@@ -746,17 +745,9 @@
     return KinBody::GeometryPtr();
 }
 
-void KinBody::Link::InitGeometries(std::vector<KinBody::GeometryInfoConstPtr>& geometries, bool bForceRecomputeMeshCollision)
-{
-    _vGeometries.resize(geometries.size());
-    for(size_t i = 0; i < geometries.size(); ++i) {
-        _vGeometries[i].reset(new Geometry(shared_from_this(),*geometries[i]));
-        if( bForceRecomputeMeshCollision || _vGeometries[i]->GetCollisionMesh().vertices.size() == 0 ) {
-=======
 void KinBody::Link::_InitGeometriesInternal(bool bForceRecomputeMeshCollision) {
     for(GeometryPtr& pgeom : _vGeometries) {
         if( bForceRecomputeMeshCollision || pgeom->GetCollisionMesh().vertices.size() == 0 ) {
->>>>>>> 1062c92e
             if( !bForceRecomputeMeshCollision ) {
                 RAVELOG_VERBOSE("geometry has empty collision mesh\n");
             }
