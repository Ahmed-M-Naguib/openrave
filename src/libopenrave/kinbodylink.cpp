// -*- coding: utf-8 -*-
// Copyright (C) 2006-2017 Rosen Diankov (rosen.diankov@gmail.com)
//
// This file is part of OpenRAVE.
// OpenRAVE is free software: you can redistribute it and/or modify
// it under the terms of the GNU Lesser General Public License as published by
// the Free Software Foundation, either version 3 of the License, or
// at your option) any later version.
//
// This program is distributed in the hope that it will be useful,
// but WITHOUT ANY WARRANTY; without even the implied warranty of
// MERCHANTABILITY or FITNESS FOR A PARTICULAR PURPOSE.  See the
// GNU Lesser General Public License for more details.
//
// You should have received a copy of the GNU Lesser General Public License
// along with this program.  If not, see <http://www.gnu.org/licenses/>.
#include "libopenrave.h"

#include <algorithm>

namespace OpenRAVE {

void KinBody::LinkInfo::Reset()
{
    _vgeometryinfos.clear();
    _mapExtraGeometries.clear();
    _id.clear();
    _name.clear();
    _t = Transform();
    _tMassFrame = Transform();
    _mass = 1e-10; // to avoid divide by 0 for inverse dynamics/physics computations
    _vinertiamoments = Vector();
    _mapFloatParameters.clear();
    _mapIntParameters.clear();
    _mapStringParameters.clear();
    _vForcedAdjacentLinks.clear();
    _bStatic = false;
    _bIsEnabled = false;
}

int KinBody::LinkInfo::Compare(const LinkInfo& rhs, int linkCompareOptions, dReal fUnitScale, dReal fEpsilon) const
{
    if( _vgeometryinfos.size() != rhs._vgeometryinfos.size() ) {
        return 1;
    }

    if( _id != rhs._id ) {
        return 2;
    }
    if( _name != rhs._name ) {
        return 3;
    }
    if( _mapFloatParameters != rhs._mapFloatParameters ) {
        return 4;
    }
    if( _mapIntParameters != rhs._mapIntParameters ) {
        return 5;
    }
    if( _mapStringParameters != rhs._mapStringParameters ) {
        return 6;
    }

    if( _vForcedAdjacentLinks != rhs._vForcedAdjacentLinks ) {
        return 7;
    }

    if( _bStatic != rhs._bStatic ) {
        return 8;
    }

    if( _bIsEnabled != rhs._bIsEnabled ) {
        return 9;
    }

    if( !(linkCompareOptions & 1) ) {
        if( !IsZeroWithEpsilon4(_t.rot - rhs._t.rot, fEpsilon) ) {
            return 10;
        }
        if( !IsZeroWithEpsilon3(_t.trans - rhs._t.trans*fUnitScale, fEpsilon) ) {
            return 11;
        }
    }

    if( !IsZeroWithEpsilon4(_tMassFrame.rot - rhs._tMassFrame.rot, fEpsilon) ) {
        return 12;
    }
    if( !IsZeroWithEpsilon3(_tMassFrame.trans - rhs._tMassFrame.trans*fUnitScale, fEpsilon) ) {
        return 13;
    }

    if( RaveFabs(_mass - rhs._mass) > fEpsilon ) {
        return 14;
    }
    if( RaveFabs(_vinertiamoments[0]- rhs._vinertiamoments[0]*fUnitScale*fUnitScale) > fEpsilon ) {
        return 15;
    }
    if( RaveFabs(_vinertiamoments[1]- rhs._vinertiamoments[1]*fUnitScale*fUnitScale) > fEpsilon ) {
        return 16;
    }
    if( RaveFabs(_vinertiamoments[2]- rhs._vinertiamoments[2]*fUnitScale*fUnitScale) > fEpsilon ) {
        return 17;
    }

    for(int igeom = 0; igeom < (int)_vgeometryinfos.size(); ++igeom) {
        int geomcompare = _vgeometryinfos[igeom]->Compare(*rhs._vgeometryinfos[igeom], fUnitScale, fEpsilon);
        if (geomcompare != 0) {
            return 18|(igeom<<16)|(geomcompare<<24);
        }
    }

    return 0;
}

void KinBody::LinkInfo::ConvertUnitScale(dReal fUnitScale)
{
    FOREACH(itgeometry, _vgeometryinfos) {
        (*itgeometry)->ConvertUnitScale(fUnitScale);
    }
    FOREACH(itextra, _mapExtraGeometries) {
        FOREACH(itgeometry, itextra->second) {
            (*itgeometry)->ConvertUnitScale(fUnitScale);
        }
    }

    _tMassFrame.trans *= fUnitScale;
    _vinertiamoments *= fUnitScale*fUnitScale;
}

void KinBody::LinkInfo::SerializeJSON(rapidjson::Value &value, rapidjson::Document::AllocatorType& allocator, dReal fUnitScale, int options) const
{
    orjson::SetJsonValueByKey(value, "id", _id, allocator);
    orjson::SetJsonValueByKey(value, "name", _name, allocator);

    Transform tmpTransform {_t};
    Transform tmpMassTransform {_tMassFrame};
    tmpTransform.trans *= fUnitScale;
    tmpMassTransform.trans *= fUnitScale;

    orjson::SetJsonValueByKey(value, "transform", tmpTransform, allocator);
    orjson::SetJsonValueByKey(value, "massTransform", tmpMassTransform, allocator);
    orjson::SetJsonValueByKey(value, "mass", _mass, allocator);
    orjson::SetJsonValueByKey(value, "inertiaMoments", _vinertiamoments*fUnitScale*fUnitScale, allocator);

    if(_mapFloatParameters.size() > 0) {
        rapidjson::Value parameters;
        parameters.SetArray();
        FOREACHC(it, _mapFloatParameters) {
            rapidjson::Value parameter;
            parameter.SetObject();
            orjson::SetJsonValueByKey(parameter, "id", it->first, allocator);
            orjson::SetJsonValueByKey(parameter, "values", it->second, allocator);
            parameters.PushBack(parameter, allocator);
        }
        value.AddMember("floatParameters", parameters, allocator);
    }
    if(_mapIntParameters.size() > 0) {
        rapidjson::Value parameters;
        parameters.SetArray();
        FOREACHC(it, _mapIntParameters) {
            rapidjson::Value parameter;
            parameter.SetObject();
            orjson::SetJsonValueByKey(parameter, "id", it->first, allocator);
            orjson::SetJsonValueByKey(parameter, "values", it->second, allocator);
            parameters.PushBack(parameter, allocator);
        }
        value.AddMember("intParameters", parameters, allocator);
    }
    if(_mapStringParameters.size() > 0) {
        rapidjson::Value parameters;
        parameters.SetArray();
        FOREACHC(it, _mapStringParameters) {
            rapidjson::Value parameter;
            parameter.SetObject();
            orjson::SetJsonValueByKey(parameter, "id", it->first, allocator);
            orjson::SetJsonValueByKey(parameter, "value", it->second, allocator);
            parameters.PushBack(parameter, allocator);
        }
        value.AddMember("stringParameters", parameters, allocator);
    }

    if (_vForcedAdjacentLinks.size() > 0) {
        orjson::SetJsonValueByKey(value, "forcedAdjacentLinks", _vForcedAdjacentLinks, allocator);
    }

    if (_vgeometryinfos.size() > 0) {
        rapidjson::Value geometriesValue;
        geometriesValue.SetArray();
        geometriesValue.Reserve(_vgeometryinfos.size(), allocator);
        FOREACHC(it, _vgeometryinfos) {
            rapidjson::Value geometryValue;
            (*it)->SerializeJSON(geometryValue, allocator, fUnitScale, options);
            geometriesValue.PushBack(geometryValue, allocator);
        }
        value.AddMember("geometries", geometriesValue, allocator);
    }

    // if(_mapExtraGeometries.size() > 0 ) {
    //     rapidjson::Value extraGeometriesValue;
    //     extraGeometriesValue.SetObject();
    //     FOREACHC(im, _mapExtraGeometries) {
    //         rapidjson::Value geometriesValue;
    //         geometriesValue.SetArray();
    //         FOREACHC(iv, im->second){
    //             if(!!(*iv))
    //             {
    //                 rapidjson::Value geometryValue;
    //                 (*iv)->SerializeJSON(geometryValue, allocator);
    //                 geometriesValue.PushBack(geometryValue, allocator);
    //             }
    //         }
    //         extraGeometriesValue.AddMember(rapidjson::Value(im->first.c_str(), allocator).Move(), geometriesValue, allocator);
    //     }
    //     value.AddMember("extraGeometries", extraGeometriesValue, allocator);
    // }

    orjson::SetJsonValueByKey(value, "isStatic", _bStatic, allocator);
    orjson::SetJsonValueByKey(value, "isEnabled", _bIsEnabled, allocator);
}

void KinBody::LinkInfo::DeserializeJSON(const rapidjson::Value &value, dReal fUnitScale, int options)
{
    orjson::LoadJsonValueByKey(value, "id", _id);
    orjson::LoadJsonValueByKey(value, "name", _name);

    if (value.HasMember("transform")) {
        orjson::LoadJsonValueByKey(value, "transform", _t);
        _t.trans *= fUnitScale;  // partial update should only mutliply fUnitScale once if the key is in value
    }
    if (value.HasMember("massTransform")) {
        orjson::LoadJsonValueByKey(value, "massTransform", _tMassFrame);
        _tMassFrame.trans *= fUnitScale;
    }

    orjson::LoadJsonValueByKey(value, "mass", _mass);
    orjson::LoadJsonValueByKey(value, "inertiaMoments", _vinertiamoments);
    _vinertiamoments *= fUnitScale*fUnitScale;

    if (value.HasMember("floatParameters") && value["floatParameters"].IsArray()) {
        for (rapidjson::Value::ConstValueIterator it = value["floatParameters"].Begin(); it != value["floatParameters"].End(); ++it) {
            std::string key;
            if( it->HasMember("id") ) {
                orjson::LoadJsonValueByKey(*it, "id", key);
            }
            else if( it->HasMember("key") ) {
                // backward compatibility
                orjson::LoadJsonValueByKey(*it, "key", key);
            }
            if (key.empty()) {
                RAVELOG_WARN_FORMAT("ignored an entry in floatParameters in link %s due to missing or empty id", _id);
                continue;
            }
            // delete
            if (OpenRAVE::orjson::GetJsonValueByKey<bool>(*it, "__deleted__", false)) {
                _mapFloatParameters.erase(key);
                continue;
            }
            orjson::LoadJsonValueByKey(*it, "values", _mapFloatParameters[key]);
        }
    }
    if (value.HasMember("intParameters") && value["intParameters"].IsArray()) {
        for (rapidjson::Value::ConstValueIterator it = value["intParameters"].Begin(); it != value["intParameters"].End(); ++it) {
            std::string key;
            if( it->HasMember("id") ) {
                orjson::LoadJsonValueByKey(*it, "id", key);
            }
            else if( it->HasMember("key") ) {
                // backward compatibility
                orjson::LoadJsonValueByKey(*it, "key", key);
            }
            if (key.empty()) {
                RAVELOG_WARN_FORMAT("ignored an entry in intParameters in link %s due to missing or empty id", _id);
                continue;
            }
            // delete
            if (OpenRAVE::orjson::GetJsonValueByKey<bool>(*it, "__deleted__", false)) {
                _mapIntParameters.erase(key);
                continue;
            }
            orjson::LoadJsonValueByKey(*it, "values", _mapIntParameters[key]);
        }
    }
    if (value.HasMember("stringParameters") && value["stringParameters"].IsArray()) {
        for (rapidjson::Value::ConstValueIterator it = value["stringParameters"].Begin(); it != value["stringParameters"].End(); ++it) {
            std::string key;
            if( it->HasMember("id") ) {
                orjson::LoadJsonValueByKey(*it, "id", key);
            }
            else if( it->HasMember("key") ) {
                // backward compatibility
                orjson::LoadJsonValueByKey(*it, "key", key);
            }
            if (key.empty()) {
                RAVELOG_WARN_FORMAT("ignored an entry in stringParameters in link %s due to missing or empty id", _id);
                continue;
            }
            // delete
            if (OpenRAVE::orjson::GetJsonValueByKey<bool>(*it, "__deleted__", false)) {
                _mapStringParameters.erase(key);
                continue;
            }
            orjson::LoadJsonValueByKey(*it, "value", _mapStringParameters[key]);
        }
    }

    orjson::LoadJsonValueByKey(value, "forcedAdjacentLinks", _vForcedAdjacentLinks);

    if (value.HasMember("geometries")) {
        _vgeometryinfos.reserve(value["geometries"].Size() + _vgeometryinfos.size());
        for (rapidjson::Value::ConstValueIterator it = value["geometries"].Begin(); it != value["geometries"].End(); ++it) {
            UpdateOrCreateInfo(*it, _vgeometryinfos, fUnitScale, options);
        }
    }

    _mapExtraGeometries.clear();
    // if (value.HasMember("extraGeometries")) {
    //     for (rapidjson::Value::ConstMemberIterator it = value["extraGeometries"].MemberBegin(); it != value["extraGeometries"].MemberEnd(); ++it) {
    //         if (_mapExtraGeometries.find(it->name.GetString()) == _mapExtraGeometries.end()) {
    //             _mapExtraGeometries[it->name.GetString()] = std::vector<GeometryInfoPtr>();
    //         }
    //         std::vector<GeometryInfoPtr>& vgeometries = _mapExtraGeometries[it->name.GetString()];
    //         vgeometries.reserve(it->value.Size() + vgeometries.size());
    //         size_t iGeometry = 0;
    //         for(rapidjson::Value::ConstValueIterator im = it->value.Begin(); im != it->value.End(); ++im, ++iGeometry) {
    //             std::string id = orjson::GetStringJsonValueByKey(*im, "id");
    //             UpdateOrCreateInfo(*im, id, vgeometries, fUnitScale);
    //         }
    //     }
    // }

    orjson::LoadJsonValueByKey(value, "isStatic", _bStatic);
    orjson::LoadJsonValueByKey(value, "isEnabled", _bIsEnabled);
}

bool KinBody::LinkInfo::operator==(const KinBody::LinkInfo& other) const {
    return _id == other._id
           && _name == other._name
           && _t == other._t
           && _tMassFrame == other._tMassFrame
           && _mass == other._mass
           && _vinertiamoments == other._vinertiamoments
           && _mapFloatParameters == other._mapFloatParameters
           && _mapIntParameters == other._mapIntParameters
           && _mapStringParameters == other._mapStringParameters
           && _vForcedAdjacentLinks == other._vForcedAdjacentLinks
           && _bStatic == other._bStatic
           && _bIsEnabled == other._bIsEnabled
           && AreVectorsDeepEqual(_vgeometryinfos, other._vgeometryinfos);
}

KinBody::Link::Link(KinBodyPtr parent)
{
    _parent = parent;
    _index = -1;
}

KinBody::Link::~Link()
{
}

void KinBody::Link::Enable(bool bEnable)
{
    if( _info._bIsEnabled != bEnable ) {
        KinBodyPtr parent = GetParent();
        parent->_nNonAdjacentLinkCache &= ~AO_Enabled;
        _info._bIsEnabled = bEnable;
        GetParent()->_PostprocessChangedParameters(Prop_LinkEnable);
    }
}

bool KinBody::Link::IsEnabled() const
{
    return _info._bIsEnabled;
}

bool KinBody::Link::SetVisible(bool visible)
{
    bool bchanged = false;
    FOREACH(itgeom,_vGeometries) {
        if( (*itgeom)->_info._bVisible != visible ) {
            (*itgeom)->_info._bVisible = visible;
            bchanged = true;
        }
    }
    if( bchanged ) {
        GetParent()->_PostprocessChangedParameters(Prop_LinkDraw);
        return true;
    }
    return false;
}

bool KinBody::Link::IsVisible() const
{
    FOREACHC(itgeom,_vGeometries) {
        if( (*itgeom)->IsVisible() ) {
            return true;
        }
    }
    return false;
}

void KinBody::Link::GetParentLinks(std::vector< boost::shared_ptr<Link> >& vParentLinks) const
{
    KinBodyConstPtr parent(_parent);
    vParentLinks.resize(_vParentLinks.size());
    for(size_t i = 0; i < _vParentLinks.size(); ++i) {
        vParentLinks[i] = parent->GetLinks().at(_vParentLinks[i]);
    }
}

bool KinBody::Link::IsParentLink(const Link &link) const
{
    return find(_vParentLinks.begin(),_vParentLinks.end(), link.GetIndex()) != _vParentLinks.end();
}

/** _tMassFrame * PrincipalInertia * _tMassFrame.inverse()

    from openravepy.ikfast import *
    quat = [Symbol('q0'),Symbol('q1'),Symbol('q2'),Symbol('q3')]
    IKFastSolver.matrixFromQuat(quat)
    Inertia = eye(3)
    Inertia[0,0] = Symbol('i0'); Inertia[1,1] = Symbol('i1'); Inertia[2,2] = Symbol('i2')
    MM = M * Inertia * M.transpose()
 */
static TransformMatrix ComputeInertia(const Transform& tMassFrame, const Vector& vinertiamoments)
{
    TransformMatrix minertia;
    dReal i0 = vinertiamoments[0], i1 = vinertiamoments[1], i2 = vinertiamoments[2];
    dReal q0=tMassFrame.rot[0], q1=tMassFrame.rot[1], q2=tMassFrame.rot[2], q3=tMassFrame.rot[3];
    dReal q1_2 = q1*q1, q2_2 = q2*q2, q3_2 = q3*q3;
    minertia.m[0] = i0*utils::Sqr(1 - 2*q2_2 - 2*q3_2) + i1*utils::Sqr(-2*q0*q3 + 2*q1*q2) + i2*utils::Sqr(2*q0*q2 + 2*q1*q3);
    minertia.m[1] = i0*(2*q0*q3 + 2*q1*q2)*(1 - 2*q2_2 - 2*q3_2) + i1*(-2*q0*q3 + 2*q1*q2)*(1 - 2*q1_2 - 2*q3_2) + i2*(-2*q0*q1 + 2*q2*q3)*(2*q0*q2 + 2*q1*q3);
    minertia.m[2] = i0*(-2*q0*q2 + 2*q1*q3)*(1 - 2*q2_2 - 2*q3_2) + i1*(-2*q0*q3 + 2*q1*q2)*(2*q0*q1 + 2*q2*q3) + i2*(2*q0*q2 + 2*q1*q3)*(1 - 2*q1_2 - 2*q2_2);
    minertia.m[3] = 0;
    minertia.m[4] = minertia.m[1];
    minertia.m[5] = i0*utils::Sqr(2*q0*q3 + 2*q1*q2) + i1*utils::Sqr(1 - 2*q1_2 - 2*q3_2) + i2*utils::Sqr(-2*q0*q1 + 2*q2*q3);
    minertia.m[6] = i0*(-2*q0*q2 + 2*q1*q3)*(2*q0*q3 + 2*q1*q2) + i1*(2*q0*q1 + 2*q2*q3)*(1 - 2*q1_2 - 2*q3_2) + i2*(-2*q0*q1 + 2*q2*q3)*(1 - 2*q1_2 - 2*q2_2);
    minertia.m[7] = 0;
    minertia.m[8] = minertia.m[2];
    minertia.m[9] = minertia.m[6];
    minertia.m[10] = i0*utils::Sqr(-2*q0*q2 + 2*q1*q3) + i1*utils::Sqr(2*q0*q1 + 2*q2*q3) + i2*utils::Sqr(1 - 2*q1_2 - 2*q2_2);
    minertia.m[11] = 0;
    return minertia;
}
TransformMatrix KinBody::Link::GetLocalInertia() const
{
    return ComputeInertia(_info._tMassFrame, _info._vinertiamoments);
}

TransformMatrix KinBody::Link::GetGlobalInertia() const
{
    return ComputeInertia(_info._t*_info._tMassFrame, _info._vinertiamoments);
}

void KinBody::Link::SetLocalMassFrame(const Transform& massframe)
{
    _info._tMassFrame=massframe;
    GetParent()->_PostprocessChangedParameters(Prop_LinkDynamics);
}

void KinBody::Link::SetPrincipalMomentsOfInertia(const Vector& inertiamoments)
{
    _info._vinertiamoments = inertiamoments;
    GetParent()->_PostprocessChangedParameters(Prop_LinkDynamics);
}

void KinBody::Link::SetMass(dReal mass)
{
    _info._mass=mass;
    GetParent()->_PostprocessChangedParameters(Prop_LinkDynamics);
}

AABB KinBody::Link::ComputeLocalAABB() const
{
    return ComputeAABBFromTransform(Transform());
}

AABB KinBody::Link::ComputeAABB() const
{
    return ComputeAABBFromTransform(_info._t);
}

AABB KinBody::Link::ComputeAABBFromTransform(const Transform& tLink) const
{
    if( _vGeometries.size() == 1) {
        return _vGeometries.front()->ComputeAABB(tLink);
    }
    else if( _vGeometries.size() > 1 ) {
        Vector vmin, vmax;
        bool binitialized=false;
        AABB ab;
        FOREACHC(itgeom,_vGeometries) {
            ab = (*itgeom)->ComputeAABB(tLink);
            if( ab.extents.x <= 0 || ab.extents.y <= 0 || ab.extents.z <= 0 ) {
                continue;
            }
            Vector vnmin = ab.pos - ab.extents;
            Vector vnmax = ab.pos + ab.extents;
            if( !binitialized ) {
                vmin = vnmin;
                vmax = vnmax;
                binitialized = true;
            }
            else {
                if( vmin.x > vnmin.x ) {
                    vmin.x = vnmin.x;
                }
                if( vmin.y > vnmin.y ) {
                    vmin.y = vnmin.y;
                }
                if( vmin.z > vnmin.z ) {
                    vmin.z = vnmin.z;
                }
                if( vmax.x < vnmax.x ) {
                    vmax.x = vnmax.x;
                }
                if( vmax.y < vnmax.y ) {
                    vmax.y = vnmax.y;
                }
                if( vmax.z < vnmax.z ) {
                    vmax.z = vnmax.z;
                }
            }
        }
        if( !binitialized ) {
            ab.pos = tLink.trans;
            ab.extents = Vector(0,0,0);
        }
        else {
            ab.pos = (dReal)0.5 * (vmin + vmax);
            ab.extents = vmax - ab.pos;
        }
        return ab;
    }
    // have to at least return the correct position!
    return AABB(tLink.trans,Vector(0,0,0));
}

void KinBody::Link::serialize(std::ostream& o, int options) const
{
    o << _index << " ";
    if( options & SO_Geometry ) {
        o << _vGeometries.size() << " ";
        FOREACHC(it,_vGeometries) {
            (*it)->serialize(o,options);
        }
    }
    if( options & SO_Dynamics ) {
        SerializeRound(o,_info._tMassFrame);
        SerializeRound(o,_info._mass);
        SerializeRound3(o,_info._vinertiamoments);
    }
    if( options & SO_BodyState ) {
        SerializeRound(o,_info._t);
        o << _info._bIsEnabled << " ";
    }
}

void KinBody::Link::SetStatic(bool bStatic)
{
    if( _info._bStatic != bStatic ) {
        _info._bStatic = bStatic;
        GetParent()->_PostprocessChangedParameters(Prop_LinkStatic);
    }
}

void KinBody::Link::SetTransform(const Transform& t)
{
    _info._t = t;
    GetParent()->_nUpdateStampId++;
}

void KinBody::Link::SetForce(const Vector& force, const Vector& pos, bool bAdd)
{
    GetParent()->GetEnv()->GetPhysicsEngine()->SetBodyForce(shared_from_this(), force, pos, bAdd);
}

void KinBody::Link::SetTorque(const Vector& torque, bool bAdd)
{
    GetParent()->GetEnv()->GetPhysicsEngine()->SetBodyTorque(shared_from_this(), torque, bAdd);
}

void KinBody::Link::SetVelocity(const Vector& linearvel, const Vector& angularvel)
{
    GetParent()->GetEnv()->GetPhysicsEngine()->SetLinkVelocity(shared_from_this(), linearvel, angularvel);
}

void KinBody::Link::GetVelocity(Vector& linearvel, Vector& angularvel) const
{
    GetParent()->GetEnv()->GetPhysicsEngine()->GetLinkVelocity(shared_from_this(), linearvel, angularvel);
}

/// \brief return the linear/angular velocity of the link
std::pair<Vector,Vector> KinBody::Link::GetVelocity() const
{
    std::pair<Vector,Vector> velocities;
    GetParent()->GetEnv()->GetPhysicsEngine()->GetLinkVelocity(shared_from_this(), velocities.first, velocities.second);
    return velocities;
}

KinBody::Link::GeometryPtr KinBody::Link::GetGeometry(int index)
{
    return _vGeometries.at(index);
}

void KinBody::Link::InitGeometries(std::vector<KinBody::GeometryInfoConstPtr>& geometries, bool bForceRecomputeMeshCollision)
{
    _vGeometries.resize(geometries.size());
    for(size_t i = 0; i < geometries.size(); ++i) {
        _vGeometries[i].reset(new Geometry(shared_from_this(),*geometries[i]));
        if( bForceRecomputeMeshCollision || _vGeometries[i]->GetCollisionMesh().vertices.size() == 0 ) {
            if( !bForceRecomputeMeshCollision ) {
                RAVELOG_VERBOSE("geometry has empty collision mesh\n");
            }
            _vGeometries[i]->InitCollisionMesh(); // have to initialize the mesh since some plugins might not understand all geometry types
        }
    }
    _info._mapExtraGeometries.clear();
    // have to reset the self group! cannot use geometries directly since we require exclusive access to the GeometryInfo objects
    std::vector<KinBody::GeometryInfoPtr> vgeometryinfos;
    vgeometryinfos.resize(_vGeometries.size());
    for(size_t i = 0; i < vgeometryinfos.size(); ++i) {
        vgeometryinfos[i].reset(new KinBody::GeometryInfo());
        *vgeometryinfos[i] = _vGeometries[i]->_info;
    }
    SetGroupGeometries("self", vgeometryinfos);
    _Update();
}

void KinBody::Link::InitGeometries(std::list<KinBody::GeometryInfo>& geometries, bool bForceRecomputeMeshCollision)
{
    _vGeometries.resize(geometries.size());
    size_t i = 0;
    FOREACH(itinfo,geometries) {
        _vGeometries[i].reset(new Geometry(shared_from_this(),*itinfo));
        if( _vGeometries[i]->GetCollisionMesh().vertices.size() == 0 ) {
            RAVELOG_VERBOSE("geometry has empty collision mesh\n");
            _vGeometries[i]->InitCollisionMesh(); // have to initialize the mesh since some plugins might not understand all geometry types
        }
        ++i;
    }
    _info._mapExtraGeometries.clear();
    // have to reset the self group!
    std::vector<KinBody::GeometryInfoPtr> vgeometryinfos;
    vgeometryinfos.resize(_vGeometries.size());
    for(size_t i = 0; i < vgeometryinfos.size(); ++i) {
        vgeometryinfos[i].reset(new KinBody::GeometryInfo());
        *vgeometryinfos[i] = _vGeometries[i]->_info;
    }
    SetGroupGeometries("self", vgeometryinfos);
    _Update();
}

void KinBody::Link::SetGeometriesFromGroup(const std::string& groupname)
{
    std::vector<KinBody::GeometryInfoPtr>* pvinfos = NULL;
    if( groupname.size() == 0 ) {
        pvinfos = &_info._vgeometryinfos;
    }
    else {
        std::map< std::string, std::vector<KinBody::GeometryInfoPtr> >::iterator it = _info._mapExtraGeometries.find(groupname);
        if( it == _info._mapExtraGeometries.end() ) {
            throw OPENRAVE_EXCEPTION_FORMAT(_("could not find geometries %s for link %s"),groupname%GetName(),ORE_InvalidArguments);
        }
        pvinfos = &it->second;
    }
    _vGeometries.resize(pvinfos->size());
    for(size_t i = 0; i < pvinfos->size(); ++i) {
        _vGeometries[i].reset(new Geometry(shared_from_this(),*pvinfos->at(i)));
        if( _vGeometries[i]->GetCollisionMesh().vertices.size() == 0 ) {
            RAVELOG_VERBOSE("geometry has empty collision mesh\n");
            _vGeometries[i]->InitCollisionMesh();
        }
    }
    _Update();
}

const std::vector<KinBody::GeometryInfoPtr>& KinBody::Link::GetGeometriesFromGroup(const std::string& groupname) const
{
    std::map< std::string, std::vector<KinBody::GeometryInfoPtr> >::const_iterator it = _info._mapExtraGeometries.find(groupname);
    if( it == _info._mapExtraGeometries.end() ) {
        throw OPENRAVE_EXCEPTION_FORMAT(_("geometry group %s does not exist for link %s"), groupname%GetName(), ORE_InvalidArguments);
    }
    return it->second;
}

void KinBody::Link::SetGroupGeometries(const std::string& groupname, const std::vector<KinBody::GeometryInfoPtr>& geometries)
{
    FOREACH(itgeominfo, geometries) {
        if( !(*itgeominfo) ) {
            int igeominfo = itgeominfo - geometries.begin();
            throw OPENRAVE_EXCEPTION_FORMAT("GeometryInfo index %d is invalid for body %s", igeominfo%GetParent()->GetName(), ORE_InvalidArguments);
        }
    }
    std::map< std::string, std::vector<KinBody::GeometryInfoPtr> >::iterator it = _info._mapExtraGeometries.insert(make_pair(groupname,std::vector<KinBody::GeometryInfoPtr>())).first;
    it->second.resize(geometries.size());
    std::copy(geometries.begin(),geometries.end(),it->second.begin());
    GetParent()->_PostprocessChangedParameters(Prop_LinkGeometryGroup); // have to notify collision checkers that the geometry info they are caching could have changed.
}

int KinBody::Link::GetGroupNumGeometries(const std::string& groupname) const
{
    std::map< std::string, std::vector<KinBody::GeometryInfoPtr> >::const_iterator it = _info._mapExtraGeometries.find(groupname);
    if( it == _info._mapExtraGeometries.end() ) {
        return -1;
    }
    return it->second.size();
}

void KinBody::Link::AddGeometry(KinBody::GeometryInfoPtr pginfo, bool addToGroups)
{
    if( !pginfo ) {
        throw OPENRAVE_EXCEPTION_FORMAT(_("tried to add improper geometry to link %s"), GetName(), ORE_InvalidArguments);
    }

    const KinBody::GeometryInfo& ginfo = *pginfo;
    if( ginfo._name.size() > 0 ) {
        // check if similar name exists and throw if it does
        FOREACH(itgeometry, _vGeometries) {
            if( (*itgeometry)->GetName() == ginfo._name ) {
                throw OPENRAVE_EXCEPTION_FORMAT(_("new added geometry %s has conflicting name for link %s"), ginfo._name%GetName(), ORE_InvalidArguments);
            }
        }

        FOREACH(itgeometryinfo, _info._vgeometryinfos) {
            if( (*itgeometryinfo)->_name == ginfo._name ) {
                throw OPENRAVE_EXCEPTION_FORMAT(_("new added geometry %s has conflicting name for link %s"), ginfo._name%GetName(), ORE_InvalidArguments);
            }
        }
        if( addToGroups ) {
            FOREACH(itgeometrygroup, _info._mapExtraGeometries) {
                FOREACH(itgeometryinfo, itgeometrygroup->second) {
                    if( (*itgeometryinfo)->_name == ginfo._name ) {
                        throw OPENRAVE_EXCEPTION_FORMAT(_("new added geometry %s for group %s has conflicting name for link %s"), ginfo._name%itgeometrygroup->first%GetName(), ORE_InvalidArguments);
                    }
                }
            }
        }
    }

    _vGeometries.push_back(GeometryPtr(new Geometry(shared_from_this(),*pginfo)));
    _vGeometries.back()->InitCollisionMesh();
    _info._vgeometryinfos.push_back(pginfo);
    if( addToGroups ) {
        FOREACH(itgeometrygroup, _info._mapExtraGeometries) {
            itgeometrygroup->second.push_back(pginfo);
        }
    }
    _Update(true, Prop_LinkGeometryGroup); // have to notify collision checkers that the geometry info they are caching could have changed.
}

void KinBody::Link::RemoveGeometryByName(const std::string& geometryname, bool removeFromAllGroups)
{
    OPENRAVE_ASSERT_OP(geometryname.size(),>,0);
    bool bChanged = false;

    std::vector<GeometryPtr>::iterator itgeometry = _vGeometries.begin();
    while(itgeometry != _vGeometries.end()) {
        if( (*itgeometry)->GetName() == geometryname ) {
            itgeometry = _vGeometries.erase(itgeometry);
            bChanged = true;
        }
        else {
            ++itgeometry;
        }
    }
    std::vector<KinBody::GeometryInfoPtr>::iterator itgeometryinfo = _info._vgeometryinfos.begin();
    while(itgeometryinfo != _info._vgeometryinfos.end()) {
        if( (*itgeometryinfo)->_name == geometryname ) {
            itgeometryinfo = _info._vgeometryinfos.erase(itgeometryinfo);
            bChanged = true;
        }
        else {
            ++itgeometryinfo;
        }
    }

    if( removeFromAllGroups ) {
        FOREACH(itgeometrygroup, _info._mapExtraGeometries) {
            std::vector<KinBody::GeometryInfoPtr>::iterator itgeometryinfo2 = itgeometrygroup->second.begin();
            while(itgeometryinfo2 != itgeometrygroup->second.end()) {
                if( (*itgeometryinfo2)->_name == geometryname ) {
                    itgeometryinfo2 = itgeometrygroup->second.erase(itgeometryinfo2);
                    bChanged = true;
                }
                else {
                    ++itgeometryinfo2;
                }
            }
        }
    }

    if( bChanged ) {
        _Update(true, Prop_LinkGeometryGroup); // have to notify collision checkers that the geometry info they are caching could have changed.
    }
}

void KinBody::Link::SwapGeometries(boost::shared_ptr<Link>& link)
{
    _vGeometries.swap(link->_vGeometries);
    FOREACH(itgeom,_vGeometries) {
        (*itgeom)->_parent = shared_from_this();
    }
    FOREACH(itgeom,link->_vGeometries) {
        (*itgeom)->_parent = link;
    }
    _Update();
    link->_Update();
}

bool KinBody::Link::ValidateContactNormal(const Vector& position, Vector& normal) const
{
    if( _vGeometries.size() == 1) {
        return _vGeometries.front()->ValidateContactNormal(position,normal);
    }
    else if( _vGeometries.size() > 1 ) {
        RAVELOG_VERBOSE(str(boost::format("cannot validate normal when there is more than one geometry in link '%s(%d)' (do not know colliding geometry)")%_info._name%GetIndex()));
    }
    return false;
}

void KinBody::Link::GetRigidlyAttachedLinks(std::vector<boost::shared_ptr<Link> >& vattachedlinks) const
{
    KinBodyPtr parent(_parent);
    vattachedlinks.resize(0);
    FOREACHC(it, _vRigidlyAttachedLinks) {
        vattachedlinks.push_back(parent->GetLinks().at(*it));
    }
}

void KinBody::Link::SetFloatParameters(const std::string& key, const std::vector<dReal>& parameters)
{
    if( parameters.size() > 0 ) {
        _info._mapFloatParameters[key] = parameters;
    }
    else {
        _info._mapFloatParameters.erase(key);
    }
    GetParent()->_PostprocessChangedParameters(Prop_LinkCustomParameters);
}

void KinBody::Link::SetIntParameters(const std::string& key, const std::vector<int>& parameters)
{
    if( parameters.size() > 0 ) {
        _info._mapIntParameters[key] = parameters;
    }
    else {
        _info._mapIntParameters.erase(key);
    }
    GetParent()->_PostprocessChangedParameters(Prop_LinkCustomParameters);
}

void KinBody::Link::SetStringParameters(const std::string& key, const std::string& value)
{
    if( value.size() > 0 ) {
        _info._mapStringParameters[key] = value;
    }
    else {
        _info._mapStringParameters.erase(key);
    }
    GetParent()->_PostprocessChangedParameters(Prop_LinkCustomParameters);
}

bool KinBody::Link::IsRigidlyAttached(const Link &link) const
{
    return find(_vRigidlyAttachedLinks.begin(),_vRigidlyAttachedLinks.end(),link.GetIndex()) != _vRigidlyAttachedLinks.end();
}

void KinBody::Link::UpdateInfo()
{
    // always have to recompute the geometries
    _info._vgeometryinfos.resize(_vGeometries.size());
    for(size_t i = 0; i < _info._vgeometryinfos.size(); ++i) {
        if( !_info._vgeometryinfos[i] ) {
            _info._vgeometryinfos[i].reset(new KinBody::GeometryInfo());
        }
        *_info._vgeometryinfos[i] = _vGeometries[i]->GetInfo();
    }
}

void KinBody::Link::ExtractInfo(KinBody::LinkInfo& info) const
{
    info = _info;
    info._vgeometryinfos.resize(_vGeometries.size());
    for (size_t i = 0; i < info._vgeometryinfos.size(); ++i) {
        info._vgeometryinfos[i].reset(new KinBody::GeometryInfo());
        _vGeometries[i]->ExtractInfo(*info._vgeometryinfos[i]);
    }
}

UpdateFromInfoResult KinBody::Link::UpdateFromInfo(const KinBody::LinkInfo& info)
{
    BOOST_ASSERT(info._id == _info._id);

    UpdateFromInfoResult updateFromInfoResult = UFIR_NoChange;

    std::vector<KinBody::Link::GeometryPtr> vGeometries = _vGeometries;
    if (!UpdateChildrenFromInfo(info._vgeometryinfos, vGeometries, updateFromInfoResult)) {
        return updateFromInfoResult;
    }

    if (TransformDistanceFast(GetTransform(), info._t) > g_fEpsilonLinear) {
        RAVELOG_VERBOSE_FORMAT("link %s transform changed", _info._id);
        SetTransform(info._t);
        updateFromInfoResult = UFIR_Success;
    }

    // name
    if (GetName() != info._name) {
        RAVELOG_VERBOSE_FORMAT("link %s name changed", _info._id);
        return UFIR_RequireReinitialize;
    }

    // _bIsEnable
    if (IsEnabled() != info._bIsEnabled) {
        Enable(info._bIsEnabled);
        RAVELOG_VERBOSE_FORMAT("link %s enabled changed", _info._id);
        updateFromInfoResult = UFIR_Success;
    }

    // _bStatic
    if (IsStatic() != info._bStatic) {
        SetStatic(info._bStatic);
        RAVELOG_VERBOSE_FORMAT("link %s static changed", _info._id);
        updateFromInfoResult = UFIR_Success;
    }

    // _mass
    if (GetMass() != info._mass) {
        SetMass(info._mass);
        RAVELOG_VERBOSE_FORMAT("link %s mass changed", _info._id);
        updateFromInfoResult = UFIR_Success;
    }

    // inertiamoments
    if (_info._vinertiamoments != info._vinertiamoments) {
        SetPrincipalMomentsOfInertia(info._vinertiamoments);
        RAVELOG_VERBOSE_FORMAT("link %s inertia moments changed", _info._id);
        updateFromInfoResult = UFIR_Success;
    }

    // mass frame
<<<<<<< HEAD
    if (GetLocalMassFrame() != info._tMassFrame) {
=======
    if (TransformDistanceFast(GetLocalMassFrame(), info._tMassFrame) > g_fEpsilonLinear) {
>>>>>>> 390d4364
        SetLocalMassFrame(info._tMassFrame);
        RAVELOG_VERBOSE_FORMAT("link %s mass frame changed", _info._id);
        updateFromInfoResult = UFIR_Success;
    }

    // _mapFloatParameters
    const std::map<std::string, std::vector<dReal> > floatParameters = GetFloatParameters();
    if (floatParameters != info._mapFloatParameters) {
        FOREACH(itParam, floatParameters) {
            SetFloatParameters(itParam->first, {}); // erase current parameters
        }
        FOREACH(itParam, info._mapFloatParameters) {
            SetFloatParameters(itParam->first, itParam->second);  // update with new info
        }
        RAVELOG_VERBOSE_FORMAT("link %s float parameters changed", _info._id);
        updateFromInfoResult = UFIR_Success;
    }

    // _mapIntParameters
    const std::map<std::string, std::vector<int> > intParameters = GetIntParameters();
    if (intParameters != info._mapIntParameters) {
        FOREACH(itParam, intParameters) {
            SetIntParameters(itParam->first, {});
        }
        FOREACH(itParam, info._mapIntParameters) {
            SetIntParameters(itParam->first, itParam->second);
        }
        RAVELOG_VERBOSE_FORMAT("link %s int parameters changed", _info._id);
        updateFromInfoResult = UFIR_Success;
    }

    // _mapStringParameters
    const std::map<std::string, std::string> stringParameters = GetStringParameters();
    if (stringParameters != info._mapStringParameters) {
        FOREACH(itParam, stringParameters) {
            SetStringParameters(itParam->first, {});
        }
        FOREACH(itParam, info._mapStringParameters) {
            SetStringParameters(itParam->first, itParam->second);
        }
        RAVELOG_VERBOSE_FORMAT("link %s string parameters changed", _info._id);
        updateFromInfoResult = UFIR_Success;
    }


    // forced adjacent links
    if (_info._vForcedAdjacentLinks != info._vForcedAdjacentLinks) {
        _info._vForcedAdjacentLinks = info._vForcedAdjacentLinks;
        RAVELOG_VERBOSE_FORMAT("link %s forced adjacent links changed", _info._id);
        updateFromInfoResult = UFIR_Success;
    }

    return updateFromInfoResult;
}

void KinBody::Link::_Update(bool parameterschanged, uint32_t extraParametersChanged)
{
    // if there's only one trimesh geometry and it has identity offset, then copy it directly
    if( _vGeometries.size() == 1 && _vGeometries.at(0)->GetType() == GT_TriMesh && TransformDistanceFast(Transform(), _vGeometries.at(0)->GetTransform()) <= g_fEpsilonLinear ) {
        _collision = _vGeometries.at(0)->GetCollisionMesh();
    }
    else {
        _collision.vertices.resize(0);
        _collision.indices.resize(0);
        FOREACH(itgeom,_vGeometries) {
            _collision.Append((*itgeom)->GetCollisionMesh(),(*itgeom)->GetTransform());
        }
    }
    if( parameterschanged || extraParametersChanged ) {
        GetParent()->_PostprocessChangedParameters(Prop_LinkGeometry|extraParametersChanged);
    }
}

}<|MERGE_RESOLUTION|>--- conflicted
+++ resolved
@@ -939,11 +939,7 @@
     }
 
     // mass frame
-<<<<<<< HEAD
-    if (GetLocalMassFrame() != info._tMassFrame) {
-=======
     if (TransformDistanceFast(GetLocalMassFrame(), info._tMassFrame) > g_fEpsilonLinear) {
->>>>>>> 390d4364
         SetLocalMassFrame(info._tMassFrame);
         RAVELOG_VERBOSE_FORMAT("link %s mass frame changed", _info._id);
         updateFromInfoResult = UFIR_Success;
