// -*- coding: utf-8 -*-
// Copyright (C) 2006-2017 Rosen Diankov (rosen.diankov@gmail.com)
//
// This file is part of OpenRAVE.
// OpenRAVE is free software: you can redistribute it and/or modify
// it under the terms of the GNU Lesser General Public License as published by
// the Free Software Foundation, either version 3 of the License, or
// at your option) any later version.
//
// This program is distributed in the hope that it will be useful,
// but WITHOUT ANY WARRANTY; without even the implied warranty of
// MERCHANTABILITY or FITNESS FOR A PARTICULAR PURPOSE.  See the
// GNU Lesser General Public License for more details.
//
// You should have received a copy of the GNU Lesser General Public License
// along with this program.  If not, see <http://www.gnu.org/licenses/>.
#include "libopenrave.h"
#include <algorithm>

namespace OpenRAVE {

KinBody::LinkInfo::LinkInfo() : _mass(0), _bStatic(false), _bIsEnabled(true) {
}

KinBody::LinkInfo::LinkInfo(const LinkInfo& other)
{
    *this = other;
}

void KinBody::LinkInfo::SerializeJSON(rapidjson::Value &value, rapidjson::Document::AllocatorType& allocator, dReal fUnitScale, int options) const
{
    openravejson::SetJsonValueByKey(value, "name", _name, allocator);

    Transform tmpTransform {_t};
    Transform tmpMassTransform {_tMassFrame};
    tmpTransform.trans *= fUnitScale;
    tmpMassTransform.trans *= fUnitScale;

    openravejson::SetJsonValueByKey(value, "transform", tmpTransform, allocator);
    openravejson::SetJsonValueByKey(value, "massTransform", tmpMassTransform, allocator);
    openravejson::SetJsonValueByKey(value, "mass", _mass, allocator);
    openravejson::SetJsonValueByKey(value, "intertialMoments", _vinertiamoments, allocator);

    if (_mapFloatParameters.size() > 0) {
        openravejson::SetJsonValueByKey(value, "floatParameters", _mapFloatParameters, allocator);
    }

    if (_mapIntParameters.size() > 0) {
        openravejson::SetJsonValueByKey(value, "intParameters", _mapIntParameters, allocator);
    }

    if (_mapStringParameters.size() > 0) {
        openravejson::SetJsonValueByKey(value, "stringParameters", _mapStringParameters, allocator);
    }

    if (_vForcedAdjacentLinks.size() > 0) {
        openravejson::SetJsonValueByKey(value, "forcedAdjacentLinks", _vForcedAdjacentLinks, allocator);
    }

<<<<<<< HEAD
    // if (_vgeometryinfos.size() > 0) {
    //     rapidjson::Value geometriesValue;
    //     FOREACHC(it, _vgeometryinfos) {
    //         rapidjson::Value geometryValue;
    //         (*it)->SerializeJSON(geometryValue, allocator, options);
    //         geometriesValue.PushBack(geometryValue, allocator);
    //     }
    //     value.AddMember("geometries", geometriesValue, allocator);
    // }

    // if(_mapExtraGeometries.size() > 0 ){
    //     rapidjson::Value extraGeometriesValue;
    //     extraGeometriesValue.SetObject();
    //     FOREACHC(im, _mapExtraGeometries) {
    //         rapidjson::Value geometriesValue;
    //         geometriesValue.SetArray();
    //         FOREACHC(iv, im->second){
    //             if(!!(*iv))
    //             {
    //                 rapidjson::Value geometryValue;
    //                 (*iv)->SerializeJSON(geometryValue, allocator);
    //                 geometriesValue.PushBack(geometryValue, allocator);
    //             }
    //         }
    //         extraGeometriesValue.AddMember(rapidjson::Value(im->first.c_str(), allocator).Move(), geometriesValue, allocator);
    //     }
    //     value.AddMember("extraGeometries", extraGeometriesValue, allocator);
    // }
=======
    if (_vgeometryinfos.size() > 0) {
        rapidjson::Value geometriesValue;
        geometriesValue.SetArray();
        geometriesValue.Reserve(_vgeometryinfos.size(), allocator);
        FOREACHC(it, _vgeometryinfos) {
            rapidjson::Value geometryValue;
            (*it)->SerializeJSON(geometryValue, allocator, options);
            geometriesValue.PushBack(geometryValue, allocator);
        }
        value.AddMember("geometries", geometriesValue, allocator);
    }

    if(_mapExtraGeometries.size() > 0 ) {
        rapidjson::Value extraGeometriesValue;
        extraGeometriesValue.SetObject();
        FOREACHC(im, _mapExtraGeometries) {
            rapidjson::Value geometriesValue;
            geometriesValue.SetArray();
            FOREACHC(iv, im->second){
                if(!!(*iv))
                {
                    rapidjson::Value geometryValue;
                    (*iv)->SerializeJSON(geometryValue, allocator);
                    geometriesValue.PushBack(geometryValue, allocator);
                }
            }
            extraGeometriesValue.AddMember(rapidjson::Value(im->first.c_str(), allocator).Move(), geometriesValue, allocator);
        }
        value.AddMember("extraGeometries", extraGeometriesValue, allocator);
    }
>>>>>>> b6a82a09

    openravejson::SetJsonValueByKey(value, "isStatic", _bStatic, allocator);
    openravejson::SetJsonValueByKey(value, "isEnabled", _bIsEnabled, allocator);
}

void KinBody::LinkInfo::DeserializeJSON(const rapidjson::Value &value, dReal fUnitScale)
{
    openravejson::LoadJsonValueByKey(value, "name", _name);
    openravejson::LoadJsonValueByKey(value, "transform", _t);
    openravejson::LoadJsonValueByKey(value, "massTransform", _tMassFrame);
    openravejson::LoadJsonValueByKey(value, "mass", _mass);
    openravejson::LoadJsonValueByKey(value, "intertialMoments", _vinertiamoments);
    openravejson::LoadJsonValueByKey(value, "floatParameters", _mapFloatParameters);
    openravejson::LoadJsonValueByKey(value, "intParameters", _mapIntParameters);
    openravejson::LoadJsonValueByKey(value, "stringParameters", _mapStringParameters);
    openravejson::LoadJsonValueByKey(value, "forcedAdjacentLinks", _vForcedAdjacentLinks);

    _t.trans *= fUnitScale;
    _tMassFrame.trans *= fUnitScale;

    if (value.HasMember("geometries")) {
        _vgeometryinfos.clear();
        _vgeometryinfos.reserve(value["geometries"].Size());
        for (size_t i = 0; i < value["geometries"].Size(); ++i) {
            GeometryInfoPtr pGeometryInfo(new GeometryInfo());
            pGeometryInfo->DeserializeJSON(value["geometries"][i], fUnitScale);
            _vgeometryinfos.push_back(pGeometryInfo);
        }
    }
<<<<<<< HEAD

    // if (value.HasMember("extraGeometries")) {
    //     _mapExtraGeometries.clear();
    //     for (rapidjson::Value::ConstMemberIterator it = value["extraGeometries"].MemberBegin(); it != value["extraGeometries"].MemberEnd(); ++it) {
    //         _mapExtraGeometries[it->name.GetString()] = std::vector<GeometryInfoPtr>();

    //         for(rapidjson::Value::ConstValueIterator im = it->value.Begin(); im != it->value.End(); ++im) {
    //             GeometryInfoPtr pInfo (new GeometryInfo());
    //             pInfo->DeserializeJSON(*im, fUnitScale);
    //             _mapExtraGeometries[it->name.GetString()].push_back(pInfo);
    //         }
    //     }
    // }
=======
    if (value.HasMember("extraGeometries")) {
        _mapExtraGeometries.clear();
        for (rapidjson::Value::ConstMemberIterator it = value["extraGeometries"].MemberBegin(); it != value["extraGeometries"].MemberEnd(); ++it) {
            _mapExtraGeometries[it->name.GetString()] = std::vector<GeometryInfoPtr>();
            std::vector<GeometryInfoPtr>& vgeometries = _mapExtraGeometries[it->name.GetString()];
            vgeometries.reserve(it->value.Size());

            for(rapidjson::Value::ConstValueIterator im = it->value.Begin(); im != it->value.End(); ++im) {
                GeometryInfoPtr pInfo (new GeometryInfo());
                pInfo->DeserializeJSON(*im, fUnitScale);
                vgeometries.push_back(pInfo);
            }
        }
    }
>>>>>>> b6a82a09

    openravejson::LoadJsonValueByKey(value, "isStatic", _bStatic);
    openravejson::LoadJsonValueByKey(value, "isEnabled", _bIsEnabled);
}

KinBody::LinkInfo& KinBody::LinkInfo::operator=(const KinBody::LinkInfo& other)
{
    _vgeometryinfos.resize(other._vgeometryinfos.size());
    for( size_t i = 0; i < _vgeometryinfos.size(); ++i ) {
        if( !other._vgeometryinfos[i] ) {
            _vgeometryinfos[i].reset();
        }
        else {
            _vgeometryinfos[i].reset(new GeometryInfo(*(other._vgeometryinfos[i])));
        }
    }

    _mapExtraGeometries.clear();
    for( std::map< std::string, std::vector<GeometryInfoPtr> >::const_iterator it = other._mapExtraGeometries.begin(); it != other._mapExtraGeometries.end(); ++it ) {
        _mapExtraGeometries[it->first] = std::vector<GeometryInfoPtr>(it->second.size());
        std::vector<GeometryInfoPtr>& extraGeometries = _mapExtraGeometries[it->first];
        for( size_t i = 0; i < extraGeometries.size(); ++i ) {
            if( !!(it->second[i]) ) {
                extraGeometries[i].reset(new GeometryInfo(*(it->second[i])));
            }
        }
    }

    _name = other._name;
    _t = other._t;
    _tMassFrame = other._tMassFrame;
    _mass = other._mass;
    _vinertiamoments = other._vinertiamoments;
    _mapFloatParameters = other._mapFloatParameters;
    _mapIntParameters = other._mapIntParameters;
    _mapStringParameters = other._mapStringParameters;
    _vForcedAdjacentLinks = other._vForcedAdjacentLinks;
    _bStatic = other._bStatic;
    _bIsEnabled = other._bIsEnabled;

    return *this;
}

KinBody::Link::Link(KinBodyPtr parent)
{
    _parent = parent;
    _index = -1;
}

KinBody::Link::~Link()
{
}

void KinBody::Link::Enable(bool bEnable)
{
    if( _info._bIsEnabled != bEnable ) {
        KinBodyPtr parent = GetParent();
        parent->_nNonAdjacentLinkCache &= ~AO_Enabled;
        _info._bIsEnabled = bEnable;
        GetParent()->_PostprocessChangedParameters(Prop_LinkEnable);
    }
}

bool KinBody::Link::IsEnabled() const
{
    return _info._bIsEnabled;
}

bool KinBody::Link::SetVisible(bool visible)
{
    bool bchanged = false;
    FOREACH(itgeom,_vGeometries) {
        if( (*itgeom)->_info._bVisible != visible ) {
            (*itgeom)->_info._bVisible = visible;
            bchanged = true;
        }
    }
    if( bchanged ) {
        GetParent()->_PostprocessChangedParameters(Prop_LinkDraw);
        return true;
    }
    return false;
}

bool KinBody::Link::IsVisible() const
{
    FOREACHC(itgeom,_vGeometries) {
        if( (*itgeom)->IsVisible() ) {
            return true;
        }
    }
    return false;
}

void KinBody::Link::GetParentLinks(std::vector< boost::shared_ptr<Link> >& vParentLinks) const
{
    KinBodyConstPtr parent(_parent);
    vParentLinks.resize(_vParentLinks.size());
    for(size_t i = 0; i < _vParentLinks.size(); ++i) {
        vParentLinks[i] = parent->GetLinks().at(_vParentLinks[i]);
    }
}

bool KinBody::Link::IsParentLink(const Link &link) const
{
    return find(_vParentLinks.begin(),_vParentLinks.end(), link.GetIndex()) != _vParentLinks.end();
}

/** _tMassFrame * PrincipalInertia * _tMassFrame.inverse()

    from openravepy.ikfast import *
    quat = [Symbol('q0'),Symbol('q1'),Symbol('q2'),Symbol('q3')]
    IKFastSolver.matrixFromQuat(quat)
    Inertia = eye(3)
    Inertia[0,0] = Symbol('i0'); Inertia[1,1] = Symbol('i1'); Inertia[2,2] = Symbol('i2')
    MM = M * Inertia * M.transpose()
 */
static TransformMatrix ComputeInertia(const Transform& tMassFrame, const Vector& vinertiamoments)
{
    TransformMatrix minertia;
    dReal i0 = vinertiamoments[0], i1 = vinertiamoments[1], i2 = vinertiamoments[2];
    dReal q0=tMassFrame.rot[0], q1=tMassFrame.rot[1], q2=tMassFrame.rot[2], q3=tMassFrame.rot[3];
    dReal q1_2 = q1*q1, q2_2 = q2*q2, q3_2 = q3*q3;
    minertia.m[0] = i0*utils::Sqr(1 - 2*q2_2 - 2*q3_2) + i1*utils::Sqr(-2*q0*q3 + 2*q1*q2) + i2*utils::Sqr(2*q0*q2 + 2*q1*q3);
    minertia.m[1] = i0*(2*q0*q3 + 2*q1*q2)*(1 - 2*q2_2 - 2*q3_2) + i1*(-2*q0*q3 + 2*q1*q2)*(1 - 2*q1_2 - 2*q3_2) + i2*(-2*q0*q1 + 2*q2*q3)*(2*q0*q2 + 2*q1*q3);
    minertia.m[2] = i0*(-2*q0*q2 + 2*q1*q3)*(1 - 2*q2_2 - 2*q3_2) + i1*(-2*q0*q3 + 2*q1*q2)*(2*q0*q1 + 2*q2*q3) + i2*(2*q0*q2 + 2*q1*q3)*(1 - 2*q1_2 - 2*q2_2);
    minertia.m[3] = 0;
    minertia.m[4] = minertia.m[1];
    minertia.m[5] = i0*utils::Sqr(2*q0*q3 + 2*q1*q2) + i1*utils::Sqr(1 - 2*q1_2 - 2*q3_2) + i2*utils::Sqr(-2*q0*q1 + 2*q2*q3);
    minertia.m[6] = i0*(-2*q0*q2 + 2*q1*q3)*(2*q0*q3 + 2*q1*q2) + i1*(2*q0*q1 + 2*q2*q3)*(1 - 2*q1_2 - 2*q3_2) + i2*(-2*q0*q1 + 2*q2*q3)*(1 - 2*q1_2 - 2*q2_2);
    minertia.m[7] = 0;
    minertia.m[8] = minertia.m[2];
    minertia.m[9] = minertia.m[6];
    minertia.m[10] = i0*utils::Sqr(-2*q0*q2 + 2*q1*q3) + i1*utils::Sqr(2*q0*q1 + 2*q2*q3) + i2*utils::Sqr(1 - 2*q1_2 - 2*q2_2);
    minertia.m[11] = 0;
    return minertia;
}
TransformMatrix KinBody::Link::GetLocalInertia() const
{
    return ComputeInertia(_info._tMassFrame, _info._vinertiamoments);
}

TransformMatrix KinBody::Link::GetGlobalInertia() const
{
    return ComputeInertia(_info._t*_info._tMassFrame, _info._vinertiamoments);
}

void KinBody::Link::SetLocalMassFrame(const Transform& massframe)
{
    _info._tMassFrame=massframe;
    GetParent()->_PostprocessChangedParameters(Prop_LinkDynamics);
}

void KinBody::Link::SetPrincipalMomentsOfInertia(const Vector& inertiamoments)
{
    _info._vinertiamoments = inertiamoments;
    GetParent()->_PostprocessChangedParameters(Prop_LinkDynamics);
}

void KinBody::Link::SetMass(dReal mass)
{
    _info._mass=mass;
    GetParent()->_PostprocessChangedParameters(Prop_LinkDynamics);
}

AABB KinBody::Link::ComputeLocalAABB() const
{
    return ComputeAABBFromTransform(Transform());
}

AABB KinBody::Link::ComputeAABB() const
{
    return ComputeAABBFromTransform(_info._t);
}

AABB KinBody::Link::ComputeAABBFromTransform(const Transform& tLink) const
{
    if( _vGeometries.size() == 1) {
        return _vGeometries.front()->ComputeAABB(tLink);
    }
    else if( _vGeometries.size() > 1 ) {
        Vector vmin, vmax;
        bool binitialized=false;
        AABB ab;
        FOREACHC(itgeom,_vGeometries) {
            ab = (*itgeom)->ComputeAABB(tLink);
            if( ab.extents.x <= 0 || ab.extents.y <= 0 || ab.extents.z <= 0 ) {
                continue;
            }
            Vector vnmin = ab.pos - ab.extents;
            Vector vnmax = ab.pos + ab.extents;
            if( !binitialized ) {
                vmin = vnmin;
                vmax = vnmax;
                binitialized = true;
            }
            else {
                if( vmin.x > vnmin.x ) {
                    vmin.x = vnmin.x;
                }
                if( vmin.y > vnmin.y ) {
                    vmin.y = vnmin.y;
                }
                if( vmin.z > vnmin.z ) {
                    vmin.z = vnmin.z;
                }
                if( vmax.x < vnmax.x ) {
                    vmax.x = vnmax.x;
                }
                if( vmax.y < vnmax.y ) {
                    vmax.y = vnmax.y;
                }
                if( vmax.z < vnmax.z ) {
                    vmax.z = vnmax.z;
                }
            }
        }
        if( !binitialized ) {
            ab.pos = tLink.trans;
            ab.extents = Vector(0,0,0);
        }
        else {
            ab.pos = (dReal)0.5 * (vmin + vmax);
            ab.extents = vmax - ab.pos;
        }
        return ab;
    }
    // have to at least return the correct position!
    return AABB(tLink.trans,Vector(0,0,0));
}

void KinBody::Link::serialize(std::ostream& o, int options) const
{
    o << _index << " ";
    if( options & SO_Geometry ) {
        o << _vGeometries.size() << " ";
        FOREACHC(it,_vGeometries) {
            (*it)->serialize(o,options);
        }
    }
    if( options & SO_Dynamics ) {
        SerializeRound(o,_info._tMassFrame);
        SerializeRound(o,_info._mass);
        SerializeRound3(o,_info._vinertiamoments);
    }
}

void KinBody::Link::SetStatic(bool bStatic)
{
    if( _info._bStatic != bStatic ) {
        _info._bStatic = bStatic;
        GetParent()->_PostprocessChangedParameters(Prop_LinkStatic);
    }
}

void KinBody::Link::SetTransform(const Transform& t)
{
    _info._t = t;
    GetParent()->_nUpdateStampId++;
}

void KinBody::Link::SetForce(const Vector& force, const Vector& pos, bool bAdd)
{
    GetParent()->GetEnv()->GetPhysicsEngine()->SetBodyForce(shared_from_this(), force, pos, bAdd);
}

void KinBody::Link::SetTorque(const Vector& torque, bool bAdd)
{
    GetParent()->GetEnv()->GetPhysicsEngine()->SetBodyTorque(shared_from_this(), torque, bAdd);
}

void KinBody::Link::SetVelocity(const Vector& linearvel, const Vector& angularvel)
{
    GetParent()->GetEnv()->GetPhysicsEngine()->SetLinkVelocity(shared_from_this(), linearvel, angularvel);
}

void KinBody::Link::GetVelocity(Vector& linearvel, Vector& angularvel) const
{
    GetParent()->GetEnv()->GetPhysicsEngine()->GetLinkVelocity(shared_from_this(), linearvel, angularvel);
}

/// \brief return the linear/angular velocity of the link
std::pair<Vector,Vector> KinBody::Link::GetVelocity() const
{
    std::pair<Vector,Vector> velocities;
    GetParent()->GetEnv()->GetPhysicsEngine()->GetLinkVelocity(shared_from_this(), velocities.first, velocities.second);
    return velocities;
}

KinBody::Link::GeometryPtr KinBody::Link::GetGeometry(int index)
{
    return _vGeometries.at(index);
}

void KinBody::Link::InitGeometries(std::vector<KinBody::GeometryInfoConstPtr>& geometries, bool bForceRecomputeMeshCollision)
{
    _vGeometries.resize(geometries.size());
    for(size_t i = 0; i < geometries.size(); ++i) {
        _vGeometries[i].reset(new Geometry(shared_from_this(),*geometries[i]));
        if( bForceRecomputeMeshCollision || _vGeometries[i]->GetCollisionMesh().vertices.size() == 0 ) {
            if( !bForceRecomputeMeshCollision ) {
                RAVELOG_VERBOSE("geometry has empty collision mesh\n");
            }
            _vGeometries[i]->InitCollisionMesh(); // have to initialize the mesh since some plugins might not understand all geometry types
        }
    }
    _info._mapExtraGeometries.clear();
    // have to reset the self group! cannot use geometries directly since we require exclusive access to the GeometryInfo objects
    std::vector<KinBody::GeometryInfoPtr> vgeometryinfos;
    vgeometryinfos.resize(_vGeometries.size());
    for(size_t i = 0; i < vgeometryinfos.size(); ++i) {
        vgeometryinfos[i].reset(new KinBody::GeometryInfo());
        *vgeometryinfos[i] = _vGeometries[i]->_info;
    }
    SetGroupGeometries("self", vgeometryinfos);
    _Update();
}

void KinBody::Link::InitGeometries(std::list<KinBody::GeometryInfo>& geometries, bool bForceRecomputeMeshCollision)
{
    _vGeometries.resize(geometries.size());
    size_t i = 0;
    FOREACH(itinfo,geometries) {
        _vGeometries[i].reset(new Geometry(shared_from_this(),*itinfo));
        if( _vGeometries[i]->GetCollisionMesh().vertices.size() == 0 ) {
            RAVELOG_VERBOSE("geometry has empty collision mesh\n");
            _vGeometries[i]->InitCollisionMesh(); // have to initialize the mesh since some plugins might not understand all geometry types
        }
        ++i;
    }
    _info._mapExtraGeometries.clear();
    // have to reset the self group!
    std::vector<KinBody::GeometryInfoPtr> vgeometryinfos;
    vgeometryinfos.resize(_vGeometries.size());
    for(size_t i = 0; i < vgeometryinfos.size(); ++i) {
        vgeometryinfos[i].reset(new KinBody::GeometryInfo());
        *vgeometryinfos[i] = _vGeometries[i]->_info;
    }
    SetGroupGeometries("self", vgeometryinfos);
    _Update();
}

void KinBody::Link::SetGeometriesFromGroup(const std::string& groupname)
{
    std::vector<KinBody::GeometryInfoPtr>* pvinfos = NULL;
    if( groupname.size() == 0 ) {
        pvinfos = &_info._vgeometryinfos;
    }
    else {
        std::map< std::string, std::vector<KinBody::GeometryInfoPtr> >::iterator it = _info._mapExtraGeometries.find(groupname);
        if( it == _info._mapExtraGeometries.end() ) {
            throw OPENRAVE_EXCEPTION_FORMAT(_("could not find geometries %s for link %s"),groupname%GetName(),ORE_InvalidArguments);
        }
        pvinfos = &it->second;
    }
    _vGeometries.resize(pvinfos->size());
    for(size_t i = 0; i < pvinfos->size(); ++i) {
        _vGeometries[i].reset(new Geometry(shared_from_this(),*pvinfos->at(i)));
        if( _vGeometries[i]->GetCollisionMesh().vertices.size() == 0 ) {
            RAVELOG_VERBOSE("geometry has empty collision mesh\n");
            _vGeometries[i]->InitCollisionMesh();
        }
    }
    _Update();
}

const std::vector<KinBody::GeometryInfoPtr>& KinBody::Link::GetGeometriesFromGroup(const std::string& groupname) const
{
    std::map< std::string, std::vector<KinBody::GeometryInfoPtr> >::const_iterator it = _info._mapExtraGeometries.find(groupname);
    if( it == _info._mapExtraGeometries.end() ) {
        throw OPENRAVE_EXCEPTION_FORMAT(_("geometry group %s does not exist for link %s"), groupname%GetName(), ORE_InvalidArguments);
    }
    return it->second;
}

void KinBody::Link::SetGroupGeometries(const std::string& groupname, const std::vector<KinBody::GeometryInfoPtr>& geometries)
{
    std::map< std::string, std::vector<KinBody::GeometryInfoPtr> >::iterator it = _info._mapExtraGeometries.insert(make_pair(groupname,std::vector<KinBody::GeometryInfoPtr>())).first;
    it->second.resize(geometries.size());
    std::copy(geometries.begin(),geometries.end(),it->second.begin());
    GetParent()->_PostprocessChangedParameters(Prop_LinkGeometryGroup); // have to notify collision checkers that the geometry info they are caching could have changed.
}

int KinBody::Link::GetGroupNumGeometries(const std::string& groupname) const
{
    std::map< std::string, std::vector<KinBody::GeometryInfoPtr> >::const_iterator it = _info._mapExtraGeometries.find(groupname);
    if( it == _info._mapExtraGeometries.end() ) {
        return -1;
    }
    return it->second.size();
}

void KinBody::Link::AddGeometry(KinBody::GeometryInfoPtr pginfo, bool addToGroups)
{
    if( !pginfo ) {
        throw OPENRAVE_EXCEPTION_FORMAT(_("tried to add improper geometry to link %s"), GetName(), ORE_InvalidArguments);
    }

    const KinBody::GeometryInfo& ginfo = *pginfo;
    if( ginfo._name.size() > 0 ) {
        // check if similar name exists and throw if it does
        FOREACH(itgeometry, _vGeometries) {
            if( (*itgeometry)->GetName() == ginfo._name ) {
                throw OPENRAVE_EXCEPTION_FORMAT(_("new added geometry %s has conflicting name for link %s"), ginfo._name%GetName(), ORE_InvalidArguments);
            }
        }

        FOREACH(itgeometryinfo, _info._vgeometryinfos) {
            if( (*itgeometryinfo)->_name == ginfo._name ) {
                throw OPENRAVE_EXCEPTION_FORMAT(_("new added geometry %s has conflicting name for link %s"), ginfo._name%GetName(), ORE_InvalidArguments);
            }
        }
        if( addToGroups ) {
            FOREACH(itgeometrygroup, _info._mapExtraGeometries) {
                FOREACH(itgeometryinfo, itgeometrygroup->second) {
                    if( (*itgeometryinfo)->_name == ginfo._name ) {
                        throw OPENRAVE_EXCEPTION_FORMAT(_("new added geometry %s for group %s has conflicting name for link %s"), ginfo._name%itgeometrygroup->first%GetName(), ORE_InvalidArguments);
                    }
                }
            }
        }
    }

    _vGeometries.push_back(GeometryPtr(new Geometry(shared_from_this(),*pginfo)));
    _vGeometries.back()->InitCollisionMesh();
    _info._vgeometryinfos.push_back(pginfo);
    if( addToGroups ) {
        FOREACH(itgeometrygroup, _info._mapExtraGeometries) {
            itgeometrygroup->second.push_back(pginfo);
        }
    }
    _Update(true, Prop_LinkGeometryGroup); // have to notify collision checkers that the geometry info they are caching could have changed.
}

void KinBody::Link::RemoveGeometryByName(const std::string& geometryname, bool removeFromAllGroups)
{
    OPENRAVE_ASSERT_OP(geometryname.size(),>,0);
    bool bChanged = false;

    std::vector<GeometryPtr>::iterator itgeometry = _vGeometries.begin();
    while(itgeometry != _vGeometries.end()) {
        if( (*itgeometry)->GetName() == geometryname ) {
            itgeometry = _vGeometries.erase(itgeometry);
            bChanged = true;
        }
        else {
            ++itgeometry;
        }
    }
    std::vector<KinBody::GeometryInfoPtr>::iterator itgeometryinfo = _info._vgeometryinfos.begin();
    while(itgeometryinfo != _info._vgeometryinfos.end()) {
        if( (*itgeometryinfo)->_name == geometryname ) {
            itgeometryinfo = _info._vgeometryinfos.erase(itgeometryinfo);
            bChanged = true;
        }
        else {
            ++itgeometryinfo;
        }
    }

    if( removeFromAllGroups ) {
        FOREACH(itgeometrygroup, _info._mapExtraGeometries) {
            std::vector<KinBody::GeometryInfoPtr>::iterator itgeometryinfo2 = itgeometrygroup->second.begin();
            while(itgeometryinfo2 != itgeometrygroup->second.end()) {
                if( (*itgeometryinfo2)->_name == geometryname ) {
                    itgeometryinfo2 = itgeometrygroup->second.erase(itgeometryinfo2);
                    bChanged = true;
                }
                else {
                    ++itgeometryinfo2;
                }
            }
        }
    }

    if( bChanged ) {
        _Update(true, Prop_LinkGeometryGroup); // have to notify collision checkers that the geometry info they are caching could have changed.
    }
}

void KinBody::Link::SwapGeometries(boost::shared_ptr<Link>& link)
{
    _vGeometries.swap(link->_vGeometries);
    FOREACH(itgeom,_vGeometries) {
        (*itgeom)->_parent = shared_from_this();
    }
    FOREACH(itgeom,link->_vGeometries) {
        (*itgeom)->_parent = link;
    }
    _Update();
    link->_Update();
}

bool KinBody::Link::ValidateContactNormal(const Vector& position, Vector& normal) const
{
    if( _vGeometries.size() == 1) {
        return _vGeometries.front()->ValidateContactNormal(position,normal);
    }
    else if( _vGeometries.size() > 1 ) {
        RAVELOG_VERBOSE(str(boost::format("cannot validate normal when there is more than one geometry in link '%s(%d)' (do not know colliding geometry)")%_info._name%GetIndex()));
    }
    return false;
}

void KinBody::Link::GetRigidlyAttachedLinks(std::vector<boost::shared_ptr<Link> >& vattachedlinks) const
{
    KinBodyPtr parent(_parent);
    vattachedlinks.resize(0);
    FOREACHC(it, _vRigidlyAttachedLinks) {
        vattachedlinks.push_back(parent->GetLinks().at(*it));
    }
}

void KinBody::Link::SetFloatParameters(const std::string& key, const std::vector<dReal>& parameters)
{
    if( parameters.size() > 0 ) {
        _info._mapFloatParameters[key] = parameters;
    }
    else {
        _info._mapFloatParameters.erase(key);
    }
    GetParent()->_PostprocessChangedParameters(Prop_LinkCustomParameters);
}

void KinBody::Link::SetIntParameters(const std::string& key, const std::vector<int>& parameters)
{
    if( parameters.size() > 0 ) {
        _info._mapIntParameters[key] = parameters;
    }
    else {
        _info._mapIntParameters.erase(key);
    }
    GetParent()->_PostprocessChangedParameters(Prop_LinkCustomParameters);
}

void KinBody::Link::SetStringParameters(const std::string& key, const std::string& value)
{
    if( value.size() > 0 ) {
        _info._mapStringParameters[key] = value;
    }
    else {
        _info._mapStringParameters.erase(key);
    }
    GetParent()->_PostprocessChangedParameters(Prop_LinkCustomParameters);
}

bool KinBody::Link::IsRigidlyAttached(const Link &link) const
{
    return find(_vRigidlyAttachedLinks.begin(),_vRigidlyAttachedLinks.end(),link.GetIndex()) != _vRigidlyAttachedLinks.end();
}

void KinBody::Link::UpdateInfo()
{
    // always have to recompute the geometries
    _info._vgeometryinfos.resize(_vGeometries.size());
    for(size_t i = 0; i < _info._vgeometryinfos.size(); ++i) {
        if( !_info._vgeometryinfos[i] ) {
            _info._vgeometryinfos[i].reset(new KinBody::GeometryInfo());
        }
        *_info._vgeometryinfos[i] = _vGeometries[i]->GetInfo();
    }
}

void KinBody::Link::_Update(bool parameterschanged, uint32_t extraParametersChanged)
{
    // if there's only one trimesh geometry and it has identity offset, then copy it directly
    if( _vGeometries.size() == 1 && _vGeometries.at(0)->GetType() == GT_TriMesh && TransformDistanceFast(Transform(), _vGeometries.at(0)->GetTransform()) <= g_fEpsilonLinear ) {
        _collision = _vGeometries.at(0)->GetCollisionMesh();
    }
    else {
        _collision.vertices.resize(0);
        _collision.indices.resize(0);
        FOREACH(itgeom,_vGeometries) {
            _collision.Append((*itgeom)->GetCollisionMesh(),(*itgeom)->GetTransform());
        }
    }
    if( parameterschanged || extraParametersChanged ) {
        GetParent()->_PostprocessChangedParameters(Prop_LinkGeometry|extraParametersChanged);
    }
}

}<|MERGE_RESOLUTION|>--- conflicted
+++ resolved
@@ -57,36 +57,6 @@
         openravejson::SetJsonValueByKey(value, "forcedAdjacentLinks", _vForcedAdjacentLinks, allocator);
     }
 
-<<<<<<< HEAD
-    // if (_vgeometryinfos.size() > 0) {
-    //     rapidjson::Value geometriesValue;
-    //     FOREACHC(it, _vgeometryinfos) {
-    //         rapidjson::Value geometryValue;
-    //         (*it)->SerializeJSON(geometryValue, allocator, options);
-    //         geometriesValue.PushBack(geometryValue, allocator);
-    //     }
-    //     value.AddMember("geometries", geometriesValue, allocator);
-    // }
-
-    // if(_mapExtraGeometries.size() > 0 ){
-    //     rapidjson::Value extraGeometriesValue;
-    //     extraGeometriesValue.SetObject();
-    //     FOREACHC(im, _mapExtraGeometries) {
-    //         rapidjson::Value geometriesValue;
-    //         geometriesValue.SetArray();
-    //         FOREACHC(iv, im->second){
-    //             if(!!(*iv))
-    //             {
-    //                 rapidjson::Value geometryValue;
-    //                 (*iv)->SerializeJSON(geometryValue, allocator);
-    //                 geometriesValue.PushBack(geometryValue, allocator);
-    //             }
-    //         }
-    //         extraGeometriesValue.AddMember(rapidjson::Value(im->first.c_str(), allocator).Move(), geometriesValue, allocator);
-    //     }
-    //     value.AddMember("extraGeometries", extraGeometriesValue, allocator);
-    // }
-=======
     if (_vgeometryinfos.size() > 0) {
         rapidjson::Value geometriesValue;
         geometriesValue.SetArray();
@@ -117,7 +87,6 @@
         }
         value.AddMember("extraGeometries", extraGeometriesValue, allocator);
     }
->>>>>>> b6a82a09
 
     openravejson::SetJsonValueByKey(value, "isStatic", _bStatic, allocator);
     openravejson::SetJsonValueByKey(value, "isEnabled", _bIsEnabled, allocator);
@@ -147,21 +116,6 @@
             _vgeometryinfos.push_back(pGeometryInfo);
         }
     }
-<<<<<<< HEAD
-
-    // if (value.HasMember("extraGeometries")) {
-    //     _mapExtraGeometries.clear();
-    //     for (rapidjson::Value::ConstMemberIterator it = value["extraGeometries"].MemberBegin(); it != value["extraGeometries"].MemberEnd(); ++it) {
-    //         _mapExtraGeometries[it->name.GetString()] = std::vector<GeometryInfoPtr>();
-
-    //         for(rapidjson::Value::ConstValueIterator im = it->value.Begin(); im != it->value.End(); ++im) {
-    //             GeometryInfoPtr pInfo (new GeometryInfo());
-    //             pInfo->DeserializeJSON(*im, fUnitScale);
-    //             _mapExtraGeometries[it->name.GetString()].push_back(pInfo);
-    //         }
-    //     }
-    // }
-=======
     if (value.HasMember("extraGeometries")) {
         _mapExtraGeometries.clear();
         for (rapidjson::Value::ConstMemberIterator it = value["extraGeometries"].MemberBegin(); it != value["extraGeometries"].MemberEnd(); ++it) {
@@ -176,7 +130,6 @@
             }
         }
     }
->>>>>>> b6a82a09
 
     openravejson::LoadJsonValueByKey(value, "isStatic", _bStatic);
     openravejson::LoadJsonValueByKey(value, "isEnabled", _bIsEnabled);
