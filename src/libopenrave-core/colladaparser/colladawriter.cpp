// -*- coding: utf-8 -*-
// Copyright (C) 2006-2013 Rosen Diankov <rosen.diankov@gmail.com>
//
// This file is part of OpenRAVE.
// OpenRAVE is free software: you can redistribute it and/or modify
// it under the terms of the GNU Lesser General Public License as published by
// the Free Software Foundation, either version 3 of the License, or
// at your option) any later version.
//
// This program is distributed in the hope that it will be useful,
// but WITHOUT ANY WARRANTY; without even the implied warranty of
// MERCHANTABILITY or FITNESS FOR A PARTICULAR PURPOSE.  See the
// GNU Lesser General Public License for more details.
//
// You should have received a copy of the GNU Lesser General Public License
// along with this program.  If not, see <http://www.gnu.org/licenses/>.
#include "colladacommon.h"
using namespace ColladaDOM150;

#include <locale>
#include <boost/date_time/posix_time/posix_time.hpp>
#include <boost/date_time/time_facet.hpp>
#include <boost/algorithm/string.hpp>
#include <ctime>

#include <openrave/openravejson.h>

#define LIBXML_SAX1_ENABLED
#include <libxml/globals.h>
#include <libxml/xmlerror.h>
#include <libxml/parser.h>
#include <libxml/parserInternals.h> // only for xmlNewInputFromFile()
#include <libxml/tree.h>
#include <libxml/xmlmemory.h>

namespace OpenRAVE
{

/// \brief converts raw XML data to DAE using libxml2
namespace XMLtoDAE
{
struct XMLREADERDATA
{
    XMLREADERDATA(daeElementRef pelt, xmlParserCtxtPtr ctxt) : _ctxt(ctxt), _offset(0) {
        _elts.push_back(pelt);
    }
    xmlParserCtxtPtr _ctxt;
    list<daeElementRef> _elts;
    size_t _offset;
};

static void XMLErrorFunc(void *ctx, const char *msg, ...)
{
    va_list args;

    va_start(args, msg);
    RAVELOG_ERROR("XML Parse error: ");
    vprintf(msg,args);
    va_end(args);
}

static void DefaultStartElementSAXFunc(void *ctx, const xmlChar *name, const xmlChar **atts)
{
    XMLREADERDATA* pdata = (XMLREADERDATA*)ctx;
    daeElementRef pelt = pdata->_elts.back()->add((const char*)name);
    if( atts != NULL ) {
        for (int i = 0; (atts[i] != NULL); i+=2) {
            pelt->setAttribute((const char*)atts[i],(const char*)atts[i+1]);
        }
    }
    pdata->_elts.push_back(pelt);
}

static void DefaultEndElementSAXFunc(void *ctx, const xmlChar *name)
{
    XMLREADERDATA* pdata = (XMLREADERDATA*)ctx;
    pdata->_elts.pop_back();
    if( pdata->_elts.size() == 1 ) {
        BOOST_ASSERT(!!pdata->_ctxt->input);
        pdata->_offset = pdata->_ctxt->input->cur-pdata->_ctxt->input->base;
        xmlStopParser(pdata->_ctxt);
    }
}

static void DefaultCharactersSAXFunc(void *ctx, const xmlChar *ch, int len)
{
    XMLREADERDATA* pdata = (XMLREADERDATA*)ctx;
    pdata->_elts.back()->setCharData(string((const char*)ch, len));
}

static bool xmlDetectSAX2(xmlParserCtxtPtr ctxt)
{
    if (ctxt == NULL) {
        return false;
    }
#ifdef LIBXML_SAX1_ENABLED
    if ((ctxt->sax) &&  (ctxt->sax->initialized == XML_SAX2_MAGIC) && ((ctxt->sax->startElementNs != NULL) || (ctxt->sax->endElementNs != NULL))) {
        ctxt->sax2 = 1;
    }
#else
    ctxt->sax2 = 1;
#endif

    ctxt->str_xml = xmlDictLookup(ctxt->dict, BAD_CAST "xml", 3);
    ctxt->str_xmlns = xmlDictLookup(ctxt->dict, BAD_CAST "xmlns", 5);
    ctxt->str_xml_ns = xmlDictLookup(ctxt->dict, XML_XML_NAMESPACE, 36);
    if ((ctxt->str_xml==NULL) || (ctxt->str_xmlns==NULL) || (ctxt->str_xml_ns == NULL)) {
        return false;
    }
    return true;
}

static size_t Parse(daeElementRef pelt, const char* buffer, int size)
{
    static xmlSAXHandler s_DefaultSAXHandler = { 0};
    if( size <= 0 ) {
        size = strlen(buffer);
        if( size == 0 ) {
            return 0;
        }
    }
    if( !s_DefaultSAXHandler.initialized ) {
        // first time, so init
        s_DefaultSAXHandler.startElement = DefaultStartElementSAXFunc;
        s_DefaultSAXHandler.endElement = DefaultEndElementSAXFunc;
        s_DefaultSAXHandler.characters = DefaultCharactersSAXFunc;
        s_DefaultSAXHandler.error = XMLErrorFunc;
        s_DefaultSAXHandler.initialized = 1;
    }

    xmlSAXHandlerPtr sax = &s_DefaultSAXHandler;
    int ret = 0;
    xmlParserCtxtPtr ctxt;

    ctxt = xmlCreateMemoryParserCtxt(buffer, size);
    if (!ctxt ) {
        return 0;
    }
    if (ctxt->sax != (xmlSAXHandlerPtr) &xmlDefaultSAXHandler) {
        xmlFree(ctxt->sax);
    }
    ctxt->sax = sax;
    xmlDetectSAX2(ctxt);

    XMLREADERDATA reader(pelt, ctxt);
    ctxt->userData = &reader;
    xmlParseDocument(ctxt);

    if (ctxt->wellFormed) {
        ret = 0;
    }
    else {
        if (ctxt->errNo != 0) {
            ret = ctxt->errNo;
        }
        else {
            ret = -1;
        }
    }
    if (sax != NULL) {
        ctxt->sax = NULL;
    }
    if (ctxt->myDoc != NULL) {
        xmlFreeDoc(ctxt->myDoc);
        ctxt->myDoc = NULL;
    }
    xmlFreeParserCtxt(ctxt);

    return ret==0 ? reader._offset : 0;
}

} // end namespace XMLtoDAE

class ColladaWriter : public daeErrorHandler
{
public:
    struct SCENE
    {
        domVisual_sceneRef vscene;
        domKinematics_sceneRef kscene;
        domPhysics_sceneRef pscene;
        domInstance_with_extraRef viscene;
        domInstance_kinematics_sceneRef kiscene;
        domInstance_with_extraRef piscene;
    };

    struct LINKOUTPUT
    {
        list<pair<int,string> > listusedlinks;
        daeElementRef plink;
        domNodeRef pnode;
    };

    struct physics_model_output
    {
        KinBodyPtr pbody; ///< the body written for
        domPhysics_modelRef pmodel;
        std::vector<std::string > vrigidbodysids;     ///< same ordering as the physics indices (and openrave link indices)
    };

    struct kinematics_model_output
    {
        struct axis_output
        {
            //axis_output(const string& sid, KinBody::JointConstPtr pjoint, int iaxis) : sid(sid), pjoint(pjoint), iaxis(iaxis) {}
            axis_output() : iaxis(0) {
            }
            std::string sid;     // joint/axis
            std::string nodesid;
            KinBody::JointConstPtr pjoint;
            int iaxis;
            std::string jointnodesid;
            std::string joint_sidref; /// kmodelid/joint, sidref of the joint
        };
        KinBodyPtr pbody; ///< the body written for
        domKinematics_modelRef kmodel;
        domNodeRef noderoot; ///< root node containing the body transform it should have only one child pointing to the first link of the body
        std::vector<axis_output> vaxissids;     ///< no ordering
        std::vector<std::string > vlinksids;     ///< linksid. same ordering as the link indices
        std::vector<std::string > vdofsids; ///< jointsid for every DOF
    };

    struct axis_sids
    {
        axis_sids() : dofvalue(0) {
        }
        axis_sids(const string& axissid, const string& valuesid, const string& jointnodesid) : axissid(axissid), valuesid(valuesid), jointnodesid(jointnodesid), dofvalue(0) {
        }
        string axissid, valuesid, jointnodesid;
        dReal dofvalue; // if valuesid is empty, use this float value. This is in degrees or meters
    };

    struct instance_kinematics_model_output
    {
        domInstance_kinematics_modelRef ikm;
        boost::shared_ptr<kinematics_model_output> kmout;
        std::vector<axis_sids> vaxissids; /// ordered same as kmout->vaxissids
        std::vector<std::pair<std::string,std::string> > vkinematicsbindings;     // node and kinematics model bindings
    };

    struct instance_physics_model_output
    {
        domInstance_physics_modelRef ipm;
        boost::shared_ptr<physics_model_output> pmout;
    };

    struct instance_articulated_system_output
    {
        KinBodyPtr pbody; ///< the body written for
        domInstance_articulated_systemRef ias;
        boost::shared_ptr<instance_physics_model_output> ipmout; // this needs to be an array to support full spec
        std::vector<axis_sids> vaxissids;
        std::vector<std::string > vlinksids;
        std::vector<std::pair<std::string,std::string> > vkinematicsbindings;
    };

    struct kinbody_models
    {
        KinBodyPtr body;
        std::string uri, kinematicsgeometryhash;
        boost::shared_ptr<kinematics_model_output> kmout;
        boost::shared_ptr<physics_model_output> pmout;
    };


    class ColladaInterfaceWriter : public BaseXMLWriter
    {
public:
        ColladaInterfaceWriter(daeElementRef elt) : _elt(elt) {
        }
        const std::string& GetFormat() const {
            static const std::string _format("collada");
            return _format;
        }
        virtual BaseXMLWriterPtr AddChild(const std::string& xmltag, const AttributesList& atts=AttributesList()) {
            daeElementRef childelt = _elt->add(xmltag.c_str());
            if( !childelt ) {
                throw OPENRAVE_EXCEPTION_FORMAT(_("collada writer failed to create child %s from parent %s"),xmltag%_elt->getElementName(),ORE_InvalidArguments);
            }
            FOREACHC(itatt,atts) {
                if( !childelt->setAttribute(itatt->first.c_str(),itatt->second.c_str()) ) {
                    throw OPENRAVE_EXCEPTION_FORMAT(_("failed to add attribute %s to element %s"), xmltag%itatt->first, ORE_InvalidArguments);
                }
            }
            return BaseXMLWriterPtr(new ColladaInterfaceWriter(childelt));
        }
        virtual void SetCharData(const std::string& data) {
            if( !_elt->setCharData(data) ) {
                throw OPENRAVE_EXCEPTION_FORMAT(_("failed to write char data to element %s: %s"),_elt->getElementName()%data, ORE_InvalidState);
            }
        }

        virtual daeElementRef GetElement() const {
            return _elt;
        }
private:
        daeElementRef _elt;
    };

    ColladaWriter(EnvironmentBaseConstPtr penv, const AttributesList& atts) : _dom(NULL), _penv(penv)
    {
        _doc = NULL;
        //_globalunit = 1.0;
        daeErrorHandler::setErrorHandler(this);
        RAVELOG_VERBOSE("init COLLADA writer version: %s, namespace: %s\n", COLLADA_VERSION, COLLADA_NAMESPACE);
        _dae = GetGlobalDAE();
        _bExternalRefAllBodies = false;
        _bForceWriteAll = false;
        _bReuseSimilar = false;
        _listExternalRefExports.clear();
        _listIgnoreExternalURIs.clear();
        FOREACHC(itatt,atts) {
            if( itatt->first == "externalref" ) {
                if( itatt->second == "*" ) {
                    _bExternalRefAllBodies = true;
                }
                else {
                    stringstream ss(itatt->second);
                    std::list<string> newelts((istream_iterator<string>(ss)), istream_iterator<string>());
                    _listExternalRefExports.splice(_listExternalRefExports.end(),newelts);
                }
            }
            else if( itatt->first == "ignoreexternaluri" ) {
                stringstream ss(itatt->second);
                std::list<string> newelts((istream_iterator<string>(ss)), istream_iterator<string>());
                _listIgnoreExternalURIs.splice(_listIgnoreExternalURIs.end(),newelts);
            }
            else if( itatt->first == "forcewrite" ) {
                if( itatt->second == "*" ) {
                    _bForceWriteAll = true;
                }
                else {
                    stringstream ss(itatt->second);
                    std::list<string> newelts((istream_iterator<string>(ss)), istream_iterator<string>());
                    _setForceWriteOptions.insert(newelts.begin(),newelts.end());
                }
            }
            else if( itatt->first == "skipwrite" ) {
                stringstream ss(itatt->second);
                std::list<string> newelts((istream_iterator<string>(ss)), istream_iterator<string>());
                _setSkipWriteOptions.insert(newelts.begin(),newelts.end());
            }
            else if( itatt->first == "openravescheme" ) {
                _vForceResolveOpenRAVEScheme = itatt->second;
            }
            else if( itatt->first == "unit" ) {
                //_globalunit = boost::lexical_cast<dReal>(itatt->second);
            }
            else if( itatt->first == "reusesimilar" ) {
                _bReuseSimilar = _stricmp(itatt->second.c_str(), "true") == 0 || itatt->second=="1";
            }
            else {
                if( !!_dae->getIOPlugin() ) {
                    // catch all
                    _dae->getIOPlugin()->setOption(itatt->first.c_str(),itatt->second.c_str());
                }
            }
        }
    }
    virtual ~ColladaWriter()
    {
        if( !!_dae && !!_doc ) {
            _dae->getDatabase()->removeDocument(_doc);
            _doc = NULL;
        }

        // If GlobalDAE is not resetted, there will be memory leak inside the
        // Collada library because static daeStringTable in daeStringRef.cpp
        // will only be cleaned by daeStringRef::releaseStringTable when
        // the number of DAE instances alive becomes 0.
        //
        // There is no simple workaround for libxml2 before 2.9.0. Read
        // the comments of GetGlobalDAE() in OpenRAVE for more details
#if LIBXML_VERSION >= 20900
        SetGlobalDAE(boost::shared_ptr<DAE>());
#endif
    }

    /// \param docname the top level document?
    virtual void Init(const string& docname, const std::string& keywords=std::string(),
                      const std::string& subject=std::string(), const std::string& author=std::string())
    {
        daeInt error = _dae->getDatabase()->insertDocument(docname.c_str(), &_doc );     // also creates a collada root
        BOOST_ASSERT( error == DAE_OK && !!_doc );
        _dom = daeSafeCast<domCOLLADA>(_doc->getDomRoot());

        //create the required asset tag
        domAssetRef asset = daeSafeCast<domAsset>( _dom->add( COLLADA_ELEMENT_ASSET ) );
        {
            // facet becomes owned by locale, so no need to explicitly delete
            std::stringstream ss;
            time_t now;
            time(&now);
            char timec[80];
            strftime(timec, sizeof(timec), "%FT%T%z", localtime(&now));
            ss << timec;

            domAsset::domCreatedRef created = daeSafeCast<domAsset::domCreated>( asset->add( COLLADA_ELEMENT_CREATED ) );
            created->setValue(ss.str().c_str());
            domAsset::domModifiedRef modified = daeSafeCast<domAsset::domModified>( asset->add( COLLADA_ELEMENT_MODIFIED ) );
            modified->setValue(ss.str().c_str());

            domAsset::domContributorRef contrib = daeSafeCast<domAsset::domContributor>( asset->add( COLLADA_TYPE_CONTRIBUTOR ) );
            domAsset::domContributor::domAuthoring_toolRef authoringtool = daeSafeCast<domAsset::domContributor::domAuthoring_tool>( contrib->add( COLLADA_ELEMENT_AUTHORING_TOOL ) );
            authoringtool->setValue("OpenRAVE Collada Writer v0.3.5");

            domAsset::domContributor::domAuthorRef contribAuthor = daeSafeCast<domAsset::domContributor::domAuthor>( contrib->add( COLLADA_ELEMENT_AUTHOR ) );
            contribAuthor->setValue(author.c_str());

            domAsset::domUnitRef units = daeSafeCast<domAsset::domUnit>( asset->add( COLLADA_ELEMENT_UNIT ) );
            std::pair<std::string, dReal> unit = _penv->GetUnit();
            units->setMeter(unit.second);
            units->setName(unit.first.c_str());

            domAsset::domUp_axisRef zup = daeSafeCast<domAsset::domUp_axis>( asset->add( COLLADA_ELEMENT_UP_AXIS ) );
            zup->setValue(UP_AXIS_Z_UP);


            domAsset::domKeywordsRef domkeywords = daeSafeCast<domAsset::domKeywords>( asset->add( COLLADA_ELEMENT_KEYWORDS ) );
            domkeywords->setValue(keywords.c_str());

            domAsset::domSubjectRef domsubject = daeSafeCast<domAsset::domSubject>( asset->add( COLLADA_ELEMENT_SUBJECT ) );
            domsubject->setValue(subject.c_str());
        }

        _globalscene = _dom->getScene();
        if( !_globalscene ) {
            _globalscene = daeSafeCast<domCOLLADA::domScene>( _dom->add( COLLADA_ELEMENT_SCENE ) );
        }

        if( IsWrite("visual") ) {
            _visualScenesLib = daeSafeCast<domLibrary_visual_scenes>(_dom->add(COLLADA_ELEMENT_LIBRARY_VISUAL_SCENES));
            _visualScenesLib->setId("vscenes");
        }

        if( IsWrite("geometry") ) {
            _geometriesLib = daeSafeCast<domLibrary_geometries>(_dom->add(COLLADA_ELEMENT_LIBRARY_GEOMETRIES));
            _geometriesLib->setId("geometries");
            _effectsLib = daeSafeCast<domLibrary_effects>(_dom->add(COLLADA_ELEMENT_LIBRARY_EFFECTS));
            _effectsLib->setId("effects");
            _materialsLib = daeSafeCast<domLibrary_materials>(_dom->add(COLLADA_ELEMENT_LIBRARY_MATERIALS));
            _materialsLib->setId("materials");
        }

        _nodesLib = daeSafeCast<domLibrary_nodes>(_dom->add(COLLADA_ELEMENT_LIBRARY_NODES));
        _nodesLib->setId("nodes");

        _kinematicsModelsLib = daeSafeCast<domLibrary_kinematics_models>(_dom->add(COLLADA_ELEMENT_LIBRARY_KINEMATICS_MODELS));
        _kinematicsModelsLib->setId("kmodels");
        _articulatedSystemsLib = daeSafeCast<domLibrary_articulated_systems>(_dom->add(COLLADA_ELEMENT_LIBRARY_ARTICULATED_SYSTEMS));
        _articulatedSystemsLib->setId("asystems");
        _kinematicsScenesLib = daeSafeCast<domLibrary_kinematics_scenes>(_dom->add(COLLADA_ELEMENT_LIBRARY_KINEMATICS_SCENES));
        _kinematicsScenesLib->setId("kscenes");
        if( IsWrite("physics") ) {
            _physicsScenesLib = daeSafeCast<domLibrary_physics_scenes>(_dom->add(COLLADA_ELEMENT_LIBRARY_PHYSICS_SCENES));
            _physicsScenesLib->setId("pscenes");
            _physicsModelsLib = daeSafeCast<domLibrary_physics_models>(_dom->add(COLLADA_ELEMENT_LIBRARY_PHYSICS_MODELS));
            _physicsModelsLib->setId("pmodels");
        }
        domExtraRef pextra_library_sensors = daeSafeCast<domExtra>(_dom->add(COLLADA_ELEMENT_EXTRA));
        pextra_library_sensors->setId("sensors");
        pextra_library_sensors->setType("library_sensors");
        _sensorsLib = daeSafeCast<domTechnique>(pextra_library_sensors->add(COLLADA_ELEMENT_TECHNIQUE));
        _sensorsLib->setProfile("OpenRAVE");
        domExtraRef pextra_library_actuators = daeSafeCast<domExtra>(_dom->add(COLLADA_ELEMENT_EXTRA));
        pextra_library_actuators->setId("actuators");
        pextra_library_actuators->setType("library_actuators");
        _actuatorsLib = daeSafeCast<domTechnique>(pextra_library_actuators->add(COLLADA_ELEMENT_TECHNIQUE));
        _actuatorsLib->setProfile("OpenRAVE");
    }

    virtual void Save(const string& filename)
    {
        if(!_dae->writeTo(_doc->getDocumentURI()->getURI(), filename.c_str()) ) {
            throw openrave_exception(str(boost::format(_("failed to save collada file to %s"))%filename));
        }
    }

    virtual void Save(std::vector<char>& output)
    {
#ifdef OPENRAVE_COLLADA_SUPPORT_WRITE_MEMORY
        if(!_dae->writeToMemory(_doc->getDocumentURI()->getURI(), output) ) {
            throw openrave_exception(_("failed to save collada to memory"));
        }
#else
        throw OPENRAVE_EXCEPTION_FORMAT0("collada-dom does not support writeToMemory, make sure at least version 2.5.0 is installed", ORE_Assert);
#endif
    }

    /// \brief Write down environment
    virtual bool Write(const std::string& scenename=std::string())
    {
        EnvironmentMutex::scoped_lock lockenv(_penv->GetMutex());
        vector<KinBodyPtr> vbodies;
        _penv->GetBodies(vbodies);
        std::list<KinBodyPtr> listbodies(vbodies.begin(),vbodies.end());
        return Write(listbodies, scenename);
    }

    virtual bool Write(const std::list<KinBodyPtr>& listbodies, const std::string& scenename=std::string())
    {
        if( listbodies.size() == 0 ) {
            return false;
        }
        _CreateScene(scenename);

        domPhysics_scene::domTechnique_commonRef common = daeSafeCast<domPhysics_scene::domTechnique_common>(_scene.pscene->add(COLLADA_ELEMENT_TECHNIQUE_COMMON));

        //  Create gravity
        domTargetable_float3Ref g = daeSafeCast<domTargetable_float3>(common->add(COLLADA_ELEMENT_GRAVITY));
        Vector vgravity = _penv->GetPhysicsEngine()->GetGravity();
        g->getValue().set3 (vgravity.x, vgravity.y, vgravity.z);

        std::list<boost::shared_ptr<instance_articulated_system_output> > listModelDatabase;
        int globalid = 0;
        FOREACHC(itbody,listbodies) {
            BOOST_ASSERT((*itbody)->GetEnv()==_penv);
            BOOST_ASSERT(_mapBodyIds.find((*itbody)->GetEnvironmentId()) == _mapBodyIds.end());
            _mapBodyIds[(*itbody)->GetEnvironmentId()] = globalid++;

            boost::shared_ptr<instance_articulated_system_output> iasout;
            if( _CheckForExternalWrite(*itbody) ) {
                iasout = _WriteKinBodyExternal(*itbody,_scene.kiscene);
            }
            else {
                iasout = _WriteKinBody(*itbody);
            }
            if( !!iasout ) {
                _WriteBindingsInstance_kinematics_scene(_scene.kiscene,KinBodyConstPtr(*itbody),iasout->vaxissids,iasout->vkinematicsbindings);
                listModelDatabase.push_back(iasout);
            }
            else {
                RAVELOG_WARN(str(boost::format("collada writer failed to write body %s\n")%(*itbody)->GetName()));
            }
        }
        _WriteDynamicRigidConstraints(_scene.piscene,listModelDatabase);
        return true;
    }

    /// \brief Write one robot as a file
    virtual bool Write(RobotBasePtr probot)
    {
        EnvironmentMutex::scoped_lock lockenv(_penv->GetMutex());
        _CreateScene(probot->GetName());
        _mapBodyIds[probot->GetEnvironmentId()] = 0;

        boost::shared_ptr<instance_articulated_system_output> iasout;
        if( _CheckForExternalWrite(probot) ) {
            iasout = _WriteKinBodyExternal(probot,_scene.kiscene);
        }
        else {
            iasout = _WriteKinBody(probot);
        }
        if( !iasout ) {
            return false;
        }
        _WriteBindingsInstance_kinematics_scene(_scene.kiscene,KinBodyConstPtr(probot),iasout->vaxissids,iasout->vkinematicsbindings);
        return true;
    }

    /// \brief Write one kinematic body as a file
    virtual bool Write(KinBodyPtr pbody)
    {
        if( pbody->IsRobot() ) {
            return Write(RaveInterfaceCast<RobotBase>(pbody));
        }
        EnvironmentMutex::scoped_lock lockenv(_penv->GetMutex());
        _CreateScene(pbody->GetName());
        _mapBodyIds[pbody->GetEnvironmentId()] = 0;

        boost::shared_ptr<instance_articulated_system_output> iasout;
        if( _CheckForExternalWrite(pbody) ) {
            iasout = _WriteKinBodyExternal(pbody,_scene.kiscene);
        }
        else {
            iasout = _WriteKinBody(pbody);
        }
        if( !iasout ) {
            return false;
        }
        _WriteBindingsInstance_kinematics_scene(_scene.kiscene,KinBodyConstPtr(pbody),iasout->vaxissids,iasout->vkinematicsbindings);
        return true;
    }

    /// \brief checks if a body can be written externally
    virtual bool _CheckForExternalWrite(KinBodyPtr pbody)
    {
        if( !_bExternalRefAllBodies && find(_listExternalRefExports.begin(),_listExternalRefExports.end(),pbody->GetName()) == _listExternalRefExports.end() ) {
            // user doesn't want to use external refs
            return false;
        }
        ColladaXMLReadablePtr pcolladainfo = boost::dynamic_pointer_cast<ColladaXMLReadable>(pbody->GetReadableInterface(ColladaXMLReadable::GetXMLIdStatic()));
        return !!pcolladainfo;
    }

    /// \brief compute correct external URI
    daeURI _ComputeExternalURI(const daeURI& uri)
    {
        // check if it comes from same document
        daeURI newuri(*_dae);
        if( uri.getReferencedDocument() != _doc ) {
            if( _vForceResolveOpenRAVEScheme.size() > 0 && uri.scheme() == "file" ) {
                // check if inside an openrave path, and if so, return the openrave relative directory instead using "openrave:"
                std::string filename;
                if( RaveInvertFileLookup(filename,cdom::uriToFilePath(uri.path())) ) {
                    newuri.set(_vForceResolveOpenRAVEScheme, "", string("/")+filename, uri.query(), uri.fragment());
                    return newuri;
                }
            }
        }
        return uri;
    }

    daeURI _ComputeBestURI(const std::list< std::pair<std::string, bool> >& listURIs) {
        FOREACHC(ituri, listURIs) {
            daeURI uri(_ComputeExternalURI(daeURI(*_dae,ituri->first)));
            if( _listIgnoreExternalURIs.size() == 0 ) {
                return uri;
            }
            string docuri = cdom::assembleUri(uri.scheme(), uri.authority(), uri.path(), "", "");
            if( find(_listIgnoreExternalURIs.begin(),_listIgnoreExternalURIs.end(),docuri) == _listIgnoreExternalURIs.end() ) {
                return uri;
            }
        }
        RAVELOG_WARN("failed to compute URI\n");
        return daeURI(*_dae);
    }

    /// \brief try to write kinbody as an external reference
    virtual boost::shared_ptr<instance_articulated_system_output> _WriteKinBodyExternal(KinBodyPtr pbody, domInstance_kinematics_sceneRef ikscene)
    {
        RAVELOG_DEBUG(str(boost::format("writing body %s as external reference")%pbody->GetName()));
        string asid = str(boost::format("body%d")%_mapBodyIds[pbody->GetEnvironmentId()]);
        //string asmid = str(boost::format("%s_motion")%asid);
        string asmid = str(boost::format("%s_motion")%asid);
        string iasmid = str(boost::format("%s_motion_inst")%asid);
        string iassid = str(boost::format("%s_kinematics_inst")%asid);
        ColladaXMLReadablePtr pcolladainfo = boost::dynamic_pointer_cast<ColladaXMLReadable>(pbody->GetReadableInterface(ColladaXMLReadable::GetXMLIdStatic()));

        domArticulated_systemRef articulated_system_motion;
        domInstance_articulated_systemRef ias = daeSafeCast<domInstance_articulated_system>(_scene.kscene->add(COLLADA_ELEMENT_INSTANCE_ARTICULATED_SYSTEM));
        ias->setSid(iassid.c_str());
        ias->setName(pbody->GetName().c_str());
        domInstance_articulated_systemRef ias_external = ias; // what instance_articulated_system directly links with the external reference
        if( _bForceWriteAll || _setForceWriteOptions.size() > 0 ) {
            // have to add an articulated_system for storing the extra parameters
            articulated_system_motion = daeSafeCast<domArticulated_system>(_articulatedSystemsLib->add(COLLADA_ELEMENT_ARTICULATED_SYSTEM));
            articulated_system_motion->setId(asmid.c_str());
            domMotionRef motion = daeSafeCast<domMotion>(articulated_system_motion->add(COLLADA_ELEMENT_MOTION));
            domMotion_techniqueRef mt = daeSafeCast<domMotion_technique>(motion->add(COLLADA_ELEMENT_TECHNIQUE_COMMON));
            ias_external = daeSafeCast<domInstance_articulated_system>(motion->add(COLLADA_ELEMENT_INSTANCE_ARTICULATED_SYSTEM));
            ias_external->setUrl(_ComputeBestURI(pcolladainfo->_articulated_systemURIs));
            ias->setUrl(str(boost::format("#%s")%asmid).c_str());
        }
        else {
            // link directly
            ias->setUrl(_ComputeBestURI(pcolladainfo->_articulated_systemURIs));
        }

        boost::shared_ptr<instance_articulated_system_output> iasout(new instance_articulated_system_output());
        iasout->pbody = pbody;
        iasout->ias = ias;

        if( (int)pcolladainfo->_bindingAxesSIDs.size() != pbody->GetDOF() ) {
            RAVELOG_WARN(str(boost::format("_bindingAxesSIDs.size()=%d != pbody->GetDOF()=%d\n")%pcolladainfo->_bindingAxesSIDs.size()%pbody->GetDOF()));
        }
        else {
            std::vector<dReal> vjointvalues;
            pbody->GetDOFValues(vjointvalues);
            iasout->vaxissids.resize(pcolladainfo->_bindingAxesSIDs.size());
            for(size_t idof = 0; idof < pcolladainfo->_bindingAxesSIDs.size(); ++idof) {
                // there's no way to directly call a setparam on a SIDREF, so have to <bind>
                std::string sparamref = str(boost::format("ias_extern_%s_param%d")%asid%idof);
                domKinematics_newparamRef param = daeSafeCast<domKinematics_newparam>(ias_external->add(COLLADA_ELEMENT_NEWPARAM));
                param->setSid(sparamref.c_str());
                daeSafeCast<domKinematics_newparam::domSIDREF>(param->add(COLLADA_ELEMENT_SIDREF))->setValue(pcolladainfo->_bindingAxesSIDs[idof].kmodelaxissidref.c_str());

                dReal dofvalue = vjointvalues.at(idof);
                if( pbody->IsDOFRevolute(idof) ) {
                    dofvalue *= 180/M_PI;
                }
                std::string sparamrefvalue = str(boost::format("ias_extern_%s_param%d_value")%asid%idof);
                domKinematics_newparamRef paramvalue = daeSafeCast<domKinematics_newparam>(ias_external->add(COLLADA_ELEMENT_NEWPARAM));
                paramvalue->setSid(sparamrefvalue.c_str());
                paramvalue->add(COLLADA_TYPE_FLOAT)->setCharData(boost::lexical_cast<std::string>(dofvalue));

                std::string sidref = str(boost::format("%s/%s")%_GetNodeId(pbody)%pcolladainfo->_bindingAxesSIDs[idof].nodesid);
                if( ias != ias_external ) {
                    BOOST_ASSERT(!!articulated_system_motion);
                    // have to write another level of parameters
                    domKinematics_newparamRef param2 = daeSafeCast<domKinematics_newparam>(ias->add(COLLADA_ELEMENT_NEWPARAM));
                    daeSafeCast<domKinematics_newparam::domSIDREF>(param2->add(COLLADA_ELEMENT_SIDREF))->setValue(str(boost::format("%s/%s")%articulated_system_motion->getId()%sparamref).c_str());
                    sparamref = str(boost::format("ias_param%d")%idof);
                    param2->setSid(sparamref.c_str());
                }
                iasout->vaxissids.at(idof).jointnodesid = sidref;
                iasout->vaxissids.at(idof).axissid = sparamref;
                iasout->vaxissids.at(idof).dofvalue = dofvalue;
                iasout->vaxissids.at(idof).valuesid = sparamrefvalue;
            }
            size_t index = pcolladainfo->_bindingAxesSIDs.size();
            FOREACH(itpassive,pcolladainfo->_bindingPassiveAxesSIDs) {
                std::string sparamref = str(boost::format("ias_extern_%s_param%d")%asid%index);
                domKinematics_newparamRef param = daeSafeCast<domKinematics_newparam>(ias_external->add(COLLADA_ELEMENT_NEWPARAM));
                param->setSid(sparamref.c_str());
                daeSafeCast<domKinematics_newparam::domSIDREF>(param->add(COLLADA_ELEMENT_SIDREF))->setValue(itpassive->kmodelaxissidref.c_str());
                string sidref = str(boost::format("%s/%s")%_GetNodeId(pbody)%itpassive->nodesid);
                if( ias != ias_external ) {
                    BOOST_ASSERT(!!articulated_system_motion);
                    // have to write another level of parameters
                    domKinematics_newparamRef param2 = daeSafeCast<domKinematics_newparam>(ias->add(COLLADA_ELEMENT_NEWPARAM));
                    daeSafeCast<domKinematics_newparam::domSIDREF>(param2->add(COLLADA_ELEMENT_SIDREF))->setValue(str(boost::format("%s/%s")%articulated_system_motion->getId()%sparamref).c_str());
                    sparamref = str(boost::format("ias_param%d")%index);
                    param2->setSid(sparamref.c_str());
                }
                axis_sids axissids;
                axissids.jointnodesid = sidref;
                axissids.axissid = sparamref;
                axissids.dofvalue = 0; // should be automatically computed from formulas
                iasout->vaxissids.push_back(axissids);
                index += 1;
            }
        }

        std::vector<std::string> vlinksidrefs(pcolladainfo->_bindingLinkSIDs.size());
        for(size_t i = 0; i < vlinksidrefs.size(); ++i) {
            vlinksidrefs[i] = pcolladainfo->_bindingLinkSIDs[i].kmodel;
        }

        std::vector<std::string> vdofsidrefs(pcolladainfo->_bindingAxesSIDs.size());
        for(size_t i = 0; i < vdofsidrefs.size(); ++i) {
            vdofsidrefs[i] = pcolladainfo->_bindingAxesSIDs[i].jointsidref;
        }

        RobotBasePtr probot = RaveInterfaceCast<RobotBase>(pbody);
        if( !!probot ) {
            if( IsForceWrite("manipulator") ) {
                _WriteManipulators(probot, articulated_system_motion, vlinksidrefs, vdofsidrefs);
            }
            if( IsForceWrite("sensor") ) {
                _WriteAttachedSensors(probot, articulated_system_motion, vlinksidrefs);
            }
            if( IsForceWrite("gripper_info") ) {
                _WriteGripperInfos(probot, articulated_system_motion);
            }
            if( IsForceWrite("connected_body") ) {
                _WriteConnectedBodies(probot, articulated_system_motion, vlinksidrefs);
            }
        }
        if( IsForceWrite("jointlimit") ) {
            RAVELOG_WARN("do not support jointlimit writing\n");
        }
        if( IsForceWrite("jointweight") ) {
            RAVELOG_WARN("do not support jointweight writing\n");
        }
        if( IsForceWrite("readable") ) {
            _WriteKinBodyExtraInfo(pbody,articulated_system_motion);
        }
        if( IsWrite("link_collision_state") ) {
            _WriteCollisionData(pbody, ias, vlinksidrefs, false);
        }

        Transform tnode = pbody->GetTransform();
        int imodel = 0;
        FOREACH(itmodel,pcolladainfo->_bindingModelURIs) {
            domNodeRef pnoderoot;
            string nodeid;
            if( IsWrite("visual") ) {
                //  Create root node for the visual scene
                pnoderoot = daeSafeCast<domNode>(_scene.vscene->add(COLLADA_ELEMENT_NODE));
                pnoderoot->setName(pbody->GetName().c_str());
                nodeid = _GetNodeId(pbody);
                pnoderoot->setId(nodeid.c_str());
                pnoderoot->setSid(nodeid.c_str());
                // write the body transform
                _WriteTransformation(pnoderoot, tnode, true);
                // write instance
                domInstance_nodeRef inode = daeSafeCast<domInstance_node>(pnoderoot->add(COLLADA_ELEMENT_INSTANCE_NODE));
                inode->setUrl(_ComputeExternalURI(daeURI(*_dae,itmodel->vmodel)));
                if( pbody->GetLinks().size() > 0 ) {
                    inode->setSid(_GetNodeSid(pbody->GetLinks().at(0)).c_str());
                }
                domExtraRef pinodeextra = daeSafeCast<domExtra>(inode->add(COLLADA_ELEMENT_EXTRA));
                pinodeextra->setType("idsuffix");
                pinodeextra->setName((string(".")+nodeid).c_str());

                // write bindings
                {
                    std::string smodelref = str(boost::format("ikmodel_extern%d_%d")%_mapBodyIds[pbody->GetEnvironmentId()]%imodel);
                    domKinematics_newparamRef param = daeSafeCast<domKinematics_newparam>(ias_external->add(COLLADA_ELEMENT_NEWPARAM));
                    param->setSid(smodelref.c_str());
                    daeSafeCast<domKinematics_newparam::domSIDREF>(param->add(COLLADA_ELEMENT_SIDREF))->setValue(itmodel->ikmodelsidref.c_str());
                    std::string sidref = str(boost::format("%s/%s")%nodeid%inode->getSid());
                    if( ias != ias_external ) {
                        BOOST_ASSERT(!!articulated_system_motion);
                        // have to write another level of parameters
                        domKinematics_newparamRef param2 = daeSafeCast<domKinematics_newparam>(ias->add(COLLADA_ELEMENT_NEWPARAM));
                        daeSafeCast<domKinematics_newparam::domSIDREF>(param2->add(COLLADA_ELEMENT_SIDREF))->setValue(str(boost::format("%s/%s")%articulated_system_motion->getId()%smodelref).c_str());
                        smodelref = str(boost::format("ikmodel%d_%d")%_mapBodyIds[pbody->GetEnvironmentId()]%imodel);
                        param2->setSid(smodelref.c_str());
                    }
                    iasout->vkinematicsbindings.emplace_back(smodelref,  sidref);
                }
            }

            if( IsWrite("physics") ) {
                boost::shared_ptr<instance_physics_model_output> ipmout(new instance_physics_model_output());
                ipmout->ipm = daeSafeCast<domInstance_physics_model>(_scene.pscene->add(COLLADA_ELEMENT_INSTANCE_PHYSICS_MODEL));

                if( IsWrite("visual") ) {
                    // because we're instantiating the node, the full url isn't needed
                    size_t fragmentindex = itmodel->vmodel.find_last_of('#');
                    if( fragmentindex != std::string::npos && fragmentindex != 0 ) {
                        ipmout->ipm->setParent(_ComputeExternalURI(daeURI(*pnoderoot,itmodel->vmodel.substr(fragmentindex)+string(".")+nodeid)));
                    }
                    else {
                        ipmout->ipm->setParent(_ComputeExternalURI(daeURI(*pnoderoot,itmodel->vmodel)));
                    }
                }
                ipmout->ipm->setUrl(_ComputeExternalURI(daeURI(*ipmout->ipm,itmodel->pmodel)));
                ipmout->ipm->setSid(str(boost::format("pmodel%d_inst")%_mapBodyIds[pbody->GetEnvironmentId()]).c_str());
                ipmout->pmout.reset(new physics_model_output()); // need a physics model output in case this is a robot and is grabbing links
                ipmout->pmout->pbody = pbody;
                ipmout->pmout->vrigidbodysids.resize(pbody->GetLinks().size());
                ipmout->pmout->pmodel; // need to initialize?

                // only write the links that are in this model
                for(size_t ilink = 0; ilink < pcolladainfo->_bindingLinkSIDs.size(); ++ilink) {
                    ColladaXMLReadable::LinkBinding& linkbinding = pcolladainfo->_bindingLinkSIDs[ilink];
                    if( linkbinding.index == imodel ) {
                        domInstance_rigid_bodyRef pirb = daeSafeCast<domInstance_rigid_body>(ipmout->ipm->add(COLLADA_ELEMENT_INSTANCE_RIGID_BODY));
                        pirb->setBody(linkbinding.pmodel.c_str());
                        pirb->setSid(linkbinding.pmodel.c_str());
                        ipmout->pmout->vrigidbodysids.at(ilink) = linkbinding.pmodel;
                        if( IsWrite("visual") ) {
                            size_t fragmentindex = linkbinding.vmodel.find_last_of('#');
                            if( fragmentindex != std::string::npos ) {
                                pirb->setTarget(_ComputeExternalURI(daeURI(*pnoderoot,linkbinding.vmodel.substr(fragmentindex)+string(".")+nodeid)));
                            }
                            else {
                                pirb->setTarget(_ComputeExternalURI(daeURI(*pnoderoot,linkbinding.vmodel)));
                            }
                        }
                    }
                }
                iasout->ipmout = ipmout;
            }
            ++imodel;
        }

        return iasout;
    }

    void _WriteKinBodyType(KinBodyPtr pbody, daeElementRef eltbody)
    {
        // interface type
        domExtraRef pextra = daeSafeCast<domExtra>(eltbody->add(COLLADA_ELEMENT_EXTRA));
        pextra->setType("interface_type");
        domTechniqueRef ptec = daeSafeCast<domTechnique>(pextra->add(COLLADA_ELEMENT_TECHNIQUE));
        ptec->setProfile("OpenRAVE");
        daeElementRef pelt = ptec->add("interface");
        pelt->setAttribute("type", pbody->IsRobot() ? "robot" : "kinbody");
        pelt->setCharData(pbody->GetXMLId());
    }

    /// \brief that is independent of the kinematics/visuals so should belong in the instance_* extra fields, preferably instance_articulated_system
    void _WriteKinBodyExtraInfo(KinBodyPtr pbody, daeElementRef eltbody)
    {
        if( IsWrite("readable") ) {
            BaseXMLWriterPtr extrawriter(new ColladaInterfaceWriter(eltbody));
            pbody->Serialize(extrawriter,0);
        }
    }

    /// \brief Write robot in a given scene
    virtual boost::shared_ptr<instance_articulated_system_output> _WriteKinBody(KinBodyPtr pbody)
    {
        RAVELOG_VERBOSE(str(boost::format("writing robot as instance_articulated_system (%d) %s\n")%_mapBodyIds[pbody->GetEnvironmentId()]%pbody->GetName()));
        string asid = str(boost::format("body%d")%_mapBodyIds[pbody->GetEnvironmentId()]);
        string askid = str(boost::format("%s_kinematics")%asid);
        string asmid = str(boost::format("%s_motion")%asid);
        string iassid = str(boost::format("%s_inst")%asmid);

        domInstance_articulated_systemRef ias = daeSafeCast<domInstance_articulated_system>(_scene.kscene->add(COLLADA_ELEMENT_INSTANCE_ARTICULATED_SYSTEM));
        ias->setSid(iassid.c_str());
        ias->setUrl((string("#")+asmid).c_str());
        ias->setName(pbody->GetName().c_str());

        boost::shared_ptr<instance_articulated_system_output> iasout(new instance_articulated_system_output());
        iasout->pbody = pbody;
        iasout->ias = ias;

        // kinematics info, create first
        domArticulated_systemRef articulated_system_kinematics = daeSafeCast<domArticulated_system>(_articulatedSystemsLib->add(COLLADA_ELEMENT_ARTICULATED_SYSTEM));
        articulated_system_kinematics->setId(askid.c_str());
        domKinematicsRef kinematics = daeSafeCast<domKinematics>(articulated_system_kinematics->add(COLLADA_ELEMENT_KINEMATICS));
        domKinematics_techniqueRef kt = daeSafeCast<domKinematics_technique>(kinematics->add(COLLADA_ELEMENT_TECHNIQUE_COMMON));

        // motion info, create second
        domArticulated_systemRef articulated_system_motion = daeSafeCast<domArticulated_system>(_articulatedSystemsLib->add(COLLADA_ELEMENT_ARTICULATED_SYSTEM));
        articulated_system_motion->setId(asmid.c_str());
        domMotionRef motion = daeSafeCast<domMotion>(articulated_system_motion->add(COLLADA_ELEMENT_MOTION));
        domMotion_techniqueRef mt = daeSafeCast<domMotion_technique>(motion->add(COLLADA_ELEMENT_TECHNIQUE_COMMON));
        domInstance_articulated_systemRef ias_motion = daeSafeCast<domInstance_articulated_system>(motion->add(COLLADA_ELEMENT_INSTANCE_ARTICULATED_SYSTEM));
        ias_motion->setUrl(str(boost::format("#%s")%askid).c_str());

        boost::shared_ptr<instance_kinematics_model_output> ikmout = _WriteInstance_kinematics_model(pbody,kinematics,askid);

        std::string kmodelid = _GetKinematicsModelId(pbody);
        for(size_t iaxissid = 0; iaxissid < ikmout->vaxissids.size(); ++iaxissid) {
            string kaxis_infosid = str(boost::format("kaxis_info_inst%d")%iaxissid);
            string maxis_infosid = str(boost::format("maxis_info_inst%d")%iaxissid);
            KinBody::JointConstPtr pjoint = ikmout->kmout->vaxissids.at(iaxissid).pjoint;
            int iaxis = ikmout->kmout->vaxissids.at(iaxissid).iaxis;

            int idof = ikmout->kmout->vaxissids.at(iaxissid).pjoint->GetDOFIndex();
            if( idof >= 0 ) {
                idof += iaxis;
            }
            dReal valuemult = 1.0;
            if( pjoint->IsRevolute(iaxis) ) {
                valuemult = 180.0/M_PI;
            }

            //  Kinematics axis info
            domKinematics_axis_infoRef kai = daeSafeCast<domKinematics_axis_info>(kt->add(COLLADA_ELEMENT_AXIS_INFO));
            kai->setAxis(str(boost::format("%s/%s")%kmodelid%ikmout->kmout->vaxissids.at(iaxissid).sid).c_str());
            kai->setSid(kaxis_infosid.c_str());

            // create a newparam for every element so that it could be overwritten in the future
            domKinematics_newparamRef param_active = daeSafeCast<domKinematics_newparam>(kai->add(COLLADA_ELEMENT_NEWPARAM));
            param_active->setSid("active");
            daeSafeCast<domKinematics_newparam::domBool>(param_active->add(COLLADA_ELEMENT_BOOL))->setValue(pjoint->GetDOFIndex()>=0);
            domCommon_bool_or_paramRef active = daeSafeCast<domCommon_bool_or_param>(kai->add(COLLADA_ELEMENT_ACTIVE));
            daeSafeCast<domCommon_param>(active->add(COLLADA_ELEMENT_PARAM))->setValue("active");

            domKinematics_newparamRef param_locked = daeSafeCast<domKinematics_newparam>(kai->add(COLLADA_ELEMENT_NEWPARAM));
            param_locked->setSid("locked");
            daeSafeCast<domKinematics_newparam::domBool>(param_locked->add(COLLADA_ELEMENT_BOOL))->setValue(false);
            domCommon_bool_or_paramRef locked = daeSafeCast<domCommon_bool_or_param>(kai->add(COLLADA_ELEMENT_LOCKED));
            daeSafeCast<domCommon_param>(locked->add(COLLADA_ELEMENT_PARAM))->setValue("locked");

            // write limits if not circular or not revolute
            if( !pjoint->IsCircular(iaxis) || !pjoint->IsRevolute(iaxis) ) {
                std::pair<dReal, dReal> jointaxislimit = pjoint->GetLimit(iaxis);
                domKinematics_newparamRef param_positionmin = daeSafeCast<domKinematics_newparam>(kai->add(COLLADA_ELEMENT_NEWPARAM));
                param_positionmin->setSid("positionmin");
                daeSafeCast<domKinematics_newparam::domFloat>(param_positionmin->add(COLLADA_ELEMENT_FLOAT))->setValue(jointaxislimit.first*valuemult);
                domKinematics_newparamRef param_positionmax = daeSafeCast<domKinematics_newparam>(kai->add(COLLADA_ELEMENT_NEWPARAM));
                param_positionmax->setSid("positionmax");
                daeSafeCast<domKinematics_newparam::domFloat>(param_positionmax->add(COLLADA_ELEMENT_FLOAT))->setValue(jointaxislimit.second*valuemult);

                domKinematics_limitsRef plimits = daeSafeCast<domKinematics_limits>(kai->add(COLLADA_ELEMENT_LIMITS));
                daeSafeCast<domCommon_param>(plimits->add(COLLADA_ELEMENT_MIN)->add(COLLADA_ELEMENT_PARAM))->setValue("positionmin");
                daeSafeCast<domCommon_param>(plimits->add(COLLADA_ELEMENT_MAX)->add(COLLADA_ELEMENT_PARAM))->setValue("positionmax");
            }
            domKinematics_newparamRef param_circular = daeSafeCast<domKinematics_newparam>(kai->add(COLLADA_ELEMENT_NEWPARAM));
            param_circular->setSid("circular");
            daeSafeCast<domKinematics_newparam::domBool>(param_circular->add(COLLADA_ELEMENT_BOOL))->setValue(pjoint->IsCircular(iaxis));

            domKinematics_newparamRef param_planning_weight = daeSafeCast<domKinematics_newparam>(kai->add(COLLADA_ELEMENT_NEWPARAM));
            param_planning_weight->setSid("planning_weight");
            daeSafeCast<domKinematics_newparam::domFloat>(param_planning_weight->add(COLLADA_ELEMENT_FLOAT))->setValue(pjoint->GetWeight(iaxis));

            domKinematics_newparamRef param_discretization_resolution = daeSafeCast<domKinematics_newparam>(kai->add(COLLADA_ELEMENT_NEWPARAM));
            param_discretization_resolution->setSid("discretization_resolution");
            daeSafeCast<domKinematics_newparam::domFloat>(param_discretization_resolution->add(COLLADA_ELEMENT_FLOAT))->setValue(pjoint->GetResolution(iaxis));

            domKinematics_indexRef index = daeSafeCast<domKinematics_index>(kai->add(COLLADA_ELEMENT_INDEX));
            index->setSemantic("OpenRAVE");
            daeSafeCast<domCommon_int_or_param::domInt>(index->add(COLLADA_ELEMENT_INT))->setValue(idof);

            //  Motion axis info
            domMotion_axis_infoRef mai = daeSafeCast<domMotion_axis_info>(mt->add(COLLADA_ELEMENT_AXIS_INFO));
            mai->setSid(maxis_infosid.c_str());
            mai->setAxis(str(boost::format("%s/%s")%askid%kaxis_infosid).c_str());
            domKinematics_newparamRef param_speed = daeSafeCast<domKinematics_newparam>(mai->add(COLLADA_ELEMENT_NEWPARAM));
            param_speed->setSid("speed");
            daeSafeCast<domKinematics_newparam::domFloat>(param_speed->add(COLLADA_ELEMENT_FLOAT))->setValue(pjoint->GetMaxVel(iaxis)*valuemult);
            domCommon_float_or_paramRef speed = daeSafeCast<domCommon_float_or_param>(mai->add(COLLADA_ELEMENT_SPEED));
            daeSafeCast<domCommon_param>(speed->add(COLLADA_ELEMENT_PARAM))->setValue("speed");

            domKinematics_newparamRef param_acceleration = daeSafeCast<domKinematics_newparam>(mai->add(COLLADA_ELEMENT_NEWPARAM));
            param_acceleration->setSid("acceleration");
            daeSafeCast<domKinematics_newparam::domFloat>(param_acceleration->add(COLLADA_ELEMENT_FLOAT))->setValue(pjoint->GetMaxAccel(iaxis)*valuemult);
            domCommon_float_or_paramRef acceleration = daeSafeCast<domCommon_float_or_param>(mai->add(COLLADA_ELEMENT_ACCELERATION));
            daeSafeCast<domCommon_param>(acceleration->add(COLLADA_ELEMENT_PARAM))->setValue("acceleration");

            domKinematics_newparamRef param_jerk = daeSafeCast<domKinematics_newparam>(mai->add(COLLADA_ELEMENT_NEWPARAM));
            param_jerk->setSid("jerk");
            daeSafeCast<domKinematics_newparam::domFloat>(param_jerk->add(COLLADA_ELEMENT_FLOAT))->setValue(pjoint->GetMaxJerk(iaxis)*valuemult);
            domCommon_float_or_paramRef jerk = daeSafeCast<domCommon_float_or_param>(mai->add(COLLADA_ELEMENT_JERK));
            daeSafeCast<domCommon_param>(jerk->add(COLLADA_ELEMENT_PARAM))->setValue("jerk");

            // Write hard limits. Hard limits are defined as <newparam> tag.
            if ( pjoint->GetHardMaxVel(iaxis) != 0 ) {
                domKinematics_newparamRef param_hardvel = daeSafeCast<domKinematics_newparam>(mai->add(COLLADA_ELEMENT_NEWPARAM));
                param_hardvel->setSid("hardMaxVel");
                daeSafeCast<domKinematics_newparam::domFloat>(param_hardvel->add(COLLADA_ELEMENT_FLOAT))->setValue(pjoint->GetHardMaxVel(iaxis)*valuemult);
                RAVELOG_VERBOSE_FORMAT("... %s is defined. writing %f...", param_hardvel->getSid() % pjoint->GetHardMaxVel(iaxis));
            }
            if ( pjoint->GetHardMaxAccel(iaxis) != 0 ) {
                domKinematics_newparamRef param_hardaccel = daeSafeCast<domKinematics_newparam>(mai->add(COLLADA_ELEMENT_NEWPARAM));
                param_hardaccel->setSid("hardMaxAccel");
                daeSafeCast<domKinematics_newparam::domFloat>(param_hardaccel->add(COLLADA_ELEMENT_FLOAT))->setValue(pjoint->GetHardMaxAccel(iaxis)*valuemult);
                RAVELOG_VERBOSE_FORMAT("... %s is defined. writing %f...", param_hardaccel->getSid() % pjoint->GetHardMaxAccel(iaxis));
            }
            if ( pjoint->GetHardMaxJerk(iaxis) != 0) {
                domKinematics_newparamRef param_hardjerk = daeSafeCast<domKinematics_newparam>(mai->add(COLLADA_ELEMENT_NEWPARAM));
                param_hardjerk->setSid("hardMaxJerk");
                daeSafeCast<domKinematics_newparam::domFloat>(param_hardjerk->add(COLLADA_ELEMENT_FLOAT))->setValue(pjoint->GetHardMaxJerk(iaxis)*valuemult);
                RAVELOG_VERBOSE_FORMAT("... %s is defined. writing %f...", param_hardjerk->getSid() % pjoint->GetHardMaxJerk(iaxis));
            }
        }

        // write the bindings
        string asmsym = str(boost::format("%s_%s")%asmid%ikmout->ikm->getSid());
        string assym = str(boost::format("%s_%s")%_scene.kscene->getID()%ikmout->ikm->getSid());
        FOREACH(it, ikmout->vkinematicsbindings) {
            domKinematics_newparamRef abm = daeSafeCast<domKinematics_newparam>(ias_motion->add(COLLADA_ELEMENT_NEWPARAM));
            abm->setSid(asmsym.c_str());
            daeSafeCast<domKinematics_newparam::domSIDREF>(abm->add(COLLADA_ELEMENT_SIDREF))->setValue(str(boost::format("%s/%s")%askid%it->first).c_str());
            domKinematics_newparamRef ab = daeSafeCast<domKinematics_newparam>(ias->add(COLLADA_ELEMENT_NEWPARAM));
            ab->setSid(assym.c_str());
            daeSafeCast<domKinematics_newparam::domSIDREF>(ab->add(COLLADA_ELEMENT_SIDREF))->setValue(str(boost::format("%s/%s")%asmid%asmsym).c_str());
            iasout->vkinematicsbindings.emplace_back(ab->getSid(),  it->second);
        }
        for(size_t iaxissid = 0; iaxissid < ikmout->vaxissids.size(); ++iaxissid) {
            const axis_sids& kas = ikmout->vaxissids.at(iaxissid);
            domKinematics_newparamRef abm = daeSafeCast<domKinematics_newparam>(ias_motion->add(COLLADA_ELEMENT_NEWPARAM));
            abm->setSid(str(boost::format("%s_%s")%asmid%kas.axissid).c_str());
            daeSafeCast<domKinematics_newparam::domSIDREF>(abm->add(COLLADA_ELEMENT_SIDREF))->setValue(str(boost::format("%s/%s")%askid%kas.axissid).c_str());
            domKinematics_newparamRef ab = daeSafeCast<domKinematics_newparam>(ias->add(COLLADA_ELEMENT_NEWPARAM));
            ab->setSid(str(boost::format("%s_%s")%assym%kas.axissid).c_str());
            daeSafeCast<domKinematics_newparam::domSIDREF>(ab->add(COLLADA_ELEMENT_SIDREF))->setValue(str(boost::format("%s/%s_%s")%asmid%asmid%kas.axissid).c_str());
            string valuesid;
            if( kas.valuesid.size() > 0 ) {
                KinBody::JointConstPtr pjoint = ikmout->kmout->vaxissids.at(iaxissid).pjoint;
//                int iaxis = ikmout->kmout->vaxissids.at(iaxissid).iaxis;
//                dReal valuemult = 1.0;
//                if( pjoint->IsRevolute(iaxis) ) {
//                    valuemult = 180.0/M_PI;
//                }

                domKinematics_newparamRef abmvalue = daeSafeCast<domKinematics_newparam>(ias_motion->add(COLLADA_ELEMENT_NEWPARAM));
                abmvalue->setSid(str(boost::format("%s_%s")%asmid%kas.valuesid).c_str());
                daeSafeCast<domKinematics_newparam::domSIDREF>(abmvalue->add(COLLADA_ELEMENT_SIDREF))->setValue(str(boost::format("%s/%s")%askid%kas.valuesid).c_str());
                domKinematics_newparamRef abvalue = daeSafeCast<domKinematics_newparam>(ias->add(COLLADA_ELEMENT_NEWPARAM));
                valuesid = str(boost::format("%s_%s")%assym%kas.valuesid);
                abvalue->setSid(valuesid.c_str());
                // have the real value here instead of SIDREF so instance_articulated_system can contain all instance info.
                daeSafeCast<domKinematics_newparam::domFloat>(abvalue->add(COLLADA_ELEMENT_FLOAT))->setValue(kas.dofvalue);
                //daeSafeCast<domKinematics_newparam::doSIDREF>(abvalue->add(COLLADA_ELEMENT_SIDREF))->setValue(str(boost::format("%s/%s_%s")%asmid%asmid%kas.valuesid).c_str());
            }
            iasout->vaxissids.push_back(axis_sids(string(ab->getSid()),valuesid,kas.jointnodesid));
        }

        if( IsWrite("physics") ) {
            iasout->ipmout = _WriteInstance_physics_model(pbody,_scene.pscene,_scene.pscene->getID());
        }
        _WriteKinBodyExtraInfo(pbody,articulated_system_motion);
        _WriteKinBodyType(pbody,articulated_system_motion);

        boost::shared_ptr<kinematics_model_output> kmout = _GetKinematics_model(pbody);
        kmodelid += "/";
        FOREACHC(itjoint,pbody->GetJoints()) {
            domExtraRef pextra = daeSafeCast<domExtra>(articulated_system_motion->add(COLLADA_ELEMENT_EXTRA));
            pextra->setName(str(boost::format("motor%d")%(*itjoint)->GetJointIndex()).c_str());
            pextra->setType("attach_actuator");
            domTechniqueRef ptec = daeSafeCast<domTechnique>(pextra->add(COLLADA_ELEMENT_TECHNIQUE));
            ptec->setProfile("OpenRAVE");
            daeElementRef bind_actuator = ptec->add("bind_actuator");
            bind_actuator->setAttribute("joint",str(boost::format("%sjoint%d")%kmodelid%(*itjoint)->GetJointIndex()).c_str());

            if( !!(*itjoint)->GetInfo()._infoElectricMotor ) {
                ElectricMotorActuatorInfoPtr infoElectricMotor = (*itjoint)->GetInfo()._infoElectricMotor;
                daeElementRef instance_actuator = ptec->add("instance_actuator");

                std::string stractuator = str(boost::format("body%d_actuator%d")%_mapBodyIds[pbody->GetEnvironmentId()]%(*itjoint)->GetJointIndex());
                std::string url = std::string("#") + stractuator;
                instance_actuator->setAttribute("url",url.c_str());

                // add the motor actuator to the library
                daeElementRef domactuator = _actuatorsLib->add("actuator");
                domactuator->setAttribute("id", stractuator.c_str());
                domactuator->setAttribute("type", "electric_motor");
                BaseXMLWriterPtr extrawriter(new ColladaInterfaceWriter(domactuator));
                extrawriter->AddChild("model_type")->SetCharData(infoElectricMotor->model_type);
                extrawriter->AddChild("terminal_resistance")->SetCharData(boost::lexical_cast<std::string>(infoElectricMotor->terminal_resistance));
                extrawriter->AddChild("starting_current")->SetCharData(boost::lexical_cast<std::string>(infoElectricMotor->starting_current));
                extrawriter->AddChild("speed_constant")->SetCharData(boost::lexical_cast<std::string>(infoElectricMotor->speed_constant));
                extrawriter->AddChild("nominal_voltage")->SetCharData(boost::lexical_cast<std::string>(infoElectricMotor->nominal_voltage));
                extrawriter->AddChild("torque_constant")->SetCharData(boost::lexical_cast<std::string>(infoElectricMotor->torque_constant));
                extrawriter->AddChild("rotor_inertia")->SetCharData(boost::lexical_cast<std::string>(infoElectricMotor->rotor_inertia));
                extrawriter->AddChild("nominal_torque")->SetCharData(boost::lexical_cast<std::string>(infoElectricMotor->nominal_torque));
                extrawriter->AddChild("stall_torque")->SetCharData(boost::lexical_cast<std::string>(infoElectricMotor->stall_torque));
                extrawriter->AddChild("max_instantaneous_torque")->SetCharData(boost::lexical_cast<std::string>(infoElectricMotor->max_instantaneous_torque));
                extrawriter->AddChild("no_load_speed")->SetCharData(boost::lexical_cast<std::string>(infoElectricMotor->no_load_speed));
                extrawriter->AddChild("max_speed")->SetCharData(boost::lexical_cast<std::string>(infoElectricMotor->max_speed));
                extrawriter->AddChild("assigned_power_rating")->SetCharData(boost::lexical_cast<std::string>(infoElectricMotor->assigned_power_rating));
                std::stringstream ssnominal_speed_torque_point; ssnominal_speed_torque_point << std::setprecision(std::numeric_limits<OpenRAVE::dReal>::digits10+1);
                FOREACHC(itpoint, infoElectricMotor->nominal_speed_torque_points) {
                    ssnominal_speed_torque_point << itpoint->first << " " << itpoint->second << " ";
                }
                extrawriter->AddChild("nominal_speed_torque_point")->SetCharData(ssnominal_speed_torque_point.str());

                std::stringstream ssmax_speed_torque_point; ssmax_speed_torque_point << std::setprecision(std::numeric_limits<OpenRAVE::dReal>::digits10+1);
                FOREACHC(itpoint, infoElectricMotor->max_speed_torque_points) {
                    ssmax_speed_torque_point << itpoint->first << " " << itpoint->second << " ";
                }
                extrawriter->AddChild("max_speed_torque_point")->SetCharData(ssmax_speed_torque_point.str());

                extrawriter->AddChild("gear_ratio")->SetCharData(boost::lexical_cast<std::string>(infoElectricMotor->gear_ratio));

                extrawriter->AddChild("coloumb_friction")->SetCharData(boost::lexical_cast<std::string>(infoElectricMotor->coloumb_friction));
                extrawriter->AddChild("viscous_friction")->SetCharData(boost::lexical_cast<std::string>(infoElectricMotor->viscous_friction));
            }
        }

        if( pbody->IsRobot() ) {
            RobotBasePtr probot = RaveInterfaceCast<RobotBase>(pbody);
            std::vector<std::string> vlinksidrefs(kmout->vlinksids.size());
            for(size_t i = 0; i < vlinksidrefs.size(); ++i) {
                vlinksidrefs[i] = kmodelid + kmout->vlinksids.at(i);
            }
            std::vector<std::string> vdofsidrefs(kmout->vdofsids.size());
            for(size_t i = 0; i < vdofsidrefs.size(); ++i) {
                vdofsidrefs.at(i) = kmodelid + kmout->vdofsids[i];
            }
            if( IsWrite("manipulator") ) {
                _WriteManipulators(probot, articulated_system_motion, vlinksidrefs, vdofsidrefs);
            }
            if( IsWrite("sensor") ) {
                _WriteAttachedSensors(probot, articulated_system_motion, vlinksidrefs);
            }
            if( IsWrite("gripper_info") ) {
                _WriteGripperInfos(probot, articulated_system_motion);
            }
            if( IsWrite("connected_body") ) {
                _WriteConnectedBodies(probot, articulated_system_motion, vlinksidrefs);
            }
        }

        return iasout;
    }

    /// \brief Write common kinematic body in a given scene, called by _WriteKinBody
    virtual boost::shared_ptr<instance_kinematics_model_output> _WriteInstance_kinematics_model(KinBodyPtr pbody, daeElementRef parent, const string& sidscope)
    {
        EnvironmentMutex::scoped_lock lockenv(_penv->GetMutex());
        RAVELOG_VERBOSE(str(boost::format("writing instance_kinematics_model (%d) %s\n")%_mapBodyIds[pbody->GetEnvironmentId()]%pbody->GetName()));
        boost::shared_ptr<kinematics_model_output> kmout = WriteKinematics_model(pbody);

        boost::shared_ptr<instance_kinematics_model_output> ikmout(new instance_kinematics_model_output());
        ikmout->kmout = kmout;
        ikmout->ikm = daeSafeCast<domInstance_kinematics_model>(parent->add(COLLADA_ELEMENT_INSTANCE_KINEMATICS_MODEL));

        string symscope, refscope;
        if( sidscope.size() > 0 ) {
            symscope = sidscope+string("_");
            refscope = sidscope+string("/");
        }
        string kmodelid = _GetKinematicsModelId(pbody);
        string ikmsid = str(boost::format("%s_inst")%kmodelid);
        ikmout->ikm->setUrl(str(boost::format("#%s")%kmout->kmodel->getID()).c_str());
        ikmout->ikm->setSid(ikmsid.c_str());

        if( IsWrite("visual") ) {
            domKinematics_newparamRef kbind = daeSafeCast<domKinematics_newparam>(ikmout->ikm->add(COLLADA_ELEMENT_NEWPARAM));
            kbind->setSid((symscope+ikmsid).c_str());
            daeSafeCast<domKinematics_newparam::domSIDREF>(kbind->add(COLLADA_ELEMENT_SIDREF))->setValue((refscope+ikmsid).c_str());
            // needs to be node0 instead of _GetNodeId(pbody) since the kinematics hierarchy origin does not have the current body's transform
            ikmout->vkinematicsbindings.emplace_back(kbind->getSid(),  str(boost::format("%s/node0")%_GetNodeId(pbody)));
        }

        ikmout->vaxissids.reserve(kmout->vaxissids.size());
        int i = 0;
        FOREACH(it,kmout->vaxissids) {
            domKinematics_newparamRef kbind = daeSafeCast<domKinematics_newparam>(ikmout->ikm->add(COLLADA_ELEMENT_NEWPARAM));
            string ref = it->sid;
            size_t index = ref.find("/");
            while(index != string::npos) {
                ref[index] = '.';
                index = ref.find("/",index+1);
            }
            string sid = symscope+ikmsid+"_"+ref;
            kbind->setSid(sid.c_str());
            daeSafeCast<domKinematics_newparam::domSIDREF>(kbind->add(COLLADA_ELEMENT_SIDREF))->setValue((refscope+ikmsid+"/"+it->sid).c_str());
            domKinematics_newparamRef pvalueparam = daeSafeCast<domKinematics_newparam>(ikmout->ikm->add(COLLADA_ELEMENT_NEWPARAM));
            pvalueparam->setSid((sid+string("_value")).c_str());
            dReal value = it->pjoint->GetValue(it->iaxis);
            if( it->pjoint->IsRevolute(it->iaxis) ) {
                value *= 180.0/M_PI;
            }
            daeSafeCast<domKinematics_newparam::domFloat>(pvalueparam->add(COLLADA_ELEMENT_FLOAT))->setValue(value);
            ikmout->vaxissids.push_back(axis_sids(sid,pvalueparam->getSid(),kmout->vaxissids.at(i).jointnodesid));
            ikmout->vaxissids.back().dofvalue = value;
            ++i;
        }

        return ikmout;
    }

    virtual boost::shared_ptr<instance_physics_model_output> _WriteInstance_physics_model(KinBodyPtr pbody, daeElementRef parent, const string& sidscope)
    {
        if( !IsWrite("physics") ) {
            return boost::shared_ptr<instance_physics_model_output>();
        }
        boost::shared_ptr<physics_model_output> pmout = WritePhysics_model(pbody);
        boost::shared_ptr<instance_physics_model_output> ipmout(new instance_physics_model_output());
        ipmout->pmout = pmout;
        ipmout->ipm = daeSafeCast<domInstance_physics_model>(parent->add(COLLADA_ELEMENT_INSTANCE_PHYSICS_MODEL));
        string nodeid = _GetNodeId(pbody);
        boost::shared_ptr<kinematics_model_output> kmout = _GetKinematics_model(pbody);
        if( !kmout ) {
            RAVELOG_WARN(str(boost::format("kinematics_model for %s should be present")%pbody->GetName()));
        }

        //ipmout->ipm->setParent(daeURI(*ipmout->ipm,string("#")+_GetNodeId(pbody->GetLinks().at(0))));
        string symscope, refscope;
        if( sidscope.size() > 0 ) {
            symscope = sidscope+string("_");
            refscope = sidscope+string("/");
        }
        string ipmsid = str(boost::format("%s_inst")%pmout->pmodel->getID());
        ipmout->ipm->setUrl(str(boost::format("#%s")%pmout->pmodel->getID()).c_str());
        ipmout->ipm->setSid(ipmsid.c_str());
        for(size_t i = 0; i < pmout->vrigidbodysids.size(); ++i) {
            domInstance_rigid_bodyRef pirb = daeSafeCast<domInstance_rigid_body>(ipmout->ipm->add(COLLADA_ELEMENT_INSTANCE_RIGID_BODY));
            pirb->setBody(pmout->vrigidbodysids[i].c_str());
            // On export you can create the URI with the string, ie daeURI uri( body1->getSid() );
            pirb->setSid(pmout->vrigidbodysids[i].c_str()); // set the same sid as <rigid_body> sid just in case
            string rigidnodeid="#";
            if( !kmout ) {
                rigidnodeid += nodeid;
            }
            else {
                if( kmout->pbody == pbody ) {
                    rigidnodeid += _GetNodeId(KinBody::LinkConstPtr(pbody->GetLinks().at(i)));
                }
                else {
                    // todo, how do we assign ids to instanced nodes?
                    // current method is probably unsupported
                    rigidnodeid += str(boost::format("%s.%s")%_GetNodeId(KinBody::LinkConstPtr(kmout->pbody->GetLinks().at(i)))%nodeid);
                }
            }
            pirb->setTarget(daeURI(*pirb,rigidnodeid));

            if( i == 0 ) {
                // always use the node pointing to the first link since that doesn't have any transforms applied and all of the physics model's rigid bodies are in the first link's local coordinate sysytem.
                ipmout->ipm->setParent(daeURI(*ipmout->ipm,rigidnodeid));
            }
        }

        return ipmout;
    }

    virtual boost::shared_ptr<kinematics_model_output> WriteKinematics_model(KinBodyPtr pbody)
    {
        EnvironmentMutex::scoped_lock lockenv(_penv->GetMutex());
        boost::shared_ptr<kinematics_model_output> kmout;
        if( _bReuseSimilar ) {
            kmout = _GetKinematics_model(pbody);
        }
        if( !!kmout ) {
            if( IsWrite("visual") ) {
                // the base model is the same, but the instance information like joint values and visual transform could be different
                vector<dReal> vjointvalues;
                pbody->GetDOFValues(vjointvalues);
                Transform tnode = pbody->GetTransform();

                //  Create root node for the visual scene
                domNodeRef pnoderoot = daeSafeCast<domNode>(_scene.vscene->add(COLLADA_ELEMENT_NODE));
                string bodyid = _GetNodeId(KinBodyConstPtr(pbody));
                pnoderoot->setId(bodyid.c_str());
                pnoderoot->setSid(bodyid.c_str());
                pnoderoot->setName(pbody->GetName().c_str());
                // write the body transform
                _WriteTransformation(pnoderoot, tnode);

                // create an instance_node pointing to kmout
                domInstance_nodeRef inode = daeSafeCast<domInstance_node>(pnoderoot->add(COLLADA_ELEMENT_INSTANCE_NODE));
                domNodeRef noderoot = kmout->noderoot;
                domNodeRef refnodelink = daeSafeCast<domNode>(noderoot->getChild("node"));
                if( !!refnodelink ) {
                    inode->setUrl(str(boost::format("#%s")%refnodelink->getId()).c_str());
                }
                else {
                    domInstance_nodeRef irefnodelink = daeSafeCast<domInstance_node>(noderoot->getChild("instance_node"));
                    if( !!irefnodelink ) {
                        inode->setUrl(irefnodelink->getUrl());
                    }
                    else {
                        OPENRAVE_ASSERT_FORMAT(!!refnodelink,"node root %s should have at least one child",noderoot->getName(),ORE_Assert);
                    }
                }
                if( pbody->GetLinks().size() > 0 ) {
                    inode->setSid(_GetNodeSid(pbody->GetLinks().at(0)).c_str());
                    domExtraRef pinodeextra = daeSafeCast<domExtra>(inode->add(COLLADA_ELEMENT_EXTRA));
                    pinodeextra->setType("idsuffix");
                    pinodeextra->setName((string(".")+bodyid).c_str());
                }
            }
            return kmout;
        }

        domKinematics_modelRef kmodel = daeSafeCast<domKinematics_model>(_kinematicsModelsLib->add(COLLADA_ELEMENT_KINEMATICS_MODEL));
        string kmodelid = _GetKinematicsModelId(pbody);
        kmodel->setId(kmodelid.c_str());
        kmodel->setName(pbody->GetName().c_str());

        // add description
        {
            domAssetRef kmodelinfo = daeSafeCast<domAsset>(kmodel->add(COLLADA_ELEMENT_ASSET));
            domAsset::domSubjectRef subject = daeSafeCast<domAsset::domSubject>(kmodelinfo->add(COLLADA_ELEMENT_SUBJECT));
            subject->setValue(pbody->GetDescription().c_str());
        }

        //kmodel->getAsset();
        domKinematics_model_techniqueRef ktec = daeSafeCast<domKinematics_model_technique>(kmodel->add(COLLADA_ELEMENT_TECHNIQUE_COMMON));

        kmout.reset(new kinematics_model_output());

        KinBody::KinBodyStateSaver saver(pbody);
        vector<dReal> vjointvalues, vzero(pbody->GetDOF());
        pbody->GetDOFValues(vjointvalues);
        pbody->SetDOFValues(vzero);
        Transform tnode = pbody->GetTransform();
        pbody->SetTransform(Transform());
        string bodyid = _GetNodeId(KinBodyConstPtr(pbody));
        domNodeRef pnoderoot;
        if( IsWrite("visual") ) {
            //  Create root node for the visual scene
            pnoderoot = daeSafeCast<domNode>(_scene.vscene->add(COLLADA_ELEMENT_NODE));
            pnoderoot->setId(bodyid.c_str());
            pnoderoot->setSid(bodyid.c_str());
            pnoderoot->setName(pbody->GetName().c_str());
            // write the body transform before the link nodes start to make it possible
            // to reuse the visual scene for other bodies
            _WriteTransformation(pnoderoot, tnode);
            kmout->noderoot = pnoderoot;
        }

        // note which links and joints are part of connected bodies
        std::vector<uint8_t> vConnectedLinks; vConnectedLinks.resize(pbody->GetLinks().size(),0);
        std::vector<uint8_t> vConnectedJoints; vConnectedJoints.resize(pbody->GetJoints().size(),0);
        std::vector<uint8_t> vConnectedPassiveJoints; vConnectedPassiveJoints.resize(pbody->GetPassiveJoints().size(),0);
        if( pbody->IsRobot() ) {
            RobotBasePtr probot = RaveInterfaceCast<RobotBase>(pbody);
            FOREACH(itconnectedBody, probot->GetConnectedBodies()) {
                RobotBase::ConnectedBody& connectedBody = **itconnectedBody;
                if( (*itconnectedBody)->IsActive() == 0 ) {
                    // not active, so will not be mapped onto real robot
                    continue;
                }
                std::vector<KinBody::LinkPtr> vResolvedLinks;
                connectedBody.GetResolvedLinks(vResolvedLinks);
                FOREACHC(itResolvedLink, vResolvedLinks) {
                    vConnectedLinks.at((*itResolvedLink)->GetIndex()) = 1;
                }

                std::vector<KinBody::JointPtr> vResolvedJoints;
                connectedBody.GetResolvedJoints(vResolvedJoints);
                FOREACHC(itResolvedJoint, vResolvedJoints) {
                    for(int ijointindex = 0; ijointindex < (int)pbody->GetJoints().size(); ++ijointindex) {
                        if( pbody->GetJoints()[ijointindex] == *itResolvedJoint ) {
                            vConnectedJoints[ijointindex] = 1;
                        }
                    }
                    for(int ijointindex = 0; ijointindex < (int)pbody->GetPassiveJoints().size(); ++ijointindex) {
                        if( pbody->GetPassiveJoints()[ijointindex] == *itResolvedJoint ) {
                            vConnectedPassiveJoints[ijointindex] = 1;
                        }
                    }
                }

                KinBody::JointPtr pResolvedDummyPassiveJoint = connectedBody.GetResolvedDummyPassiveJoint();
                for(int ijointindex = 0; ijointindex < (int)pbody->GetPassiveJoints().size(); ++ijointindex) {
                    if( pbody->GetPassiveJoints()[ijointindex] == pResolvedDummyPassiveJoint ) {
                        vConnectedPassiveJoints[ijointindex] = 1;
                    }
                }
            }
        }

        //  Declare all the joints
        vector< pair<int,KinBody::JointConstPtr> > vjoints;
        vjoints.reserve(vConnectedJoints.size()+vConnectedPassiveJoints.size());
        for(int ijoint = 0; ijoint < (int)vConnectedJoints.size(); ++ijoint) {
            if (!vConnectedJoints[ijoint]) {
                KinBody::JointConstPtr pjoint = pbody->GetJoints()[ijoint];
                vjoints.emplace_back(vjoints.size(), pjoint);
            }
        }
        for(int ipassivejoint = 0; ipassivejoint < (int)vConnectedPassiveJoints.size(); ++ipassivejoint) {
            if (!vConnectedPassiveJoints[ipassivejoint]) {
                KinBody::JointConstPtr ppassivejoint = pbody->GetPassiveJoints()[ipassivejoint];
                vjoints.emplace_back(vjoints.size(), ppassivejoint);
            }
        }

        vector<dReal> lmin, lmax;
        vector<domJointRef> vdomjoints(vjoints.size());
        kmout->pbody = pbody;
        kmout->kmodel = kmodel;
        kmout->vaxissids.resize(0);
        kmout->vlinksids.resize(pbody->GetLinks().size());
        kmout->vdofsids.resize(pbody->GetDOF());

        FOREACHC(itjoint, vjoints) {
            KinBody::JointConstPtr pjoint = itjoint->second;
            if( pjoint->GetType() == KinBody::JointUniversal || pjoint->GetType() == KinBody::JointHinge2 || pjoint->GetType() == KinBody::JointSpherical ) {
                RAVELOG_WARN(str(boost::format("unsupported joint type specified 0x%x\n")%pjoint->GetType()));
                continue;
            }

            domJointRef pdomjoint = daeSafeCast<domJoint>(ktec->add(COLLADA_ELEMENT_JOINT));
            string jointsid = str(boost::format("joint%d")%itjoint->first);
            pdomjoint->setSid( jointsid.c_str() );
            pdomjoint->setName(pjoint->GetName().c_str());
            pjoint->GetLimits(lmin, lmax);
            vector<domAxis_constraintRef> vaxes(pjoint->GetDOF());
            for(int ia = 0; ia < pjoint->GetDOF(); ++ia) {
                dReal fmult = 1.0;
                if( pjoint->IsRevolute(ia) ) {
                    fmult = 180.0f/PI;
                    vaxes[ia] = daeSafeCast<domAxis_constraint>(pdomjoint->add(COLLADA_ELEMENT_REVOLUTE));
                }
                else {
                    vaxes[ia] = daeSafeCast<domAxis_constraint>(pdomjoint->add(COLLADA_ELEMENT_PRISMATIC));
                }
                string axisid = str(boost::format("axis%d")%ia);
                vaxes[ia]->setSid(axisid.c_str());
                kinematics_model_output::axis_output axissid;
                axissid.pjoint = pjoint;
                axissid.sid = jointsid+string("/")+axisid;
                axissid.iaxis = ia;
                axissid.jointnodesid = str(boost::format("%s/%s")%bodyid%_GetJointNodeSid(pjoint,ia));
                kmout->vaxissids.push_back(axissid);
                domAxisRef paxis = daeSafeCast<domAxis>(vaxes.at(ia)->add(COLLADA_ELEMENT_AXIS));
                paxis->getValue().setCount(3);
                paxis->getValue()[0] = pjoint->GetInternalHierarchyAxis(ia).x;
                paxis->getValue()[1] = pjoint->GetInternalHierarchyAxis(ia).y;
                paxis->getValue()[2] = pjoint->GetInternalHierarchyAxis(ia).z;
                if( !pjoint->IsCircular(ia) ) {
                    domJoint_limitsRef plimits = daeSafeCast<domJoint_limits>(vaxes[ia]->add(COLLADA_TYPE_LIMITS));
                    daeSafeCast<domMinmax>(plimits->add(COLLADA_ELEMENT_MIN))->getValue() = lmin.at(ia)*fmult;
                    daeSafeCast<domMinmax>(plimits->add(COLLADA_ELEMENT_MAX))->getValue() = lmax.at(ia)*fmult;
                }
                if( pjoint->GetDOFIndex() >= 0 ) {
                    kmout->vdofsids.at(pjoint->GetDOFIndex()+ia) = jointsid;
                }
            }
            vdomjoints.at(itjoint->first) = pdomjoint;
        }

        std::list<int> listunusedlinks;
        const std::vector<KinBody::LinkPtr>& links = pbody->GetLinks();
        for(int ilink = 0; ilink < (int)vConnectedLinks.size(); ++ilink) {
            if (!vConnectedLinks[ilink]) {
                listunusedlinks.push_back(links[ilink]->GetIndex());
            }
        }

        daeElementRef nodehead = _nodesLib;
        bool bHasAddedInstance = false;
<<<<<<< HEAD
        while(listunusedlinks.size()>0) {
            std::set<std::string> setJointSids;
            LINKOUTPUT childinfo = _WriteLink(pbody->GetLinks().at(listunusedlinks.front()), ktec, nodehead, kmodel->getID(), vjoints, setJointSids);
            Transform t = pbody->GetLinks()[listunusedlinks.front()]->GetTransform();
=======
        std::set<std::string> setJointSids;
        while( !listunusedlinks.empty() ) {
            setJointSids.clear();
            const int firstunusedlinkindex = listunusedlinks.front();
            const LINKOUTPUT childinfo = _WriteLink(links.at(firstunusedlinkindex), ktec, nodehead, kmodel->getID(), vjoints, setJointSids);
            const Transform t = links[firstunusedlinkindex]->GetTransform();
>>>>>>> ec154952
            _WriteTransformation(childinfo.plink, t);
            if( IsWrite("visual") ) {
                _WriteTransformation(childinfo.pnode, t);
            }
            FOREACHC(itused, childinfo.listusedlinks) {
                kmout->vlinksids.at(itused->first) = itused->second;
                listunusedlinks.remove(itused->first);
            }

            if( !!pnoderoot ) {
                // update the root so that newer nodes go inside the hierarchy of the first link
                // this is necessary for instance_node to work correctly and to get the relative transform of the link right
                nodehead = childinfo.pnode;
                if( !bHasAddedInstance ) {
                    domInstance_nodeRef inode = daeSafeCast<domInstance_node>(pnoderoot->add(COLLADA_ELEMENT_INSTANCE_NODE));
                    if( !!childinfo.pnode->getSid() ) {
                        inode->setSid(childinfo.pnode->getSid());
                    }
                    if( !!childinfo.pnode->getName() ) {
                        inode->setName(childinfo.pnode->getName());
                    }
                    inode->setUrl(str(boost::format("#%s")%childinfo.pnode->getId()).c_str());
                    bHasAddedInstance = true;
                }
            }
        }

        if( !bHasAddedInstance && !!pnoderoot ) {
            // happens when body has no links, at least add a dummy <node> in order for the references to be complete
            domNodeRef inode = daeSafeCast<domNode>(pnoderoot->add(COLLADA_ELEMENT_NODE));
            inode->setSid("node0"); // from _GetNodeSid
        }

        _WriteKinBodyType(pbody,kmout->kmodel);

        std::vector<std::string> vlinksidrefs(kmout->vlinksids.size());
        for(size_t i = 0; i < vlinksidrefs.size(); ++i) {
            vlinksidrefs[i] = str(boost::format("%s/%s")%kmodelid%kmout->vlinksids.at(i));
        }
        _WriteCollisionData(pbody, kmout->kmodel, vlinksidrefs);

        FOREACH(itaxissid, kmout->vaxissids) {
            size_t index = itaxissid->sid.find("/");
            if( index == string::npos ) {
                itaxissid->joint_sidref = str(boost::format("%s/joint%d")%kmodelid%itaxissid->pjoint->GetJointIndex());
            }
            else {
                itaxissid->joint_sidref = kmodelid + itaxissid->sid.substr(index);
            }
        }

        if( IsWrite("link_info") ) {
            stringstream ss; ss << std::setprecision(std::numeric_limits<OpenRAVE::dReal>::digits10+1);
            string digits = boost::lexical_cast<std::string>(std::numeric_limits<OpenRAVE::dReal>::digits10);

            // write the float/int parameters for all links
            for(size_t ilink = 0; ilink < vlinksidrefs.size(); ++ilink) {
                KinBody::LinkPtr plink = pbody->GetLinks().at(ilink);
                if( plink->GetFloatParameters().size() == 0 && plink->GetIntParameters().size() == 0 && plink->GetStringParameters().size() == 0 ) {
                    continue;
                }
                domExtraRef pextra = daeSafeCast<domExtra>(kmout->kmodel->add(COLLADA_ELEMENT_EXTRA));
                pextra->setType("link_info");
                pextra->setName(vlinksidrefs.at(ilink).c_str());
                domTechniqueRef ptec = daeSafeCast<domTechnique>(pextra->add(COLLADA_ELEMENT_TECHNIQUE));
                ptec->setProfile("OpenRAVE");

                FOREACHC(itparam, plink->GetFloatParameters()) {
                    daeElementRef float_array = ptec->add("float_array");
                    float_array->setAttribute("digits",digits.c_str());
                    float_array->setAttribute("name",itparam->first.c_str());
                    float_array->setAttribute("count",boost::lexical_cast<std::string>(itparam->second.size()).c_str());
                    ss.str(""); ss.clear();
                    FOREACHC(itvalue,itparam->second) {
                        ss << *itvalue << " ";
                    }
                    float_array->setCharData(ss.str());
                }
                FOREACHC(itparam, plink->GetIntParameters()) {
                    daeElementRef int_array = ptec->add("int_array");
                    int_array->setAttribute("digits",digits.c_str());
                    int_array->setAttribute("name",itparam->first.c_str());
                    int_array->setAttribute("count",boost::lexical_cast<std::string>(itparam->second.size()).c_str());
                    ss.str(""); ss.clear();
                    FOREACHC(itvalue,itparam->second) {
                        ss << *itvalue << " ";
                    }
                    int_array->setCharData(ss.str());
                }
                FOREACHC(itparam, plink->GetStringParameters()) {
                    daeElementRef string_value = ptec->add("string_value");
                    string_value->setAttribute("name",itparam->first.c_str());
                    string_value->setCharData(itparam->second);
                }
            }
        }
        if( IsWrite("joint_info") ) {
            stringstream ss; ss << std::setprecision(std::numeric_limits<OpenRAVE::dReal>::digits10+1);
            string digits = boost::lexical_cast<std::string>(std::numeric_limits<OpenRAVE::dReal>::digits10);

            // write the float/int parameters for all joints
            FOREACH(itjoint, vjoints) {
                KinBody::JointConstPtr pjoint = itjoint->second;
                if( pjoint->GetFloatParameters().size() == 0 && pjoint->GetIntParameters().size() == 0 && pjoint->GetStringParameters().size() == 0 && pjoint->GetControlMode() == KinBody::JCM_None ) {
                    continue;
                }
                string jointsid = str(boost::format("joint%d")%itjoint->first);
                domExtraRef pextra = daeSafeCast<domExtra>(kmout->kmodel->add(COLLADA_ELEMENT_EXTRA));
                pextra->setType("joint_info");
                pextra->setName(jointsid.c_str());
                domTechniqueRef ptec = daeSafeCast<domTechnique>(pextra->add(COLLADA_ELEMENT_TECHNIQUE));
                ptec->setProfile("OpenRAVE");
                FOREACHC(itparam, pjoint->GetFloatParameters()) {
                    daeElementRef float_array = ptec->add("float_array");
                    float_array->setAttribute("digits",digits.c_str());
                    float_array->setAttribute("name",itparam->first.c_str());
                    float_array->setAttribute("count",boost::lexical_cast<std::string>(itparam->second.size()).c_str());
                    ss.str(""); ss.clear();
                    FOREACHC(itvalue,itparam->second) {
                        ss << *itvalue << " ";
                    }
                    float_array->setCharData(ss.str());
                }
                FOREACHC(itparam, pjoint->GetIntParameters()) {
                    daeElementRef int_array = ptec->add("int_array");
                    int_array->setAttribute("digits",digits.c_str());
                    int_array->setAttribute("name",itparam->first.c_str());
                    int_array->setAttribute("count",boost::lexical_cast<std::string>(itparam->second.size()).c_str());
                    ss.str(""); ss.clear();
                    FOREACHC(itvalue,itparam->second) {
                        ss << *itvalue << " ";
                    }
                    int_array->setCharData(ss.str());
                }
                FOREACHC(itparam, pjoint->GetStringParameters()) {
                    daeElementRef string_value = ptec->add("string_value");
                    string_value->setAttribute("name",itparam->first.c_str());
                    string_value->setCharData(itparam->second);
                }
                if( pjoint->GetControlMode() != KinBody::JCM_None ) {
                    daeElementRef param_controlMode = ptec->add("controlMode");
                    param_controlMode->setCharData(boost::lexical_cast<std::string>(pjoint->_info._controlMode).c_str());
                    switch( pjoint->_info._controlMode ) {
                    case KinBody::JCM_RobotController: {
                        daeElementRef param_jointcontrolinfo_robotcontroller = ptec->add("jointcontrolinfo_robotcontroller");
                        // robotId
                        daeElementRef param_robotId = param_jointcontrolinfo_robotcontroller->add("robotId");
                        param_robotId->setCharData(boost::lexical_cast<std::string>(pjoint->_info._jci_robotcontroller->robotId).c_str());
                        // robotControllerDOFIndex
                        for( int iaxis = 0; iaxis < pjoint->GetDOF(); ++iaxis ) {
                            daeElementRef param_robotControllerDOFIndex = param_jointcontrolinfo_robotcontroller->add("robotControllerDOFIndex");
                            param_robotControllerDOFIndex->setAttribute("axis", boost::lexical_cast<std::string>(iaxis).c_str());
                            param_robotControllerDOFIndex->setCharData(boost::lexical_cast<std::string>(pjoint->_info._jci_robotcontroller->robotControllerDOFIndex[iaxis]).c_str());
                        }
                        break;
                    } // end case KinBody::JCM_RobotController
                    case KinBody::JCM_IO: {
                        daeElementRef param_jointcontrolinfo_io = ptec->add("jointcontrolinfo_io");
                        // deviceId
                        daeElementRef param_deviceId = param_jointcontrolinfo_io->add("deviceId");
                        param_deviceId->setCharData(boost::lexical_cast<std::string>(pjoint->_info._jci_io->deviceId).c_str());
                        for( int iaxis = 0; iaxis < pjoint->GetDOF(); ++iaxis ) {
                            // vMoveIONames
                            daeElementRef param_vMoveIONames = param_jointcontrolinfo_io->add("vMoveIONames");
                            param_vMoveIONames->setAttribute("axis", boost::lexical_cast<std::string>(iaxis).c_str());
                            param_vMoveIONames->setAttribute("count", boost::lexical_cast<std::string>(pjoint->_info._jci_io->vMoveIONames[iaxis].size()).c_str());
                            ss.str(""); ss.clear();
                            FOREACHC(itioname, pjoint->_info._jci_io->vMoveIONames[iaxis]) {
                                ss << *itioname << " ";
                            }
                            param_vMoveIONames->setCharData(ss.str());

                            // vUpperLimitIONames
                            daeElementRef param_vUpperLimitIONames = param_jointcontrolinfo_io->add("vUpperLimitIONames");
                            param_vUpperLimitIONames->setAttribute("axis", boost::lexical_cast<std::string>(iaxis).c_str());
                            param_vUpperLimitIONames->setAttribute("count", boost::lexical_cast<std::string>(pjoint->_info._jci_io->vUpperLimitIONames[iaxis].size()).c_str());
                            ss.str(""); ss.clear();
                            FOREACHC(itioname, pjoint->_info._jci_io->vUpperLimitIONames[iaxis]) {
                                ss << *itioname << " ";
                            }
                            param_vUpperLimitIONames->setCharData(ss.str());

                            // vUpperLimitSensorIsOn
                            daeElementRef param_vUpperLimitSensorIsOn = param_jointcontrolinfo_io->add("vUpperLimitSensorIsOn");
                            param_vUpperLimitSensorIsOn->setAttribute("axis", boost::lexical_cast<std::string>(iaxis).c_str());
                            param_vUpperLimitSensorIsOn->setAttribute("count", boost::lexical_cast<std::string>(pjoint->_info._jci_io->vUpperLimitSensorIsOn[iaxis].size()).c_str());
                            ss.str(""); ss.clear();
                            FOREACHC(itiovalue, pjoint->_info._jci_io->vUpperLimitSensorIsOn[iaxis]) {
                                ss << (int)*itiovalue << " ";
                            }
                            param_vUpperLimitSensorIsOn->setCharData(ss.str());

                            // vLowerLimitIONames
                            daeElementRef param_vLowerLimitIONames = param_jointcontrolinfo_io->add("vLowerLimitIONames");
                            param_vLowerLimitIONames->setAttribute("axis", boost::lexical_cast<std::string>(iaxis).c_str());
                            param_vLowerLimitIONames->setAttribute("count", boost::lexical_cast<std::string>(pjoint->_info._jci_io->vLowerLimitIONames[iaxis].size()).c_str());
                            ss.str(""); ss.clear();
                            FOREACHC(itioname, pjoint->_info._jci_io->vLowerLimitIONames[iaxis]) {
                                ss << *itioname << " ";
                            }
                            param_vLowerLimitIONames->setCharData(ss.str());

                            // vLowerLimitSensorIsOn
                            daeElementRef param_vLowerLimitSensorIsOn = param_jointcontrolinfo_io->add("vLowerLimitSensorIsOn");
                            param_vLowerLimitSensorIsOn->setAttribute("axis", boost::lexical_cast<std::string>(iaxis).c_str());
                            param_vLowerLimitSensorIsOn->setAttribute("count", boost::lexical_cast<std::string>(pjoint->_info._jci_io->vLowerLimitSensorIsOn[iaxis].size()).c_str());
                            ss.str(""); ss.clear();
                            FOREACHC(itiovalue, pjoint->_info._jci_io->vLowerLimitSensorIsOn[iaxis]) {
                                ss << (int)*itiovalue << " ";
                            }
                            param_vLowerLimitSensorIsOn->setCharData(ss.str());
                        }
                        break;
                    } // end case KinBody::JCM_IO
                    case KinBody::JCM_ExternalDevice: {
                        daeElementRef param_jointcontrolinfo_externaldevice = ptec->add("jointcontrolinfo_externaldevice");
                        // robotId
                        daeElementRef param_externalDeviceId = param_jointcontrolinfo_externaldevice->add("externalDeviceId");
                        param_externalDeviceId->setCharData(pjoint->_info._jci_externaldevice->externalDeviceId.c_str());
                        break;
                    } // end case KinBody::JCM_ExternalDevice
                    default: {
                        break;
                    } // end default
                    } // end switch
                }
            }
        }
        // create the formulas for all mimic joints
        std::map<std::string,std::string> mapjointnames;
        FOREACHC(itjoint,vjoints) {
            mapjointnames[str(boost::format("<csymbol>%s</csymbol>")%itjoint->second->GetName())] = str(boost::format("<csymbol encoding=\"COLLADA\">%s/joint%d</csymbol>")%kmodel->getID()%itjoint->first);
        }

        FOREACHC(itjoint, vjoints) {
            KinBody::JointConstPtr pjoint = itjoint->second;
            if( !pjoint->IsMimic() ) {
                continue;
            }
            if( pjoint->GetDOF() > 1 ) {
                RAVELOG_WARN("collada writer might not support multi-dof joint formulas...");
            }
            domFormulaRef pf = daeSafeCast<domFormula>(ktec->add(COLLADA_ELEMENT_FORMULA));
            string formulaid = str(boost::format("joint%d.formula")%itjoint->first);
            pf->setSid(formulaid.c_str());
            domCommon_float_or_paramRef ptarget = daeSafeCast<domCommon_float_or_param>(pf->add(COLLADA_ELEMENT_TARGET));
            string targetjointid = str(boost::format("%s/joint%d")%kmodel->getID()%itjoint->first);
            daeSafeCast<domCommon_param>(ptarget->add(COLLADA_TYPE_PARAM))->setValue(targetjointid.c_str());

            int iaxis = 0;
            boost::array<string,3> sequations;
            for(int itype = 0; itype < 3; ++itype) {
                sequations[itype] = pjoint->GetMimicEquation(iaxis,itype,"mathml");
                FOREACH(itmapping,mapjointnames) {
                    boost::algorithm::replace_all(sequations[itype],itmapping->first,itmapping->second);
                }
            }
            boost::array<const char*,3> sequationids = { { "position","first_partial","second_partial"}};

            domTechniqueRef pftec = daeSafeCast<domTechnique>(pf->add(COLLADA_ELEMENT_TECHNIQUE));
            pftec->setProfile("OpenRAVE");
            // save position equation
            daeElementRef poselt = pftec->add("equation");
            poselt->setAttribute("type",sequationids[0]);
            XMLtoDAE::Parse(poselt, sequations[0].c_str(), sequations[0].size());

            // save partial derivative equations
            for(int itype = 1; itype < 3; ++itype) {
                if( sequations[itype].size() == 0 ) {
                    continue;
                }
                size_t offset = 0;
                FOREACHC(itdofformat, pjoint->_vmimic[iaxis]->_vdofformat) {
                    if(offset<sequations[itype].size()) {
                        daeElementRef pelt = pftec->add("equation");
                        pelt->setAttribute("type",sequationids[itype]);
                        KinBody::JointPtr pmimic = itdofformat->jointindex < (int)pbody->GetJoints().size() ? pbody->GetJoints().at(itdofformat->jointindex) : pbody->GetPassiveJoints().at(itdofformat->jointindex-(int)pbody->GetJoints().size());

                        int mimicjointindex = -1;
                        FOREACH(ittestjoint, vjoints) {
                            if( ittestjoint->second == pmimic ) {
                                mimicjointindex = ittestjoint->first;
                                break;
                            }
                        }
                        if( mimicjointindex < 0 ) {
                            RAVELOG_WARN_FORMAT("cannot find index from joint %s", pmimic->GetName());
                            mimicjointindex = 0;
                        }
                        std::string smimicid = str(boost::format("%s/joint%d")%kmodel->getID()%mimicjointindex);
                        pelt->setAttribute("target",smimicid.c_str());
                        offset += XMLtoDAE::Parse(pelt, sequations[itype].c_str()+offset, sequations[itype].size()-offset);
                        if( offset == 0 ) {
                            RAVELOG_WARN(str(boost::format("failed to parse joint %s first partial: %s\n")%pjoint->GetName()%sequations[itype]));
                            break;
                        }
                    }
                }
            }
            domFormula_techniqueRef pfdefaulttec = daeSafeCast<domFormula_technique>(pf->add(COLLADA_ELEMENT_TECHNIQUE_COMMON));
            XMLtoDAE::Parse(pfdefaulttec, sequations[0].c_str(), sequations[0].size());
        }
        _AddKinematics_model(pbody,kmout);
        return kmout;
    }

    virtual boost::shared_ptr<physics_model_output> WritePhysics_model(KinBodyPtr pbody)
    {
        boost::shared_ptr<physics_model_output> pmout = _GetPhysics_model(pbody);
        if( !!pmout ) {
            return pmout;
        }
        pmout.reset(new physics_model_output());
        pmout->pbody = pbody;
        pmout->pmodel = daeSafeCast<domPhysics_model>(_physicsModelsLib->add(COLLADA_ELEMENT_PHYSICS_MODEL));
        string pmodelid = str(boost::format("pmodel%d")%_mapBodyIds[pbody->GetEnvironmentId()]);
        pmout->pmodel->setId(pmodelid.c_str());
        pmout->pmodel->setName(pbody->GetName().c_str());
        Transform tbaseinv = pbody->GetTransform().inverse();

        std::vector<KinBody::LinkPtr> vConnectedLinks;
        if( pbody->IsRobot() ) {
            RobotBasePtr probot = RaveInterfaceCast<RobotBase>(pbody);
            FOREACH(itConnectedBody, probot->GetConnectedBodies()) {
                if( (*itConnectedBody)->IsActive() == 0 ) {
                    // not active, so will not be mapped onto real robot
                    continue;
                }
                std::vector<KinBody::LinkPtr> vResolvedLinks;
                (*itConnectedBody)->GetResolvedLinks(vResolvedLinks);
                vConnectedLinks.insert(vConnectedLinks.end(), vResolvedLinks.begin(), vResolvedLinks.end());
            }
        }

        FOREACHC(itlink,pbody->GetLinks()) {
            if (std::find(vConnectedLinks.begin(), vConnectedLinks.end(), *itlink) != vConnectedLinks.end()) {
                // skip links that are part of the connected body
                continue;
            }
            domRigid_bodyRef rigid_body = daeSafeCast<domRigid_body>(pmout->pmodel->add(COLLADA_ELEMENT_RIGID_BODY));
            string rigidsid = str(boost::format("rigid%d")%(*itlink)->GetIndex());
            pmout->vrigidbodysids.push_back(rigidsid);
            rigid_body->setSid(rigidsid.c_str());
            std::string linkname = (*itlink)->GetName();
            if( linkname.size() == 0 ) {
                linkname = str(boost::format("_dummylink%d_")%(*itlink)->GetIndex());
            }
            rigid_body->setName(linkname.c_str());
            domRigid_body::domTechnique_commonRef ptec = daeSafeCast<domRigid_body::domTechnique_common>(rigid_body->add(COLLADA_ELEMENT_TECHNIQUE_COMMON));
            domTargetable_floatRef mass = daeSafeCast<domTargetable_float>(ptec->add(COLLADA_ELEMENT_MASS));
            mass->setValue((*itlink)->GetMass());
            Transform tlink0 = _GetLinkTransformZero(*itlink);
            _SetVector3(daeSafeCast<domTargetable_float3>(ptec->add(COLLADA_ELEMENT_INERTIA))->getValue(),(*itlink)->GetPrincipalMomentsOfInertia());
            _WriteTransformation(ptec->add(COLLADA_ELEMENT_MASS_FRAME), tbaseinv*tlink0*(*itlink)->GetLocalMassFrame());
            daeSafeCast<domRigid_body::domTechnique_common::domDynamic>(ptec->add(COLLADA_ELEMENT_DYNAMIC))->setValue(xsBoolean(!(*itlink)->IsStatic()));

            if( IsWrite("geometry") ) {
                // create a shape for every geometry
                int igeom = 0;
                FOREACHC(itgeom, (*itlink)->GetGeometries()) {
                    domRigid_body::domTechnique_common::domShapeRef pdomshape = daeSafeCast<domRigid_body::domTechnique_common::domShape>(ptec->add(COLLADA_ELEMENT_SHAPE));
                    // there is a weird bug here where _WriteTranformation will fail to create rotate/translate elements in instance_geometry is created first... (is this part of the spec?)
                    _WriteTransformation(pdomshape,tbaseinv*tlink0*(*itgeom)->GetTransform());
                    domInstance_geometryRef pinstgeom = daeSafeCast<domInstance_geometry>(pdomshape->add(COLLADA_ELEMENT_INSTANCE_GEOMETRY));
                    pinstgeom->setUrl(daeURI(*pinstgeom,string("#")+_GetGeometryId(*itlink,igeom)));
                    ++igeom;
                }
            }
        }
        return pmout;
    }

    /// \brief Write geometry properties
    /// \param geom Link geometry
    /// \param parentid Parent Identifier
    virtual domGeometryRef WriteGeometry(KinBody::Link::GeometryConstPtr geom, const string& parentid)
    {
        const TriMesh& mesh = geom->GetCollisionMesh();
        Transform tgeom = geom->GetTransform();

        string effid = parentid+string("_eff");
        string matid = parentid+string("_mat");

        domEffectRef pdomeff = WriteEffect(geom);
        pdomeff->setId(effid.c_str());

        domMaterialRef pdommat = daeSafeCast<domMaterial>(_materialsLib->add(COLLADA_ELEMENT_MATERIAL));
        pdommat->setId(matid.c_str());
        domInstance_effectRef pdominsteff = daeSafeCast<domInstance_effect>(pdommat->add(COLLADA_ELEMENT_INSTANCE_EFFECT));
        pdominsteff->setUrl((string("#")+effid).c_str());

        domGeometryRef pdomgeom = daeSafeCast<domGeometry>(_geometriesLib->add(COLLADA_ELEMENT_GEOMETRY));
        {
            pdomgeom->setName(geom->GetName().c_str());
            pdomgeom->setId(parentid.c_str());
            domMeshRef pdommesh = daeSafeCast<domMesh>(pdomgeom->add(COLLADA_ELEMENT_MESH));
            {
                domSourceRef pvertsource = daeSafeCast<domSource>(pdommesh->add(COLLADA_ELEMENT_SOURCE));
                {
                    pvertsource->setId((parentid+string("_positions")).c_str());

                    domFloat_arrayRef parray = daeSafeCast<domFloat_array>(pvertsource->add(COLLADA_ELEMENT_FLOAT_ARRAY));
                    parray->setId((parentid+string("_positions-array")).c_str());
                    parray->setCount(3*mesh.vertices.size());
                    parray->setDigits(std::numeric_limits<OpenRAVE::dReal>::digits10+1);
                    parray->getValue().setCount(3*mesh.vertices.size());

                    for(size_t ind = 0; ind < mesh.vertices.size(); ++ind) {
                        Vector v = tgeom*mesh.vertices[ind];
                        parray->getValue()[3*ind+0] = v.x;
                        parray->getValue()[3*ind+1] = v.y;
                        parray->getValue()[3*ind+2] = v.z;
                    }

                    domSource::domTechnique_commonRef psourcetec = daeSafeCast<domSource::domTechnique_common>(pvertsource->add(COLLADA_ELEMENT_TECHNIQUE_COMMON));
                    domAccessorRef pacc = daeSafeCast<domAccessor>(psourcetec->add(COLLADA_ELEMENT_ACCESSOR));
                    pacc->setCount(mesh.vertices.size());
                    pacc->setSource(daeURI(*pacc, string("#")+parentid+string("_positions-array")));
                    pacc->setStride(3);

                    domParamRef px = daeSafeCast<domParam>(pacc->add(COLLADA_ELEMENT_PARAM));
                    px->setName("X"); px->setType("float");
                    domParamRef py = daeSafeCast<domParam>(pacc->add(COLLADA_ELEMENT_PARAM));
                    py->setName("Y"); py->setType("float");
                    domParamRef pz = daeSafeCast<domParam>(pacc->add(COLLADA_ELEMENT_PARAM));
                    pz->setName("Z"); pz->setType("float");
                }

                domVerticesRef pverts = daeSafeCast<domVertices>(pdommesh->add(COLLADA_ELEMENT_VERTICES));
                {
                    pverts->setId((parentid+string("_vertices")).c_str());
                    domInput_localRef pvertinput = daeSafeCast<domInput_local>(pverts->add(COLLADA_ELEMENT_INPUT));
                    pvertinput->setSemantic("POSITION");
                    pvertinput->setSource(domUrifragment(*pvertsource, string("#")+parentid+string("_positions")));
                }

                domTrianglesRef ptris = daeSafeCast<domTriangles>(pdommesh->add(COLLADA_ELEMENT_TRIANGLES));
                {
                    ptris->setCount(mesh.indices.size()/3);
                    ptris->setMaterial("mat0");

                    domInput_local_offsetRef pvertoffset = daeSafeCast<domInput_local_offset>(ptris->add(COLLADA_ELEMENT_INPUT));
                    pvertoffset->setSemantic("VERTEX");
                    pvertoffset->setOffset(0);
                    pvertoffset->setSource(domUrifragment(*pverts, string("#")+parentid+string("_vertices")));
                    domPRef pindices = daeSafeCast<domP>(ptris->add(COLLADA_ELEMENT_P));
                    pindices->getValue().setCount(mesh.indices.size());
                    for(size_t ind = 0; ind < mesh.indices.size(); ++ind) {
                        pindices->getValue()[ind] = mesh.indices[ind];
                    }
                }
            }
        }

        {
            stringstream ss; ss << std::setprecision(std::numeric_limits<OpenRAVE::dReal>::digits10+1);
            // write the geometry_info tag
            domExtraRef pextra = daeSafeCast<domExtra>(pdomgeom->add(COLLADA_ELEMENT_EXTRA));
            pextra->setType("geometry_info");
            domTechniqueRef ptec = daeSafeCast<domTechnique>(pextra->add(COLLADA_ELEMENT_TECHNIQUE));
            ptec->setProfile("OpenRAVE");
            Transform tlocalgeom = geom->GetTransform();
            switch(geom->GetType()) {
            case GT_Box:
                ss << geom->GetBoxExtents().x << " " << geom->GetBoxExtents().y << " " << geom->GetBoxExtents().z;
                ptec->add("box")->add("half_extents")->setCharData(ss.str());
                break;
            case GT_Container: {
                daeElementRef pcontainer = ptec->add("container");
                ss << geom->GetContainerOuterExtents().x << " " << geom->GetContainerOuterExtents().y << " " << geom->GetContainerOuterExtents().z;
                pcontainer->add("outer_extents")->setCharData(ss.str());
                ss.clear(); ss.str("");
                ss << geom->GetContainerInnerExtents().x << " " << geom->GetContainerInnerExtents().y << " " << geom->GetContainerInnerExtents().z;
                pcontainer->add("inner_extents")->setCharData(ss.str());
                ss.clear(); ss.str("");
                ss << geom->GetContainerBottomCross().x << " " << geom->GetContainerBottomCross().y << " " << geom->GetContainerBottomCross().z;
                pcontainer->add("bottom_cross")->setCharData(ss.str());
                ss.clear(); ss.str("");
                ss << geom->GetContainerBottom().x << " " << geom->GetContainerBottom().y << " " << geom->GetContainerBottom().z;
                pcontainer->add("bottom")->setCharData(ss.str());
                break;
            }
            case GT_Cage: {
                daeElementRef pcage = ptec->add("cage");

                ss.str(""); ss.clear();
                ss << geom->GetCageBaseExtents().x << " " << geom->GetCageBaseExtents().y << " " << geom->GetCageBaseExtents().z;
                pcage->add("half_extents")->setCharData(ss.str());

                const KinBody::GeometryInfo& info = geom->GetInfo();

                if( info._vGeomData2.x > g_fEpsilon ) {
                    ss.str(""); ss.clear();
                    ss << info._vGeomData2.x;
                    pcage->add("inner_size_x")->setCharData(ss.str());
                }
                if( info._vGeomData2.y > g_fEpsilon ) {
                    ss.str(""); ss.clear();
                    ss << info._vGeomData2.y;
                    pcage->add("inner_size_y")->setCharData(ss.str());
                }
                if( info._vGeomData2.z > g_fEpsilon ) {
                    ss.str(""); ss.clear();
                    ss << info._vGeomData2.z;
                    pcage->add("inner_size_z")->setCharData(ss.str());
                }

                for (size_t i = 0; i < info._vSideWalls.size(); ++i) {
                    daeElementRef psidewall = pcage->add("sidewall");

                    _WriteTransformation(psidewall, info._vSideWalls[i].transf);

                    ss.str(""); ss.clear();
                    ss << info._vSideWalls[i].vExtents.x << " " << info._vSideWalls[i].vExtents.y << " " << info._vSideWalls[i].vExtents.z;
                    psidewall->add("half_extents")->setCharData(ss.str());

                    ss.clear(); ss.str("");
                    ss << info._vSideWalls[i].type;
                    psidewall->add("type")->setCharData(ss.str());
                    ss.clear(); ss.str("");
                }
                break;
            }
            case GT_Sphere:
                ptec->add("sphere")->add("radius")->setCharData(ss.str());
                break;
            case GT_Cylinder: {
                daeElementRef pcylinder = ptec->add("cylinderz");
                ss << geom->GetCylinderRadius() << " " << geom->GetCylinderRadius();
                pcylinder->add("radius")->setCharData(ss.str());
                pcylinder->add("height")->setCharData(boost::lexical_cast<std::string>(geom->GetCylinderHeight()));
                break;
            }
            case GT_None:
            case GT_TriMesh:
                // don't add anything
                break;
            }
            // add the coordinate system
            _WriteTransformation(ptec, tlocalgeom);
            ptec->add("visible")->add("bool")->setCharData(geom->IsVisible() ? "true" : "false");
        }
        return pdomgeom;
    }

    /// Write light effect
    /// vambient    Ambient light color
    /// vdiffuse    Diffuse light color
    virtual domEffectRef WriteEffect(const KinBody::Link::GeometryConstPtr geom)
    {
        domEffectRef pdomeff = daeSafeCast<domEffect>(_effectsLib->add(COLLADA_ELEMENT_EFFECT));

        domProfile_commonRef pprofile = daeSafeCast<domProfile_common>(pdomeff->add(COLLADA_ELEMENT_PROFILE_COMMON));
        domProfile_common::domTechniqueRef ptec = daeSafeCast<domProfile_common::domTechnique>(pprofile->add(COLLADA_ELEMENT_TECHNIQUE));

        domProfile_common::domTechnique::domPhongRef pphong = daeSafeCast<domProfile_common::domTechnique::domPhong>(ptec->add(COLLADA_ELEMENT_PHONG));

        domFx_common_color_or_textureRef pambient = daeSafeCast<domFx_common_color_or_texture>(pphong->add(COLLADA_ELEMENT_AMBIENT));
        domFx_common_color_or_texture::domColorRef pambientcolor = daeSafeCast<domFx_common_color_or_texture::domColor>(pambient->add(COLLADA_ELEMENT_COLOR));
        Vector v = geom->GetAmbientColor();
        v.w = 1-geom->GetTransparency(); // for phong lights, the 4th channel is required and it is the alpha value. alpha=1 meaning object is opaque.
        _SetVector4(pambientcolor->getValue(), v);

        domFx_common_color_or_textureRef pdiffuse = daeSafeCast<domFx_common_color_or_texture>(pphong->add(COLLADA_ELEMENT_DIFFUSE));
        domFx_common_color_or_texture::domColorRef pdiffusecolor = daeSafeCast<domFx_common_color_or_texture::domColor>(pdiffuse->add(COLLADA_ELEMENT_COLOR));
        v = geom->GetDiffuseColor();
        v.w = 1-geom->GetTransparency(); // for phong lights, the 4th channel is required and it is the alpha value. alpha=1 meaning object is opaque.
        _SetVector4(pdiffusecolor->getValue(), v);

        domFx_common_float_or_paramRef ptransparency = daeSafeCast<domFx_common_float_or_param>(pphong->add(COLLADA_ELEMENT_TRANSPARENCY));
        daeSafeCast<domFx_common_float_or_param::domFloat>(ptransparency->add(COLLADA_ELEMENT_FLOAT))->setValue(1-geom->GetTransparency());
        return pdomeff;
    }

private:

    /// \brief save all the loaded scene models and their current state.
    virtual void _CreateScene(const std::string& scenename=std::string())
    {
        // Create kinematics scene
        _scene.kscene = daeSafeCast<domKinematics_scene>(_kinematicsScenesLib->add(COLLADA_ELEMENT_KINEMATICS_SCENE));
        _scene.kscene->setId("kscene");
        if( scenename.size() > 0 ) {
            _scene.kscene->setName(scenename.c_str());
        }
        else {
            _scene.kscene->setName("Kinematics Scene");
        }

        // Create instance kinematics scene
        _scene.kiscene = daeSafeCast<domInstance_kinematics_scene>(_globalscene->add( COLLADA_ELEMENT_INSTANCE_KINEMATICS_SCENE ));
        _scene.kiscene->setUrl(str(boost::format("#%s")%_scene.kscene->getId()).c_str());
        _scene.kiscene->setSid(str(boost::format("%s_inst")%_scene.kscene->getId()).c_str());
        if( scenename.size() > 0 ) {
            _scene.kiscene->setName(scenename.c_str());
        }
        else {
            _scene.kiscene->setName("Kinematics Scene");
        }

        if( IsWrite("visual") ) {
            // Create visual scene
            _scene.vscene = daeSafeCast<domVisual_scene>(_visualScenesLib->add(COLLADA_ELEMENT_VISUAL_SCENE));
            _scene.vscene->setId("vscene");
            if( scenename.size() > 0 ) {
                _scene.vscene->setName(scenename.c_str());
            }
            else {
                _scene.vscene->setName("Visual Scene");
            }

            // Create instance visual scene
            _scene.viscene = daeSafeCast<domInstance_with_extra>(_globalscene->add( COLLADA_ELEMENT_INSTANCE_VISUAL_SCENE ));
            _scene.viscene->setUrl(str(boost::format("#%s")%_scene.vscene->getId()).c_str());
            _scene.viscene->setSid(str(boost::format("%s_inst")%_scene.vscene->getId()).c_str());
            if( scenename.size() > 0 ) {
                _scene.viscene->setName(scenename.c_str());
            }
            else {
                _scene.viscene->setName("Visual Scene");
            }
        }
        if( IsWrite("physics") ) {
            // Create physic scene
            _scene.pscene = daeSafeCast<domPhysics_scene>(_physicsScenesLib->add(COLLADA_ELEMENT_PHYSICS_SCENE));
            _scene.pscene->setId("pscene");
            if( scenename.size() > 0 ) {
                _scene.pscene->setName(scenename.c_str());
            }
            else {
                _scene.pscene->setName("Physics Scene");
            }

            // Create instance physics scene
            _scene.piscene = daeSafeCast<domInstance_with_extra>(_globalscene->add( COLLADA_ELEMENT_INSTANCE_PHYSICS_SCENE ));
            _scene.piscene->setUrl(str(boost::format("#%s")%_scene.pscene->getId()).c_str());
            _scene.piscene->setSid(str(boost::format("%s_inst")%_scene.pscene->getId()).c_str());
            if( scenename.size() > 0 ) {
                _scene.piscene->setName(scenename.c_str());
            }
            else {
                _scene.piscene->setName("Physics Scene");
            }
        }

        _mapBodyIds.clear(); // reset the tracked bodies
    }

    /** \brief Write link of a kinematic body

       \param link Link to write
       \param pkinparent Kinbody parent
       \param pnodeparent Node parent
       \param strModelUri
       \param vjoints Vector of joints
       \param setJointSids Vector of joint ids which is already written
     */
    virtual LINKOUTPUT _WriteLink(KinBody::LinkConstPtr plink, daeElementRef pkinparent, daeElementRef pnodeparent, const string& strModelUri, const vector<pair<int, KinBody::JointConstPtr> >& vjoints, std::set<std::string>& setJointSids)
    {
        std::string nodeparentid;
        if( !!pnodeparent && !!pnodeparent->getID() ) {
            nodeparentid = pnodeparent->getID();
        }
        RAVELOG_VERBOSE(str(boost::format("writing link %s, node parent id=%s")%plink->GetName()%nodeparentid));
        LINKOUTPUT out;
        string linksid = _GetLinkSid(plink);
        domLinkRef pdomlink = daeSafeCast<domLink>(pkinparent->add(COLLADA_ELEMENT_LINK));
        std::string linkname = plink->GetName();
        if( linkname.size() == 0 ) {
            linkname = str(boost::format("_dummylink%d_")%plink->GetIndex());
            RAVELOG_WARN_FORMAT("body %s link %d has empty name, so setting to %s!", plink->GetParent()->GetName()%plink->GetIndex()%linkname);
        }
        pdomlink->setName(linkname.c_str());
        pdomlink->setSid(linksid.c_str());

        domNodeRef pnode;
        if( IsWrite("visual") ) {
            pnode = daeSafeCast<domNode>(pnodeparent->add(COLLADA_ELEMENT_NODE));
            std::string nodeid = _GetNodeId(plink);
            pnode->setId( nodeid.c_str() );
            string nodesid = _GetNodeSid(plink);
            pnode->setSid(nodesid.c_str());
            pnode->setName(linkname.c_str());

            if( IsWrite("geometry") ) {
                int igeom = 0;
                FOREACHC(itgeom, plink->GetGeometries()) {
                    string geomid = _GetGeometryId(plink,igeom);
                    igeom++;
                    domGeometryRef pdomgeom = WriteGeometry(*itgeom, geomid);
                    domInstance_geometryRef pinstgeom = daeSafeCast<domInstance_geometry>(pnode->add(COLLADA_ELEMENT_INSTANCE_GEOMETRY));
                    pinstgeom->setUrl((string("#")+geomid).c_str());

                    domBind_materialRef pmat = daeSafeCast<domBind_material>(pinstgeom->add(COLLADA_ELEMENT_BIND_MATERIAL));
                    domBind_material::domTechnique_commonRef pmattec = daeSafeCast<domBind_material::domTechnique_common>(pmat->add(COLLADA_ELEMENT_TECHNIQUE_COMMON));
                    domInstance_materialRef pinstmat = daeSafeCast<domInstance_material>(pmattec->add(COLLADA_ELEMENT_INSTANCE_MATERIAL));
                    pinstmat->setTarget(daeURI(*pinstmat, string("#")+geomid+string("_mat")));
                    pinstmat->setSymbol("mat0");
                }
            }
        }

        // look for all the child links
        FOREACHC(itjoint, vjoints) {
            KinBody::JointConstPtr pjoint = itjoint->second;
            if( pjoint->GetHierarchyParentLink() != plink ) {
                continue;
            }
            KinBody::LinkPtr pchild = pjoint->GetHierarchyChildLink();
            if( !pchild ) {
                continue;
            }

            domLink::domAttachment_fullRef pattfull = daeSafeCast<domLink::domAttachment_full>(pdomlink->add(COLLADA_TYPE_ATTACHMENT_FULL));
            string jointid = str(boost::format("%s/joint%d")%strModelUri%itjoint->first);
            if (setJointSids.find(jointid) != setJointSids.end()) {
                RAVELOG_VERBOSE_FORMAT("joint id \"%s\" (joint name \"%s\") for body %s is previously written, so skip. maybe part of closed loop?", jointid%pjoint->GetName()%plink->GetParent()->GetName());
                continue;
            }
            setJointSids.insert(jointid);
            pattfull->setJoint(jointid.c_str());

            LINKOUTPUT childinfo = _WriteLink(pchild, pattfull, pnode, strModelUri, vjoints, setJointSids);
            out.listusedlinks.insert(out.listusedlinks.end(),childinfo.listusedlinks.begin(),childinfo.listusedlinks.end());

            _WriteTransformation(pattfull, pjoint->GetInternalHierarchyLeftTransform());
            _WriteTransformation(childinfo.plink, pjoint->GetInternalHierarchyRightTransform());

            if( IsWrite("visual") ) {
                _WriteTransformation(childinfo.pnode, pjoint->GetInternalHierarchyRightTransform());

                for(int iaxis = 0; iaxis < pjoint->GetDOF(); ++iaxis) {
                    string jointnodesid = _GetJointNodeSid(pjoint,iaxis);
                    if( pjoint->IsRevolute(iaxis) ) {
                        domRotateRef protate = daeSafeCast<domRotate>(childinfo.pnode->add(COLLADA_ELEMENT_ROTATE,0));
                        protate->setSid(jointnodesid.c_str());
                        protate->getValue().setCount(4);
                        protate->getValue()[0] = pjoint->GetInternalHierarchyAxis(0).x;
                        protate->getValue()[1] = pjoint->GetInternalHierarchyAxis(0).y;
                        protate->getValue()[2] = pjoint->GetInternalHierarchyAxis(0).z;
                        protate->getValue()[3] = 0;
                    }
                    else if( pjoint->IsPrismatic(iaxis) ) {
                        domTranslateRef ptrans = daeSafeCast<domTranslate>(childinfo.pnode->add(COLLADA_ELEMENT_TRANSLATE,0));
                        ptrans->setSid(jointnodesid.c_str());
                        ptrans->getValue().setCount(3);
                        ptrans->getValue()[0] = 0;
                        ptrans->getValue()[1] = 0;
                        ptrans->getValue()[2] = 0;
                    }
                    else {
                        RAVELOG_WARN(str(boost::format("unsupported joint type specified 0x%x")%pjoint->GetType()));
                        continue;
                    }
                }
                _WriteTransformation(childinfo.pnode, pjoint->GetInternalHierarchyLeftTransform());
            }
        }

        out.listusedlinks.emplace_back(plink->GetIndex(), linksid);
        out.plink = pdomlink;
        out.pnode = pnode;
        return out;
    }

    void _SetRotate(domTargetable_float4Ref prot, const Vector& rot)
    {
        prot->getValue().setCount(4);
        Vector vaxisangle = axisAngleFromQuat(rot);
        dReal fnorm = RaveSqrt(vaxisangle.lengthsqr3());
        if( fnorm > 0 ) {
            prot->getValue()[0] = vaxisangle.x/fnorm;
            prot->getValue()[1] = vaxisangle.y/fnorm;
            prot->getValue()[2] = vaxisangle.z/fnorm;
            prot->getValue()[3] = fnorm*(180.0/PI);
        }
        else {
            prot->getValue()[0] = 1;
            prot->getValue()[1] = 0;
            prot->getValue()[2] = 0;
            prot->getValue()[3] = 0;
        }
    }

    /// \brief Write transformation
    /// \param pelt Element to transform
    /// \param t Transform to write
    /// \param bwritesids if true, will write 'translate' and 'rotate' sids
    void _WriteTransformation(daeElementRef pelt, const Transform& t, bool bwritesids=false)
    {
        domRotateRef protate = daeSafeCast<domRotate>(pelt->add(COLLADA_ELEMENT_ROTATE,0));
        _SetRotate(protate,t.rot);
        domTranslateRef ptranslate = daeSafeCast<domTranslate>(pelt->add(COLLADA_ELEMENT_TRANSLATE,0));
        _SetVector3(ptranslate->getValue(),t.trans);
        if( bwritesids ) {
            protate->setSid("rotate");
            ptranslate->setSid("translate");
        }
    }

    /// \brief binding in instance_kinematics_scene
    void _WriteBindingsInstance_kinematics_scene(domInstance_kinematics_sceneRef ikscene, KinBodyConstPtr pbody, const std::vector<axis_sids>& vaxissids, const std::vector<std::pair<std::string,std::string> >& vkinematicsbindings)
    {
        FOREACHC(it, vkinematicsbindings) {
            domBind_kinematics_modelRef pmodelbind = daeSafeCast<domBind_kinematics_model>(ikscene->add(COLLADA_ELEMENT_BIND_KINEMATICS_MODEL));
            pmodelbind->setNode(it->second.c_str());
            daeSafeCast<domCommon_param>(pmodelbind->add(COLLADA_ELEMENT_PARAM))->setValue(it->first.c_str());
        }
        FOREACHC(it, vaxissids) {
            domBind_joint_axisRef pjointbind = daeSafeCast<domBind_joint_axis>(ikscene->add(COLLADA_ELEMENT_BIND_JOINT_AXIS));
            pjointbind->setTarget(it->jointnodesid.c_str());
            daeSafeCast<domCommon_param>(pjointbind->add(COLLADA_ELEMENT_AXIS)->add(COLLADA_TYPE_PARAM))->setValue(it->axissid.c_str());
            daeElementRef pvalueelt = pjointbind->add(COLLADA_ELEMENT_VALUE);
            if( it->valuesid.size() > 0 ) {
                daeSafeCast<domCommon_param>(pvalueelt->add(COLLADA_TYPE_PARAM))->setValue(it->valuesid.c_str());
            }
            else {
                pvalueelt->add(COLLADA_TYPE_FLOAT)->setCharData(boost::lexical_cast<std::string>(it->dofvalue));
            }
        }
    }

    /// \brief writes the dynamic rigid constr
    void _WriteDynamicRigidConstraints(domInstance_with_extraRef piscene, const std::list<boost::shared_ptr<instance_articulated_system_output> >& listModelDatabase)
    {
        domTechniqueRef ptec;
        // go through every body and check if it has grabbed bodies
        std::vector<KinBodyPtr> vGrabbedBodies;
        size_t idynamicconstraint = 0;
        FOREACHC(itias, listModelDatabase) {
            KinBodyPtr pbody = RaveInterfaceCast<KinBody>((*itias)->pbody);
            pbody->GetGrabbed(vGrabbedBodies);
            if( vGrabbedBodies.size() > 0 && !(*itias)->ipmout ) {
                RAVELOG_DEBUG_FORMAT("physics info is not written to body %s, so cannot write any grabbed bodies", pbody->GetName());
                continue;
            }
            boost::shared_ptr<instance_physics_model_output> ipmout = (*itias)->ipmout;

            FOREACHC(itgrabbed,vGrabbedBodies) {
                boost::shared_ptr<instance_articulated_system_output> grabbedias;
                FOREACHC(itias2,listModelDatabase) {
                    if( (*itias2)->pbody == *itgrabbed ) {
                        grabbedias = *itias2;
                        break;
                    }
                }
                if( !grabbedias ) {
                    RAVELOG_WARN_FORMAT("grabbed body %s not saved in COLLADA so cannot reference", (*itgrabbed)->GetName());
                    continue;
                }

                KinBody::LinkPtr pgrabbinglink = pbody->IsGrabbing(**itgrabbed);
                if( !ptec ) {
                    domExtraRef pextra = daeSafeCast<domExtra>(piscene->add(COLLADA_ELEMENT_EXTRA));
                    pextra->setType("dynamic_rigid_constraints");
                    ptec = daeSafeCast<domTechnique>(pextra->add(COLLADA_ELEMENT_TECHNIQUE));
                    ptec->setProfile("OpenRAVE");
                }

                daeElementRef pconstraint = ptec->add("rigid_constraint");
                pconstraint->setAttribute("sid",str(boost::format("grab%d")%idynamicconstraint).c_str());
                idynamicconstraint++;

                if( !ipmout->pmout ) {
                    RAVELOG_WARN_FORMAT("do not have referenced physics module for %s", pbody->GetName());
                    continue;
                }

                if( pgrabbinglink->GetIndex() < (int)ipmout->pmout->vrigidbodysids.size() ) {
                    string ref_attachment = str(boost::format("%s/%s")%ipmout->ipm->getSid()%ipmout->pmout->vrigidbodysids.at(pgrabbinglink->GetIndex()));
                    pconstraint->add("ref_attachment")->setAttribute("rigid_body",ref_attachment.c_str());
                }

                std::string rigid_body = str(boost::format("%s/%s")%grabbedias->ipmout->ipm->getSid()%grabbedias->ipmout->pmout->vrigidbodysids.at(0));
                pconstraint->add("attachment")->setAttribute("rigid_body",rigid_body.c_str());

                std::list<KinBody::LinkConstPtr> listIgnoreLinks;
                pbody->GetIgnoredLinksOfGrabbed(*itgrabbed, listIgnoreLinks);
                if( listIgnoreLinks.size() > 0 ) {
                    daeElementRef pconstrainttec = pconstraint->add("technique");
                    pconstrainttec->setAttribute("profile","OpenRAVE");
                    FOREACHC(itignorelink, listIgnoreLinks) {
                        KinBody::LinkConstPtr& pignorelink = *itignorelink;
                        if( pignorelink->GetIndex() < (int)ipmout->pmout->vrigidbodysids.size() ) {
                            string linksid = ipmout->pmout->vrigidbodysids.at(pignorelink->GetIndex());
                            pconstrainttec->add("ignore_link")->setAttribute("link",linksid.c_str());
                        }
                        else {
                            RAVELOG_WARN_FORMAT("could not get linksid of link %s (index %d) when vrigidbodysids.size=%d", pignorelink->GetName()%pignorelink->GetIndex()%ipmout->pmout->vrigidbodysids.size());
                        }
                    }
                }
            }
        }
    }

    void _WriteManipulators(RobotBasePtr probot, daeElementRef parent, const std::vector<std::string>& vlinksidrefs, const std::vector<std::string>& vdofsidrefs)
    {
        std::vector<RobotBase::ManipulatorPtr> vConnectedManipulators;
        FOREACH(itConnectedBody, probot->GetConnectedBodies()) {
            if( (*itConnectedBody)->IsActive() == 0 ) {
                // not active, so will not be mapped onto real robot
                continue;
            }
            std::vector<RobotBase::ManipulatorPtr> vResolvedManipulators;
            (*itConnectedBody)->GetResolvedManipulators(vResolvedManipulators);
            vConnectedManipulators.insert(vConnectedManipulators.end(), vResolvedManipulators.begin(), vResolvedManipulators.end());
        }

        FOREACHC(itmanip, probot->GetManipulators()) {
            if (std::find(vConnectedManipulators.begin(), vConnectedManipulators.end(), *itmanip) != vConnectedManipulators.end()) {
                // skip manipulators that are part of the connected body
                continue;
            }
            domExtraRef pextra = daeSafeCast<domExtra>(parent->add(COLLADA_ELEMENT_EXTRA));
            pextra->setName((*itmanip)->GetName().c_str());
            pextra->setType("manipulator");
            domTechniqueRef ptec = daeSafeCast<domTechnique>(pextra->add(COLLADA_ELEMENT_TECHNIQUE));
            ptec->setProfile("OpenRAVE");
            if( !!(*itmanip)->GetBase() ) {
                daeElementRef frame_origin = ptec->add("frame_origin");
                frame_origin->setAttribute("link",vlinksidrefs.at((*itmanip)->GetBase()->GetIndex()).c_str());
            }
            daeElementRef frame_tip = ptec->add("frame_tip");
            if( !!(*itmanip)->GetEndEffector() ) {
                frame_tip->setAttribute("link",vlinksidrefs.at((*itmanip)->GetEndEffector()->GetIndex()).c_str());
            }
            _WriteTransformation(frame_tip,(*itmanip)->GetLocalToolTransform());
            daeElementRef direction = frame_tip->add("direction");
            {
                stringstream ss; ss << std::setprecision(std::numeric_limits<OpenRAVE::dReal>::digits10+1);
                ss << (*itmanip)->GetLocalToolDirection().x << " " << (*itmanip)->GetLocalToolDirection().y << " " << (*itmanip)->GetLocalToolDirection().z;
                direction->setCharData(ss.str());
            }
            int i = 0;
            map<KinBody::JointPtr, daeElementRef> mapgripper_joints;
            FOREACHC(itindex,(*itmanip)->GetGripperIndices()) {
                KinBody::JointPtr pjoint = probot->GetJointFromDOFIndex(*itindex);
                BOOST_ASSERT(pjoint->GetJointIndex()>=0);
                daeElementRef gripper_joint;
                if( mapgripper_joints.find(pjoint) == mapgripper_joints.end() ) {
                    gripper_joint = ptec->add("gripper_joint");
                    gripper_joint->setAttribute("joint",vdofsidrefs.at(pjoint->GetDOFIndex()).c_str());
                }
                else {
                    gripper_joint = mapgripper_joints[pjoint];
                }
                daeElementRef chucking_direction = gripper_joint->add("chucking_direction");
                chucking_direction->setAttribute("axis",str(boost::format("./axis%d")%(*itindex-pjoint->GetDOFIndex())).c_str());
                chucking_direction->add("float")->setCharData(boost::lexical_cast<std::string>((*itmanip)->GetChuckingDirection().at(i)));
                ++i;
            }

            // store the iksolver if it exists
            IkSolverBasePtr iksolver = (*itmanip)->GetIkSolver();
            if(!!iksolver) {
                //<iksolver type="Transform6D">
                //<free_joint joint="jointname3"/>
                daeElementRef piksolver = ptec->add("iksolver");
                daeElementRef piksolverinterfacetype = piksolver->add("interface_type");
                domTechniqueRef pinterfacetec = daeSafeCast<domTechnique>(piksolverinterfacetype->add(COLLADA_ELEMENT_TECHNIQUE));
                pinterfacetec->setProfile("OpenRAVE");
                daeElementRef piksolverinterface = pinterfacetec->add("interface");
                piksolverinterface->setAttribute("type","iksolver");
                piksolverinterface->setCharData(iksolver->GetXMLId().c_str());
                // TODO add the free joints
            }
            daeElementRef pgrippername = ptec->add("grippername");
            pgrippername->setCharData((*itmanip)->GetGripperName().c_str());

            daeElementRef pToolChangerConnectedBodyToolName = ptec->add("toolChangerConnectedBodyToolName");
            pToolChangerConnectedBodyToolName->setCharData((*itmanip)->GetToolChangerConnectedBodyToolName().c_str());
        }
    }

    void _WriteAttachedSensors(RobotBasePtr probot, daeElementRef parent, const std::vector<std::string>& vlinksidrefs)
    {
        if (probot->GetAttachedSensors().size() > 0) {
            std::vector<RobotBase::AttachedSensorPtr> vConnectedAttachedSensors;
            FOREACH(itConnectedBody, probot->GetConnectedBodies()) {
                if( (*itConnectedBody)->IsActive() == 0 ) {
                    // not active, so will not be mapped onto real robot
                    continue;
                }
                std::vector<RobotBase::AttachedSensorPtr> vResolvedAttachedSensors;
                (*itConnectedBody)->GetResolvedAttachedSensors(vResolvedAttachedSensors);
                vConnectedAttachedSensors.insert(vConnectedAttachedSensors.end(), vResolvedAttachedSensors.begin(), vResolvedAttachedSensors.end());
            }

            std::map<RobotBase::AttachedSensorPtr, std::string> mapAttachedSensorIDs;
            size_t sensorindex = 0;
            FOREACHC(itattachedsensor, probot->GetAttachedSensors()) {
                if (std::find(vConnectedAttachedSensors.begin(), vConnectedAttachedSensors.end(), *itattachedsensor) != vConnectedAttachedSensors.end()) {
                    // skip attached sensors that are part of the connected body
                    continue;
                }
                SensorBasePtr popenravesensor = (*itattachedsensor)->GetSensor();
                if( !!popenravesensor ) {
                    string strsensor = str(boost::format("robot%d_sensor%d")%_mapBodyIds[probot->GetEnvironmentId()]%sensorindex);
                    mapAttachedSensorIDs[*itattachedsensor] = strsensor;
                    sensorindex++;
                }
            }

            FOREACHC(itattachedsensor, probot->GetAttachedSensors()) {
                if (std::find(vConnectedAttachedSensors.begin(), vConnectedAttachedSensors.end(), *itattachedsensor) != vConnectedAttachedSensors.end()) {
                    // skip attached sensors that are part of the connected body
                    continue;
                }
                domExtraRef pextra = daeSafeCast<domExtra>(parent->add(COLLADA_ELEMENT_EXTRA));
                pextra->setName((*itattachedsensor)->GetName().c_str());
                pextra->setType("attach_sensor");
                domTechniqueRef ptec = daeSafeCast<domTechnique>(pextra->add(COLLADA_ELEMENT_TECHNIQUE));
                ptec->setProfile("OpenRAVE");
                daeElementRef frame_origin = ptec->add("frame_origin");
                frame_origin->setAttribute("link",vlinksidrefs.at((*itattachedsensor)->GetAttachingLink()->GetIndex()).c_str());
                _WriteTransformation(frame_origin,(*itattachedsensor)->GetRelativeTransform());

                SensorBasePtr popenravesensor = (*itattachedsensor)->GetSensor();
                if( !!popenravesensor ) {
                    string strsensor = mapAttachedSensorIDs[*itattachedsensor];
                    sensorindex++;
                    string strurl = string("#") + strsensor;
                    //  Sensor definition into 'library_sensors'
                    daeElementRef domsensor = _sensorsLib->add("sensor");
                    domsensor->setAttribute("id", strsensor.c_str());
                    domsensor->setAttribute("name", popenravesensor->GetName().c_str());
                    domsensor->setAttribute("type", popenravesensor->GetXMLId().c_str());
                    BaseXMLWriterPtr extrawriter(new ColladaInterfaceWriter(domsensor));
                    SensorBase::SensorGeometryConstPtr pgeom = popenravesensor->GetSensorGeometry();
                    bool bSerialize = true;
                    if( !!pgeom ) {
                        // have to handle some geometry types specially
                        if( pgeom->GetType() == SensorBase::ST_Camera ) {
                            SensorBase::CameraGeomData camgeom = *boost::static_pointer_cast<SensorBase::CameraGeomData const>(pgeom);
                            if( camgeom.target_region.size() > 0 ) {
                                // have to convert to equivalent collada url
                                KinBodyPtr ptargetbody = probot->GetEnv()->GetKinBody(camgeom.target_region);
                                if( !!ptargetbody ) {
                                    camgeom.target_region = std::string("#") + _GetMotionId(ptargetbody);
                                }
                                else {
                                    RAVELOG_INFO_FORMAT("resetting target_region %s since not present in environment anymore", camgeom.target_region);
                                    camgeom.target_region = "";
                                }
                            }
                            if( camgeom.sensor_reference.size() > 0 ) {
                                // have to convert to equivalent collada url
                                FOREACH(itattid, mapAttachedSensorIDs) {
                                    if( camgeom.sensor_reference == itattid->first->GetSensor()->GetName() ) {
                                        camgeom.sensor_reference = std::string("#") + itattid->second;
                                        break;
                                    }
                                }
                            }
                            camgeom.SerializeXML(extrawriter,0);
                            bSerialize = false;
                        }
                        if( bSerialize ) {
                            pgeom->SerializeXML(extrawriter,0);
                        }
                    }

                    // instantiate it in the attached esnsors
                    daeElementRef isensor = ptec->add("instance_sensor");
                    isensor->setAttribute("url", strurl.c_str());
                }
            }
        }
    }

    void _WriteGripperInfos(RobotBasePtr probot, daeElementRef parent)
    {
        if (probot->GetGripperInfos().size() > 0) {
            std::vector<RobotBase::GripperInfoPtr> vConnectedGripperInfos;
            FOREACH(itConnectedBody, probot->GetConnectedBodies()) {
                if( (*itConnectedBody)->IsActive() == 0 ) {
                    // not active, so will not be mapped onto real robot
                    continue;
                }
                std::vector<RobotBase::GripperInfoPtr> vResolvedGripperInfos;
                (*itConnectedBody)->GetResolvedGripperInfos(vResolvedGripperInfos);
                vConnectedGripperInfos.insert(vConnectedGripperInfos.end(), vResolvedGripperInfos.begin(), vResolvedGripperInfos.end());
            }

            FOREACHC(itGripperInfo, probot->GetGripperInfos()) {
                if (std::find(vConnectedGripperInfos.begin(), vConnectedGripperInfos.end(), *itGripperInfo) != vConnectedGripperInfos.end()) {
                    // skip attached sensors that are part of the connected body
                    continue;
                }
                domExtraRef pextra = daeSafeCast<domExtra>(parent->add(COLLADA_ELEMENT_EXTRA));
                pextra->setName((*itGripperInfo)->name.c_str());
                pextra->setType("gripper_info");
                domTechniqueRef ptec = daeSafeCast<domTechnique>(pextra->add(COLLADA_ELEMENT_TECHNIQUE));
                ptec->setProfile("OpenRAVE");

                dReal fUnitScale=1;
                int options = 0;
                rapidjson::Document rGripperInfo;
                (*itGripperInfo)->SerializeJSON(rGripperInfo, rGripperInfo.GetAllocator(), fUnitScale, options);
                if (rGripperInfo.HasMember("id")) {
                    rGripperInfo.RemoveMember("id");
                }
                if (rGripperInfo.HasMember("name")) {
                    rGripperInfo.RemoveMember("name");
                }
                daeElementRef pjson_data = ptec->add("json_data");
                std::string sGripperInfoJSON = OpenRAVE::orjson::DumpJson(rGripperInfo);
                pjson_data->setCharData(sGripperInfoJSON.c_str());
            }
        }
    }

    void _WriteConnectedBodies(RobotBasePtr probot, daeElementRef parent, const std::vector<std::string>& vlinksidrefs)
    {
        if (probot->GetConnectedBodies().size() > 0) {
            FOREACHC(itConnectedBody, probot->GetConnectedBodies()) {
                domExtraRef pextra = daeSafeCast<domExtra>(parent->add(COLLADA_ELEMENT_EXTRA));
                pextra->setName((*itConnectedBody)->GetName().c_str());
                pextra->setType("connect_body");
                domTechniqueRef ptec = daeSafeCast<domTechnique>(pextra->add(COLLADA_ELEMENT_TECHNIQUE));
                ptec->setProfile("OpenRAVE");

                daeElementRef frame_origin = ptec->add("frame_origin");
                frame_origin->setAttribute("link",vlinksidrefs.at((*itConnectedBody)->GetAttachingLink()->GetIndex()).c_str());
                _WriteTransformation(frame_origin,(*itConnectedBody)->GetRelativeTransform());

                daeElementRef instance_body = ptec->add("instance_body");
                instance_body->setAttribute("url",(*itConnectedBody)->GetInfo()._uri.c_str());

                ptec->add("active")->add("bool")->setCharData((*itConnectedBody)->IsActive() ? "true" : "false");
            }
        }
    }

    void _WriteCollisionData(KinBodyPtr pbody, daeElementRef parent, const std::vector<std::string>& vlinksidrefs, bool bWriteIgnoreLinkPair=true)
    {
        // collision data
        domExtraRef pextra = daeSafeCast<domExtra>(parent->add(COLLADA_ELEMENT_EXTRA));
        pextra->setType("collision");
        domTechniqueRef ptec = daeSafeCast<domTechnique>(pextra->add(COLLADA_ELEMENT_TECHNIQUE));
        ptec->setProfile("OpenRAVE");
        FOREACHC(itadjacent,pbody->_vForcedAdjacentLinks) {
            KinBody::LinkPtr plink0 = pbody->GetLink(itadjacent->first);
            KinBody::LinkPtr plink1 = pbody->GetLink(itadjacent->second);
            if( !!plink0 && !!plink1 ) {
                daeElementRef pignore = ptec->add("ignore_link_pair");
                pignore->setAttribute("link0",vlinksidrefs.at(plink0->GetIndex()).c_str());
                pignore->setAttribute("link1",vlinksidrefs.at(plink1->GetIndex()).c_str());
            }
        }
        if( IsWrite("link_collision_state") ) {
            std::vector<KinBody::LinkPtr> vConnectedLinks;
            if( pbody->IsRobot() ) {
                RobotBasePtr probot = RaveInterfaceCast<RobotBase>(pbody);
                FOREACH(itConnectedBody, probot->GetConnectedBodies()) {
                    if( (*itConnectedBody)->IsActive() == 0 ) {
                        // not active, so will not be mapped onto real robot
                        continue;
                    }
                    std::vector<KinBody::LinkPtr> vResolvedLinks;
                    (*itConnectedBody)->GetResolvedLinks(vResolvedLinks);
                    vConnectedLinks.insert(vConnectedLinks.end(), vResolvedLinks.begin(), vResolvedLinks.end());
                }
            }

            FOREACHC(itlink,pbody->GetLinks()) {
                if (std::find(vConnectedLinks.begin(), vConnectedLinks.end(), *itlink) != vConnectedLinks.end()) {
                    // skip links that are part of the connected body
                    continue;
                }
                daeElementRef link_collision_state = ptec->add("link_collision_state");
                link_collision_state->setAttribute("link",vlinksidrefs.at((*itlink)->GetIndex()).c_str());
                link_collision_state->add("bool")->setCharData((*itlink)->IsEnabled() ? "true" : "false");
            }
        }
        if( IsForceWrite("bind_instance_geometry") ) {
            FOREACHC(itlink, pbody->GetLinks()) {
                FOREACHC(itgeomgroup, (*itlink)->GetInfo()._mapExtraGeometries) {
                    int igeom = 0;
                    FOREACHC(itgeominfo, itgeomgroup->second) {
                        daeElementRef bind_instance_geometry = ptec->add("bind_instance_geometry");
                        bind_instance_geometry->setAttribute("type", itgeomgroup->first.c_str());
                        bind_instance_geometry->setAttribute("link", vlinksidrefs.at((*itlink)->GetIndex()).c_str());
                        if( IsWrite("geometry") ) {
                            string geomid = _GetExtraGeometryId(*itlink,itgeomgroup->first,igeom);
                            igeom++;
                            domGeometryRef pdomgeom = WriteGeometry(boost::make_shared<const KinBody::Link::Geometry>(*itlink, **itgeominfo), geomid);
                            bind_instance_geometry->setAttribute("url", (string("#")+geomid).c_str());
                            bind_instance_geometry->setAttribute("material", (string("#")+geomid+string("_mat")).c_str());
                        }
                    }
                }
            }
        }
    }

    /// Set vector of four elements
    template <typename T> static void _SetVector4(T& t, const Vector& v) {
        t.setCount(4);
        t[0] = v.x;
        t[1] = v.y;
        t[2] = v.z;
        t[3] = v.w;
    }

    /// Set vector of three elements
    template <typename T> static void _SetVector3(T& t, const Vector& v) {
        t.setCount(3);
        t[0] = v.x;
        t[1] = v.y;
        t[2] = v.z;
    }

    virtual void _AddKinematics_model(KinBodyPtr pbody, boost::shared_ptr<kinematics_model_output> kmout) {
        FOREACH(it, _listkinbodies) {
            if( _bReuseSimilar ) {
                if( it->uri == pbody->GetURI() && it->kinematicsgeometryhash == pbody->GetKinematicsGeometryHash() ) {
                    BOOST_ASSERT(!it->kmout);
                    it->kmout = kmout;
                    return;
                }
            }
            else if( it->body == pbody ) {
                BOOST_ASSERT(!it->kmout);
                it->kmout = kmout;
                return;
            }
        }
        kinbody_models cache;
        cache.body = pbody;
        cache.uri = pbody->GetURI();
        cache.kinematicsgeometryhash = pbody->GetKinematicsGeometryHash();
        cache.kmout = kmout;
        _listkinbodies.push_back(cache);
    }

    virtual boost::shared_ptr<kinematics_model_output> _GetKinematics_model(KinBodyPtr pbody) {
        FOREACH(it, _listkinbodies) {
            if( _bReuseSimilar ) {
                if( it->uri == pbody->GetURI() && it->kinematicsgeometryhash == pbody->GetKinematicsGeometryHash() ) {
                    return it->kmout;
                }
            }
            else if( it->body == pbody ) {
                return it->kmout;
            }
        }
        return boost::shared_ptr<kinematics_model_output>();
    }

    virtual void _AddPhysics_model(KinBodyPtr pbody, boost::shared_ptr<physics_model_output> pmout) {
        FOREACH(it, _listkinbodies) {
            if( _bReuseSimilar ) {
                if( it->uri == pbody->GetURI() && it->kinematicsgeometryhash == pbody->GetKinematicsGeometryHash() ) {
                    BOOST_ASSERT(!it->pmout);
                    it->pmout = pmout;
                    return;
                }
            }
            else if( it->body == pbody ) {
                BOOST_ASSERT(!it->pmout);
                it->pmout = pmout;
                return;
            }
        }
        kinbody_models cache;
        cache.body = pbody;
        cache.uri = pbody->GetURI();
        cache.kinematicsgeometryhash = pbody->GetKinematicsGeometryHash();
        cache.pmout = pmout;
        _listkinbodies.push_back(cache);
    }

    virtual boost::shared_ptr<physics_model_output> _GetPhysics_model(KinBodyPtr pbody) {
        FOREACH(it, _listkinbodies) {
            if( _bReuseSimilar ) {
                if( it->uri == pbody->GetURI() && it->kinematicsgeometryhash == pbody->GetKinematicsGeometryHash() ) {
                    return it->pmout;
                }
            }
            else if( it->body == pbody ) {
                return it->pmout;
            }
        }
        return boost::shared_ptr<physics_model_output>();
    }

    virtual std::string _GetNodeId(KinBodyConstPtr pbody) {
        return str(boost::format("visual%d")%_mapBodyIds[pbody->GetEnvironmentId()]);
    }
    virtual std::string _GetNodeId(KinBody::LinkConstPtr plink) {
        return str(boost::format("v%d.node%d")%_mapBodyIds[plink->GetParent()->GetEnvironmentId()]%plink->GetIndex());
    }
    virtual std::string _GetNodeSid(KinBody::LinkConstPtr plink) {
        return str(boost::format("node%d")%plink->GetIndex());
    }

    virtual std::string _GetLinkSid(KinBody::LinkConstPtr plink) {
        return str(boost::format("link%d")%plink->GetIndex());
    }
    virtual std::string _GetMotionId(KinBodyConstPtr pbody) {
        return str(boost::format("body%d_motion")%_mapBodyIds[pbody->GetEnvironmentId()]);
    }

    virtual std::string _GetGeometryId(KinBody::LinkConstPtr plink, int igeom) {
        return str(boost::format("g%d_%s_geom%d")%_mapBodyIds[plink->GetParent()->GetEnvironmentId()]%_GetLinkSid(plink)%igeom);
    }

    virtual std::string _GetExtraGeometryId(KinBody::LinkConstPtr plink, const std::string& groupname, int igeom) {
        return str(boost::format("g%d_%s_extrageom%d_%s")%_mapBodyIds[plink->GetParent()->GetEnvironmentId()]%_GetLinkSid(plink)%igeom%groupname);
    }

    virtual std::string _GetJointNodeSid(KinBody::JointConstPtr pjoint, int iaxis) {
        int index = pjoint->GetJointIndex();
        if( index < 0 ) {     // must be passive
            index = (int)pjoint->GetParent()->GetJoints().size();
            FOREACHC(itpjoint,pjoint->GetParent()->GetPassiveJoints()) {
                if( pjoint == *itpjoint ) {
                    break;
                }
                ++index;
            }
        }
        return str(boost::format("node_joint%d_axis%d")%index%iaxis);
    }

    virtual std::string _GetKinematicsModelId(KinBodyConstPtr pbody) {
        return str(boost::format("kmodel%d")%_mapBodyIds[pbody->GetEnvironmentId()]);
    }

    /// \brief compute the link transform when all joints are zero (regardless of mimic joints). This is the state
    /// that the entire robot is stored in
    virtual Transform _GetLinkTransformZero(KinBody::LinkConstPtr plink)
    {
        KinBodyConstPtr pbody = plink->GetParent();
        std::vector<KinBody::JointPtr> vjoints;
        pbody->GetChain(0,plink->GetIndex(),vjoints);
        Transform t = pbody->GetTransform();
        FOREACHC(itjoint,vjoints) {
            t *= (*itjoint)->GetInternalHierarchyLeftTransform() * (*itjoint)->GetInternalHierarchyRightTransform();
        }
        return t;
    }

    virtual void handleError( daeString msg )
    {
        RAVELOG_ERROR("COLLADA error: %s\n", msg);
    }

    virtual void handleWarning( daeString msg )
    {
        RAVELOG_WARN("COLLADA warning: %s\n", msg);
    }

    virtual bool IsWrite(const std::string& type)
    {
        return _setSkipWriteOptions.find(type) == _setSkipWriteOptions.end();
    }

    virtual bool IsForceWrite(const std::string& type)
    {
        return _bForceWriteAll || _setForceWriteOptions.find(type) != _setForceWriteOptions.end();
    }

    boost::shared_ptr<DAE> _dae;
    domCOLLADA* _dom;
    daeDocument* _doc;
    domCOLLADA::domSceneRef _globalscene;
    domLibrary_nodesRef _nodesLib;
    domLibrary_visual_scenesRef _visualScenesLib;
    domLibrary_kinematics_scenesRef _kinematicsScenesLib;
    domLibrary_kinematics_modelsRef _kinematicsModelsLib;
    domLibrary_articulated_systemsRef _articulatedSystemsLib;
    domLibrary_physics_scenesRef _physicsScenesLib;
    domLibrary_physics_modelsRef _physicsModelsLib;
    domLibrary_materialsRef _materialsLib;
    domLibrary_effectsRef _effectsLib;
    domLibrary_geometriesRef _geometriesLib;
    domTechniqueRef _sensorsLib, _actuatorsLib;     ///< custom libraries
    SCENE _scene;
    //dReal _globalunit; ///< how many real-world meters in one distance unit
    EnvironmentBaseConstPtr _penv;
    std::list<kinbody_models> _listkinbodies;
    std::string _vForceResolveOpenRAVEScheme; ///< if specified, writer will attempt to convert a local system URI (**file:/**) to a a relative path with respect to $OPENRAVE_DATA paths and use **customscheme** as the scheme
    std::list<std::string> _listExternalRefExports; ///< body names to try to export externally
    std::list<std::string> _listIgnoreExternalURIs; ///< don't use these URIs for external indexing
    std::set<std::string> _setForceWriteOptions;
    std::set<std::string> _setSkipWriteOptions;

    std::map<int, int> _mapBodyIds; ///< map from body environment id to unique collada ids
    bool _bExternalRefAllBodies; ///< if true, attempts to externally write all bodies
    bool _bForceWriteAll; ///< if true, attemps to write all modifiable data to externally saved bodies
    bool _bReuseSimilar; ///< if true, attemps to resuse similar looking meshes and structures to reduce size
};

// register for typeof (MSVC only)
#ifdef RAVE_REGISTER_BOOST
#include BOOST_TYPEOF_INCREMENT_REGISTRATION_GROUP()
BOOST_TYPEOF_REGISTER_TYPE(ColladaWriter::LINKOUTPUT)
BOOST_TYPEOF_REGISTER_TYPE(ColladaWriter::kinematics_model_output)
BOOST_TYPEOF_REGISTER_TYPE(ColladaWriter::instance_kinematics_model_output)
BOOST_TYPEOF_REGISTER_TYPE(ColladaWriter::articulated_system_output)
#endif

void RaveWriteColladaFile(EnvironmentBasePtr penv, const string& filename, const AttributesList& atts)
{
    boost::mutex::scoped_lock lock(GetGlobalDAEMutex());
    ColladaWriter writer(penv, atts);
    std::string scenename, keywords, subject, author;
    FOREACHC(itatt,atts) {
        if( itatt->first == "scenename" ) {
            scenename = itatt->second;
        }
        else if( itatt->first == "keywords" ) {
            keywords = itatt->second;
        }
        else if( itatt->first == "subject" ) {
            subject = itatt->second;
        }
        else if( itatt->first == "author" ) {
            author = itatt->second;
        }
    }

    writer.Init("openrave_snapshot", keywords, subject, author);

    if( scenename.size() == 0 ) {
#if defined(HAVE_BOOST_FILESYSTEM) && BOOST_VERSION >= 103600 // stem() was introduced in 1.36
#if defined(BOOST_FILESYSTEM_VERSION) && BOOST_FILESYSTEM_VERSION >= 3
        boost::filesystem::path pfilename(filename);
        scenename = pfilename.stem().string();
#else
        boost::filesystem::path pfilename(filename, boost::filesystem::native);
        scenename = pfilename.stem();
#endif
#endif
        // if there's any '.', then remove them
        size_t dotindex = scenename.find_first_of('.');
        if( dotindex != string::npos ) {
            scenename = scenename.substr(0, dotindex);
        }
    }

    if( !writer.Write(scenename) ) {
        throw openrave_exception(_("ColladaWriter::Write(EnvironmentBasePtr) failed"));
    }
    writer.Save(filename);
}

void RaveWriteColladaFile(KinBodyPtr pbody, const string& filename, const AttributesList& atts)
{
    boost::mutex::scoped_lock lock(GetGlobalDAEMutex());
    ColladaWriter writer(pbody->GetEnv(),atts);
    std::string keywords, subject, author;
    FOREACHC(itatt,atts) {
        if( itatt->first == "keywords" ) {
            keywords = itatt->second;
        }
        else if( itatt->first == "subject" ) {
            subject = itatt->second;
        }
        else if( itatt->first == "author" ) {
            author = itatt->second;
        }
    }

    writer.Init("openrave_snapshot", keywords, subject, author);
    if( !writer.Write(pbody) ) {
        throw openrave_exception(_("ColladaWriter::Write(KinBodyPtr) failed"));
    }
    writer.Save(filename);
}

void RaveWriteColladaFile(const std::list<KinBodyPtr>& listbodies, const std::string& filename,const AttributesList& atts)
{
    boost::mutex::scoped_lock lock(GetGlobalDAEMutex());
    if( listbodies.size() > 0 ) {
        ColladaWriter writer(listbodies.front()->GetEnv(),atts);
        std::string scenename, keywords, subject, author;
        FOREACHC(itatt,atts) {
            if( itatt->first == "scenename" ) {
                scenename = itatt->second;
                break;
            }
            else if( itatt->first == "keywords" ) {
                keywords = itatt->second;
            }
            else if( itatt->first == "subject" ) {
                subject = itatt->second;
            }
            else if( itatt->first == "author" ) {
                author = itatt->second;
            }
        }
        writer.Init("openrave_snapshot", keywords, subject, author);

        if( scenename.size() == 0 ) {
    #if defined(HAVE_BOOST_FILESYSTEM) && BOOST_VERSION >= 103600 // stem() was introduced in 1.36
    #if defined(BOOST_FILESYSTEM_VERSION) && BOOST_FILESYSTEM_VERSION >= 3
            boost::filesystem::path pfilename(filename);
            scenename = pfilename.stem().string();
    #else
            boost::filesystem::path pfilename(filename, boost::filesystem::native);
            scenename = pfilename.stem();
    #endif
    #endif
            // if there's any '.', then remove them
            size_t dotindex = scenename.find_first_of('.');
            if( dotindex != string::npos ) {
                scenename = scenename.substr(0, dotindex);
            }
        }
        if( !writer.Write(listbodies, scenename) ) {
            throw openrave_exception(_("ColladaWriter::Write(list<KinBodyPtr>) failed"));
        }
        writer.Save(filename);
    }
}


void RaveWriteColladaMemory(EnvironmentBasePtr penv, std::vector<char>& output, const AttributesList& atts)
{
    boost::mutex::scoped_lock lock(GetGlobalDAEMutex());
    ColladaWriter writer(penv, atts);
    std::string scenename, keywords, subject, author;
    FOREACHC(itatt,atts) {
        if( itatt->first == "scenename" ) {
            scenename = itatt->second;
        }
        else if( itatt->first == "keywords" ) {
            keywords = itatt->second;
        }
        else if( itatt->first == "subject" ) {
            subject = itatt->second;
        }
        else if( itatt->first == "author" ) {
            author = itatt->second;
        }
    }

    writer.Init("openrave_snapshot", keywords, subject, author);

    if( scenename.size() == 0 ) {
        scenename = "scene";
    }

    if( !writer.Write(scenename) ) {
        throw openrave_exception(_("ColladaWriter::Write(EnvironmentBasePtr) failed"));
    }
    writer.Save(output);
}

void RaveWriteColladaMemory(KinBodyPtr pbody, std::vector<char>& output, const AttributesList& atts)
{
    boost::mutex::scoped_lock lock(GetGlobalDAEMutex());
    ColladaWriter writer(pbody->GetEnv(),atts);
    std::string keywords, subject, author;
    FOREACHC(itatt,atts) {
        if( itatt->first == "keywords" ) {
            keywords = itatt->second;
        }
        else if( itatt->first == "subject" ) {
            subject = itatt->second;
        }
        else if( itatt->first == "author" ) {
            author = itatt->second;
        }
    }

    writer.Init("openrave_snapshot", keywords, subject, author);
    if( !writer.Write(pbody) ) {
        throw openrave_exception(_("ColladaWriter::Write(KinBodyPtr) failed"));
    }
    writer.Save(output);
}

void RaveWriteColladaMemory(const std::list<KinBodyPtr>& listbodies, std::vector<char>& output,  const AttributesList& atts)
{
    boost::mutex::scoped_lock lock(GetGlobalDAEMutex());
    output.clear();
    if( listbodies.size() > 0 ) {
        ColladaWriter writer(listbodies.front()->GetEnv(),atts);
        std::string scenename, keywords, subject, author;
        FOREACHC(itatt,atts) {
            if( itatt->first == "scenename" ) {
                scenename = itatt->second;
                break;
            }
            else if( itatt->first == "keywords" ) {
                keywords = itatt->second;
            }
            else if( itatt->first == "subject" ) {
                subject = itatt->second;
            }
            else if( itatt->first == "author" ) {
                author = itatt->second;
            }
        }
        writer.Init("openrave_snapshot", keywords, subject, author);

        if( scenename.size() == 0 ) {
            scenename = "scene";
        }
        if( !writer.Write(listbodies, scenename) ) {
            throw openrave_exception(_("ColladaWriter::Write(list<KinBodyPtr>) failed"));
        }
        writer.Save(output);
    }
}


} // end OpenRAVE namespace<|MERGE_RESOLUTION|>--- conflicted
+++ resolved
@@ -1464,19 +1464,12 @@
 
         daeElementRef nodehead = _nodesLib;
         bool bHasAddedInstance = false;
-<<<<<<< HEAD
-        while(listunusedlinks.size()>0) {
-            std::set<std::string> setJointSids;
-            LINKOUTPUT childinfo = _WriteLink(pbody->GetLinks().at(listunusedlinks.front()), ktec, nodehead, kmodel->getID(), vjoints, setJointSids);
-            Transform t = pbody->GetLinks()[listunusedlinks.front()]->GetTransform();
-=======
         std::set<std::string> setJointSids;
         while( !listunusedlinks.empty() ) {
             setJointSids.clear();
             const int firstunusedlinkindex = listunusedlinks.front();
             const LINKOUTPUT childinfo = _WriteLink(links.at(firstunusedlinkindex), ktec, nodehead, kmodel->getID(), vjoints, setJointSids);
             const Transform t = links[firstunusedlinkindex]->GetTransform();
->>>>>>> ec154952
             _WriteTransformation(childinfo.plink, t);
             if( IsWrite("visual") ) {
                 _WriteTransformation(childinfo.pnode, t);
