// -*- coding: utf-8 -*-
// Copyright (C) 2006-2013 Rosen Diankov <rosen.diankov@gmail.com>, Stefan Ulbrich, Gustavo Rodriguez
//
// This file is part of OpenRAVE.
// OpenRAVE is free software: you can redistribute it and/or modify
// it under the terms of the GNU Lesser General Public License as published by
// the Free Software Foundation, either version 3 of the License, or
// at your option) any later version.
//
// This program is distributed in the hope that it will be useful,
// but WITHOUT ANY WARRANTY; without even the implied warranty of
// MERCHANTABILITY or FITNESS FOR A PARTICULAR PURPOSE.  See the
// GNU Lesser General Public License for more details.
//
// You should have received a copy of the GNU Lesser General Public License
// along with this program.  If not, see <http://www.gnu.org/licenses/>.
#include "colladacommon.h"
#include <boost/algorithm/string.hpp>
#include <openrave/xmlreaders.h>
#include <openrave/openravejson.h>
#include <libxml/xmlversion.h>

namespace OpenRAVE
{

using namespace ColladaDOM150;

class ColladaReader : public daeErrorHandler
{
public:
    template <typename T>
    inline static std::string getSid(T t)
    {
        if( !t->getSid() ) {
            return "(None)";
        }
        return t->getSid();
    }
    template <typename T>
    inline static std::string getElementId(T t)
    {
        if( !t->getId() ) {
            return "(None)";
        }
        return t->getId();
    }

    class daeOpenRAVEURIResolver : public daeURIResolver
    {
public:
        daeOpenRAVEURIResolver(DAE& dae, const std::string& scheme, ColladaReader* preader) : daeURIResolver(dae), _scheme(scheme), _preader(preader) {
        }

        ~daeOpenRAVEURIResolver() {
        }

public:
        virtual daeElement* resolveElement(const daeURI& uri) {
            string docuri = cdom::assembleUri(uri.scheme(), uri.authority(), uri.path(), "", "");
            daeDocument* doc = dae->getDatabase()->getDocument(docuri.c_str(), true);
            if( !doc ) {
                if( uri.scheme() == _scheme ) {
                    std::string uriNativePath = cdom::uriToFilePath(uri.path());
                    if( uriNativePath.size() == 0 ) {
                        return NULL;
                    }
                    // remove first slash because we need relative file
                    std::string docurifull="file:";
                    if( uriNativePath.at(0) == '/' ) {
                        docurifull += cdom::nativePathToUri(RaveFindLocalFile(uriNativePath.substr(1), ""));
                    }
                    else {
                        docurifull += cdom::nativePathToUri(RaveFindLocalFile(uriNativePath, ""));
                    }
                    if( docurifull.size() == 5 ) {
                        RAVELOG_WARN(str(boost::format("daeOpenRAVEURIResolver::resolveElement() - Failed to resolve %s ")%uri.str()));
                        return NULL;
                    }

                    // should double check that docurifull is not in the current database
                    doc = dae->getDatabase()->getDocument(docurifull.c_str(), true);
                    if( !doc ) {
                        RAVELOG_DEBUG_FORMAT("could not resolve, so opening %s", docurifull);
                        domCOLLADA* proxy = (domCOLLADA*)dae->open(docurifull); // be very careful with this call since it can delete prevoiusly opened documents!
                        if( !!proxy ) {
                            if( !!_preader ) {
                                // have to convert the first element back to URI with %20 since that's what other functions input
                                _preader->_mapInverseResolvedURIList.insert(make_pair(docurifull,daeURI(*uri.getDAE(),docuri)));
                            }
                            doc = uri.getDAE()->getDatabase()->getDocument(docurifull.c_str(),true);
                            if( !!doc ) {
                                // insert it again with the original URI
                                uri.getDAE()->getDatabase()->insertDocument(docuri.c_str(),doc->getDomRoot(),&doc,doc->isZAERootDocument(),doc->getExtractedFileURI().getURI());
                            }
                        }
                    }
                }
                else {
                    dae->open(docuri);
                    doc = uri.getReferencedDocument();
                    if( !!doc && !!doc->getDocumentURI() ) {
                        // this document could be extracted from a zae, so have to link with the original zae
                        daeUInt num = dae->getDatabase()->getDocumentCount();
                        for(daeUInt i = 0; i < num; ++i) {
                            daeDocument* doctest = dae->getDatabase()->getDocument(i);
                            if( doctest->getExtractedFileURI().str() == docuri ) {
                                // found
                                if( !!doctest->getDocumentURI() ) {
                                    _preader->_mapInverseResolvedURIList.insert(make_pair(doc->getDocumentURI()->str(),*doctest->getDocumentURI()));
                                    break;
                                }
                            }
                        }
                    }
                }
                if (!doc) {
                    RAVELOG_WARN(str(boost::format("daeOpenRAVEURIResolver::resolveElement() - Failed to resolve %s ")%uri.str()));
                    return NULL;
                }
            }
            daeElement* elt = dae->getDatabase()->idLookup(uri.id(), doc);
            if (!elt) {
                RAVELOG_WARN(str(boost::format("daeOpenRAVEURIResolver::resolveElement() - Failed to resolve %s ")%uri.str()));
            }
            return elt;
        }
        virtual daeString getName() {
            return "OpenRAVEResolver";
        }

        std::string _scheme;
        ColladaReader *_preader;
    };

    class InterfaceType
    {
public:
        InterfaceType(const std::string& type, const std::string& name) : type(type), name(name) {
        }
        std::string type, name;
    };
    typedef boost::shared_ptr<InterfaceType> InterfaceTypePtr;

    /// \brief bindings for instance models
    class InstanceModelBinding
    {
public:
        InstanceModelBinding(domInstance_nodeRef inode, domNodeRef node, domInstance_kinematics_modelRef ikmodel, const std::list<daeElementRef>& listInstanceScope = std::list<daeElementRef>(), const std::string& idsuffix=std::string()) : _inode(inode), _node(node), _ikmodel(ikmodel), _idsuffix(idsuffix) {
            _listInstanceScopeKModel = listInstanceScope;
        }
        domInstance_nodeRef _inode; ///< optional instance node that the visual node could have come from
        domNodeRef _node; ///< visual nod
        domInstance_kinematics_modelRef _ikmodel;
        std::string _idsuffix; ///< if _node is instantiated (cloned), then this holds the suffix used to instantiate
        domInstance_physics_modelRef _ipmodel;
        std::list<daeElementRef> _listInstanceScopeKModel;
        domKinematics_modelRef _kmodel; // the resolved model from _ikmodel
    };

    /// \brief bindings for joints between different specs
    class JointAxisBinding
    {
public:
        JointAxisBinding(const boost::function<domNodeRef(daeElementRef)>& instantiatenodefn, daeElementRef pvisualtrans, domAxis_constraintRef pkinematicaxis, dReal jointvalue, domKinematics_axis_infoRef kinematics_axis_info, domMotion_axis_infoRef motion_axis_info, const std::list<daeElementRef>& listInstanceScope = std::list<daeElementRef>()) : pvisualtrans(pvisualtrans), pkinematicaxis(pkinematicaxis), jointvalue(jointvalue), kinematics_axis_info(kinematics_axis_info), motion_axis_info(motion_axis_info),_iaxis(0) {
            _listInstanceScopeAxis = listInstanceScope;
            BOOST_ASSERT( !!pkinematicaxis );
            if( !!pvisualtrans ) {
                daeElement* pae = pvisualtrans->getParentElement();
                while (!!pae) {
                    visualnode = daeSafeCast<domNode> (pae);
                    if (!!visualnode) {
                        break;
                    }
                    ivisualnode = daeSafeCast<domInstance_node>(pae);
                    if( !!ivisualnode ) {
                        visualnode = instantiatenodefn(pae);
                        if( !!visualnode ) {
                            break;
                        }
                    }
                    pae = pae->getParentElement();
                }

                if (!visualnode) {
                    RAVELOG_WARN(str(boost::format("couldn't find parent node of element id %s, sid %s\n")%pkinematicaxis->getID()%getSid(pkinematicaxis)));
                }
            }
        }

        daeElementRef pvisualtrans;
        domAxis_constraintRef pkinematicaxis;
        dReal jointvalue; ///< this value is in degrees/meters
        domInstance_nodeRef ivisualnode; ///< if the visual node comes from instantiating, this points to the instance_node element
        domNodeRef visualnode; ///< the visual node
        domKinematics_axis_infoRef kinematics_axis_info;
        domMotion_axis_infoRef motion_axis_info;
        KinBody::JointPtr _pjoint;
        std::string _jointsidref; ///< the sid of the joint
        std::list<daeElementRef> _listInstanceScopeAxis; // <joint>
        int _iaxis;
    };

    /// \brief bindings for links between different specs
    class InstanceLinkBinding
    {
public:
        KinBody::LinkPtr _link;
        domNodeRef _node;
        boost::shared_ptr<daeURI> _nodeurifromphysics; ///< node URL from instance_rigid_body
        domLinkRef _domlink;
        domInstance_rigid_bodyRef _irigidbody;
        domRigid_bodyRef _rigidbody;
        domNodeRef _nodephysicsoffset; ///< the physics rigid body is in this coordinate system
        domInstance_physics_modelRef _ipmodel; ///< parent to _irigidbody
    };

    /// \brief inter-collada bindings for a kinematics scene
    class KinematicsSceneBindings
    {
public:
        std::list<InstanceModelBinding> listInstanceModelBindings;
        std::list<JointAxisBinding> listAxisBindings;
        std::list<InstanceLinkBinding> listInstanceLinkBindings;

        bool AddAxisInfo(const domInstance_kinematics_model_Array& arr, domKinematics_axis_infoRef kinematics_axis_info, domMotion_axis_infoRef motion_axis_info)
        {
            if( !kinematics_axis_info ) {
                return false;
            }
            for(size_t ik = 0; ik < arr.getCount(); ++ik) {
                daeElement* pelt = daeSidRef(kinematics_axis_info->getAxis(), arr[ik]->getUrl().getElement()).resolve().elt;
                if( !!pelt ) {
                    // look for the correct placement
                    bool bfound = false;
                    FOREACH(itbinding,listAxisBindings) {
                        if( ColladaReader::CompareElementsSidToId(itbinding->pkinematicaxis,pelt) > 0 ) {
                            RAVELOG_DEBUG(str(boost::format("find binding for axis: %s\n")%kinematics_axis_info->getAxis()));
                            itbinding->kinematics_axis_info = kinematics_axis_info;
                            if( !!motion_axis_info ) {
                                itbinding->motion_axis_info = motion_axis_info;
                            }
                            bfound = true;
                            break;
                        }
                    }
                    if( !bfound ) {
                        RAVELOG_WARN_FORMAT("could not find binding for axis=%s, sid=%s, listAxisBindings.size()=%d", kinematics_axis_info->getAxis()%pelt->getAttribute("sid")%listAxisBindings.size());
                        return false;
                    }
                    return true;
                }
            }
            RAVELOG_WARN(str(boost::format("could not find kinematics axis target: %s\n")%kinematics_axis_info->getAxis()));
            return false;
        }
    };

public:
    ColladaReader(EnvironmentBasePtr penv, bool bResetGlobalDae=true, bool bExtractConnectedBodies=true) : _dom(NULL), _penv(penv), _nGlobalSensorId(0), _nGlobalManipulatorId(0), _nGlobalIndex(0), _nGlobalGripperInfoId(0),
        _bResetGlobalDae(bResetGlobalDae)
    {
        daeErrorHandler::setErrorHandler(this);
        _bOpeningZAE = false;
        _bSkipGeometry = false;
        _bReadGeometryGroups = false;
        _bExtractConnectedBodies = bExtractConnectedBodies;
        _fGlobalScale = 1.0/penv->GetUnit().second;
        _bBackCompatValuesInRadians = false;
        if( sizeof(daeFloat) == 4 ) {
            RAVELOG_WARN("collada-dom compiled with 32-bit floating-point, so there might be precision errors\n");
        }
    }
    virtual ~ColladaReader() {
        // If GlobalDAE is not resetted, there will be memory leak inside the
        // Collada library because static daeStringTable in daeStringRef.cpp
        // will only be cleaned by daeStringRef::releaseStringTable when
        // the number of DAE instances alive becomes 0.
        //
        // There is no simple workaround for libxml2 before 2.9.0. Read
        // the comments of GetGlobalDAE() in OpenRAVE for more details
#if LIBXML_VERSION >= 20900
        if (_bResetGlobalDae) {
            SetGlobalDAE(boost::shared_ptr<DAE>());
        }
#endif
    }

    std::string ResolveURI(const string& uristr, const std::string& fragment=std::string())
    {
        daeURI urioriginal(*_dae, uristr);
        urioriginal.fragment(fragment);
        std::string uriresolved;

        if (find(_vOpenRAVESchemeAliases.begin(), _vOpenRAVESchemeAliases.end(), urioriginal.scheme()) !=
            _vOpenRAVESchemeAliases.end()) {
            if (urioriginal.path().empty()) {
                return nullptr;
            }
            // remove first slash because we need relative file
            uriresolved = "file:";
            if (urioriginal.path().at(0) == '/') {
                uriresolved += RaveFindLocalFile(urioriginal.path().substr(1), "/");
            } else {
                uriresolved += RaveFindLocalFile(urioriginal.path(), "/");
            }
        }

        return uriresolved;
    }

    bool InitFromURI(const string& uristr, const AttributesList& atts)
    {
        _InitPreOpen(atts);
        _bOpeningZAE = uristr.find(".zae") == uristr.size()-4;
        daeURI urioriginal(*_dae, uristr);
        urioriginal.fragment(std::string()); // have to set the fragment to empty!
        std::string uriresolved = ResolveURI(uristr);

        if( uriresolved.size() == 5 ) {
            return false;
        }

        _dom = daeSafeCast<domCOLLADA>(_dae->open(!uriresolved.empty() ? uriresolved : urioriginal.str()));
        if( !_dom ) {
            return false;
        }
        if( !uriresolved.empty() ) {
            _mapInverseResolvedURIList.insert(make_pair(uriresolved, daeURI(*_dae,urioriginal.str())));
        }

        return _InitPostOpen(atts);
    }

    bool InitFromFile(const string& filename, const AttributesList& atts)
    {
        _InitPreOpen(atts);
        _bOpeningZAE = filename.find(".zae") == filename.size()-4;
        _dom = daeSafeCast<domCOLLADA>(_dae->open(filename));
        _bOpeningZAE = false;
        if (!_dom) {
            return false;
        }
        _filename=filename;
        return _InitPostOpen(atts);
    }

    bool InitFromData(const string& pdata,const AttributesList& atts)
    {
        _InitPreOpen(atts);
        _dom = daeSafeCast<domCOLLADA>(_dae->openFromMemory(".",pdata.c_str()));
        if (!_dom) {
            return false;
        }
        return _InitPostOpen(atts);
    }

    bool _InitPreOpen(const AttributesList& atts)
    {
        _mapInstantiatedNodes.clear();
        RAVELOG_VERBOSE(str(boost::format("init COLLADA reader version: %s, namespace: %s\n")%COLLADA_VERSION%COLLADA_NAMESPACE));
        _dae = GetGlobalDAE(false);
        _bSkipGeometry = false;
        _bReadGeometryGroups = false;
        _vOpenRAVESchemeAliases.resize(0);
        FOREACHC(itatt,atts) {
            if( itatt->first == "skipgeometry" ) {
                _bSkipGeometry = _stricmp(itatt->second.c_str(), "true") == 0 || itatt->second=="1";
            }
            else if( itatt->first == "prefix" ) {
                _prefix = itatt->second;
            }
            else if( itatt->first == "name" ) {
                RAVELOG_VERBOSE(str(boost::format("collada reader robot name=%s is processed from xmlreaders side")%itatt->second));
            }
            else if( itatt->first == "openravescheme" ) {
                _dae->getURIResolvers().list().clear();
                stringstream ss(itatt->second);
                _vOpenRAVESchemeAliases = std::vector<std::string>((istream_iterator<std::string>(ss)), istream_iterator<std::string>());
            }
            else if( itatt->first == "uripassword" ) {
                size_t passwordindex = itatt->second.find_last_of(' ');
                if( passwordindex != std::string::npos ) {
                    string name = itatt->second.substr(0,passwordindex);
                    boost::trim(name);
                    string password = itatt->second.substr(passwordindex+1);
                    boost::trim(password);
                }
            }
            else if( itatt->first == "scalegeometry" ) {

            }
            else if( itatt->first == "readoptions" ) {
                stringstream ss(itatt->second);
                std::list<string> newelts((istream_iterator<string>(ss)), istream_iterator<string>());
                _bReadGeometryGroups = find(newelts.begin(), newelts.end(), "bind_instance_geometry") != newelts.end();
            }
            else {
                //RAVELOG_WARN(str(boost::format("collada reader unprocessed attribute pair: %s:%s")%itatt->first%itatt->second));
                if( !!_dae->getIOPlugin() ) {
                    _dae->getIOPlugin()->setOption(itatt->first.c_str(),itatt->second.c_str());
                }
            }
        }

        if( _vOpenRAVESchemeAliases.size() == 0 ) {
            _vOpenRAVESchemeAliases.push_back("openrave");
        }
        FOREACHC(itname,_vOpenRAVESchemeAliases) {
            _dae->getURIResolvers().list().prepend(new daeOpenRAVEURIResolver(*_dae,*itname,this));
        }
        return true;
    }

    bool _InitPostOpen(const AttributesList& atts)
    {
        _fGlobalScale = 1.0/_penv->GetUnit().second;
        _bBackCompatValuesInRadians = false;
        if( !!_dom->getAsset() ) {
            // do not modify _fGlobalScale here since _GetUnitScale propagates up the hierarchy
            if( !!_dom->getAsset()->getUnit() ) {
                _fGlobalScale *= _dom->getAsset()->getUnit()->getMeter();
            }

            // check the authoring tool
            for(size_t icontrib = 0; icontrib < _dom->getAsset()->getContributor_array().getCount(); ++icontrib) {
                domAsset::domContributorRef pcontrib = _dom->getAsset()->getContributor_array()[icontrib];
                if( !!pcontrib->getAuthoring_tool() ) {
                    std::string authoring_tool = pcontrib->getAuthoring_tool()->getValue();
                    // possible there's other old writers that save in radians...
                    // newest openrave writers should have vX.Y.Z appended
                    if( authoring_tool == "OpenRAVE Collada Writer" || authoring_tool == "URDF Collada Writer" ) {
                        _bBackCompatValuesInRadians = true;
                        RAVELOG_DEBUG("collada reader backcompat parsing for joint values\n");
                    }
                }
            }
        }
        FOREACHC(itatt,atts) {
            if( itatt->first == "scalegeometry" ) {
                stringstream ss(itatt->second);
                Vector v(1,1,1);
                ss >> v.x;
                _fGlobalScale *= v.x;
            }
        }

        // instantiate all nodes, might not be necessary
        domCOLLADA::domSceneRef allscene = _dom->getScene();
        if( !!allscene->getInstance_visual_scene() ) {
            domVisual_sceneRef visual_scene = daeSafeCast<domVisual_scene>(allscene->getInstance_visual_scene()->getUrl().getElement().cast());
            if( !!visual_scene ) {
                _InstantiateVisualSceneNodes(visual_scene->getNode_array());
            }
        }
        return true;
    }

    /// \brief Extract all possible collada scene objects into the environment
    bool Extract()
    {
        uint64_t starttime = utils::GetNanoPerformanceTime();
        domCOLLADA::domSceneRef allscene = _dom->getScene();
        if( !allscene ) {
            return false;
        }

        if( !!_dom->getAsset() ) {
            if( !!_dom->getAsset()->getUp_axis() && !!_penv->GetPhysicsEngine() ) {
                float f = -9.7979302;
                if( _dom->getAsset()->getUp_axis()->getValue() == UP_AXIS_X_UP ) {
                    _penv->GetPhysicsEngine()->SetGravity(Vector(f,0,0));
                }
                else if( _dom->getAsset()->getUp_axis()->getValue() == UP_AXIS_Y_UP ) {
                    _penv->GetPhysicsEngine()->SetGravity(Vector(0,f,0));
                }
                else if( _dom->getAsset()->getUp_axis()->getValue() == UP_AXIS_Z_UP ) {
                    _penv->GetPhysicsEngine()->SetGravity(Vector(0,0,f));
                }
            }
        }

        for(size_t iphysics = 0; iphysics < allscene->getInstance_physics_scene_array().getCount(); ++iphysics) {
            domPhysics_sceneRef pscene = daeSafeCast<domPhysics_scene>(allscene->getInstance_physics_scene_array()[iphysics]->getUrl().getElement().cast());
            if( !pscene ) {
                continue;
            }
            if( !!pscene->getTechnique_common() && !!pscene->getTechnique_common()->getGravity()) {
                const domFloat3& domgravity = pscene->getTechnique_common()->getGravity()->getValue();
                if( domgravity.getCount() == 3 ) {
                    if( !!_penv->GetPhysicsEngine() ) {
                        _penv->GetPhysicsEngine()->SetGravity(Vector(domgravity[0], domgravity[1], domgravity[2]));
                    }
                }
            }
        }

        //  parse each instance kinematics scene
        vector<std::string>  vprocessednodes;
        std::vector<KinematicsSceneBindings> allbindings(allscene->getInstance_kinematics_scene_array().getCount());
        for (size_t iscene = 0; iscene < allscene->getInstance_kinematics_scene_array().getCount(); iscene++) {
            domInstance_kinematics_sceneRef kiscene = allscene->getInstance_kinematics_scene_array()[iscene];
            domKinematics_sceneRef kscene = daeSafeCast<domKinematics_scene> (kiscene->getUrl().getElement().cast());
            if (!kscene) {
                continue;
            }

            KinematicsSceneBindings& bindings = allbindings[iscene];
            _ExtractKinematicsVisualBindings(allscene->getInstance_visual_scene(),kiscene,bindings);
            _ExtractPhysicsBindings(allscene,bindings);
            FOREACH(itbinding,bindings.listInstanceModelBindings) {
                if( !!itbinding->_node->getId() ) {
                    vprocessednodes.push_back(itbinding->_node->getId());
                }
            }
            for(size_t ias = 0; ias < kscene->getInstance_articulated_system_array().getCount(); ++ias) {
                KinBodyPtr pbody;
                std::list<daeElementRef> listInstanceScope;
                if( ExtractArticulatedSystem(pbody, kscene->getInstance_articulated_system_array()[ias], bindings, listInstanceScope) && !!pbody ) {
                    RAVELOG_DEBUG(str(boost::format("Robot %s added to the environment ...\n")%pbody->GetName()));
                    _penv->Add(pbody,true);
                    _SetDOFValues(pbody,bindings);
                }
            }
            for(size_t ikmodel = 0; ikmodel < kscene->getInstance_kinematics_model_array().getCount(); ++ikmodel) {
                KinBodyPtr pbody;
                std::list<daeElementRef> listInstanceScope;
                if( ExtractKinematicsModel(pbody, kscene->getInstance_kinematics_model_array()[ikmodel], bindings, listInstanceScope) && !!pbody ) {
                    RAVELOG_VERBOSE(str(boost::format("Kinbody %s added to the environment\n")%pbody->GetName()));
                    _penv->Add(pbody,true);
                    _SetDOFValues(pbody,bindings);
                }
            }

            FOREACH(itlinkbinding,bindings.listInstanceLinkBindings) {
                if( !!itlinkbinding->_link && !!itlinkbinding->_node && !!itlinkbinding->_node->getID()) {
                    vprocessednodes.push_back(itlinkbinding->_node->getID());
                }
            }
        }

        // add left-over visual objects
        if (!!allscene->getInstance_visual_scene()) {
            domVisual_sceneRef visual_scene = daeSafeCast<domVisual_scene>(allscene->getInstance_visual_scene()->getUrl().getElement().cast());
            for (size_t node = 0; node < visual_scene->getNode_array().getCount(); node++) {
                std::list<daeElementRef> listInstanceScope;
                KinBodyPtr pbody = _ExtractKinematicsModel(visual_scene->getNode_array()[node], KinematicsSceneBindings(),vprocessednodes, listInstanceScope);
                if( !!pbody ) {
                    _penv->Add(pbody, true);
                }
            }
        }

        // process grabbed objects
        for(size_t iscene = 0; iscene < allscene->getInstance_physics_scene_array().getCount(); ++iscene) {
            domInstance_with_extraRef piscene = allscene->getInstance_physics_scene_array()[iscene];
            for(size_t ie = 0; ie < piscene->getExtra_array().getCount(); ++ie) {
                domExtraRef pextra = piscene->getExtra_array()[ie];
                if( !pextra->getType() ) {
                    continue;
                }
                std::string extra_type = pextra->getType();
                if( extra_type == "dynamic_rigid_constraints" ) {
                    domTechniqueRef tec = _ExtractOpenRAVEProfile(pextra->getTechnique_array());
                    if( !!tec ) {
                        for(size_t ic = 0; ic < tec->getContents().getCount(); ++ic) {
                            daeElementRef pchild = tec->getContents()[ic];
                            if( std::string(pchild->getElementName()) == "rigid_constraint" ) {
                                // parse the rigid attachment
                                daeElementRef pref_attachment = pchild->getChild("ref_attachment");
                                daeElementRef pattachment = pchild->getChild("attachment");
                                if( !!pref_attachment && !!pattachment ) {
                                    string ref_attachment_sid = pref_attachment->getAttribute("rigid_body");
                                    string attachment_sid = pattachment->getAttribute("rigid_body");
                                    daeElementRef ref_attachment_rigid_body = daeSidRef(ref_attachment_sid,piscene).resolve().elt;
                                    daeElementRef attachment_rigid_body = daeSidRef(attachment_sid,piscene).resolve().elt;
                                    if( !!ref_attachment_rigid_body && !!attachment_rigid_body ) {
                                        domInstance_physics_modelRef ref_ipmodel = daeSafeCast<domInstance_physics_model>(daeSidRef(ref_attachment_sid.substr(0,ref_attachment_sid.rfind('/')), piscene).resolve().elt);
                                        domInstance_physics_modelRef ipmodel = daeSafeCast<domInstance_physics_model>(daeSidRef(attachment_sid.substr(0,attachment_sid.rfind('/')), piscene).resolve().elt);
                                        // get the instance_rigid_body
                                        domInstance_rigid_bodyRef ref_irigidbody, irigidbody;
                                        daeElementRef ref_target;
                                        string sidfind = ref_attachment_rigid_body->getAttribute("sid");
                                        KinBody::LinkPtr ref_link, link;
                                        for(size_t irigid = 0; irigid < ref_ipmodel->getInstance_rigid_body_array().getCount(); ++irigid) {
                                            domInstance_rigid_bodyRef temprigid = ref_ipmodel->getInstance_rigid_body_array()[irigid];
                                            if( temprigid->getBody() == sidfind ) {
                                                ref_irigidbody = temprigid;
                                                ref_target = temprigid->getTarget().getElement();
                                                if( !!ref_target ) {
                                                    string nodeid = ref_target->getID();
                                                    FOREACH(itbinding,allbindings) {
                                                        FOREACH(itlinkbinding, itbinding->listInstanceLinkBindings) {
                                                            if( !!itlinkbinding->_node && nodeid == itlinkbinding->_node->getID() ) {
                                                                ref_link = itlinkbinding->_link;
                                                                break;
                                                            }
                                                        }
                                                        if( !!ref_link ) {
                                                            break;
                                                        }
                                                    }
                                                    break;
                                                }
                                                else {
                                                    RAVELOG_WARN(str(boost::format("failed to find target to rigid attachment: %s")%temprigid->getTarget().str()));
                                                }
                                            }
                                        }
                                        sidfind = attachment_rigid_body->getAttribute("sid");
                                        for(size_t irigid = 0; irigid < ipmodel->getInstance_rigid_body_array().getCount(); ++irigid) {
                                            domInstance_rigid_bodyRef temprigid = ipmodel->getInstance_rigid_body_array()[irigid];
                                            if( temprigid->getBody() == sidfind ) {
                                                irigidbody = temprigid;
                                                daeElementRef ptarget = temprigid->getTarget().getElement();
                                                if( !!ptarget ) {
                                                    string nodeid = ptarget->getID();
                                                    FOREACH(itbinding,allbindings) {
                                                        FOREACH(itlinkbinding, itbinding->listInstanceLinkBindings) {
                                                            if( !!itlinkbinding->_node && nodeid == itlinkbinding->_node->getID() ) {
                                                                link = itlinkbinding->_link;
                                                                break;
                                                            }
                                                        }
                                                        if( !!link ) {
                                                            break;
                                                        }
                                                    }
                                                    break;
                                                }
                                                else {
                                                    RAVELOG_WARN(str(boost::format("failed to find target to rigid attachment: %s")%temprigid->getTarget().str()));
                                                }
                                            }
                                        }

                                        if( !!ref_link && !!link ) {
                                            KinBodyPtr pbody = RaveInterfaceCast<KinBody>(ref_link->GetParent());
                                            if( !!pbody ) {
                                                // see if there are any ignore links
                                                std::set<int> setRobotLinksToIgnore;
                                                daeElementRef pchildtec = pchild->getChild("technique");
                                                if( !!pchildtec ) {
                                                    daeTArray<daeElementRef> children;
                                                    pchildtec->getChildren(children);
                                                    for(size_t ic = 0; ic < children.getCount(); ++ic) {
                                                        daeElementRef pchildchild = children[ic];
                                                        if( std::string(pchildchild->getElementName()) == "ignore_link" ) {
                                                            KinBody::LinkPtr pignore_link;
                                                            string ignore_link_sid = pchildchild->getAttribute("link");
                                                            for(size_t irigid = 0; irigid < ref_ipmodel->getInstance_rigid_body_array().getCount(); ++irigid) {
                                                                domInstance_rigid_bodyRef temprigid = ref_ipmodel->getInstance_rigid_body_array()[irigid];
                                                                if( temprigid->getBody() == ignore_link_sid ) {
                                                                    daeElementRef ptarget = temprigid->getTarget().getElement();
                                                                    if( !!ptarget ) {
                                                                        string nodeid = ptarget->getID();
                                                                        FOREACH(itbinding,allbindings) {
                                                                            FOREACH(itlinkbinding, itbinding->listInstanceLinkBindings) {
                                                                                if( !!itlinkbinding->_node && nodeid == itlinkbinding->_node->getID() ) {
                                                                                    pignore_link = itlinkbinding->_link;
                                                                                    break;
                                                                                }
                                                                            }
                                                                            if( !!pignore_link ) {
                                                                                break;
                                                                            }
                                                                        }
                                                                        break;
                                                                    }
                                                                    else {
                                                                        RAVELOG_WARN(str(boost::format("failed to find target to rigid attachment: %s")%temprigid->getTarget().str()));
                                                                    }
                                                                }
                                                            }
                                                            if( !!pignore_link ) {
                                                                setRobotLinksToIgnore.insert(pignore_link->GetIndex());
                                                            }
                                                        }
                                                    }
                                                }
                                                pbody->Grab(link->GetParent(),ref_link, setRobotLinksToIgnore);
                                            }
                                            else {
                                                RAVELOG_WARN(str(boost::format("%s needs to be a robot in order to grab")%ref_link->GetParent()->GetName()));
                                            }
                                        }
                                        else {
                                            RAVELOG_WARN(str(boost::format("failed to find KinBody::LinkPtr from instance_rigid_body sidrefs: %s and %s")%ref_attachment_sid%attachment_sid));
                                        }
                                    }
                                    else {
                                        RAVELOG_WARN(str(boost::format("invalid rigid_body references for rigid_constraint %s")%pchild->getAttribute("sid")));
                                    }
                                }
                                else {
                                    RAVELOG_WARN(str(boost::format("could not find ref_attachment and attachment elements for rigid_constraint %s")%pchild->getAttribute("sid")));
                                }
                            }
                        }
                    }
                }
            }
        }

        // post process the target_region field in each sensor's geometry (currently it is the raw collada URL)
        std::vector<SensorBasePtr> vsensors;
        _penv->GetSensors(vsensors);

        std::vector<KinBodyPtr> vbodies;
        _penv->GetBodies(vbodies);

        FOREACH(itsensor, vsensors) {
            if( (*itsensor)->Supports(SensorBase::ST_Camera) ) {
                SensorBase::CameraGeomDataConstPtr pcamgeom = boost::static_pointer_cast<SensorBase::CameraGeomData const>((*itsensor)->GetSensorGeometry(SensorBase::ST_Camera));
                if( pcamgeom->target_region.size() > 0 ) {
                    std::string resolvedTargetRegion; // resolved name
                    //daeURI uri(*_dae, pcamgeom->target_region);
                    //RAVELOG_INFO_FORMAT("asdfasf: %s", _MakeFullURI(pcamgeom->target_region));//uri.getURI());
                    // check if there's any URL matching pcamgeom->target_region
                    FOREACHC(ittestbody, vbodies) {
                        ColladaXMLReadablePtr pcolladainfo = boost::dynamic_pointer_cast<ColladaXMLReadable>((*ittestbody)->GetReadableInterface(ColladaXMLReadable::GetXMLIdStatic()));
                        if( !!pcolladainfo ) {
                            FOREACHC(iturl, pcolladainfo->_articulated_systemURIs) {
                                if( iturl->first == pcamgeom->target_region ) {
                                    resolvedTargetRegion = (*ittestbody)->GetName();
                                    break;
                                }
                            }
                            if( resolvedTargetRegion.size() > 0 ) {
                                break;
                            }
                        }
                    }
                    if( resolvedTargetRegion.size() > 0 ) {
                        SensorBase::CameraGeomDataPtr pnewcamgeom(new SensorBase::CameraGeomData());
                        *pnewcamgeom = *pcamgeom;
                        pnewcamgeom->target_region = resolvedTargetRegion;
                        (*itsensor)->SetSensorGeometry(pnewcamgeom);
                    }
                }
            }
        }

        RAVELOG_VERBOSE("collada read time %fs\n",(utils::GetNanoPerformanceTime()-starttime)*1e-9);
        return true;
    }

    /// \brief sets the dof values of the body given the scene bindings. in the future might also set the body transformation?
    void _SetDOFValues(KinBodyPtr pbody, KinematicsSceneBindings& bindings)
    {
        vector<dReal> values;
        pbody->GetDOFValues(values);
        FOREACH(itaxisbinding,bindings.listAxisBindings) {
            if( !!itaxisbinding->_pjoint && itaxisbinding->_pjoint->GetParent() == pbody ) {
                if( itaxisbinding->_pjoint->GetDOFIndex() >= 0 ) {
                    int idof = itaxisbinding->_pjoint->GetDOFIndex()+itaxisbinding->_iaxis;
                    dReal value = itaxisbinding->jointvalue;
                    if( !_bBackCompatValuesInRadians && pbody->IsDOFRevolute(idof) ) {
                        value *= M_PI/180.0;
                    }
                    values.at(itaxisbinding->_pjoint->GetDOFIndex()+itaxisbinding->_iaxis) = value;
                }
            }
        }
        pbody->SetDOFValues(values);
    }

    /// \extract robot from the scene
    ///
    /// \param articulatedSystemId If not empty, will extract the first articulated_system whose id matches articulatedSystemId. If empty, will extract the first articulated system found.
    bool Extract(RobotBasePtr& probot, const std::string& articulatedSystemId=std::string())
    {
        std::list< pair<domInstance_kinematics_modelRef, boost::shared_ptr<KinematicsSceneBindings> > > listPossibleBodies;
        domCOLLADA::domSceneRef allscene = _dom->getScene();
        if( !allscene ) {
            return false;
        }
        _setInitialLinks.clear();
        _setInitialJoints.clear();
        _setInitialManipulators.clear();
        _setInitialSensors.clear();
        if( !!probot ) {
            FOREACH(itlink,probot->_veclinks) {
                _setInitialLinks.insert(*itlink);
            }
            FOREACH(itjoint,probot->_vecjoints) {
                _setInitialJoints.insert(*itjoint);
            }
            FOREACH(itjoint,probot->_vPassiveJoints) {
                _setInitialJoints.insert(*itjoint);
            }
            FOREACH(itmanip,probot->_vecManipulators) {
                _setInitialManipulators.insert(*itmanip);
            }
            FOREACH(itsensor,probot->_vecAttachedSensors) {
                _setInitialSensors.insert(*itsensor);
            }
            FOREACH(itGripperInfo,probot->_vecGripperInfos) {
                _setInitialGripperInfos.insert(*itGripperInfo);
            }
        }

        // parse each instance kinematics scene, prioritize robots
        bool bSuccess = false;
        for (size_t iscene = 0; iscene < allscene->getInstance_kinematics_scene_array().getCount(); iscene++) {
            domInstance_kinematics_sceneRef kiscene = allscene->getInstance_kinematics_scene_array()[iscene];
            domKinematics_sceneRef kscene = daeSafeCast<domKinematics_scene> (kiscene->getUrl().getElement().cast());
            if (!kscene) {
                continue;
            }
            boost::shared_ptr<KinematicsSceneBindings> bindings(new KinematicsSceneBindings());
            _ExtractKinematicsVisualBindings(allscene->getInstance_visual_scene(),kiscene,*bindings);
            _ExtractPhysicsBindings(allscene,*bindings);
            for(size_t ias = 0; ias < kscene->getInstance_articulated_system_array().getCount(); ++ias) {
                if( articulatedSystemId.size() > 0 ) {
                    xsAnyURI articulatedSystemURI = kscene->getInstance_articulated_system_array()[ias]->getUrl();
                    if( articulatedSystemURI.getReferencedDocument() != _dom->getDocument() || articulatedSystemURI.fragment() != articulatedSystemId ) {
                        continue;
                    }
                }
                KinBodyPtr pbody=probot;
                std::list<daeElementRef> listInstanceScope;
                if( ExtractArticulatedSystem(pbody, kscene->getInstance_articulated_system_array()[ias], *bindings, listInstanceScope) && !!pbody ) {
                    probot = RaveInterfaceCast<RobotBase>(pbody);
                    bSuccess = true;
                    break;
                }
            }
            if( bSuccess ) {
                break;
            }
            for(size_t ikmodel = 0; ikmodel < kscene->getInstance_kinematics_model_array().getCount(); ++ikmodel) {
                listPossibleBodies.emplace_back(kscene->getInstance_kinematics_model_array()[ikmodel],  bindings);
            }
        }

        if( !bSuccess ) {
            KinBodyPtr pbody = probot;
            FOREACH(it, listPossibleBodies) {
                if( articulatedSystemId.size() > 0 ) {
                    xsAnyURI articulatedSystemURI = it->first->getUrl();
                    if( articulatedSystemURI.getReferencedDocument() != _dom->getDocument() || articulatedSystemURI.fragment() != articulatedSystemId ) {
                        continue;
                    }
                }
                std::list<daeElementRef> listInstanceScope;
                if( ExtractKinematicsModel(pbody, it->first, *it->second, listInstanceScope) && !!pbody ) {
                    bSuccess = true;
                    break;
                }
            }
        }

        if( bSuccess ) {
            if( _prefix.size() > 0 ) {
                _AddPrefixForKinBody(probot,_prefix);
                FOREACH(itmanip,probot->_vecManipulators) {
                    if( _setInitialManipulators.find(*itmanip) == _setInitialManipulators.end()) {
                        (*itmanip)->_info._name = _prefix + (*itmanip)->_info._name;
                        (*itmanip)->_info._sBaseLinkName = _prefix + (*itmanip)->_info._sBaseLinkName;
                        (*itmanip)->_info._sEffectorLinkName = _prefix + (*itmanip)->_info._sEffectorLinkName;
                        FOREACH(itgrippername,(*itmanip)->_info._vGripperJointNames) {
                            *itgrippername = _prefix + *itgrippername;
                        }
                    }
                }
                FOREACH(itsensor, probot->_vecAttachedSensors) {
                    if( _setInitialSensors.find(*itsensor) == _setInitialSensors.end() ) {
                        (*itsensor)->_info._name = _prefix + (*itsensor)->_info._name;
                    }
                }
                FOREACH(itGripperInfo, probot->_vecGripperInfos) {
                    if( _setInitialGripperInfos.find(*itGripperInfo) == _setInitialGripperInfos.end() ) {
                        (*itGripperInfo)->name = _prefix + (*itGripperInfo)->name;
                    }
                }
            }
        }

        return bSuccess;
    }

    /// \extract a kinbody from the scene
    ///
    /// \param articulatedSystemId If not empty, will extract the first articulated_system whose id matches articulatedSystemId. If empty, will extract the first articulated system found.
    bool Extract(KinBodyPtr& pbody, const std::string& articulatedSystemId=std::string())
    {
        domCOLLADA::domSceneRef allscene = _dom->getScene();
        if( !allscene ) {
            return false;
        }

        _setInitialLinks.clear();
        _setInitialJoints.clear();
        if( !!pbody ) {
            FOREACH(itlink,pbody->_veclinks) {
                _setInitialLinks.insert(*itlink);
            }
            FOREACH(itjoint,pbody->_vecjoints) {
                _setInitialJoints.insert(*itjoint);
            }
        }

        std::list< pair<domInstance_kinematics_modelRef, boost::shared_ptr<KinematicsSceneBindings> > > listPossibleBodies;
        bool bSuccess = false;
        //  parse each instance kinematics scene for the first available model
        for (size_t iscene = 0; iscene < allscene->getInstance_kinematics_scene_array().getCount(); iscene++) {
            domInstance_kinematics_sceneRef kiscene = allscene->getInstance_kinematics_scene_array()[iscene];
            domKinematics_sceneRef kscene = daeSafeCast<domKinematics_scene> (kiscene->getUrl().getElement().cast());
            if (!kscene) {
                continue;
            }
            boost::shared_ptr<KinematicsSceneBindings> bindings(new KinematicsSceneBindings());
            _ExtractKinematicsVisualBindings(allscene->getInstance_visual_scene(),kiscene,*bindings);
            _ExtractPhysicsBindings(allscene,*bindings);
            for(size_t ias = 0; ias < kscene->getInstance_articulated_system_array().getCount(); ++ias) {
                if( articulatedSystemId.size() > 0 ) {
                    xsAnyURI articulatedSystemURI = kscene->getInstance_articulated_system_array()[ias]->getUrl();
                    if( articulatedSystemURI.getReferencedDocument() != _dom->getDocument() || articulatedSystemURI.fragment() != articulatedSystemId ) {
                        continue;
                    }
                }
                std::list<daeElementRef> listInstanceScope;
                if( ExtractArticulatedSystem(pbody, kscene->getInstance_articulated_system_array()[ias], *bindings, listInstanceScope) && !!pbody ) {
                    bSuccess = true;
                    break;
                }
            }
            if( bSuccess ) {
                break;
            }
            for(size_t ikmodel = 0; ikmodel < kscene->getInstance_kinematics_model_array().getCount(); ++ikmodel) {
                listPossibleBodies.emplace_back(kscene->getInstance_kinematics_model_array()[ikmodel],  bindings);
            }
        }
        FOREACH(it, listPossibleBodies) {
            if( articulatedSystemId.size() > 0 ) {
                xsAnyURI articulatedSystemURI = it->first->getUrl();
                if( articulatedSystemURI.getReferencedDocument() != _dom->getDocument() || articulatedSystemURI.fragment() != articulatedSystemId ) {
                    continue;
                }
            }
            std::list<daeElementRef> listInstanceScope;
            if( ExtractKinematicsModel(pbody, it->first, *it->second, listInstanceScope) && !!pbody ) {
                bSuccess = true;
                break;
            }
        }
        if( bSuccess ) {
            return true;
        }

        // search for anything left over
        std::vector<std::string> vprocessednodes;
        if (!!allscene->getInstance_visual_scene()) {
            domVisual_sceneRef visual_scene = daeSafeCast<domVisual_scene>(allscene->getInstance_visual_scene()->getUrl().getElement().cast());
            for (size_t node = 0; node < visual_scene->getNode_array().getCount(); node++) {
                std::list<daeElementRef> listInstanceScope;
                pbody = _ExtractKinematicsModel(visual_scene->getNode_array()[node], KinematicsSceneBindings(),vprocessednodes, listInstanceScope);
                if( !!pbody ) {
                    bSuccess = true;
                    break;
                }
            }
        }

        if( bSuccess && _prefix.size() > 0 ) {
            _AddPrefixForKinBody(pbody,_prefix);
        }
        return bSuccess;
    }

    void _AddPrefixForKinBody(KinBodyPtr pbody, const std::string& prefix)
    {
        FOREACH(itlink,pbody->_veclinks) {
            if( _setInitialLinks.find(*itlink) == _setInitialLinks.end()) {
                (*itlink)->_info._name = prefix + (*itlink)->_info._name;
            }
        }
        std::list<KinBody::JointPtr> listprocessjoints;
        std::vector< std::pair<std::string, std::string> > jointnamepairs; jointnamepairs.reserve(listprocessjoints.size());
        FOREACH(itjoint,pbody->_vecjoints) {
            if( _setInitialJoints.find(*itjoint) == _setInitialJoints.end()) {
                jointnamepairs.emplace_back((*itjoint)->_info._name,  prefix +(*itjoint)->_info._name);
                (*itjoint)->_info._name = prefix + (*itjoint)->_info._name;
                listprocessjoints.push_back(*itjoint);
            }
        }
        FOREACH(itjoint,pbody->_vPassiveJoints) {
            if( _setInitialJoints.find(*itjoint) == _setInitialJoints.end()) {
                jointnamepairs.emplace_back((*itjoint)->_info._name,  prefix +(*itjoint)->_info._name);
                (*itjoint)->_info._name = prefix + (*itjoint)->_info._name;
                listprocessjoints.push_back(*itjoint);
            }
        }
        // repeat again for the mimic equations, if any exist
        FOREACH(itjoint, listprocessjoints) {
            for(int idof = 0; idof < (*itjoint)->GetDOF(); ++idof) {
                if( (*itjoint)->IsMimic(idof) ) {
                    for(int ieq = 0; ieq < 3; ++ieq) {
                        string neweq;
                        utils::SearchAndReplace(neweq,(*itjoint)->_vmimic[idof]->_equations[ieq],jointnamepairs);
                        (*itjoint)->_vmimic[idof]->_equations[ieq] = neweq;
                    }
                }
            }
        }
    }

    /// \brief extracts an articulated system. Note that an articulated system can include other articulated systems
    /// \param probot the robot to be created from the system
    bool ExtractArticulatedSystem(KinBodyPtr& pbody, domInstance_articulated_systemRef ias, KinematicsSceneBindings& bindings, std::list<daeElementRef>& listInstanceScope, const std::string& strParentURI=std::string(), const std::string& strParentName=std::string())
    {
        if( !ias ) {
            return false;
        }
        RAVELOG_DEBUG(str(boost::format("instance articulated system sid %s\n")%getSid(ias)));

        domArticulated_systemRef articulated_system = daeSafeCast<domArticulated_system> (ias->getUrl().getElement().cast());
        if( !articulated_system ) {
            return false;
        }
        if( !pbody ) {
            InterfaceTypePtr pinterface_type = _ExtractInterfaceType(articulated_system->getExtra_array());
            if( !!pinterface_type ) {
                if( pinterface_type->type == "kinbody" ) {
                    pbody = RaveCreateKinBody(_penv,pinterface_type->name);
                }
                else if( pinterface_type->type.size() == 0 || pinterface_type->type == "robot" ) {
                    pbody = RaveCreateRobot(_penv,pinterface_type->name);
                }
                else {
                    RAVELOG_WARN("invalid interface_type\n");
                    return false;
                }
            }

            _mapJointUnits.clear();
            _mapJointSids.clear();
        }

        std::string struri = strParentURI;
        if( struri.size() == 0 ) {
            struri = _ResolveInverse(ias->getUrl()).str();
        }
        else {
            // actually ias_new might be pointing to a different document than ias, so check and prioritize ias_new
            if( _ResolveInverse(*ias->getDocumentURI()).str() != _ResolveInverse(*articulated_system->getDocumentURI()).str() ) {
                // documents are different, so store the URI
                struri = _ResolveInverse(ias->getUrl()).str();
            }
        }
        if( !!pbody ) {
            pbody->__struri = struri;
        }

        std::string strname = strParentName;
        // set the name
        if(( strname.size() == 0) && !!ias->getName() ) {
            strname = ias->getName();
        }
        if(( strname.size() == 0) && !!ias->getSid()) {
            strname = ias->getSid();
        }
        if(( strname.size() == 0) && !!articulated_system->getName() ) {
            strname = articulated_system->getName();
        }
        if(( strname.size() == 0) && !!articulated_system->getId()) {
            strname = articulated_system->getId();
        }
        if( !!pbody ) {
            pbody->SetName(strname);
        }

        if( !!articulated_system->getMotion() ) {
            domInstance_articulated_systemRef ias_new = articulated_system->getMotion()->getInstance_articulated_system();
            if( !ias_new ) {
                RAVELOG_WARN_FORMAT("failed to get articulated_system of <motion> from %s", articulated_system->getId());
                return false;
            }
            if( !!articulated_system->getMotion()->getTechnique_common() ) {
                for(size_t i = 0; i < articulated_system->getMotion()->getTechnique_common()->getAxis_info_array().getCount(); ++i) {
                    domMotion_axis_infoRef motion_axis_info = articulated_system->getMotion()->getTechnique_common()->getAxis_info_array()[i];
                    if( !ias_new->getUrl().getElement() ) {
                        RAVELOG_WARN("could not resolve ias_new\n");
                        continue;
                    }
                    // this should point to a kinematics axis_info
                    domKinematics_axis_infoRef kinematics_axis_info = daeSafeCast<domKinematics_axis_info>(daeSidRef(motion_axis_info->getAxis(), ias_new->getUrl().getElement()).resolve().elt);
                    if( !!kinematics_axis_info ) {
                        // find the parent kinematics and go through all its instance kinematics models
                        daeElement* pparent = kinematics_axis_info->getParent();
                        while(!!pparent && pparent->typeID() != domKinematics::ID()) {
                            pparent = pparent->getParent();
                        }
                        BOOST_ASSERT(!!pparent);
                        if( !bindings.AddAxisInfo(daeSafeCast<domKinematics>(pparent)->getInstance_kinematics_model_array(), kinematics_axis_info, motion_axis_info) ) {
                            // most likely file forgot to write the bind elements.... this is frequent for external references. is there a way to automamte by looking at the external reference's bindings...?
                        }
                    }
                    else {
                        RAVELOG_WARN(str(boost::format("failed to find kinematics axis %s\n")%motion_axis_info->getAxis()));
                    }
                }
            }
            listInstanceScope.push_back(ias);
            bool bsuccess = ExtractArticulatedSystem(pbody, ias_new, bindings, listInstanceScope, struri, strname);
            listInstanceScope.pop_back();
            if( !bsuccess ) {
                return false;
            }

            // write the axis parameters
            ColladaXMLReadablePtr pcolladainfo = boost::dynamic_pointer_cast<ColladaXMLReadable>(pbody->GetReadableInterface(ColladaXMLReadable::GetXMLIdStatic()));
            if( !!pcolladainfo ) {
                // check if any URIs in pcolladainfo->_articulated_systemURIs are external. If yes, and current ias->getUrl() is inside this document, do not add
                bool bHasExternal = false;
                FOREACHC(ittesturipair, pcolladainfo->_articulated_systemURIs) {
                    if( ittesturipair->second ) {
                        bHasExternal = true;
                    }
                }
                bool bIsExternal = ias->getUrl().getReferencedDocument() != _dom->getDocument();
                if( !bHasExternal || bIsExternal || pcolladainfo->_articulated_systemURIs.size() == 0 ) {
                    pcolladainfo->_articulated_systemURIs.push_front(std::make_pair(_MakeFullURI(ias->getUrl(),ias), bIsExternal));
                }
                pcolladainfo->_bindingAxesSIDs.resize(pbody->GetDOF());
                // go through each parameter and see what axis it resolves to
                for(size_t iparam = 0; iparam < ias->getNewparam_array().getCount(); ++iparam) {
                    domKinematics_newparamRef param = ias->getNewparam_array()[iparam];
                    // find the axis index
                    if( !!param->getSIDREF() && !!param->getSIDREF()->getValue() ) {
                        daeElement* pelt = daeSidRef(param->getSIDREF()->getValue(),ias).resolve().elt;
                        if( !!pelt ) {
                            domAxis_constraintRef pjointaxis = daeSafeCast<domAxis_constraint>(pelt);
                            if( !!pjointaxis ) {
                                FOREACH(itaxis, bindings.listAxisBindings) {
                                    if( !!itaxis->_pjoint && itaxis->_pjoint->GetParent() == pbody ) {
                                        if( itaxis->pkinematicaxis == pjointaxis ) {
                                            if( !!itaxis->visualnode ) {
                                                std::list<InstanceModelBinding>::iterator itmodel = _FindParentModel(itaxis->visualnode,bindings.listInstanceModelBindings);
                                                if (itmodel != bindings.listInstanceModelBindings.end()) {
                                                    int dofindex = itaxis->_pjoint->GetDOFIndex();
                                                    ColladaXMLReadable::AxisBinding axisbinding(param->getSIDREF()->getValue(), itaxis->pvisualtrans->getAttribute("sid"), itaxis->_jointsidref);
                                                    if( dofindex >= 0 ) {
                                                        pcolladainfo->_bindingAxesSIDs.at(dofindex+itaxis->_iaxis) = axisbinding;
                                                    }
                                                    else {
                                                        pcolladainfo->_bindingPassiveAxesSIDs.push_back(axisbinding);
                                                    }
                                                }
                                                else {
                                                    RAVELOG_WARN(str(boost::format("failed to find model bindings for node id=%s")%getElementId(itaxis->visualnode)));
                                                }
                                            }
                                        }
                                    }
                                }
                            }
                            else {
                                domInstance_kinematics_modelRef ikmodel = daeSafeCast<domInstance_kinematics_model>(pelt);
                                if( !!ikmodel ) {
                                    // found a newparam to ikmodel, so have to store
                                    string kmodeluri = _MakeFullURI(ikmodel->getUrl(), ikmodel);
                                    FOREACH(itmodel,pcolladainfo->_bindingModelURIs) {
                                        if( itmodel->kmodel == kmodeluri ) {
                                            if( itmodel->ikmodelsidref.empty() ) { // if opening an external reference, this will already have been initialized with the external reference's ikmodelsidref, so need to preserve it!
                                                itmodel->ikmodelsidref = param->getSIDREF()->getValue();
                                            }
                                        }
                                    }
                                }
                                else {
                                    // expected since newparam can point to custom elements
                                }
                            }
                        }
                    }
                }
            }
        }
        else {
            if( !articulated_system->getKinematics() ) {
                RAVELOG_WARN_FORMAT("collada <kinematics> tag empty? instance_articulated_system=%s", ias->getID());
                return true;
            }

            if( !!articulated_system->getKinematics()->getTechnique_common() ) {
                for(size_t i = 0; i < articulated_system->getKinematics()->getTechnique_common()->getAxis_info_array().getCount(); ++i) {
                    bindings.AddAxisInfo(articulated_system->getKinematics()->getInstance_kinematics_model_array(), articulated_system->getKinematics()->getTechnique_common()->getAxis_info_array()[i], NULL);
                }
            }

            // parse the kinematics information
            if (!pbody) {
                pbody = RaveCreateRobot(_penv, "GenericRobot");
                if( !pbody ) {
                    pbody = RaveCreateRobot(_penv, "");
                }
                pbody->__struri = struri;
                _mapJointUnits.clear();
                _mapJointSids.clear();
            }

            ColladaXMLReadablePtr pcolladainfo(new ColladaXMLReadable());
            bool bIsExternal = ias->getUrl().getReferencedDocument() != _dom->getDocument();
            pcolladainfo->_articulated_systemURIs.push_front(std::make_pair(_MakeFullURI(ias->getUrl(),ias), bIsExternal));
            std::map<domInstance_physics_modelRef, std::pair<int, std::list<InstanceModelBinding>::iterator> > mapModelIndices;
            for(size_t ik = 0; ik < articulated_system->getKinematics()->getInstance_kinematics_model_array().getCount(); ++ik) {
                domInstance_kinematics_modelRef ikmodel = articulated_system->getKinematics()->getInstance_kinematics_model_array()[ik];
                listInstanceScope.push_back(ias);
                bool bsuccess = ExtractKinematicsModel(pbody,ikmodel,bindings,listInstanceScope);

                if( !bsuccess ) {
                    RAVELOG_WARN("failed to extract kinematics model\n");
                }
                FOREACH(it, bindings.listInstanceModelBindings) {
                    if( it->_ikmodel == ikmodel && _CompareScopeElements(it->_listInstanceScopeKModel, listInstanceScope) > 0) {
                        if( !!it->_ikmodel && !!it->_node ) {
                            if( !!it->_ipmodel ) {
                                mapModelIndices[it->_ipmodel] = std::make_pair((int)pcolladainfo->_bindingModelURIs.size(), it);
                            }
                            std::string vmodel;
                            if( !!it->_inode ) {
                                // node is instantiated, so take the instance_node's URL instead! this is because it->_node is cloned.
                                vmodel = _MakeFullURI(it->_inode->getUrl(), it->_inode->getUrl().getElement().cast()); //y_MakeFullURIFromId(it->_node->getId(),it->_inode);
                            }
                            else if( !!it->_node->getId() ) {
                                vmodel = _MakeFullURIFromId(it->_node->getId(),it->_node);
                            }
                            else {
                                RAVELOG_WARN_FORMAT("body %s has no node id", strname);
                            }
                            ColladaXMLReadable::ModelBinding mbinding(_MakeFullURI(it->_ikmodel->getUrl(), it->_ikmodel), !!it->_ipmodel ? _MakeFullURI(it->_ipmodel->getUrl(), it->_ipmodel) : std::string(), vmodel);
                            pcolladainfo->_bindingModelURIs.push_back(mbinding);
                        }
                        break;
                    }
                }
                listInstanceScope.pop_back();
            }
            if( pcolladainfo->_bindingModelURIs.size() == 0 ) {
                RAVELOG_WARN_FORMAT("body %s does not have any binding model URIs, re-saving as external reference will not work", strname);
            }

            pcolladainfo->_bindingLinkSIDs.resize(pbody->GetLinks().size());
            FOREACH(itlink, bindings.listInstanceLinkBindings) {
                const InstanceLinkBinding& lb = *itlink;
                if( !!lb._link && lb._link->GetParent() == pbody ) {
                    if( !!lb._domlink && !!lb._rigidbody && !!lb._node ) {
                        if( !!lb._domlink->getSid() && !!lb._rigidbody->getSid() && !!lb._node->getSid() ) {
                            // find out the model that this link binding belongs to
                            std::string vmodel;
                            int bindingmodelindex = -1;
                            if( mapModelIndices.find(lb._ipmodel) != mapModelIndices.end() ) {
                                bindingmodelindex = mapModelIndices[lb._ipmodel].first;
                                std::list<InstanceModelBinding>::iterator itmodelinstance = mapModelIndices[lb._ipmodel].second;
                                if( !!itmodelinstance->_inode ) {
                                    // node was instantiated, so most likely the link node URL is different (ie without idsuffix)
                                    std::string linknodeid = lb._node->getId();
                                    if( itmodelinstance->_idsuffix.size() > 0 ) {
                                        if( linknodeid.size() >= itmodelinstance->_idsuffix.size() && linknodeid.substr(linknodeid.size()-itmodelinstance->_idsuffix.size()) == itmodelinstance->_idsuffix ) {
                                            vmodel = _MakeFullURIFromId(linknodeid.substr(0, linknodeid.size()-itmodelinstance->_idsuffix.size()), itmodelinstance->_inode->getUrl().getElement().cast());
                                        }
                                        else {
                                            RAVELOG_WARN_FORMAT("link node id %s expected to end in idsuffix %s", linknodeid%itmodelinstance->_idsuffix);
                                            vmodel = _MakeFullURIFromId(linknodeid, itmodelinstance->_inode);
                                        }
                                    }
                                }
                            }

                            if( vmodel.size() == 0 ) {
                                vmodel = _MakeFullURIFromId(lb._node->getId(), lb._node);
                            }
                            ColladaXMLReadable::LinkBinding binding(lb._domlink->getSid(), lb._rigidbody->getSid(), vmodel); //lb._node->getSid());
                            if( bindingmodelindex >= 0 ) {
                                binding.index = bindingmodelindex;
                            }
                            pcolladainfo->_bindingLinkSIDs.at(lb._link->GetIndex()) = binding;
                        }
                    }
                    else {
                        RAVELOG_WARN(str(boost::format("link %s doesn't have all bindings")%lb._link->GetName()));
                    }
                }
            }
            pbody->SetReadableInterface(pcolladainfo->GetXMLId(),pcolladainfo);
        }

        RobotBasePtr probot = RaveInterfaceCast<RobotBase>(pbody);
        if( !!probot ) {
            ExtractRobotManipulators(probot, articulated_system->getExtra_array(), articulated_system, bindings);
            ExtractRobotManipulators(probot, ias->getExtra_array(), articulated_system, bindings); // have to also read from the instance_articulated_system!
            ExtractRobotAttachedSensors(probot, articulated_system, bindings);
            ExtractRobotGripperInfos(probot, articulated_system, bindings);
            ExtractRobotAttachedActuators(probot, articulated_system, bindings);
            if( _bExtractConnectedBodies ) {
                ExtractRobotConnectedBodies(probot, articulated_system);
                // activation states of connected bodies are dynamic, so process instance_articulated_system too
                _ExtractRobotConnectedBodyActivationData(probot, ias->getExtra_array());
            }
        }
        _ExtractCollisionData(pbody,articulated_system,articulated_system->getExtra_array(),bindings.listInstanceLinkBindings);
        _ExtractVisibleData(pbody,articulated_system,articulated_system->getExtra_array(),bindings.listInstanceLinkBindings);
        _ExtractExtraData(pbody,articulated_system->getExtra_array());
        // also collision data state can be dynamic, so process instance_articulated_system too
        _ExtractCollisionData(pbody,ias,ias->getExtra_array(),bindings.listInstanceLinkBindings, true);
        _ExtractVisibleData(pbody,ias,ias->getExtra_array(),bindings.listInstanceLinkBindings, true);
        return true;
    }

    bool ExtractKinematicsModel(KinBodyPtr& pkinbody, domInstance_kinematics_modelRef ikm, KinematicsSceneBindings& bindings, std::list<daeElementRef>& listInstanceScope)
    {
        if( !ikm ) {
            return false;
        }
        RAVELOG_DEBUG(str(boost::format("instance kinematics model sid %s\n")%getSid(ikm)));
        domKinematics_modelRef kmodel = daeSafeCast<domKinematics_model> (ikm->getUrl().getElement().cast());
        if (!kmodel) {
            RAVELOG_WARN(str(boost::format("%s does not reference valid kinematics\n")%getSid(ikm)));
            return false;
        }
        FOREACH(it, bindings.listInstanceModelBindings) {
            if( it->_ikmodel == ikm && _CompareScopeElements(it->_listInstanceScopeKModel, listInstanceScope) > 0) {
                it->_kmodel = kmodel;
                break;
            }
        }

        if( !pkinbody ) {
            InterfaceTypePtr pinterface_type = _ExtractInterfaceType(ikm->getExtra_array());
            if( !pinterface_type ) {
                pinterface_type = _ExtractInterfaceType(kmodel->getExtra_array());
            }
            if( !!pinterface_type ) {
                if( pinterface_type->type.size() == 0 || pinterface_type->type == "kinbody" ) {
                    pkinbody = RaveCreateKinBody(_penv,pinterface_type->name);
                }
                else if( pinterface_type->type == "robot" ) {
                    pkinbody = RaveCreateRobot(_penv,pinterface_type->name);
                }
                else {
                    RAVELOG_WARN("invalid interface_type\n");
                    return false;
                }
            }
            if( !pkinbody ) {
                pkinbody = RaveCreateKinBody(_penv,"");
            }
            _mapJointUnits.clear();
            _mapJointSids.clear();
        }
        if( pkinbody->__struri.size() == 0 ) {
            pkinbody->__struri = ikm->getUrl().str();
        }

        // check if kmodel has asset/subject, if yes, then set it to the description
        if( !!kmodel->getAsset() ) {
            if( !!kmodel->getAsset()->getSubject() ) {
                if( !!kmodel->getAsset()->getSubject()->getValue() ) {
                    pkinbody->SetDescription(kmodel->getAsset()->getSubject()->getValue());
                }
            }
        }

        // find matching visual node
        domNodeRef pvisualnode;
        FOREACH(it, bindings.listInstanceModelBindings) {
            // have to use listInstanceScope
            if( it->_ikmodel == ikm && _CompareScopeElements(it->_listInstanceScopeKModel, listInstanceScope) > 0 ) {
                pvisualnode = it->_node;
                break;
            }
        }
        if( !pvisualnode ) {
            if( listInstanceScope.size() == 0 ) {
                // if top scope, make an exception to ignore the resolved scope
                FOREACH(it, bindings.listInstanceModelBindings) {
                    // have to use listInstanceScope
                    if( it->_ikmodel == ikm ) {
                        pvisualnode = it->_node;
                        break;
                    }
                }
            }
            if( !pvisualnode ) {
                RAVELOG_WARN(str(boost::format("failed to find visual node for instance kinematics model %s, creating without any geometry\n")%getSid(ikm)));
            }
        }

        if(( pkinbody->GetName().size() == 0) && !!ikm->getName() ) {
            pkinbody->SetName(ikm->getName());
        }
        if(( pkinbody->GetName().size() == 0) && !!ikm->getID() ) {
            pkinbody->SetName(ikm->getID());
        }

        if (!_ExtractKinematicsModel(pkinbody, kmodel, pvisualnode, bindings, listInstanceScope)) {
            RAVELOG_WARN(str(boost::format("failed to load kinbody from kinematics model %s\n")%kmodel->getID()));
            return false;
        }
        return true;
    }

    /// \brief extract one rigid link composed of the node hierarchy
    KinBodyPtr _ExtractKinematicsModel(domNodeRef pdomnode, const KinematicsSceneBindings& bindings, const std::vector<std::string>& vprocessednodes, std::list<daeElementRef>& listInstanceScope)
    {
        if( !!pdomnode->getID() &&( find(vprocessednodes.begin(),vprocessednodes.end(),pdomnode->getID()) != vprocessednodes.end()) ) {
            return KinBodyPtr();
        }
        _mapJointUnits.clear();
        _mapJointSids.clear();
        KinBodyPtr pkinbody = RaveCreateKinBody(_penv);
        if( pkinbody->__struri.size() == 0 ) {
            pkinbody->__struri = daeURI(*_dae).str();
        }
        string name = !pdomnode->getName() ? "" : _ConvertToOpenRAVEName(pdomnode->getName());
        if( name.size() == 0 ) {
            name = _ConvertToOpenRAVEName(pdomnode->getID());
        }
        KinBody::LinkPtr plink(new KinBody::Link(pkinbody));
        plink->_info._name = name;
        plink->_info._mass = 1.0;
        plink->_info._bStatic = false;
        plink->_info._t = getNodeParentTransform(pdomnode) * _ExtractFullTransform(pdomnode);
        bool bhasgeometry = ExtractGeometries(pdomnode, plink->_info._t, plink, bindings, vprocessednodes);
        if( !bhasgeometry ) {
            return KinBodyPtr();
        }

        RAVELOG_INFO(str(boost::format("Loading non-kinematics node '%s'")%name));
        pkinbody->SetName(name);
        plink->_index = (int) pkinbody->_veclinks.size();
        pkinbody->_veclinks.push_back(plink);
        return pkinbody;
    }

    /// \brief append the kinematics model to the openrave kinbody
    bool _ExtractKinematicsModel(KinBodyPtr& pkinbody, domKinematics_modelRef kmodel, domNodeRef pnode, KinematicsSceneBindings& bindings, std::list<daeElementRef>& listInstanceScope)
    {
        vector<domJointRef> vdomjoints;
        if (!pkinbody) {
            pkinbody = RaveCreateKinBody(_penv);
            _mapJointUnits.clear();
            _mapJointSids.clear();
        }
        if(( pkinbody->GetName().size() == 0) && !!kmodel->getName() ) {
            pkinbody->SetName(kmodel->getName());
        }
        if(( pkinbody->GetName().size() == 0) && !!kmodel->getId() ) {
            pkinbody->SetName(kmodel->getId());
        }
        RAVELOG_DEBUG(str(boost::format("kinematics model: %s\n")%pkinbody->GetName()));
        if( !!pnode ) {
            RAVELOG_DEBUG(str(boost::format("node name: %s\n")%pnode->getId()));
        }
        if( !kmodel->getID() ) {
            RAVELOG_DEBUG(str(boost::format("kinematics model: %s has no id attribute!\n")%pkinbody->GetName()));
        }

        //  Process joint of the kinbody
        domKinematics_model_techniqueRef ktec = kmodel->getTechnique_common();

        //  Store joints
        for (size_t ijoint = 0; ijoint < ktec->getJoint_array().getCount(); ++ijoint) {
            vdomjoints.push_back(ktec->getJoint_array()[ijoint]);
        }

        //  Store instances of joints
        for (size_t ijoint = 0; ijoint < ktec->getInstance_joint_array().getCount(); ++ijoint) {
            domJointRef pelt = daeSafeCast<domJoint> (ktec->getInstance_joint_array()[ijoint]->getUrl().getElement());
            if (!pelt) {
                RAVELOG_WARN("failed to get joint from instance\n");
            }
            else {
                vdomjoints.push_back(pelt);
            }
        }

        RAVELOG_VERBOSE(str(boost::format("Number of root links in kmodel %s: %d\n")%kmodel->getId()%ktec->getLink_array().getCount()));
        for (size_t ilink = 0; ilink < ktec->getLink_array().getCount(); ++ilink) {
            Transform tnode;
            if( !!pnode && ilink == 0 ) {
                tnode = getNodeParentTransform(pnode);
            }
            ExtractLink(pkinbody, ktec->getLink_array()[ilink], ilink == 0 ? pnode : domNodeRef(), tnode, vdomjoints, bindings);
        }

        for (size_t iform = 0; iform < ktec->getFormula_array().getCount(); ++iform) {
            domFormulaRef pf = ktec->getFormula_array()[iform];
            if (!pf->getTarget()) {
                RAVELOG_WARN("formula target not valid\n");
                continue;
            }

            // find the target joint
            KinBody::JointPtr pjoint = _getJointFromRef(pf->getTarget()->getParam()->getValue(),pf,pkinbody, bindings).first;
            if (!pjoint) {
                continue;
            }

            if( pjoint->GetDOF() > 1 ) {
                RAVELOG_WARN("collada cannot parse joint formulas when joint dof is greater than 1\n");
            }

            int iaxis = 0;
            pjoint->_vmimic[iaxis].reset(new KinBody::Mimic());
            dReal ftargetunit = 1;
            if(_mapJointUnits.find(pjoint) != _mapJointUnits.end() ) {
                ftargetunit = _mapJointUnits[pjoint].at(iaxis);
            }

            daeTArray<daeElementRef> children;
            domTechniqueRef popenravetec = _ExtractOpenRAVEProfile(pf->getTechnique_array());
            if( !!popenravetec ) {
                for(size_t ic = 0; ic < popenravetec->getContents().getCount(); ++ic) {
                    daeElementRef pequation = popenravetec->getContents()[ic];
                    if( pequation->getElementName() == string("equation") ) {
                        children.clear();
                        pequation->getChildren(children);
                        if( !pequation->hasAttribute("type") ) {
                            RAVELOG_WARN("equaiton needs 'type' attribute, ignoring\n");
                            continue;
                        }
                        if( children.getCount() != 1 ) {
                            RAVELOG_WARN("equaiton needs exactly one child\n");
                            continue;
                        }
                        std::string equationtype = pequation->getAttribute("type");
                        KinBody::JointPtr pjointtarget;
                        if( pequation->hasAttribute("target") ) {
                            pjointtarget = _getJointFromRef(pequation->getAttribute("target").c_str(),pf,pkinbody, bindings).first;
                        }
                        try {
                            std::string eq = _ExtractMathML(pf,pkinbody,children[0],bindings);
                            if( ftargetunit != 1 ) {
                                eq = str(boost::format("%f*(%s)")%ftargetunit%eq);
                            }
                            if( equationtype == "position" ) {
                                pjoint->_vmimic[iaxis]->_equations[0] = eq;
                            }
                            else if( equationtype == "first_partial" ) {
                                if( !pjointtarget ) {
                                    RAVELOG_WARN(str(boost::format("first_partial equation '%s' needs a target attribute! ignoring...\n")%eq));
                                    continue;
                                }
                                pjoint->_vmimic[iaxis]->_equations[1] += str(boost::format("|%s %s ")%pjointtarget->GetName()%eq);
                            }
                            else if( equationtype == "second_partial" ) {
                                if( !pjointtarget ) {
                                    RAVELOG_WARN(str(boost::format("second_partial equation '%s' needs a target attribute! ignoring...\n")%eq));
                                    continue;
                                }
                                pjoint->_vmimic[iaxis]->_equations[2] += str(boost::format("|%s %s ")%pjointtarget->GetName()%eq);
                            }
                            else {
                                RAVELOG_WARN(str(boost::format("unknown equation type %s")%equationtype));
                            }
                        }
                        catch(const std::exception &ex) {
                            RAVELOG_WARN(str(boost::format("failed to parse formula %s for target %s: %s")%equationtype%pjoint->GetName()%ex.what()));
                        }
                    }
                }
            }
            else if (!!pf->getTechnique_common()) {
                try {
                    pf->getTechnique_common()->getChildren(children);
                    for(size_t ic = 0; ic < children.getCount(); ++ic) {
                        string eq = _ExtractMathML(pf,pkinbody,children[ic],bindings);
                        if( ftargetunit != 1 ) {
                            eq = str(boost::format("%f*(%s)")%ftargetunit%eq);
                        }
                        if( eq.size() > 0 ) {
                            pjoint->_vmimic[iaxis]->_equations[0] = eq;
                            break;
                        }
                    }
                }
                catch(const std::exception &ex) {
                    RAVELOG_WARN(str(boost::format("failed to parse formula for target %s: %s")%pjoint->GetName()%ex.what()));
                }
            }
        }

        _ExtractCollisionData(pkinbody,kmodel,kmodel->getExtra_array(),bindings.listInstanceLinkBindings);

        {
            stringstream ss;
            // extract the custom link info
            for(size_t i = 0; i < kmodel->getExtra_array().getCount(); ++i) {
                if( strcmp(kmodel->getExtra_array()[i]->getType(),"link_info") == 0 ) {
                    string linksid = kmodel->getExtra_array()[i]->getName();
                    domLinkRef pdomlink = daeSafeCast<domLink>(daeSidRef(linksid, kmodel).resolve().elt);
                    KinBody::LinkPtr plink;
                    if( !!pdomlink ) {
                        plink = pkinbody->GetLink(_ExtractLinkName(pdomlink));
                    }
                    else {
                        plink = _ResolveLinkBinding(bindings.listInstanceLinkBindings, linksid, pkinbody);
                    }
                    if( !plink ) {
                        RAVELOG_WARN(str(boost::format("failed to resolve link_info link %s\n")%linksid));
                        continue;
                    }
                    domTechniqueRef tec = _ExtractOpenRAVEProfile(kmodel->getExtra_array()[i]->getTechnique_array());
                    if( !!tec ) {
                        for(size_t ic = 0; ic < tec->getContents().getCount(); ++ic) {
                            daeElementRef pelt = tec->getContents()[ic];
                            bool bFloatArray = pelt->getElementName() == string("float_array");
                            bool bIntArray = pelt->getElementName() == string("int_array");
                            bool bStringValue = pelt->getElementName() == string("string_value");
                            if( bFloatArray || bIntArray || bStringValue ) {
                                std::string name = pelt->getAttribute("name");
                                if( bFloatArray ) {
                                    ss.clear(); ss.str(pelt->getCharData());
                                    plink->_info._mapFloatParameters[name] = std::vector<dReal>((istream_iterator<dReal>(ss)), istream_iterator<dReal>());
                                }
                                else if( bIntArray ) {
                                    ss.clear(); ss.str(pelt->getCharData());
                                    plink->_info._mapIntParameters[name] = std::vector<int>((istream_iterator<int>(ss)), istream_iterator<int>());
                                }
                                else if( bStringValue ) {
                                    plink->_info._mapStringParameters[name] = pelt->getCharData();
                                }
                            }
                        }
                    }
                }
                if( strcmp(kmodel->getExtra_array()[i]->getType(),"joint_info") == 0 ) {
                    string jointsid = kmodel->getExtra_array()[i]->getName();
                    std::pair<KinBody::JointPtr, domJointRef> result = _getJointFromRef(jointsid.c_str(),kmodel,pkinbody, bindings);
                    KinBody::JointPtr pjoint = result.first;
                    domJointRef pdomjoint = result.second;
                    if( !!pjoint && !!pdomjoint ) {
                        domTechniqueRef tec = _ExtractOpenRAVEProfile(kmodel->getExtra_array()[i]->getTechnique_array());
                        if( !!tec ) {
                            for(size_t ic = 0; ic < tec->getContents().getCount(); ++ic) {
                                daeElementRef pelt = tec->getContents()[ic];
                                bool bFloatArray = pelt->getElementName() == string("float_array");
                                bool bIntArray = pelt->getElementName() == string("int_array");
                                bool bStringValue = pelt->getElementName() == string("string_value");
                                if( bFloatArray || bIntArray || bStringValue ) {
                                    std::string name = pelt->getAttribute("name");
                                    if( bFloatArray ) {
                                        ss.clear(); ss.str(pelt->getCharData());
                                        pjoint->_info._mapFloatParameters[name] = std::vector<dReal>((istream_iterator<dReal>(ss)), istream_iterator<dReal>());
                                    }
                                    else if( bIntArray ) {
                                        ss.clear(); ss.str(pelt->getCharData());
                                        pjoint->_info._mapIntParameters[name] = std::vector<int>((istream_iterator<int>(ss)), istream_iterator<int>());
                                    }
                                    else if( bStringValue ) {
                                        pjoint->_info._mapStringParameters[name] = pelt->getCharData();
                                    }
                                }
                                bool bControlMode = pelt->getElementName() == std::string("controlMode");
                                if( bControlMode ) {
                                    pjoint->_info._controlMode = (KinBody::JointControlMode)boost::lexical_cast<int>(pelt->getCharData());
                                    continue;
                                }
                                bool bJCIRobotController = pelt->getElementName() == std::string("jointcontrolinfo_robotcontroller");
                                if( bJCIRobotController ) {
                                    pjoint->_info._jci_robotcontroller.reset(new KinBody::JointInfo::JointControlInfo_RobotController());
                                    KinBody::JointInfo::JointControlInfo_RobotController& jci = *pjoint->_info._jci_robotcontroller;
                                    for( size_t ieltcontent = 0; ieltcontent < pelt->getChildren().getCount(); ++ieltcontent ) {
                                        daeElementRef pchild = pelt->getChildren()[ieltcontent];
                                        if( pchild->getElementName() == std::string("robotId") ) {
                                            jci.robotId = boost::lexical_cast<int>(pchild->getCharData());
                                        }
                                        else if( pchild->getElementName() == std::string("robotControllerDOFIndex") ) {
                                            int ijointaxis = boost::lexical_cast<int>(pchild->getAttribute("axis"));
                                            if( ijointaxis > pjoint->GetDOF() - 1 ) {
                                                continue;
                                            }
                                            jci.robotControllerDOFIndex.at(ijointaxis) = boost::lexical_cast<int>(pchild->getCharData());
                                        }
                                    }
                                    continue;
                                }
                                bool bJCIIO = pelt->getElementName() == std::string("jointcontrolinfo_io");
                                if( bJCIIO ) {
                                    pjoint->_info._jci_io.reset(new KinBody::JointInfo::JointControlInfo_IO());
                                    KinBody::JointInfo::JointControlInfo_IO& jci = *pjoint->_info._jci_io;
                                    for( size_t ieltcontent = 0; ieltcontent < pelt->getChildren().getCount(); ++ieltcontent ) {
                                        daeElementRef pchild = pelt->getChildren()[ieltcontent];
                                        if( pchild->getElementName() == std::string("deviceId") ) {
                                            jci.deviceId = boost::lexical_cast<int>(pchild->getCharData());
                                        }
                                        else if( pchild->getElementName() == std::string("vMoveIONames") ) {
                                            int ijointaxis = boost::lexical_cast<int>(pchild->getAttribute("axis"));
                                            if( ijointaxis > pjoint->GetDOF() - 1 ) {
                                                continue;
                                            }
                                            ss.clear();
                                            ss.str(pchild->getCharData());
                                            jci.vMoveIONames.at(ijointaxis) = std::vector<std::string>((istream_iterator<std::string>(ss)), istream_iterator<std::string>());
                                        }
                                        else if( pchild->getElementName() == std::string("vUpperLimitIONames") ) {
                                            int ijointaxis = boost::lexical_cast<int>(pchild->getAttribute("axis"));
                                            if( ijointaxis > pjoint->GetDOF() - 1 ) {
                                                continue;
                                            }
                                            ss.clear();
                                            ss.str(pchild->getCharData());
                                            jci.vUpperLimitIONames.at(ijointaxis) = std::vector<std::string>((istream_iterator<std::string>(ss)), istream_iterator<std::string>());
                                        }
                                        else if( pchild->getElementName() == std::string("vUpperLimitSensorIsOn") ) {
                                            int ijointaxis = boost::lexical_cast<int>(pchild->getAttribute("axis"));
                                            if( ijointaxis > pjoint->GetDOF() - 1 ) {
                                                continue;
                                            }
                                            ss.clear();
                                            ss.str(pchild->getCharData());
                                            jci.vUpperLimitSensorIsOn.at(ijointaxis) = std::vector<uint8_t>((istream_iterator<int>(ss)), istream_iterator<int>());
                                        }
                                        else if( pchild->getElementName() == std::string("vLowerLimitIONames") ) {
                                            int ijointaxis = boost::lexical_cast<int>(pchild->getAttribute("axis"));
                                            if( ijointaxis > pjoint->GetDOF() - 1 ) {
                                                continue;
                                            }
                                            ss.clear();
                                            ss.str(pchild->getCharData());
                                            jci.vLowerLimitIONames.at(ijointaxis) = std::vector<std::string>((istream_iterator<std::string>(ss)), istream_iterator<std::string>());
                                        }
                                        else if( pchild->getElementName() == std::string("vLowerLimitSensorIsOn") ) {
                                            int ijointaxis = boost::lexical_cast<int>(pchild->getAttribute("axis"));
                                            if( ijointaxis > pjoint->GetDOF() - 1 ) {
                                                continue;
                                            }
                                            ss.clear();
                                            ss.str(pchild->getCharData());
                                            jci.vLowerLimitSensorIsOn.at(ijointaxis) = std::vector<uint8_t>((istream_iterator<int>(ss)), istream_iterator<int>());
                                        }
                                    }
                                    continue;
                                }
                                bool bJCIExternalDevice = pelt->getElementName() == std::string("jointcontrolinfo_externaldevice");
                                if( bJCIExternalDevice ) {
                                    pjoint->_info._jci_externaldevice.reset(new KinBody::JointInfo::JointControlInfo_ExternalDevice());
                                    KinBody::JointInfo::JointControlInfo_ExternalDevice& jci = *pjoint->_info._jci_externaldevice;
                                    for( size_t ieltcontent = 0; ieltcontent < pelt->getChildren().getCount(); ++ieltcontent ) {
                                        daeElementRef pchild = pelt->getChildren()[ieltcontent];
                                        if( pchild->getElementName() == std::string("externalDeviceId") ) {
                                            jci.externalDeviceId = pchild->getCharData();
                                        }
                                    }
                                    continue;
                                }

                            }
                            // vUpper/LowerLimitSensorIsOn would be meaningless without vUpper/LowerLimitIONames. If the
                            // sizes of the two are not equal, resize vUpperLimitSensorIsOn to have the same size as
                            // vUpperLimitIONames and fill in the default value (1) if necessary.
                            if( pjoint->_info._controlMode == KinBody::JointControlMode::JCM_IO ) {
                                for( int ijointaxis = 0; ijointaxis < pjoint->GetDOF(); ++ijointaxis ) {
                                    if( pjoint->_info._jci_io->vUpperLimitIONames.at(ijointaxis).size() != pjoint->_info._jci_io->vUpperLimitSensorIsOn.at(ijointaxis).size() ) {
                                        pjoint->_info._jci_io->vUpperLimitSensorIsOn[ijointaxis].resize(pjoint->_info._jci_io->vUpperLimitIONames.at(ijointaxis).size(), 1);
                                    }
                                    if( pjoint->_info._jci_io->vLowerLimitIONames.at(ijointaxis).size() != pjoint->_info._jci_io->vLowerLimitSensorIsOn.at(ijointaxis).size() ) {
                                        pjoint->_info._jci_io->vLowerLimitSensorIsOn[ijointaxis].resize(pjoint->_info._jci_io->vLowerLimitIONames.at(ijointaxis).size(), 1);
                                    }
                                }
                            }
                        }
                    }
                }
            }
        }


        return true;
    }

    ///  \brief Extract Link info and add it to an existing body
    KinBody::LinkPtr ExtractLink(KinBodyPtr pkinbody, const domLinkRef pdomlink,const domNodeRef pdomnode, const Transform& tParentLink, const std::vector<domJointRef>& vdomjoints, KinematicsSceneBindings& bindings)
    {
        //  Set link name with the name of the COLLADA's Link
        std::string linkname;
        if( !!pdomlink ) {
            linkname = _ExtractLinkName(pdomlink);
            if( linkname.size() == 0 ) {
                RAVELOG_WARN("<link> has no name or id, falling back to <node>!\n");
            }
        }
        if( linkname.size() == 0 ) {
            if( !!pdomnode ) {
                if (!!pdomnode->getName()) {
                    linkname = _ConvertToOpenRAVEName(pdomnode->getName());
                }
                if(( linkname.size() == 0) && !!pdomnode->getID()) {
                    linkname = _ConvertToOpenRAVEName(pdomnode->getID());
                }
            }
        }

        KinBody::LinkPtr plink = pkinbody->GetLink(linkname);
        if( !plink ) {
            plink.reset(new KinBody::Link(pkinbody));
            plink->_info._name = linkname;
            plink->_info._mass = 1e-10;
            plink->_info._vinertiamoments = Vector(1e-7,1e-7,1e-7);
            plink->_info._bStatic = false;
            plink->_index = (int) pkinbody->_veclinks.size();
            pkinbody->_veclinks.push_back(plink);
        }
        else {
            RAVELOG_DEBUG(str(boost::format("found previously defined link '%s")%linkname));
        }

        plink->_info._t = tParentLink;
        // use the kinematics coordinate system for each link
        if( !!pdomlink ) {
            plink->_info._t = plink->_info._t * _ExtractFullTransform(pdomlink);
        }

        domInstance_rigid_bodyRef irigidbody;
        domRigid_bodyRef rigidbody;
        Transform trigidoffset = pkinbody->GetLinks().at(0)->GetTransform();
        if( !!pdomnode ) {
            // convert any instance_node child elements to real nodes
            daeTArray<domInstance_nodeRef> vinstance_nodes = pdomnode->getChildrenByType<domInstance_node>();
            for(size_t inode = 0; inode < vinstance_nodes.getCount(); ++inode) {
                _InstantiateNode(vinstance_nodes[inode]);
            }

            RAVELOG_VERBOSE(str(boost::format("Node Id %s and Name %s\n")%pdomnode->getId()%pdomnode->getName()));

            bool bFoundBinding = false;
            FOREACH(itlinkbinding, bindings.listInstanceLinkBindings) {
                // visual scenes can have weird hierarchy which makes physics assignment difficult
                InstanceLinkBinding& lb = *itlinkbinding;
                if( !lb._node ) {
                    // have to resolve _node
                    lb._node = daeSafeCast<domNode>(lb._nodeurifromphysics->getElement().cast());
                    if( !lb._node ) {
                        continue;
                    }
                }
                if( _CompareElementURI(pdomnode,lb._node) > 0 ) {
                    bFoundBinding = true;
                    irigidbody = lb._irigidbody;
                    rigidbody = lb._rigidbody;
                    lb._domlink = pdomlink;
                    lb._link = plink;
                    lb._node = pdomnode;
                    if( !!lb._nodephysicsoffset ) {
                        // set the rigid offset to the transform of the instance physics model parent
                        trigidoffset = getNodeParentTransform(lb._nodephysicsoffset) * _ExtractFullTransform(lb._nodephysicsoffset);
                    }
                    break;
                }
            }
            if( !bFoundBinding ) {
                InstanceLinkBinding lb;
                lb._node = pdomnode;
                lb._link = plink;
                bindings.listInstanceLinkBindings.push_back(lb);
            }
        }

        if( !!rigidbody && !!rigidbody->getTechnique_common() ) {
            domRigid_body::domTechnique_commonRef rigiddata = rigidbody->getTechnique_common();
            if( !!rigiddata->getMass() ) {
                plink->_info._mass = rigiddata->getMass()->getValue();
            }
            Transform tmassframe = trigidoffset;
            if( !!rigiddata->getMass_frame() ) {
                tmassframe *= _ExtractFullTransform(rigiddata->getMass_frame());
            }
            if( !!rigiddata->getInertia() ) {
                plink->_info._vinertiamoments[0] = rigiddata->getInertia()->getValue()[0];
                plink->_info._vinertiamoments[1] = rigiddata->getInertia()->getValue()[1];
                plink->_info._vinertiamoments[2] = rigiddata->getInertia()->getValue()[2];
            }
            plink->_info._tMassFrame = plink->_info._t.inverse() * tmassframe;
            if( !!rigiddata->getDynamic() ) {
                plink->_info._bStatic = !rigiddata->getDynamic()->getValue();
            }
        }
        else {
            std::string nodeid;
            if( !!pdomnode && !!pdomnode->getId() ) {
                nodeid = pdomnode->getId();
            }
            RAVELOG_WARN(str(boost::format("failed to find rigid_body info for link %s:%s, nodeid=%s")%plink->GetParent()->GetName()%plink->GetName()%nodeid));
        }

        if (!pdomlink) {
            if( !ExtractGeometries(pdomnode, pkinbody->GetLinks().size() > 0 ? pkinbody->GetTransform() : tParentLink,  plink,bindings, std::vector<std::string>()) ) {
                RAVELOG_DEBUG(str(boost::format("link %s has no geometry\n")%plink->GetName()));
            }
        }
        else {
            RAVELOG_DEBUG(str(boost::format("Attachment link elements: %d")%pdomlink->getAttachment_full_array().getCount()));

            {
                stringstream ss; ss << plink->GetName() << ": " << plink->_info._t << endl;
                RAVELOG_DEBUG(ss.str());
            }

            // Get the geometry
            if( !ExtractGeometries(pdomnode, pkinbody->GetLinks().size() > 0 ? pkinbody->GetTransform() : tParentLink, plink,bindings,std::vector<std::string>()) ) {
                RAVELOG_DEBUG(str(boost::format("link %s has no geometry\n")%plink->GetName()));
            }

            RAVELOG_DEBUG(str(boost::format("After ExtractGeometry Attachment link elements: %d\n")%pdomlink->getAttachment_full_array().getCount()));

            //  Process all atached links
            for (size_t iatt = 0; iatt < pdomlink->getAttachment_full_array().getCount(); ++iatt) {
                domLink::domAttachment_fullRef pattfull = pdomlink->getAttachment_full_array()[iatt];
                if( !pattfull->getJoint() ) {
                    RAVELOG_WARN(str(boost::format("no joint defined for attachment_full in link %s node %s")%plink->GetName()%pdomnode->getName()));
                    continue;
                }
                // get link kinematics transformation
                TransformMatrix tatt = _ExtractFullTransform(pattfull);

                // process attached links
                daeElement* peltjoint = daeSidRef(pattfull->getJoint(), pattfull).resolve().elt;
                if( !peltjoint ) {
                    RAVELOG_WARN(str(boost::format("could not find attached joint %s!\n")%pattfull->getJoint()));
                    continue;
                }
                string jointsidref;
                if( string(pattfull->getJoint()).find("./") == 0 ) {
                    jointsidref = str(boost::format("%s/%s")%_ExtractParentId(pattfull)%&pattfull->getJoint()[1]);
                }
                else {
                    jointsidref = pattfull->getJoint();
                }

                domJointRef pdomjoint = daeSafeCast<domJoint> (peltjoint);
                if (!pdomjoint) {
                    domInstance_jointRef pdomijoint = daeSafeCast<domInstance_joint> (peltjoint);
                    if (!!pdomijoint) {
                        pdomjoint = daeSafeCast<domJoint> (pdomijoint->getUrl().getElement().cast());
                    }
                    else {
                        RAVELOG_WARN(str(boost::format("could not cast element <%s> to <joint>!\n")%peltjoint->getElementName()));
                        continue;
                    }
                }

                // get direct child link
                if (!pattfull->getLink()) {
                    RAVELOG_WARN(str(boost::format("joint %s needs to be attached to a valid link\n")%jointsidref));
                    continue;
                }

                // find the correct joint in the bindings
                daeTArray<domAxis_constraintRef> vdomaxes = pdomjoint->getChildrenByType<domAxis_constraint>();
                domNodeRef pchildnode;

                // see if joint has a binding to a visual node
                FOREACHC(itaxisbinding,bindings.listAxisBindings) {
                    for (size_t ic = 0; ic < vdomaxes.getCount(); ++ic) {
                        //  If the binding for the joint axis is found, retrieve the info
                        if (vdomaxes[ic] == itaxisbinding->pkinematicaxis) {
                            pchildnode = itaxisbinding->visualnode;
                            break;
                        }
                    }
                    if( !!pchildnode ) {
                        break;
                    }
                }
                if (!pchildnode) {
                    RAVELOG_DEBUG(str(boost::format("joint %s has no visual binding\n")%jointsidref));
                }

                // create the joints before creating the child links
                KinBody::JointPtr pjoint(new KinBody::Joint(pkinbody));
                int jointtype = vdomaxes.getCount();
                pjoint->_info._bIsActive = true;     // if not active, put into the passive list
                FOREACH(it,pjoint->_info._vweights) {
                    *it = 1;
                }

                for (size_t ic = 0; ic < vdomaxes.getCount(); ++ic) {
                    FOREACH(itaxisbinding,bindings.listAxisBindings) {
                        if (vdomaxes[ic] == itaxisbinding->pkinematicaxis) {
                            itaxisbinding->_pjoint = pjoint;
                            itaxisbinding->_iaxis = ic;
                            itaxisbinding->_jointsidref = jointsidref;
                        }
                    }
                }

                std::vector<dReal> vaxisunits(vdomaxes.getCount(),dReal(1));
                for (size_t ic = 0; ic < vdomaxes.getCount(); ++ic) {
                    FOREACHC(itaxisbinding,bindings.listAxisBindings) {
                        if (vdomaxes[ic] == itaxisbinding->pkinematicaxis) {
                            if( !!itaxisbinding->kinematics_axis_info ) {
                                if( !!itaxisbinding->kinematics_axis_info->getActive() ) {
                                    // what if different axes have different active profiles?
                                    pjoint->_info._bIsActive = resolveBool(itaxisbinding->kinematics_axis_info->getActive(),itaxisbinding->kinematics_axis_info);
                                }
                            }
                            break;
                        }
                    }
                    domAxis_constraintRef pdomaxis = vdomaxes[ic];
                    if( strcmp(pdomaxis->getElementName(), "revolute") == 0 ) {
                        pjoint->_info._type = KinBody::JointRevolute;
                        pjoint->_info._vmaxvel[ic] = 0.5;
                    }
                    else if( strcmp(pdomaxis->getElementName(), "prismatic") == 0 ) {
                        pjoint->_info._type = KinBody::JointPrismatic;
                        vaxisunits[ic] = _GetUnitScale(pdomaxis,_fGlobalScale);
                        jointtype |= 1<<(4+ic);
                        pjoint->_info._vmaxvel[ic] = 0.01;
                    }
                    else {
                        RAVELOG_WARN(str(boost::format("unsupported joint type: %s\n")%pdomaxis->getElementName()));
                    }
                }

                pjoint->_info._type = (KinBody::JointType)jointtype;
                _mapJointUnits[pjoint] = vaxisunits;
                if( pjoint->_info._bIsActive ) {
                    pjoint->jointindex = (int) pkinbody->_vecjoints.size();
                    pjoint->dofindex = pkinbody->GetDOF();
                }
                if( !!pdomjoint->getName() ) {
                    pjoint->_info._name = _ConvertToOpenRAVEName(pdomjoint->getName());
                }
                else {
                    pjoint->_info._name = str(boost::format("dummy%d")%pjoint->jointindex);
                }

                if( pjoint->_info._bIsActive ) {
                    pkinbody->_vecjoints.push_back(pjoint);
                }
                else {
                    RAVELOG_VERBOSE(str(boost::format("joint %s is passive\n")%pjoint->_info._name));
                    pkinbody->_vPassiveJoints.push_back(pjoint);
                }

                if( _mapJointSids.find(jointsidref) != _mapJointSids.end() ) {
                    RAVELOG_WARN_FORMAT("jointid '%s' is duplicated!", jointsidref);
                }
                _mapJointSids[jointsidref] = pjoint;
                size_t lastJointSidIndex = jointsidref.find_last_of('/');
                if( lastJointSidIndex != string::npos ) {
                    _mapJointSids[jointsidref.substr(lastJointSidIndex+1)] = pjoint;
                }

                RAVELOG_DEBUG(str(boost::format("joint %s (%d:%d)")%pjoint->_info._name%pjoint->jointindex%pjoint->dofindex));

                KinBody::LinkPtr pchildlink = ExtractLink(pkinbody, pattfull->getLink(), pchildnode, plink->_info._t * tatt, vdomjoints, bindings);

                if (!pchildlink) {
                    RAVELOG_WARN(str(boost::format("Link '%s' has no child link, creating dummy link\n")%plink->GetName()));
                    // create dummy child link
                    stringstream ss;
                    ss << plink->_info._name;
                    ss <<"_dummy" << pkinbody->_veclinks.size();
                    pchildlink.reset(new KinBody::Link(pkinbody));
                    pchildlink->_info._name = ss.str();
                    pchildlink->_info._bStatic = false;
                    pchildlink->_index = (int)pkinbody->_veclinks.size();
                    pkinbody->_veclinks.push_back(pchildlink);
                }

                std::vector<Vector> vAxes(vdomaxes.getCount());
                for (size_t ic = 0; ic < vdomaxes.getCount(); ++ic) {
                    domKinematics_axis_infoRef kinematics_axis_info;
                    domMotion_axis_infoRef motion_axis_info;
                    FOREACH(itaxisbinding,bindings.listAxisBindings) {
                        if (CompareElementsSidToId(vdomaxes[ic], itaxisbinding->pkinematicaxis) > 0) {
                            kinematics_axis_info = itaxisbinding->kinematics_axis_info;
                            motion_axis_info = itaxisbinding->motion_axis_info;
                            break;
                        }
                    }
                    domAxis_constraintRef pdomaxis = vdomaxes[ic];

                    //  Axes and Anchor assignment.
                    vAxes[ic] = Vector(pdomaxis->getAxis()->getValue()[0], pdomaxis->getAxis()->getValue()[1], pdomaxis->getAxis()->getValue()[2]);
                    if( vAxes[ic].lengthsqr3() > 0 ) {
                        vAxes[ic].normalize3();
                    }
                    else {
                        vAxes[ic] = Vector(0,0,1);
                    }

                    dReal fjointmult = 1.0;
                    if( pjoint->IsRevolute(ic) ) {
                        fjointmult = PI/180.0f;
                    }
                    else if( pjoint->IsPrismatic(ic) && !!kinematics_axis_info ) {
                        fjointmult = _GetUnitScale(kinematics_axis_info,_fGlobalScale);
                    }

                    pjoint->_info._voffsets[ic] = 0;     // to overcome -pi to pi boundary
                    if (pkinbody->IsRobot() && !motion_axis_info) {
                        RAVELOG_WARN(str(boost::format("No motion axis info for joint %s\n")%pjoint->GetName()));
                    }

                    //  Sets the Speed, the Acceleration, and the Jerk of the joint
                    if (!!motion_axis_info) {
                        // Read hard limits. Hard limits are defined as <newparam> tag.
                        RAVELOG_VERBOSE("... Newparam array size for motion_axis_info : %d", motion_axis_info->getNewparam_array().getCount());
                        for(size_t iparam = 0; iparam < motion_axis_info->getNewparam_array().getCount(); ++iparam) {
                            domKinematics_newparamRef param = motion_axis_info->getNewparam_array()[iparam];
                            if ( !!param->getSid() ) {
                                if ( std::string(param->getSid()) == "hardMaxVel" ) {
                                    pjoint->_info._vhardmaxvel[ic] = fjointmult * param->getFloat()->getValue();
                                    RAVELOG_VERBOSE_FORMAT("... %s: %f...", param->getSid() % pjoint->_info._vhardmaxvel[ic]);
                                } else if ( std::string(param->getSid()) == "hardMaxAccel" ) {
                                    pjoint->_info._vhardmaxaccel[ic] = fjointmult * param->getFloat()->getValue();
                                    RAVELOG_VERBOSE_FORMAT("... %s: %f...", param->getSid() % pjoint->_info._vhardmaxaccel[ic]);
                                } else if ( std::string(param->getSid()) == "hardMaxJerk" ) {
                                    pjoint->_info._vhardmaxjerk[ic] = fjointmult * param->getFloat()->getValue();
                                    RAVELOG_VERBOSE_FORMAT("... %s: %f...", param->getSid() % pjoint->_info._vhardmaxjerk[ic]);
                                }
                            }
                        }

                        // Read soft limits. Soft limits are defined as <speed>, <acceleration>, <jerk> tag.
                        // In below, we check the consistency between hard limit (_vhadmaxXXX) and soft limit (_vmaxXXX). If soft limit is larger than soft limit, it is invalid and overwrite soft limit by hard limit.
                        if (!!motion_axis_info->getSpeed()) {
                            pjoint->_info._vmaxvel[ic] = resolveFloat(motion_axis_info->getSpeed(),motion_axis_info);
                            if( !_bBackCompatValuesInRadians ) {
                                pjoint->_info._vmaxvel[ic] *= fjointmult;
                            }
                            if ( pjoint->_info._vhardmaxvel[ic] != 0.0 && pjoint->_info._vhardmaxvel[ic] < pjoint->_info._vmaxvel[ic] ) {
                                RAVELOG_VERBOSE_FORMAT("... Joint Speed : Tried to set soft limit as %f but it exceeds hard limit. Therefore, reset to hard limit %f for consistency...\n", pjoint->_info._vmaxvel[ic] % pjoint->_info._vhardmaxvel[ic]);
                                pjoint->_info._vmaxvel[ic] = pjoint->_info._vhardmaxvel[ic];
                            }
                            RAVELOG_VERBOSE("... Joint Speed: %f...\n",pjoint->GetMaxVel());
                        }
                        if (!!motion_axis_info->getAcceleration()) {
                            pjoint->_info._vmaxaccel[ic] = resolveFloat(motion_axis_info->getAcceleration(),motion_axis_info);
                            if( !_bBackCompatValuesInRadians ) {
                                pjoint->_info._vmaxaccel[ic] *= fjointmult;
                            }
                            if ( pjoint->_info._vhardmaxaccel[ic] != 0.0 && pjoint->_info._vhardmaxaccel[ic] < pjoint->_info._vmaxaccel[ic] ) {
                                RAVELOG_VERBOSE_FORMAT("... Joint Acceleration : Tried to set soft limit as %f but it exceeds hard limit. Therefore, reset to hard limit %f for consistency...\n", pjoint->_info._vmaxaccel[ic] % pjoint->_info._vhardmaxaccel[ic]);
                                pjoint->_info._vmaxaccel[ic] = pjoint->_info._vhardmaxaccel[ic];
                            }
                            RAVELOG_VERBOSE("... Joint Acceleration: %f...\n",pjoint->GetMaxAccel());
                        }
                        if (!!motion_axis_info->getJerk()) {
                            pjoint->_info._vmaxjerk[ic] = resolveFloat(motion_axis_info->getJerk(),motion_axis_info);
                            if( !_bBackCompatValuesInRadians ) {
                                pjoint->_info._vmaxjerk[ic] *= fjointmult;
                            }
                            if ( pjoint->_info._vhardmaxjerk[ic] != 0.0 && pjoint->_info._vhardmaxjerk[ic] < pjoint->_info._vmaxjerk[ic] ) {
                                RAVELOG_VERBOSE_FORMAT("... Joint Jerk : Tried to set soft limit as %f but it exceeds hard limit. Therefore, reset to hard limit %f for consistency...\n", pjoint->_info._vmaxjerk[ic] % pjoint->_info._vhardmaxjerk[ic]);
                                pjoint->_info._vmaxjerk[ic] = pjoint->_info._vhardmaxjerk[ic];
                            }
                            RAVELOG_VERBOSE("... Joint Jerk: %f...\n",pjoint->GetMaxJerk());
                        }
                    }

                    bool joint_locked = false;     // if locked, joint angle is static
                    bool has_soft_limits = false, has_hard_limits = false;
                    boost::shared_ptr<uint8_t> is_circular;

                    if (!!kinematics_axis_info) {
                        // contains the soft controller limits
                        if (!!kinematics_axis_info->getLocked()) {
                            joint_locked = resolveBool(kinematics_axis_info->getLocked(),kinematics_axis_info);
                        }

                        if (joint_locked) {     // If joint is locked set limits to the static value.
                            RAVELOG_WARN("lock joint!!\n");
                            pjoint->_info._vlowerlimit.at(ic) = 0;
                            pjoint->_info._vupperlimit.at(ic) = 0;
                        }
                        else if (!!kinematics_axis_info->getLimits()) {     // If there are articulated system kinematics limits
                            has_soft_limits = true;
                            pjoint->_info._vlowerlimit.at(ic) = fjointmult*(dReal)(resolveFloat(kinematics_axis_info->getLimits()->getMin(),kinematics_axis_info));
                            pjoint->_info._vupperlimit.at(ic) = fjointmult*(dReal)(resolveFloat(kinematics_axis_info->getLimits()->getMax(),kinematics_axis_info));
                            if( pjoint->IsRevolute(ic) ) {
                                if(( pjoint->_info._vlowerlimit.at(ic) < -PI) ||( pjoint->_info._vupperlimit[ic] > PI) ) {
                                    // TODO, necessary?
                                    pjoint->_info._voffsets[ic] = 0.5f * (pjoint->_info._vlowerlimit.at(ic) + pjoint->_info._vupperlimit[ic]);
                                }
                            }
                        }

                        for (size_t iparam = 0; iparam < kinematics_axis_info->getNewparam_array().getCount(); iparam++) {
                            domKinematics_newparamRef axisparam = kinematics_axis_info->getNewparam_array()[iparam];
                            if( !!axisparam->getSid() ) {
                                string paramsid = axisparam->getSid();
                                if( paramsid == "circular" ) {
                                    if( !!axisparam->getBool() ) {
                                        is_circular.reset(new uint8_t(axisparam->getBool()->getValue()));
                                    }
                                    else if( !!axisparam->getInt() ) {
                                        is_circular.reset(new uint8_t(axisparam->getInt()->getValue()!=0));
                                    }
                                    else {
                                        RAVELOG_WARN("failed to resolve axis_info/circular newparam\n");
                                    }
                                }
                                else if( paramsid == "planning_weight" ) {
                                    if( !!axisparam->getFloat() ) {
                                        if( axisparam->getFloat()->getValue() > 0 ) {
                                            pjoint->_info._vweights[ic] = axisparam->getFloat()->getValue();
                                        }
                                        else {
                                            RAVELOG_WARN(str(boost::format("bad joint weight %f")%axisparam->getFloat()->getValue()));
                                        }
                                    }
                                    else {
                                        RAVELOG_WARN("failed to resolve axis_info/planning_weight newparam\n");
                                    }
                                }
                                else if( paramsid == "discretization_resolution" ) {
                                    if( !!axisparam->getFloat() ) {
                                        if( axisparam->getFloat()->getValue() > 0 ) {
                                            pjoint->_info._vresolution[ic] = axisparam->getFloat()->getValue();
                                        }
                                        else {
                                            RAVELOG_WARN(str(boost::format("bad joint resolution %f")%axisparam->getFloat()->getValue()));
                                        }
                                    }
                                    else {
                                        RAVELOG_WARN("failed to resolve axis_info/discretization_resolution newparam\n");
                                    }
                                }
                            }
                        }
                    }

                    if (!joint_locked && !!pdomaxis->getLimits() ) {
                        has_hard_limits = true;
                        if( !has_soft_limits ) { // prioritize soft-limits
                            // contains the hard limits (prioritize over soft limits)
                            RAVELOG_VERBOSE_FORMAT("There are LIMITS in joint %s", pjoint->GetName());
                            dReal fscale = pjoint->IsRevolute(ic) ? (PI/180.0f) : _GetUnitScale(pdomaxis,_fGlobalScale);
                            pjoint->_info._vlowerlimit.at(ic) = (dReal)pdomaxis->getLimits()->getMin()->getValue()*fscale;
                            pjoint->_info._vupperlimit.at(ic) = (dReal)pdomaxis->getLimits()->getMax()->getValue()*fscale;
                            if( pjoint->IsRevolute(ic) ) {
                                if(( pjoint->_info._vlowerlimit[ic] < -PI) ||( pjoint->_info._vupperlimit[ic] > PI) ) {
                                    // TODO, necessary?
                                    pjoint->_info._voffsets[ic] = 0.5f * (pjoint->_info._vlowerlimit[ic] + pjoint->_info._vupperlimit[ic]);
                                }
                            }
                        }
                    }

                    if( !!is_circular ) {
                        pjoint->_info._bIsCircular.at(ic) = *is_circular;
                    }

                    if( !has_soft_limits && !has_hard_limits && !joint_locked ) {
                        RAVELOG_VERBOSE(str(boost::format("There are NO LIMITS in joint %s ...\n")%pjoint->GetName()));
                        if( pjoint->IsRevolute(ic) ) {
                            if( !is_circular ) {
                                pjoint->_info._bIsCircular.at(ic) = true;
                            }
                            pjoint->_info._vlowerlimit.at(ic) = -PI;
                            pjoint->_info._vupperlimit.at(ic) = PI;
                        }
                        else {
                            pjoint->_info._vlowerlimit.at(ic) =-1000000;
                            pjoint->_info._vupperlimit.at(ic) = 1000000;
                        }
                    }

                    //  Rotate axis from the parent offset
                    vAxes[ic] = tatt.rotate(vAxes[ic]);
                }
                RAVELOG_DEBUG(str(boost::format("joint dof: %d, links %s->%s\n")%pjoint->dofindex%plink->GetName()%pchildlink->GetName()));
                pjoint->_ComputeInternalInformation(plink,pchildlink,tatt.trans,vAxes,std::vector<dReal>());
            }
            if( pdomlink->getAttachment_start_array().getCount() > 0 ) {
                RAVELOG_WARN("openrave collada reader does not support attachment_start\n");
            }
            if( pdomlink->getAttachment_end_array().getCount() > 0 ) {
                RAVELOG_WARN("openrave collada reader does not support attachment_end\n");
            }
        }
        return plink;
    }

    /// Extract Geometry and apply the transformations of the node
    /// \param pdomnode  Node to extract the geometry
    /// \param plink     Link of the kinematics model
    bool ExtractGeometries(const domNodeRef pdomnode, const Transform& tkinbodytrans, KinBody::LinkPtr plink, const KinematicsSceneBindings& bindings, const std::vector<std::string>& vprocessednodes)
    {
        if( !pdomnode ) {
            return false;
        }
        if( !!pdomnode->getID() &&( find(vprocessednodes.begin(),vprocessednodes.end(),pdomnode->getID()) != vprocessednodes.end()) ) {
            return false;
        }
        if( _bSkipGeometry ) {
            return false;
        }

        RAVELOG_VERBOSE(str(boost::format("ExtractGeometries(node,link) of %s\n")%pdomnode->getName()));

        bool bhasgeometry = false;
        // For all child nodes of pdomnode
        for (size_t i = 0; i < pdomnode->getNode_array().getCount(); i++) {
            // check if contains a joint
            bool contains=false;
            FOREACHC(it,bindings.listAxisBindings) {
                // don't check ID's check if the reference is the same!
                if ( pdomnode->getNode_array()[i] == it->visualnode) {
                    contains=true;
                    break;
                }
            }
            if (contains) {
                continue;
            }

            bhasgeometry |= ExtractGeometries(pdomnode->getNode_array()[i], tkinbodytrans, plink, bindings, vprocessednodes);
            // Plink stays the same for all children
            // replace pdomnode by child = pdomnode->getNode_array()[i]
            // hope for the best!
            // put everything in a subroutine in order to process pdomnode too!
        }

        std::list<KinBody::GeometryInfo> listGeometryInfos;

        // get the geometry
        for (size_t igeom = 0; igeom < pdomnode->getInstance_geometry_array().getCount(); ++igeom) {
            domInstance_geometryRef domigeom = pdomnode->getInstance_geometry_array()[igeom];
            domGeometryRef domgeom = daeSafeCast<domGeometry> (domigeom->getUrl().getElement());
            if (!domgeom) {
                RAVELOG_WARN("link %s does not have valid geometry\n", plink->GetName().c_str());
                continue;
            }

            //  Gets materials
            map<string, domMaterialRef> mapmaterials;
            if (!!domigeom->getBind_material() && !!domigeom->getBind_material()->getTechnique_common()) {
                const domInstance_material_Array& matarray = domigeom->getBind_material()->getTechnique_common()->getInstance_material_array();
                for (size_t imat = 0; imat < matarray.getCount(); ++imat) {
                    domMaterialRef pmat = daeSafeCast<domMaterial>(matarray[imat]->getTarget().getElement());
                    if (!!pmat) {
                        mapmaterials[matarray[imat]->getSymbol()] = pmat;
                    }
                }
            }

            //  Gets the geometry
            bhasgeometry |= ExtractGeometry(domgeom, mapmaterials, listGeometryInfos);
        }

        if( !bhasgeometry ) {
            return false;
        }

        // WARNING if pdomnode comes from an external reference, then the top of its parent will point to the first visual node ever parsed, which might not be the current visual node! Therefore, have to stop as soon as the external reference visual hierarchy is done and then multiply by the kinbody transform.
        TransformMatrix tnodeparent = tkinbodytrans * GetRelativeNodeParentTransform(pdomnode, bindings);
        TransformMatrix tnodetrans = _ExtractFullTransform(pdomnode);
        TransformMatrix tmnodegeom = (TransformMatrix) plink->_info._t.inverse() * tnodeparent * tnodetrans;
        Transform tnodegeom;
        Vector vscale;
        decompose(tmnodegeom, tnodegeom, vscale);
        vscale *= _GetUnitScale(pdomnode, _fGlobalScale); // TODO should track the scale per each listGeometryInfos


        FOREACH(itgeominfo, listGeometryInfos) {
            //  Switch between different type of geometry PRIMITIVES
            Transform toriginal = itgeominfo->_t;
            itgeominfo->_t = tnodegeom * itgeominfo->_t;
            switch (itgeominfo->_type) {
            case GT_Box:
                itgeominfo->_vGeomData *= vscale;
                break;
            case GT_Cage:
                itgeominfo->_vGeomData *= vscale;
                itgeominfo->_vGeomData2 *= vscale;
                for (size_t i = 0; i < itgeominfo->_vSideWalls.size(); ++i) {
                    itgeominfo->_vSideWalls[i].transf.trans *= vscale;
                    itgeominfo->_vSideWalls[i].vExtents *= vscale;
                }
            case GT_Container:
                itgeominfo->_vGeomData *= vscale;
                itgeominfo->_vGeomData2 *= vscale;
                itgeominfo->_vGeomData3 *= vscale;
                itgeominfo->_vGeomData4 *= vscale;
                break;
            case GT_Sphere:
                itgeominfo->_vGeomData *= max(vscale.z, max(vscale.x, vscale.y));
                break;
            case GT_Cylinder:
                itgeominfo->_vGeomData.x *= max(vscale.x, vscale.y);
                itgeominfo->_vGeomData.y *= vscale.z;
                break;
            case GT_TriMesh:
                itgeominfo->_meshcollision.ApplyTransform(TransformMatrix(tmnodegeom * toriginal).inverse() * TransformMatrix(toriginal));
                break;
            default:
                RAVELOG_WARN(str(boost::format("unknown geometry type: 0x%x")%itgeominfo->_type));
            }

            KinBody::Link::GeometryPtr pgeom(new KinBody::Link::Geometry(plink,*itgeominfo));
            pgeom->_info.InitCollisionMesh();
            plink->_vGeometries.push_back(pgeom);
            //  Append the collision mesh
            TriMesh trimesh = pgeom->GetCollisionMesh();
            trimesh.ApplyTransform(pgeom->_info._t);
            plink->_collision.Append(trimesh);
        }

        return bhasgeometry || listGeometryInfos.size() > 0;
    }

    /// Paint the Geometry with the color material
    /// \param  pmat    Material info of the COLLADA's model
    /// \param  geom    Geometry properties in OpenRAVE
    void FillGeometryColor(const domMaterialRef pmat, KinBody::GeometryInfo& geom)
    {
        if( !!pmat && !!pmat->getInstance_effect() ) {
            domEffectRef peffect = daeSafeCast<domEffect>(pmat->getInstance_effect()->getUrl().getElement().cast());
            if( !!peffect ) {
                domProfile_common::domTechnique::domPhongRef pphong = daeSafeCast<domProfile_common::domTechnique::domPhong>(peffect->getDescendant(daeElement::matchType(domProfile_common::domTechnique::domPhong::ID())));
                if( !!pphong ) {
                    if( !!pphong->getAmbient() && !!pphong->getAmbient()->getColor() ) {
                        geom._vAmbientColor = getVector4(pphong->getAmbient()->getColor()->getValue());
                        if( pphong->getAmbient()->getColor()->getValue().getCount() >= 4 ) {
                            // colors of the phong element in collada have the 4th value set to alpha.
                            geom._fTransparency = 1-geom._vAmbientColor.w;
                        }
                        geom._vAmbientColor.w = 0; // not used in openrave
                    }
                    if( !!pphong->getDiffuse() && !!pphong->getDiffuse()->getColor() ) {
                        geom._vDiffuseColor = getVector4(pphong->getDiffuse()->getColor()->getValue());
                        if( pphong->getDiffuse()->getColor()->getValue().getCount() >= 4 ) {
                            // colors of the phong element in collada have the 4th value set to alpha.
                            geom._fTransparency = 1-geom._vDiffuseColor.w;
                        }
                        geom._vDiffuseColor.w = 0; // not used in openrave
                    }
                    if( !!pphong->getTransparency() && !!pphong->getTransparency()->getFloat() ) {
                        geom._fTransparency = 1-static_cast<dReal>(pphong->getTransparency()->getFloat()->getValue());
                    }
                    if( geom._fTransparency >= 1 ) {
                        RAVELOG_WARN(str(boost::format("transparecy is %f, which means the item will be rendered invisible, this must be a mistake so setting to opaque (1)")%geom._fTransparency));
                        geom._fTransparency = 0;
                    }
                }
            }
        }
    }

    /// Extract the Geometry in TRIANGLES and adds it to OpenRave
    /// \param triRef  Array of triangles of the COLLADA's model
    /// \param vertsRef    Array of vertices of the COLLADA's model
    /// \param mapmaterials    Materials applied to the geometry
    /// \param geom The geometry info to store
    /// \param transgeom transform all vertices before storing
    bool _ExtractGeometry(const domTrianglesRef triRef, const domVerticesRef vertsRef, const map<string,domMaterialRef>& mapmaterials, KinBody::GeometryInfo& geom, const Transform& transgeom)
    {
        if( !triRef ) {
            return false;
        }

        TriMesh& trimesh = geom._meshcollision;
        geom._type = GT_TriMesh;

        // resolve the material and assign correct colors to the geometry
        if( !!triRef->getMaterial() ) {
            map<string,domMaterialRef>::const_iterator itmat = mapmaterials.find(triRef->getMaterial());
            if( itmat != mapmaterials.end() ) {
                FillGeometryColor(itmat->second,geom);
            }
        }

        domUint triangleIndexStride = 0, vertexoffset = -1;
        domInput_local_offsetRef indexOffsetRef;

        for (unsigned int w=0; w<triRef->getInput_array().getCount(); w++) {
            domUint offset = triRef->getInput_array()[w]->getOffset();
            daeString str = triRef->getInput_array()[w]->getSemantic();
            if (!strcmp(str,"VERTEX")) {
                indexOffsetRef = triRef->getInput_array()[w];
                vertexoffset = offset;
            }
            if (offset> triangleIndexStride) {
                triangleIndexStride = offset;
            }
        }
        triangleIndexStride++;

        const domList_of_uints& indexArray =triRef->getP()->getValue();
        trimesh.indices.reserve(size_t(triRef->getCount())*3);
        trimesh.vertices.reserve(size_t(triRef->getCount())*3);
        for (size_t i=0; i<vertsRef->getInput_array().getCount(); ++i) {
            domInput_localRef localRef = vertsRef->getInput_array()[i];
            daeString str = localRef->getSemantic();
            if ( strcmp(str,"POSITION") == 0 ) {
                const domSourceRef node = daeSafeCast<domSource>(localRef->getSource().getElement());
                if( !node ) {
                    continue;
                }
                dReal fUnitScale = _GetUnitScale(node,_fGlobalScale);
                const domFloat_arrayRef flArray = node->getFloat_array();
                if (!!flArray) {
                    const domList_of_floats& listFloats = flArray->getValue();
                    domUint k = vertexoffset;
                    domUint vertexStride = 3;     //instead of hardcoded stride, should use the 'accessor'
                    for(size_t itri = 0; itri < triRef->getCount(); ++itri) {
                        if(k+2*triangleIndexStride < indexArray.getCount() ) {
                            for (int j=0; j<3; j++) {
                                domUint index0 = indexArray.get(size_t(k))*vertexStride;
                                domFloat fl0 = listFloats.get(size_t(index0));
                                domFloat fl1 = listFloats.get(size_t(index0+1));
                                domFloat fl2 = listFloats.get(size_t(index0+2));
                                k+=triangleIndexStride;
                                trimesh.indices.push_back(trimesh.vertices.size());
                                trimesh.vertices.push_back(transgeom*Vector(fl0*fUnitScale,fl1*fUnitScale,fl2*fUnitScale));
                            }
                        }
                    }
                }
                else {
                    RAVELOG_WARN("float array not defined!\n");
                }
                break;
            }
        }
        if( trimesh.indices.size() != 3*triRef->getCount() ) {
            RAVELOG_WARN("triangles declares wrong count!\n");
        }
        return true;
    }

    /// Extract the Geometry in TRIANGLE FANS and adds it to OpenRave
    /// \param  triRef  Array of triangle fans of the COLLADA's model
    /// \param  vertsRef    Array of vertices of the COLLADA's model
    /// \param  mapmaterials    Materials applied to the geometry
    /// \param  geom The geometry info to store
    /// \param transgeom transform all vertices before storing
    bool _ExtractGeometry(const domTrifansRef triRef, const domVerticesRef vertsRef, const map<string,domMaterialRef>& mapmaterials, KinBody::GeometryInfo& geom, const Transform& transgeom)
    {
        if( !triRef ) {
            return false;
        }
        TriMesh& trimesh = geom._meshcollision;
        geom._type = GT_TriMesh;

        // resolve the material and assign correct colors to the geometry
        if( !!triRef->getMaterial() ) {
            map<string,domMaterialRef>::const_iterator itmat = mapmaterials.find(triRef->getMaterial());
            if( itmat != mapmaterials.end() ) {
                FillGeometryColor(itmat->second,geom);
            }
        }

        domUint triangleIndexStride = 0, vertexoffset = -1;
        domInput_local_offsetRef indexOffsetRef;

        for (unsigned int w=0; w<triRef->getInput_array().getCount(); w++) {
            domUint offset = triRef->getInput_array()[w]->getOffset();
            daeString str = triRef->getInput_array()[w]->getSemantic();
            if (!strcmp(str,"VERTEX")) {
                indexOffsetRef = triRef->getInput_array()[w];
                vertexoffset = offset;
            }
            if (offset> triangleIndexStride) {
                triangleIndexStride = offset;
            }
        }
        triangleIndexStride++;
        domUint primitivecount = triRef->getCount();
        if( primitivecount > triRef->getP_array().getCount() ) {
            RAVELOG_WARN("trifans has incorrect count\n");
            primitivecount = triRef->getP_array().getCount();
        }
        for(size_t ip = 0; ip < primitivecount; ++ip) {
            domList_of_uints indexArray = triRef->getP_array()[ip]->getValue();
            for (size_t i=0; i<vertsRef->getInput_array().getCount(); ++i) {
                domInput_localRef localRef = vertsRef->getInput_array()[i];
                daeString str = localRef->getSemantic();
                if ( strcmp(str,"POSITION") == 0 ) {
                    const domSourceRef node = daeSafeCast<domSource>(localRef->getSource().getElement());
                    if( !node ) {
                        continue;
                    }
                    dReal fUnitScale = _GetUnitScale(node,_fGlobalScale);
                    const domFloat_arrayRef flArray = node->getFloat_array();
                    if (!!flArray) {
                        const domList_of_floats& listFloats = flArray->getValue();
                        domUint k=vertexoffset;
                        domUint vertexStride = 3;     //instead of hardcoded stride, should use the 'accessor'
                        size_t usedindices = 3*(indexArray.getCount()-2);
                        if( trimesh.indices.capacity() < trimesh.indices.size()+usedindices ) {
                            trimesh.indices.reserve(trimesh.indices.size()+usedindices);
                        }
                        if( trimesh.vertices.capacity() < trimesh.vertices.size()+indexArray.getCount() ) {
                            trimesh.vertices.reserve(trimesh.vertices.size()+indexArray.getCount());
                        }
                        size_t startoffset = trimesh.vertices.size();
                        while(k < indexArray.getCount() ) {
                            domUint index0 = indexArray.get(size_t(k))*vertexStride;
                            domFloat fl0 = listFloats.get(size_t(index0));
                            domFloat fl1 = listFloats.get(size_t(index0+1));
                            domFloat fl2 = listFloats.get(size_t(index0+2));
                            k+=triangleIndexStride;
                            trimesh.vertices.push_back(transgeom*Vector(fl0*fUnitScale,fl1*fUnitScale,fl2*fUnitScale));
                        }
                        for(size_t ivert = startoffset+2; ivert < trimesh.vertices.size(); ++ivert) {
                            trimesh.indices.push_back(startoffset);
                            trimesh.indices.push_back(ivert-1);
                            trimesh.indices.push_back(ivert);
                        }
                    }
                    else {
                        RAVELOG_WARN("float array not defined!\n");
                    }
                    break;
                }
            }
        }
        return true;
    }

    /// Extract the Geometry in TRIANGLE STRIPS and adds it to OpenRave
    /// \param  triRef  Array of Triangle Strips of the COLLADA's model
    /// \param  vertsRef    Array of vertices of the COLLADA's model
    /// \param  mapmaterials    Materials applied to the geometry
    /// \param  geom The geometry info to store
    /// \param transgeom transform all vertices before storing
    bool _ExtractGeometry(const domTristripsRef triRef, const domVerticesRef vertsRef, const map<string,domMaterialRef>& mapmaterials, KinBody::GeometryInfo& geom, const Transform& transgeom)
    {
        if( !triRef ) {
            return false;
        }
        TriMesh& trimesh = geom._meshcollision;
        geom._type = GT_TriMesh;

        // resolve the material and assign correct colors to the geometry
        if( !!triRef->getMaterial() ) {
            map<string,domMaterialRef>::const_iterator itmat = mapmaterials.find(triRef->getMaterial());
            if( itmat != mapmaterials.end() ) {
                FillGeometryColor(itmat->second,geom);
            }
        }
        domUint triangleIndexStride = 0, vertexoffset = -1;
        domInput_local_offsetRef indexOffsetRef;

        for (size_t w=0; w<triRef->getInput_array().getCount(); w++) {
            domUint offset = triRef->getInput_array()[w]->getOffset();
            daeString str = triRef->getInput_array()[w]->getSemantic();
            if (!strcmp(str,"VERTEX")) {
                indexOffsetRef = triRef->getInput_array()[w];
                vertexoffset = offset;
            }
            if (offset> triangleIndexStride) {
                triangleIndexStride = offset;
            }
        }
        triangleIndexStride++;
        domUint primitivecount = triRef->getCount();
        if( primitivecount > triRef->getP_array().getCount() ) {
            RAVELOG_WARN("tristrips has incorrect count\n");
            primitivecount = triRef->getP_array().getCount();
        }
        for(size_t ip = 0; ip < primitivecount; ++ip) {
            domList_of_uints indexArray = triRef->getP_array()[ip]->getValue();
            for (size_t i=0; i<vertsRef->getInput_array().getCount(); ++i) {
                domInput_localRef localRef = vertsRef->getInput_array()[i];
                daeString str = localRef->getSemantic();
                if ( strcmp(str,"POSITION") == 0 ) {
                    const domSourceRef node = daeSafeCast<domSource>(localRef->getSource().getElement());
                    if( !node ) {
                        continue;
                    }
                    dReal fUnitScale = _GetUnitScale(node,_fGlobalScale);
                    const domFloat_arrayRef flArray = node->getFloat_array();
                    if (!!flArray) {
                        const domList_of_floats& listFloats = flArray->getValue();
                        domUint k=vertexoffset;
                        domUint vertexStride = 3;     //instead of hardcoded stride, should use the 'accessor'
                        size_t usedindices = 3*(size_t(indexArray.getCount())-2);
                        if( trimesh.indices.capacity() < trimesh.indices.size()+usedindices ) {
                            trimesh.indices.reserve(trimesh.indices.size()+usedindices);
                        }
                        if( trimesh.vertices.capacity() < trimesh.vertices.size()+indexArray.getCount() ) {
                            trimesh.vertices.reserve(trimesh.vertices.size()+indexArray.getCount());
                        }

                        size_t startoffset = trimesh.vertices.size();
                        while(k < indexArray.getCount() ) {
                            domUint index0 = indexArray.get(size_t(k))*vertexStride;
                            domFloat fl0 = listFloats.get(size_t(index0));
                            domFloat fl1 = listFloats.get(size_t(index0+1));
                            domFloat fl2 = listFloats.get(size_t(index0+2));
                            k+=triangleIndexStride;
                            trimesh.vertices.push_back(transgeom*Vector(fl0*fUnitScale,fl1*fUnitScale,fl2*fUnitScale));
                        }

                        bool bFlip = false;
                        for(size_t ivert = startoffset+2; ivert < trimesh.vertices.size(); ++ivert) {
                            trimesh.indices.push_back(ivert-2);
                            trimesh.indices.push_back(bFlip ? ivert : ivert-1);
                            trimesh.indices.push_back(bFlip ? ivert-1 : ivert);
                            bFlip = !bFlip;
                        }
                    }
                    else {
                        RAVELOG_WARN("float array not defined!\n");
                    }
                    break;
                }
            }
        }
        return true;
    }

    /// Extract the Geometry in TRIANGLE STRIPS and adds it to OpenRave
    /// \param  triRef  Array of Triangle Strips of the COLLADA's model
    /// \param  vertsRef    Array of vertices of the COLLADA's model
    /// \param  mapmaterials    Materials applied to the geometry
    /// \param  geom The geometry info to store
    /// \param transgeom transform all vertices before storing
    bool _ExtractGeometry(const domPolylistRef triRef, const domVerticesRef vertsRef, const map<string,domMaterialRef>& mapmaterials, KinBody::GeometryInfo& geom, const Transform& transgeom)
    {
        if( !triRef ) {
            return false;
        }
        TriMesh& trimesh = geom._meshcollision;
        geom._type = GT_TriMesh;

        // resolve the material and assign correct colors to the geometry
        if( !!triRef->getMaterial() ) {
            map<string,domMaterialRef>::const_iterator itmat = mapmaterials.find(triRef->getMaterial());
            if( itmat != mapmaterials.end() ) {
                FillGeometryColor(itmat->second,geom);
            }
        }

        domUint triangleIndexStride = 0,vertexoffset = -1;
        domInput_local_offsetRef indexOffsetRef;
        for (unsigned int w=0; w<triRef->getInput_array().getCount(); w++) {
            domUint offset = triRef->getInput_array()[w]->getOffset();
            daeString str = triRef->getInput_array()[w]->getSemantic();
            if (!strcmp(str,"VERTEX")) {
                indexOffsetRef = triRef->getInput_array()[w];
                vertexoffset = offset;
            }
            if (offset> triangleIndexStride) {
                triangleIndexStride = offset;
            }
        }
        triangleIndexStride++;
        const domList_of_uints& indexArray = triRef->getP()->getValue();
        for (size_t i=0; i<vertsRef->getInput_array().getCount(); ++i) {
            domInput_localRef localRef = vertsRef->getInput_array()[i];
            daeString str = localRef->getSemantic();
            if ( strcmp(str,"POSITION") == 0 ) {
                const domSourceRef node = daeSafeCast<domSource>(localRef->getSource().getElement());
                if( !node ) {
                    continue;
                }
                dReal fUnitScale = _GetUnitScale(node,_fGlobalScale);
                const domFloat_arrayRef flArray = node->getFloat_array();
                if (!!flArray) {
                    const domList_of_floats& listFloats = flArray->getValue();
                    domUint k=vertexoffset;
                    domUint vertexStride = 3;     //instead of hardcoded stride, should use the 'accessor'
                    for(size_t ipoly = 0; ipoly < triRef->getVcount()->getValue().getCount(); ++ipoly) {
                        domUint numverts = triRef->getVcount()->getValue()[ipoly];
                        if(( numverts > 0) &&( k+(numverts-1)*triangleIndexStride < indexArray.getCount()) ) {
                            size_t startoffset = trimesh.vertices.size();
                            for (size_t j=0; j<numverts; j++) {
                                domUint index0 = indexArray.get(size_t(k))*vertexStride;
                                domFloat fl0 = listFloats.get(size_t(index0));
                                domFloat fl1 = listFloats.get(size_t(index0+1));
                                domFloat fl2 = listFloats.get(size_t(index0+2));
                                k+=triangleIndexStride;
                                trimesh.vertices.push_back(transgeom*Vector(fl0*fUnitScale,fl1*fUnitScale,fl2*fUnitScale));
                            }
                            for(size_t ivert = startoffset+2; ivert < trimesh.vertices.size(); ++ivert) {
                                trimesh.indices.push_back(startoffset);
                                trimesh.indices.push_back(ivert-1);
                                trimesh.indices.push_back(ivert);
                            }
                        }
                    }
                }
                else {
                    RAVELOG_WARN("float array not defined!\n");
                }
                break;
            }
        }
        return true;
    }

    domMaterialRef _ExtractFirstMaterial(const domGeometryRef domgeom, const map<string,domMaterialRef>& mapmaterials)
    {
        map<string,domMaterialRef>::const_iterator itmat;
        if (!!domgeom->getMesh()) {
            const domMeshRef meshRef = domgeom->getMesh();
            for (size_t tg = 0; tg<meshRef->getTriangles_array().getCount(); tg++) {
                itmat = mapmaterials.find(meshRef->getTriangles_array()[tg]->getMaterial());
                if( itmat != mapmaterials.end() ) {
                    return itmat->second;
                }
            }
            for (size_t tg = 0; tg<meshRef->getTrifans_array().getCount(); tg++) {
                itmat = mapmaterials.find(meshRef->getTrifans_array()[tg]->getMaterial());
                if( itmat != mapmaterials.end() ) {
                    return itmat->second;
                }
            }
            for (size_t tg = 0; tg<meshRef->getTristrips_array().getCount(); tg++) {
                itmat = mapmaterials.find(meshRef->getTristrips_array()[tg]->getMaterial());
                if( itmat != mapmaterials.end() ) {
                    return itmat->second;
                }
            }
            for (size_t tg = 0; tg<meshRef->getPolylist_array().getCount(); tg++) {
                itmat = mapmaterials.find(meshRef->getPolylist_array()[tg]->getMaterial());
                if( itmat != mapmaterials.end() ) {
                    return itmat->second;
                }
            }
            for (size_t tg = 0; tg<meshRef->getPolygons_array().getCount(); tg++) {
                itmat = mapmaterials.find(meshRef->getPolygons_array()[tg]->getMaterial());
                if( itmat != mapmaterials.end() ) {
                    return itmat->second;
                }
            }
        }
        else if( !!domgeom->getConvex_mesh() ) {
            const domConvex_meshRef convexRef = domgeom->getConvex_mesh();
            daeElementRef otherElemRef = convexRef->getConvex_hull_of().getElement();
            if ( !!otherElemRef ) {
                domGeometryRef linkedGeom = daeSafeCast<domGeometry>(otherElemRef);
                if( !linkedGeom ) {
                    return domMaterialRef();
                }
                return _ExtractFirstMaterial(linkedGeom,mapmaterials);
            }
        }

        return domMaterialRef();
    }

    /// Extract the Geometry and adds it to OpenRave
    /// \param  domgeom    Geometry to extract of the COLLADA's model
    /// \param  mapmaterials    Materials applied to the geometry
    /// \param  listGeometryInfos the geometry infos to output
    bool ExtractGeometry(const domGeometryRef domgeom, const map<string,domMaterialRef>& mapmaterials, std::list<KinBody::GeometryInfo>& listGeometryInfos)
    {
        if( !domgeom ) {
            return false;
        }

        std::string geomname;
        if( !!domgeom->getName() ) {
            geomname = domgeom->getName();
        }
        Transform tlocalgeom;
        bool bgeomvisible = true;
        // check for OpenRAVE profile simple geometric primitives
        for(size_t ie = 0; ie < domgeom->getExtra_array().getCount(); ++ie) {
            domExtraRef pextra = domgeom->getExtra_array()[ie];
            if( !pextra->getType() ) {
                continue;
            }
            string extra_type = pextra->getType();
            if( extra_type == "geometry_info" ) {
                daeElementRef ptec = _ExtractOpenRAVEProfile(pextra);
                if( !!ptec ) {
                    bool bfoundgeom = false;
                    tlocalgeom = _ExtractFullTransformFromChildren(ptec);
                    KinBody::GeometryInfo geominfo;
                    daeTArray<daeElementRef> children;
                    ptec->getChildren(children);
                    for(size_t i = 0; i < children.getCount(); ++i) {
                        std::string name = children[i]->getElementName();
                        if( name == "box" ) {
                            daeElementRef phalf_extents = children[i]->getChild("half_extents");
                            if( !!phalf_extents ) {
                                stringstream ss(phalf_extents->getCharData());
                                Vector vextents;
                                ss >> vextents.x >> vextents.y >> vextents.z;
                                if( ss.eof() || !!ss ) {
                                    geominfo._type = GT_Box;
                                    geominfo._vGeomData = vextents;
                                    geominfo._t = tlocalgeom;
                                    bfoundgeom = true;
                                }
                            }
                        }
                        else if( name == "sphere" ) {
                            daeElementRef pradius = children[i]->getChild("radius");
                            if( !!pradius ) {
                                dReal fradius = 0;
                                stringstream ss(pradius->getCharData());
                                ss >> fradius;
                                if( ss.eof() || !!ss ) {
                                    geominfo._type = GT_Sphere;
                                    geominfo._vGeomData.x = fradius;
                                    geominfo._t = tlocalgeom;
                                    bfoundgeom = true;
                                }
                            }
                        }
                        else if( name == "cylinder" ) {
                            daeElementRef pradius = children[i]->getChild("radius");
                            daeElementRef pheight = children[i]->getChild("height");
                            if( !!pradius && !!pheight ) {
                                Vector vGeomData;
                                stringstream ss(pradius->getCharData());
                                ss >> vGeomData.x;
                                stringstream ss2(pheight->getCharData());
                                ss2 >> vGeomData.y;
                                if( (ss.eof() || !!ss) && (ss2.eof() || !!ss2) ) {
                                    Transform trot(quatRotateDirection(Vector(0,0,1),Vector(0,1,0)),Vector());
                                    tlocalgeom = tlocalgeom * trot;
                                    geominfo._type = GT_Cylinder;
                                    geominfo._vGeomData = vGeomData;
                                    geominfo._t = tlocalgeom;
                                    bfoundgeom = true;
                                }
                            }
                        }
                        else if( name == "cylinderz" ) {
                            daeElementRef pradius = children[i]->getChild("radius");
                            daeElementRef pheight = children[i]->getChild("height");
                            if( !!pradius && !!pheight ) {
                                Vector vGeomData;
                                stringstream ss(pradius->getCharData());
                                ss >> vGeomData.x;
                                stringstream ss2(pheight->getCharData());
                                ss2 >> vGeomData.y;
                                if( (ss.eof() || !!ss) && (ss2.eof() || !!ss2) ) {
                                    geominfo._type = GT_Cylinder;
                                    geominfo._vGeomData = vGeomData;
                                    geominfo._t = tlocalgeom;
                                    bfoundgeom = true;
                                }
                            }
                        }
                        else if( name == "cage" ) {
                            geominfo._type = GT_Cage;
                            geominfo._t = tlocalgeom;

                            daeElementRef phalf_extents = children[i]->getChild("half_extents");
                            if( !!phalf_extents ) {
                                stringstream ss(phalf_extents->getCharData());
                                Vector vextents;
                                ss >> vextents.x >> vextents.y >> vextents.z;
                                if( ss.eof() || !!ss ) {
                                    geominfo._vGeomData = vextents;
                                    bfoundgeom = true;
                                }
                            }

                            geominfo._vGeomData2 = Vector();
                            daeElementRef pInnerSizeX = children[i]->getChild("inner_size_x");
                            if( !!pInnerSizeX ) {
                                stringstream ss(pInnerSizeX->getCharData());
                                dReal fInnerSizeX=0;
                                ss >> fInnerSizeX;
                                if( ss.eof() || !!ss ) {
                                    geominfo._vGeomData2.x = fInnerSizeX;
                                    bfoundgeom = true;
                                }
                            }
                            daeElementRef pInnerSizeY = children[i]->getChild("inner_size_y");
                            if( !!pInnerSizeY ) {
                                stringstream ss(pInnerSizeY->getCharData());
                                dReal fInnerSizeY=0;
                                ss >> fInnerSizeY;
                                if( ss.eof() || !!ss ) {
                                    geominfo._vGeomData2.y = fInnerSizeY;
                                    bfoundgeom = true;
                                }
                            }
                            daeElementRef pInnerSizeZ = children[i]->getChild("inner_size_z");
                            if( !!pInnerSizeZ ) {
                                stringstream ss(pInnerSizeZ->getCharData());
                                dReal fInnerSizeZ=0;
                                ss >> fInnerSizeZ;
                                if( ss.eof() || !!ss ) {
                                    geominfo._vGeomData2.z = fInnerSizeZ;
                                    bfoundgeom = true;
                                }
                            }

                            geominfo._vSideWalls.clear();
                            daeTArray<daeElementRef> cagechildren;
                            children[i]->getChildren(cagechildren);
                            for(size_t icagechild = 0; icagechild < cagechildren.getCount(); ++icagechild) {
                                if( _getElementName(cagechildren[icagechild]) == "sidewall" ) {
                                    KinBody::GeometryInfo::SideWall sidewall;
                                    sidewall.transf = _ExtractFullTransformFromChildren(cagechildren[icagechild]);

                                    daeElementRef pVExtents = cagechildren[icagechild]->getChild("half_extents");
                                    if( !!pVExtents ) {
                                        stringstream ss(pVExtents->getCharData());
                                        Vector e;
                                        ss >> e;
                                        if( ss.eof() || !!ss ) {
                                            sidewall.vExtents = e;
                                            bfoundgeom = true;
                                        }
                                    }

                                    daeElementRef pType = cagechildren[icagechild]->getChild("type");
                                    if( !!pType ) {
                                        stringstream ss(pType->getCharData());
                                        int32_t type;
                                        ss >> type;
                                        if( ss.eof() || !!ss ) {
                                            sidewall.type = static_cast<KinBody::GeometryInfo::SideWallType>(type);
                                            bfoundgeom = true;
                                        }
                                    }

                                    geominfo._vSideWalls.push_back(sidewall);
                                    bfoundgeom = true;
                                }
                            }
                        }
                        else if( name == "container" ) {
                            daeElementRef pouter_extents = children[i]->getChild("outer_extents");
                            if( !!pouter_extents ) {
                                stringstream ss(pouter_extents->getCharData());
                                Vector vextents;
                                ss >> vextents.x >> vextents.y >> vextents.z;
                                if( ss.eof() || !!ss ) {
                                    geominfo._type = GT_Container;
                                    geominfo._vGeomData = vextents;
                                    geominfo._t = tlocalgeom;
                                    bfoundgeom = true;
                                }
                            }
                            daeElementRef pinner_extents = children[i]->getChild("inner_extents");
                            if( !!pinner_extents ) {
                                stringstream ss(pinner_extents->getCharData());
                                Vector vextents;
                                ss >> vextents.x >> vextents.y >> vextents.z;
                                if( ss.eof() || !!ss ) {
                                    geominfo._type = GT_Container;
                                    geominfo._vGeomData2 = vextents;
                                    geominfo._t = tlocalgeom;
                                    bfoundgeom = true;
                                }
                            }
                            daeElementRef pbottom_cross = children[i]->getChild("bottom_cross");
                            if( !!pbottom_cross ) {
                                stringstream ss(pbottom_cross->getCharData());
                                Vector vextents;
                                ss >> vextents.x >> vextents.y >> vextents.z;
                                if( ss.eof() || !!ss ) {
                                    geominfo._type = GT_Container;
                                    geominfo._vGeomData3 = vextents;
                                    geominfo._t = tlocalgeom;
                                    bfoundgeom = true;
                                }
                            }
                            daeElementRef pbottom = children[i]->getChild("bottom");
                            if( !!pbottom ) {
                                stringstream ss(pbottom->getCharData());
                                Vector vextents;
                                ss >> vextents.x >> vextents.y >> vextents.z;
                                if( ss.eof() || !!ss ) {
                                    geominfo._type = GT_Container;
                                    geominfo._vGeomData4 = vextents;
                                    geominfo._t = tlocalgeom;
                                    bfoundgeom = true;
                                }
                            }
                        }
                        else if( name == "capsule" ) {
                            RAVELOG_WARN("capsule geometries are not supported");
                        }
                        else if( name == "plane" ) {
                            RAVELOG_WARN("plane geometries are not supported");
                        }
                        else if( name == "visible" ) {
                            resolveCommon_bool_or_param(children[i],domgeom,geominfo._bVisible);
                            bgeomvisible = geominfo._bVisible;
                        }
                    }
                    if( bfoundgeom ) {
                        FillGeometryColor(_ExtractFirstMaterial(domgeom,mapmaterials),geominfo);
                        geominfo._name = geomname;
                        listGeometryInfos.push_back(geominfo);
                        return true;
                    }
                }
            }
        }

        Transform tlocalgeominv = tlocalgeom.inverse();
        if (!!domgeom->getMesh()) {
            const domMeshRef meshRef = domgeom->getMesh();
            for (size_t tg = 0; tg<meshRef->getTriangles_array().getCount(); tg++) {
                listGeometryInfos.push_back(KinBody::GeometryInfo());
                _ExtractGeometry(meshRef->getTriangles_array()[tg], meshRef->getVertices(), mapmaterials, listGeometryInfos.back(),tlocalgeominv);
                listGeometryInfos.back()._name = geomname;
                listGeometryInfos.back()._t = tlocalgeom;
                listGeometryInfos.back()._bVisible = bgeomvisible;
            }
            for (size_t tg = 0; tg<meshRef->getTrifans_array().getCount(); tg++) {
                listGeometryInfos.push_back(KinBody::GeometryInfo());
                _ExtractGeometry(meshRef->getTrifans_array()[tg], meshRef->getVertices(), mapmaterials, listGeometryInfos.back(),tlocalgeominv);
                listGeometryInfos.back()._name = geomname;
                listGeometryInfos.back()._t = tlocalgeom;
                listGeometryInfos.back()._bVisible = bgeomvisible;
            }
            for (size_t tg = 0; tg<meshRef->getTristrips_array().getCount(); tg++) {
                listGeometryInfos.push_back(KinBody::GeometryInfo());
                _ExtractGeometry(meshRef->getTristrips_array()[tg], meshRef->getVertices(), mapmaterials, listGeometryInfos.back(),tlocalgeominv);
                listGeometryInfos.back()._name = geomname;
                listGeometryInfos.back()._t = tlocalgeom;
                listGeometryInfos.back()._bVisible = bgeomvisible;
            }
            for (size_t tg = 0; tg<meshRef->getPolylist_array().getCount(); tg++) {
                listGeometryInfos.push_back(KinBody::GeometryInfo());
                _ExtractGeometry(meshRef->getPolylist_array()[tg], meshRef->getVertices(), mapmaterials, listGeometryInfos.back(),tlocalgeominv);
                listGeometryInfos.back()._name = geomname;
                listGeometryInfos.back()._t = tlocalgeom;
                listGeometryInfos.back()._bVisible = bgeomvisible;
            }
            if( meshRef->getPolygons_array().getCount()> 0 ) {
                RAVELOG_WARN("openrave does not support collada polygons\n");
            }
            return true;
        }
        else if (!!domgeom->getConvex_mesh()) {
            vector<Vector> vconvexhull;
            const domConvex_meshRef convexRef = domgeom->getConvex_mesh();
            daeElementRef otherElemRef = convexRef->getConvex_hull_of().getElement();
            if ( !!otherElemRef ) {
                domGeometryRef linkedGeom = daeSafeCast<domGeometry>(otherElemRef);
                if( !linkedGeom ) {
                    RAVELOG_WARN("convex_hull_of invalid geometry id\n");
                    return false;
                }

                std::list<KinBody::GeometryInfo> listNewGeometryInfos;
                ExtractGeometry(linkedGeom, mapmaterials, listNewGeometryInfos);
                // need to get the convex hull of listNewGeometryInfos, quickest way is to use Geometry to compute the geometry vertices
                FOREACH(itgeominfo,listNewGeometryInfos) {
                    itgeominfo->InitCollisionMesh();
                    Transform tnew = tlocalgeominv * itgeominfo->_t;
                    FOREACH(itvertex, itgeominfo->_meshcollision.vertices) {
                        vconvexhull.push_back(tnew * *itvertex);
                    }
                }
            }
            else {
                // no getConvex_hull_of but direct vertices
                const domVerticesRef vertsRef = convexRef->getVertices();
                for (size_t i=0; i<vertsRef->getInput_array().getCount(); i++) {
                    domInput_localRef localRef = vertsRef->getInput_array()[i];
                    daeString str = localRef->getSemantic();
                    if ( strcmp(str,"POSITION") == 0 ) {
                        const domSourceRef node = daeSafeCast<domSource>(localRef->getSource().getElement());
                        if( !node ) {
                            continue;
                        }
                        dReal fUnitScale = _GetUnitScale(node,_fGlobalScale);
                        const domFloat_arrayRef flArray = node->getFloat_array();
                        if (!!flArray) {
                            const domList_of_floats& listFloats = flArray->getValue();
                            vconvexhull.reserve(vconvexhull.size()+size_t(flArray->getCount()));
                            for (size_t k=0; k+2<flArray->getCount(); k+=3) {
                                domFloat fl0 = listFloats.get(k);
                                domFloat fl1 = listFloats.get(k+1);
                                domFloat fl2 = listFloats.get(k+2);
                                vconvexhull.push_back(tlocalgeominv * Vector(fl0*fUnitScale,fl1*fUnitScale,fl2*fUnitScale));
                            }
                        }
                    }
                }
            }

            if( vconvexhull.size()> 0 ) {
                listGeometryInfos.push_back(KinBody::GeometryInfo());
                listGeometryInfos.back()._name = geomname;
                listGeometryInfos.back()._type = GT_TriMesh;
                listGeometryInfos.back()._t = tlocalgeom;
                listGeometryInfos.back()._bVisible = bgeomvisible;
                _computeConvexHull(vconvexhull,listGeometryInfos.back()._meshcollision);
            }
            return true;
        }
        return false;
    }

    /// \brief extract the robot manipulators
    void ExtractRobotManipulators(RobotBasePtr probot, domExtra_Array& manipulatorExtraArray, const domArticulated_systemRef as, const KinematicsSceneBindings& bindings)
    {
        for(size_t ie = 0; ie < manipulatorExtraArray.getCount(); ++ie) {
            domExtraRef pextra = manipulatorExtraArray[ie];
            if( !pextra->getType() ) {
                continue;
            }
            if( strcmp(pextra->getType(), "manipulator") == 0 ) {
                string name = pextra->getAttribute("name");
                if( name.size() == 0 ) {
                    name = str(boost::format("manipulator%d")%_nGlobalManipulatorId++);
                }
                domTechniqueRef tec = _ExtractOpenRAVEProfile(pextra->getTechnique_array());
                if( !!tec ) {
                    RobotBase::ManipulatorInfo manipinfo;
                    manipinfo._name = _ConvertToOpenRAVEName(name);
<<<<<<< HEAD
                    daeElementRef pframe_origin = tec->getChild("frame_origin");                    
=======
                    daeElementRef pframe_origin = tec->getChild("frame_origin");
>>>>>>> 955f1fe1
                    if( !!pframe_origin ) {
                        domLinkRef pdomlink = daeSafeCast<domLink>(daeSidRef(pframe_origin->getAttribute("link"), as).resolve().elt);
                        if( !!pdomlink ) {
                            manipinfo._sBaseLinkName = _ExtractLinkName(pdomlink);
                        }
                        else {
                            KinBody::LinkPtr plink = _ResolveLinkBinding(bindings.listInstanceLinkBindings, pframe_origin->getAttribute("link"), probot);
                            if( !!plink ) {
                                manipinfo._sBaseLinkName = plink->GetName();
                            }
                        }
                        if( !probot->GetLink(manipinfo._sBaseLinkName) ) {
                            RAVELOG_WARN(str(boost::format("failed to find manipulator %s frame origin %s\n")%name%pframe_origin->getAttribute("link")));
                            continue;
                        }
                    }

<<<<<<< HEAD
                    daeElementRef pgripperControlID = tec->getChild("gripperControlID");
                    if( !!pgripperControlID ) {
                        string gripperControlID = pgripperControlID->getAttribute("name");
                        manipinfo._gripperControlID = gripperControlID;
                    }
                    else{
                        manipinfo._gripperControlID = name;
=======
                    daeElementRef pgrippername = tec->getChild("grippername");
                    if( !!pgrippername ) {
                        manipinfo._grippername = pgrippername->getCharData();
                    }
                    else{

                        // see if there is an old deprecated gripperid
                        daeElementRef pgripperid = tec->getChild("gripperid");
                        if( !!pgripperid ) {
                            manipinfo._grippername = pgripperid->getCharData();
                            RAVELOG_WARN_FORMAT("manipulator is old, got gripperid %s rather than grippername", manipinfo._grippername);
                        }
                        else {
                            manipinfo._grippername.clear();
                        }
>>>>>>> 955f1fe1
                    }

                    daeElementRef pframe_tip = tec->getChild("frame_tip");
                    if( !!pframe_tip ) {
                        domLinkRef pdomlink = daeSafeCast<domLink>(daeSidRef(pframe_tip->getAttribute("link"), as).resolve().elt);
                        if( !!pdomlink ) {
                            manipinfo._sEffectorLinkName = _ExtractLinkName(pdomlink);
                        }
                        else {
                            KinBody::LinkPtr plink = _ResolveLinkBinding(bindings.listInstanceLinkBindings, pframe_tip->getAttribute("link"), probot);
                            if( !!plink ) {
                                manipinfo._sEffectorLinkName = plink->GetName();
                            }
                        }
                        if( !probot->GetLink(manipinfo._sEffectorLinkName) ) {
                            RAVELOG_WARN(str(boost::format("failed to find manipulator %s frame tip %s\n")%name%pframe_tip->getAttribute("link")));
                            continue;
                        }
                        manipinfo._tLocalTool = _ExtractFullTransformFromChildren(pframe_tip);
                        daeElementRef pdirection = pframe_tip->getChild("direction");
                        if( !!pdirection ) {
                            stringstream ss(pdirection->getCharData());
                            ss >> manipinfo._vdirection.x >> manipinfo._vdirection.y >> manipinfo._vdirection.z;
                            // have to normalize direction!
                            dReal dirlen2 = manipinfo._vdirection.lengthsqr3();
                            if( dirlen2 > g_fEpsilon ) {
                                manipinfo._vdirection /= RaveSqrt(dirlen2);
                            }
                            else {
                                RAVELOG_WARN_FORMAT("invalid direction specified for manip %s, using [0,0,1]", manipinfo._name);
                                manipinfo._vdirection = Vector(0,0,1);
                            }

                            if( !ss ) {
                                RAVELOG_WARN(str(boost::format("could not read frame_tip/direction of manipulator %s frame tip %s")%name%pframe_tip->getAttribute("link")));
                            }
                        }
                    }

                    for(size_t ic = 0; ic < tec->getContents().getCount(); ++ic) {
                        daeElementRef pmanipchild = tec->getContents()[ic];
                        if( pmanipchild->getElementName() == string("gripper_joint") ) {
                            std::pair<KinBody::JointPtr, domJointRef> result = _getJointFromRef(pmanipchild->getAttribute("joint").c_str(),as,probot, bindings);
                            KinBody::JointPtr pjoint = result.first;
                            domJointRef pdomjoint = result.second;
                            if( !!pjoint && !!pdomjoint ) {
                                manipinfo._vGripperJointNames.push_back(pjoint->GetName());
                                daeTArray<daeElementRef> children;
                                pmanipchild->getChildren(children);
                                for (size_t i = 0; i < children.getCount(); i++) {
                                    if( children[i]->getElementName() == string("closing_direction") || children[i]->getElementName() == string("chucking_direction")) {
                                        domAxis_constraintRef paxis = daeSafeCast<domAxis_constraint>(daeSidRef(children[i]->getAttribute("axis"), pdomjoint).resolve().elt);
                                        domFloat chucking_direction = 0;
                                        if( !paxis ) {
                                            RAVELOG_WARN(str(boost::format("cannot resolve joint %s axis %s")%pmanipchild->getAttribute("joint")%children[i]->getAttribute("axis")));
                                        }
                                        else {
                                            if( !resolveCommon_float_or_param(children[i],as,chucking_direction) ) {
                                                RAVELOG_WARN(str(boost::format("gripper joint %s axis %s cannot extract chucking_direction\n")%children[i]->getAttribute("axis")%pmanipchild->getAttribute("joint")));
                                            }
                                        }
                                        manipinfo._vChuckingDirection.push_back((dReal)chucking_direction);
                                    }
                                }
                                continue;
                            }
                            RAVELOG_WARN(str(boost::format("could not find manipulator '%s' gripper joint '%s'\n")%manipinfo._name%pmanipchild->getAttribute("joint")));
                        }
                        else if( pmanipchild->getElementName() == string("iksolver") ) {
                            InterfaceTypePtr pinterfacetype = _ExtractInterfaceType(pmanipchild);
                            if( !!pinterfacetype ) {
                                if( pinterfacetype->type.size() == 0 || pinterfacetype->type == "iksolver" ) {
                                    manipinfo._sIkSolverXMLId = pinterfacetype->name;
                                }
                                else {
                                    RAVELOG_WARN("invalid interface_type\n");
                                }
                            }
                        }
<<<<<<< HEAD
                        else if((pmanipchild->getElementName() != string("frame_origin"))&&(pmanipchild->getElementName() != string("frame_tip"))&&(pmanipchild->getElementName() != string("gripperControlID"))) {
=======
                        else if((pmanipchild->getElementName() != string("frame_origin"))&&(pmanipchild->getElementName() != string("frame_tip"))&&(pmanipchild->getElementName() != string("grippername"))) {
>>>>>>> 955f1fe1
                            RAVELOG_WARN(str(boost::format("unrecognized tag <%s> in manipulator '%s'")%pmanipchild->getElementName()%manipinfo._name));
                        }
                    }

                    // check if a previous manipulator exists with the same name
                    RobotBase::ManipulatorPtr pnewmanip(new RobotBase::Manipulator(probot,manipinfo));
                    FOREACH(itmanip,probot->_vecManipulators) {
                        if( (*itmanip)->GetName() == manipinfo._name ) {
                            *itmanip = pnewmanip;
                            pnewmanip.reset();
                            break;
                        }
                    }
                    if( !!pnewmanip ) {
                        // not found so append
                        probot->_vecManipulators.push_back(pnewmanip);
                    }
                }
                else {
                    RAVELOG_WARN(str(boost::format("cannot create robot %s manipulator %s\n")%probot->GetName()%name));
                }
            }
        }
    }

    /// \brief Extract Sensors attached to a Robot
    void ExtractRobotAttachedSensors(RobotBasePtr probot, const domArticulated_systemRef as, const KinematicsSceneBindings& bindings)
    {
        std::list< std::pair<RobotBase::AttachedSensorPtr, daeElementRef> > listSensorsToExtract; // accumulate a list of sensor/element pairs to call _ExtractSensor on. This has to be done after all sensors have been processed.
        std::map<std::string, std::string> mapSensorURLsToNames;

        for (size_t ie = 0; ie < as->getExtra_array().getCount(); ie++) {
            domExtraRef pextra = as->getExtra_array()[ie];
            if( !pextra->getType() ) {
                continue;
            }
            if( strcmp(pextra->getType(), "attach_sensor") == 0 ) {
                string name = pextra->getAttribute("name");
                if( name.size() == 0 ) {
                    name = str(boost::format("sensor%d")%_nGlobalSensorId++);
                }
                domTechniqueRef tec = _ExtractOpenRAVEProfile(pextra->getTechnique_array());
                if( !!tec ) {
                    RobotBase::AttachedSensorPtr pattachedsensor(new RobotBase::AttachedSensor(probot));
                    pattachedsensor->_info._name = _ConvertToOpenRAVEName(name);
                    daeElementRef pframe_origin = tec->getChild("frame_origin");
                    if( !!pframe_origin ) {
                        domLinkRef pdomlink = daeSafeCast<domLink>(daeSidRef(pframe_origin->getAttribute("link"), as).resolve().elt);
                        if( !!pdomlink ) {
                            pattachedsensor->pattachedlink = probot->GetLink(_ExtractLinkName(pdomlink));
                        }
                        if( !pattachedsensor->pattachedlink.lock() ) {
                            RAVELOG_WARN(str(boost::format("failed to find manipulator %s frame origin %s\n")%name%pframe_origin->getAttribute("link")));
                            continue;
                        }
                        pattachedsensor->_info._trelative = _ExtractFullTransformFromChildren(pframe_origin);
                    }
                    daeElementRef instance_sensor = tec->getChild("instance_sensor");
                    if( !!instance_sensor ) {
                        std::pair<SensorBasePtr, daeElementRef> result = _ExtractCreateSensor(instance_sensor);
                        pattachedsensor->_psensor = result.first;
                        if( !!pattachedsensor->_psensor ) {
                            pattachedsensor->_psensor->SetName(str(boost::format("%s:%s")%probot->GetName()%name));
                            std::string instance_url = instance_sensor->getAttribute("url");
                            mapSensorURLsToNames[instance_url] = pattachedsensor->_psensor->GetName();
                        }
                        listSensorsToExtract.emplace_back(pattachedsensor, result.second);
                    }

                    probot->_vecAttachedSensors.push_back(pattachedsensor);
                }
                else {
                    RAVELOG_WARN(str(boost::format("cannot create robot %s attached sensor %s\n")%probot->GetName()%name));
                }
            }
        }

        FOREACH(itextract, listSensorsToExtract) {
            RobotBase::AttachedSensorPtr pattachedsensor = itextract->first;
            if( !pattachedsensor->_psensor ) {
                continue;
            }

            // Create the custom XML reader to read in the data (determined by users)
            BaseXMLReaderPtr pcurreader = RaveCallXMLReader(PT_Sensor,pattachedsensor->_psensor->GetXMLId(),pattachedsensor->_psensor, AttributesList());
            if( !pcurreader ) {
                pattachedsensor->pdata = pattachedsensor->GetSensor()->CreateSensorData();
                continue;
            }

            if( _ProcessXMLReader(pcurreader,itextract->second, mapSensorURLsToNames) ) {
                if( !!pcurreader->GetReadable() ) {
                    pattachedsensor->_psensor->SetReadableInterface(pattachedsensor->_psensor->GetXMLId(),pcurreader->GetReadable());
                }
            }
            pattachedsensor->UpdateInfo(); // need to update the _info struct with the latest values
        }
    }

    /// \brief Extract Sensors attached to a Robot
    void ExtractRobotGripperInfos(RobotBasePtr probot, const domArticulated_systemRef as, const KinematicsSceneBindings& bindings)
    {
        for (size_t ie = 0; ie < as->getExtra_array().getCount(); ie++) {
            domExtraRef pextra = as->getExtra_array()[ie];
            if( !pextra->getType() ) {
                continue;
            }
            if( strcmp(pextra->getType(), "gripper_info") == 0 ) {
                string grippername = pextra->getAttribute("name");
                if( grippername.size() == 0 ) {
                    grippername = str(boost::format("gripper%d")%_nGlobalGripperInfoId++);
                }
                domTechniqueRef tec = _ExtractOpenRAVEProfile(pextra->getTechnique_array());
                if( !!tec ) {
                    RobotBase::GripperInfoPtr pGripperInfo(new RobotBase::GripperInfo());
                    daeElementRef pjson_data = tec->getChild("json_data");
                    if( !!pjson_data ) {
                        rapidjson::Document rGripperInfo;
                        openravejson::ParseJson(rGripperInfo, pjson_data->getCharData());
                        dReal fUnitScale=1.0;
                        pGripperInfo->DeserializeJSON(rGripperInfo, fUnitScale);
                    }
                    // do not let json_data in collada override name attribute of <extra>
                    pGripperInfo->name = _ConvertToOpenRAVEName(grippername);
                    probot->_vecGripperInfos.push_back(pGripperInfo);
                }
                else {
                    RAVELOG_WARN_FORMAT("cannot create robot %s gripperInfo %s", probot->GetName()%grippername);
                }
            }
        }
    }

    /// \brief extract the robot manipulators
    void ExtractRobotAttachedActuators(RobotBasePtr probot, const domArticulated_systemRef as, const KinematicsSceneBindings& bindings)
    {
        list<KinBody::JointPtr> listOrderedJoints;
        for(size_t ie = 0; ie < as->getExtra_array().getCount(); ++ie) {
            domExtraRef pextra = as->getExtra_array()[ie];
            if( !pextra->getType() ) {
                continue;
            }
            if( strcmp(pextra->getType(), "attach_actuator") == 0 ) {
                string name = pextra->getAttribute("name");
                domTechniqueRef tec = _ExtractOpenRAVEProfile(pextra->getTechnique_array());
                if( !!tec ) {
                    KinBody::JointPtr pjoint;
                    domJointRef pdomjoint;
                    for(size_t ic = 0; ic < tec->getContents().getCount(); ++ic) {
                        daeElementRef pchild = tec->getContents()[ic];
                        if( pchild->getElementName() == string("bind_actuator") ) {
                            std::pair<KinBody::JointPtr, domJointRef> result = _getJointFromRef(pchild->getAttribute("joint").c_str(),as,probot, bindings);
                            pjoint = result.first;
                            pdomjoint = result.second;
                            if( !!pjoint && !!pdomjoint ) {
                                if( find(probot->_vPassiveJoints.begin(), probot->_vPassiveJoints.end(), pjoint) == probot->_vPassiveJoints.end() ) { // don't allow passive joints!
                                    listOrderedJoints.push_back(pjoint);
                                }
                            }
                            else {
                                RAVELOG_WARN(str(boost::format("failed to find joint %s in actuator %s\n")%pchild->getAttribute("joint")%name));
                            }
                        }
                    }
                    if( !!pjoint ) {
                        // look for actuators
                        for(size_t ic = 0; ic < tec->getContents().getCount(); ++ic) {
                            daeElementRef pchild = tec->getContents()[ic];
                            if( pchild->getElementName() == string("instance_actuator") ) {
                                pjoint->_info._infoElectricMotor = _ExtractElectricMotorActuatorInfo(pchild);
                            }
                        }
                    }
                }
                else {
                    RAVELOG_WARN(str(boost::format("cannot create robot %s attached actuator %s\n")%probot->GetName()%name));
                }
            }
        }

        // for all robot joints after _setInitialJoints, first put listJoints in that order
        vector<KinBody::JointPtr> vjoints, vlastjoints;
        vjoints.reserve(probot->_vecjoints.size());
        if( probot->_vecjoints.size() > listOrderedJoints.size() ) {
            vlastjoints.reserve(probot->_vecjoints.size()-listOrderedJoints.size());
        }
        FOREACH(itjoint,probot->_vecjoints) {
            if( _setInitialJoints.find(*itjoint) == _setInitialJoints.end()) {
                if( find(listOrderedJoints.begin(),listOrderedJoints.end(),*itjoint) == listOrderedJoints.end() ) {
                    vlastjoints.push_back(*itjoint);
                }
            }
            else {
                vjoints.push_back(*itjoint);
            }
        }
        probot->_vecjoints = vjoints;
        probot->_vecjoints.insert(probot->_vecjoints.end(),listOrderedJoints.begin(),listOrderedJoints.end());
        probot->_vecjoints.insert(probot->_vecjoints.end(),vlastjoints.begin(),vlastjoints.end());
        // have to reset the joint indices and dof indices
        int jointindex=0;
        int dofindex=0;
        FOREACH(itjoint,probot->_vecjoints) {
            (*itjoint)->jointindex = jointindex++;
            (*itjoint)->dofindex = dofindex;
            dofindex += (*itjoint)->GetDOF();
        }
    }

    void ExtractRobotConnectedBodies(const RobotBasePtr probot, const domArticulated_systemRef &as) {
        // extract connect_body from /COLLADA/library_articulated_systems/articulated_system/extra
        for (size_t ie = 0; ie < as->getExtra_array().getCount(); ie++) {
            domExtraRef pextra = as->getExtra_array()[ie];

            if (!pextra->getType()) {
                continue;
            }
            if (strcmp(pextra->getType(), "connect_body") != 0) {
                continue;
            }

            string name = pextra->getAttribute("name");
            domTechniqueRef tec = _ExtractOpenRAVEProfile(pextra->getTechnique_array());

            if (!tec) {
                RAVELOG_WARN(str(boost::format("cannot create robot %s connect body %s\n") % probot->GetName() % name));
                continue;
            }

            RobotBase::ConnectedBodyInfo connectedBodyInfo;
            connectedBodyInfo._bIsActive = false;  // defaults to non-active
            daeElementRef pactive = tec->getChild("active");
            if( !!pactive ) {
                resolveCommon_bool_or_param(pactive,tec,connectedBodyInfo._bIsActive);
            }

            connectedBodyInfo._name = _ConvertToOpenRAVEName(name);

            daeElementRef pframe_origin = tec->getChild("frame_origin");
            if (!!pframe_origin) {
                connectedBodyInfo._trelative = _ExtractFullTransformFromChildren(pframe_origin);

                domLinkRef pdomlink = daeSafeCast<domLink>(daeSidRef(pframe_origin->getAttribute("link"), as).resolve().elt);
                if (!!pdomlink) {
                    connectedBodyInfo._linkname = _ExtractLinkName(pdomlink);
                }
            }

            daeElementRef instance_body = tec->getChild("instance_body");
            if (!!instance_body && instance_body->hasAttribute("url")) {

                EnvironmentBasePtr tempenv = RaveCreateEnvironment(); // use an temporary environment for parsing body
                bool bExtractConnectedBodies = false;
                ColladaReader reader(tempenv, false, bExtractConnectedBodies); // to prevent recursion of extracting connected bodies
                std::string url = instance_body->getAttribute("url");
                // circular reference catching connected body pointing to self
                // but still have problem in case of url1 -> url2 -> url1
                std::string robotUri = probot->GetURI();
                std::string resolvedUri = ResolveURI(url);
                if (robotUri.substr(0, robotUri.find('#')) == resolvedUri) {
                    RAVELOG_WARN_FORMAT("connected body has same uri %s as robot %s", url % probot->GetURI());
                    continue;
                }

                RobotBasePtr pbody;

                AttributesList atts;
                std::string schemes;
                FOREACH(ialias, _vOpenRAVESchemeAliases) {
                    if( schemes.size() > 0 ) {
                        schemes += ' ';
                    }
                    schemes += *ialias;
                }
                if (!schemes.empty()) {
                    RAVELOG_VERBOSE_FORMAT("inherit parent reader's openravescheme %s", schemes);
                    atts.emplace_back("openravescheme", schemes);
                }

                if( reader.InitFromURI(url, atts) ) {
                    reader.Extract();
                    std::vector<RobotBasePtr> robots;
                    tempenv->GetRobots(robots);
                    if (robots.size() == 1) {
                        pbody = robots.front();
                    } else {
                        RAVELOG_DEBUG_FORMAT("Found %d robots, Do not support this case for url %s", robots.size() % url);
                    }
                }
                else {
                    RAVELOG_WARN_FORMAT("Could not load url %s for connected body %s", url%connectedBodyInfo._name);
                }

                if (!!pbody) {
                    RAVELOG_DEBUG_FORMAT("Loaded body from %s", url);
                    connectedBodyInfo._url = url;
                    connectedBodyInfo.InitInfoFromBody(*pbody);
                    RobotBase::ConnectedBodyPtr pConnectedBody(new RobotBase::ConnectedBody(probot, connectedBodyInfo));
                    probot->_vecConnectedBodies.push_back(pConnectedBody);
                }
            }
        }
    }

    /// \brief Extract activation states of connected bodies
    void _ExtractRobotConnectedBodyActivationData(const RobotBasePtr probot, const domExtra_Array& arr)
    {
        for( size_t i = 0; i < arr.getCount(); ++i ) {
            domExtraRef pextra = arr[i];

            if( !pextra->getType() ) {
                continue;
            }
            if( strcmp(pextra->getType(), "connect_body" ) != 0) {
                continue;
            }

            string name = pextra->getAttribute("name");
            domTechniqueRef tec = _ExtractOpenRAVEProfile(pextra->getTechnique_array());

            if( !tec ) {
                RAVELOG_WARN(str(boost::format("failed to read technique element for robot %s connected body %s\n") % probot->GetName() % name));
                continue;
            }

            RobotBase::ConnectedBodyPtr connectedBody = probot->GetConnectedBody(name);
            if( !connectedBody ) {
                RAVELOG_WARN(str(boost::format("failed to find connected body %s in robot %s\n") % name % probot->GetName()));
                continue;
            }
            daeElementRef pactive = tec->getChild("active");
            if( !!pactive ) {
                resolveCommon_bool_or_param(pactive, tec, connectedBody->_info._bIsActive);
            }
        }
    }

    /// \brief Extract an instance of a sensor without parsing its data
    ///
    /// \return the newly created sensor
    std::pair<SensorBasePtr, daeElementRef> _ExtractCreateSensor(daeElementRef instance_sensor)
    {
        if( !instance_sensor ) {
            return std::make_pair(SensorBasePtr(), daeElementRef());
        }
        if( !instance_sensor->hasAttribute("url") ) {
            RAVELOG_WARN("instance_sensor has no url\n");
            return std::make_pair(SensorBasePtr(), daeElementRef());
        }

        std::string instance_id = instance_sensor->getAttribute("id");
        std::string instance_url = instance_sensor->getAttribute("url");
        daeElementRef domsensor = daeURI(*instance_sensor,instance_url).getElement();
        if( !domsensor ) {
            RAVELOG_WARN(str(boost::format("failed to find sensor id %s url=%s\n")%instance_id%instance_url));
            return std::make_pair(SensorBasePtr(), daeElementRef());
        }
        if( !domsensor->hasAttribute("type") ) {
            RAVELOG_WARN("collada <sensor> needs type attribute\n");
            return std::make_pair(SensorBasePtr(), daeElementRef());
        }
        return std::make_pair(RaveCreateSensor(_penv, domsensor->getAttribute("type")), domsensor);
    }

    /// \brief Extractan instance of a actuator without parsing its data
    ///
    /// \return the newly created actuator
    ElectricMotorActuatorInfoPtr _ExtractElectricMotorActuatorInfo(daeElementRef instance_actuator)
    {
        if( !instance_actuator ) {
            return ElectricMotorActuatorInfoPtr();
        }
        if( !instance_actuator->hasAttribute("url") ) {
            RAVELOG_WARN("instance_actuator has no url\n");
            return ElectricMotorActuatorInfoPtr();
        }

        std::string instance_id = instance_actuator->getAttribute("id");
        std::string instance_url = instance_actuator->getAttribute("url");
        daeElementRef domactuator = daeURI(*instance_actuator,instance_url).getElement();
        if( !domactuator ) {
            RAVELOG_WARN(str(boost::format("failed to find actuator id %s url=%s\n")%instance_id%instance_url));
            return ElectricMotorActuatorInfoPtr();
        }
        if( !domactuator->hasAttribute("type") ) {
            RAVELOG_WARN("collada <actuator> needs type attribute\n");
            return ElectricMotorActuatorInfoPtr();
        }

        ElectricMotorActuatorInfoPtr pinfo(new ElectricMotorActuatorInfo());
        for(size_t ic = 0; ic < domactuator->getChildren().getCount(); ++ic) {
            daeElementRef pchild = domactuator->getChildren()[ic];
            if( pchild->getElementName() == string("model_type") ) {
                pinfo->model_type = pchild->getCharData();
            }
            else if( pchild->getElementName() == string("gear_ratio") ) {
                pinfo->gear_ratio = boost::lexical_cast<dReal>(pchild->getCharData());
            }
            else if( pchild->getElementName() == string("assigned_power_rating") ) {
                pinfo->assigned_power_rating = boost::lexical_cast<dReal>(pchild->getCharData());
            }
            else if( pchild->getElementName() == string("max_speed") ) {
                pinfo->max_speed = boost::lexical_cast<dReal>(pchild->getCharData());
            }
            else if( pchild->getElementName() == string("no_load_speed") ) {
                pinfo->no_load_speed = boost::lexical_cast<dReal>(pchild->getCharData());
            }
            else if( pchild->getElementName() == string("stall_torque") ) {
                pinfo->stall_torque = boost::lexical_cast<dReal>(pchild->getCharData());
            }
            else if( pchild->getElementName() == string("max_instantaneous_torque") ) {
                pinfo->max_instantaneous_torque = boost::lexical_cast<dReal>(pchild->getCharData());
            }
            else if( pchild->getElementName() == string("nominal_torque") ) {
                pinfo->nominal_torque = boost::lexical_cast<dReal>(pchild->getCharData());
            }
            else if( pchild->getElementName() == string("rotor_inertia") ) {
                pinfo->rotor_inertia = boost::lexical_cast<dReal>(pchild->getCharData());
            }
            else if( pchild->getElementName() == string("torque_constant") ) {
                pinfo->torque_constant = boost::lexical_cast<dReal>(pchild->getCharData());
            }
            else if( pchild->getElementName() == string("nominal_voltage") ) {
                pinfo->nominal_voltage = boost::lexical_cast<dReal>(pchild->getCharData());
            }
            else if( pchild->getElementName() == string("speed_constant") ) {
                pinfo->speed_constant = boost::lexical_cast<dReal>(pchild->getCharData());
            }
            else if( pchild->getElementName() == string("starting_current") ) {
                pinfo->starting_current = boost::lexical_cast<dReal>(pchild->getCharData());
            }
            else if( pchild->getElementName() == string("terminal_resistance") ) {
                pinfo->terminal_resistance = boost::lexical_cast<dReal>(pchild->getCharData());
            }
            else if( pchild->getElementName() == string("coloumb_friction") ) {
                pinfo->coloumb_friction = boost::lexical_cast<dReal>(pchild->getCharData());
            }
            else if( pchild->getElementName() == string("viscous_friction") ) {
                pinfo->viscous_friction = boost::lexical_cast<dReal>(pchild->getCharData());
            }
            else if( pchild->getElementName() == string("nominal_speed_torque_point") ) {
                std::stringstream ss(pchild->getCharData());
                std::vector<dReal> vpoints((istream_iterator<dReal>(ss)), istream_iterator<dReal>());
                pinfo->nominal_speed_torque_points.resize(vpoints.size()/2);
                for(size_t ipoint = 0; ipoint < vpoints.size(); ipoint += 2) {
                    pinfo->nominal_speed_torque_points[ipoint/2] = std::make_pair(vpoints[ipoint], vpoints[ipoint+1]);
                }
            }
            else if( pchild->getElementName() == string("max_speed_torque_point") ) {
                std::stringstream ss(pchild->getCharData());
                std::vector<dReal> vpoints((istream_iterator<dReal>(ss)), istream_iterator<dReal>());
                pinfo->max_speed_torque_points.resize(vpoints.size()/2);
                for(size_t ipoint = 0; ipoint < vpoints.size(); ipoint += 2) {
                    pinfo->max_speed_torque_points[ipoint/2] = std::make_pair(vpoints[ipoint], vpoints[ipoint+1]);
                }
            }
        }
        return pinfo;
    }

//    /// \brief Extract and parse an instance of a sensor
//    bool _ExtractSensor(SensorBasePtr& psensor, daeElementRef instance_sensor)
//    {
//        if( !instance_sensor ) {
//            return false;
//        }
//        if( !instance_sensor->hasAttribute("url") ) {
//            RAVELOG_WARN("instance_sensor has no url\n");
//            return false;
//        }
//
//        std::string instance_id = instance_sensor->getAttribute("id");
//        std::string instance_url = instance_sensor->getAttribute("url");
//        daeElementRef domsensor = daeURI(*instance_sensor,instance_url).getElement();
//        if( !domsensor ) {
//            RAVELOG_WARN(str(boost::format("failed to find senor id %s url=%s\n")%instance_id%instance_url));
//            return false;
//        }
//        if( !domsensor->hasAttribute("type") ) {
//            RAVELOG_WARN("collada <sensor> needs type attribute\n");
//            return false;
//        }
//        psensor = RaveCreateSensor(_penv, domsensor->getAttribute("type"));
//        if( !psensor ) {
//            return false;
//        }
//
//        // Create the custom XML reader to read in the data (determined by users)
//        BaseXMLReaderPtr pcurreader = RaveCallXMLReader(PT_Sensor,psensor->GetXMLId(),psensor, AttributesList());
//        if( !pcurreader ) {
//            pcurreader.reset();
//            return false;
//        }
//        if( _ProcessXMLReader(pcurreader,domsensor) ) {
//            if( !!pcurreader->GetReadable() ) {
//                psensor->SetReadableInterface(psensor->GetXMLId(),pcurreader->GetReadable());
//            }
//        }
//        return true;
//    }

    /// \brief feed the collada data into the base readers xml class
    ///
    /// \param preader the reader returned from RaveCallXMLReader
    /// \param elt the parent element (usually <extra>)
    /// \param mapURLsToNames map of URLs to names
    bool _ProcessXMLReader(BaseXMLReaderPtr preader, daeElementRef elt, const std::map<std::string, std::string>& mapURLsToNames = std::map<std::string, std::string>())
    {
        daeTArray<daeElementRef> children;
        elt->getChildren(children);
        AttributesList atts;
        for (size_t i = 0; i < children.getCount(); i++) {
            string xmltag = utils::ConvertToLowerCase(children[i]->getElementName());
            daeTArray<daeElement::attr> domatts;
            children[i]->getAttributes(domatts);
            atts.clear();
            for(size_t j = 0; j < domatts.getCount(); ++j) {
                if( std::string(domatts[j].name) == "url" ) {
                    std::map<std::string, std::string>::const_iterator itname = mapURLsToNames.find(domatts[j].value);
                    if( itname != mapURLsToNames.end() ) {
                        atts.emplace_back(domatts[j].name, itname->second);
                    }
                    else {
                        // push back the fully resolved name
                        atts.emplace_back(domatts[j].name, _MakeFullURI(xsAnyURI(*_dae, domatts[j].value),  elt));
                    }
                }
                else {
                    atts.emplace_back(domatts[j].name, domatts[j].value);
                }
            }
            BaseXMLReader::ProcessElement action = preader->startElement(xmltag,atts);
            if( action  == BaseXMLReader::PE_Support ) {
                _ProcessXMLReader(preader,children[i], mapURLsToNames);
                preader->characters(children[i]->getCharData());
                if( preader->endElement(xmltag) ) {
                    return true;
                }
            }
            else {
                RAVELOG_WARN(str(boost::format("unprocessed tag: %s/%s")%elt->getElementName()%xmltag));
            }
        }
        return false;
    }

    static daeElement* searchBinding(domCommon_sidref_or_paramRef paddr, daeElementRef parent, std::list<daeElementRef>& listInstanceScope)
    {
        if( !!paddr->getSIDREF() ) {
            return daeSidRef(paddr->getSIDREF()->getValue(),parent).resolve().elt;
        }
        if (!!paddr->getParam()) {
            return searchBinding(paddr->getParam()->getValue(),parent, true, listInstanceScope);
        }
        return NULL;
    }

    static daeElement* searchBindingFromSIDREF(domSidref value, daeElementRef parent)
    {
        return daeSidRef(value,parent).resolve().elt;
    }

    /// Search a given parameter reference and stores the new reference to search.
    /// \param ref the reference name to search
    /// \param parent The array of parameter where the method searchs.
    static daeElement* searchBinding(daeString ref, daeElementRef parent, bool bLogWarning, std::list<daeElementRef>& listInstanceScope)
    {
        if( !parent ) {
            return NULL;
        }
        daeElement* pelt = NULL;
        domKinematics_sceneRef kscene = daeSafeCast<domKinematics_scene>(parent.cast());
        if( !!kscene ) {
            pelt = searchBindingArray(ref,kscene->getInstance_articulated_system_array(), false, listInstanceScope);
            if( !!pelt ) {
                return pelt;
            }
            return searchBindingArray(ref,kscene->getInstance_kinematics_model_array(), bLogWarning, listInstanceScope);
        }
        domArticulated_systemRef articulated_system = daeSafeCast<domArticulated_system>(parent.cast());
        if( !!articulated_system ) {
            if( !!articulated_system->getKinematics() ) {
                pelt = searchBindingArray(ref,articulated_system->getKinematics()->getInstance_kinematics_model_array(), bLogWarning, listInstanceScope);
                if( !!pelt ) {
                    return pelt;
                }
            }
            if( !!articulated_system->getMotion() ) {
                return searchBinding(ref,articulated_system->getMotion()->getInstance_articulated_system(), bLogWarning, listInstanceScope);
            }
            return NULL;
        }
        // try to get a bind array
        daeElementRef pbindelt;
        const domKinematics_bind_Array* pbindarray = NULL;
        const domKinematics_newparam_Array* pnewparamarray = NULL;
        domInstance_articulated_systemRef ias = daeSafeCast<domInstance_articulated_system>(parent);
        daeElementRef instelt;
        if( !!ias ) {
            pbindarray = &ias->getBind_array();
            pbindelt = ias->getUrl().getElement();
            pnewparamarray = &ias->getNewparam_array();
            instelt = ias;
        }
        if( !pbindarray || !pbindelt ) {
            domInstance_kinematics_modelRef ikm = daeSafeCast<domInstance_kinematics_model>(parent);
            if( !!ikm ) {
                pbindarray = &ikm->getBind_array();
                pbindelt = ikm->getUrl().getElement();
                pnewparamarray = &ikm->getNewparam_array();
                instelt = ikm;
            }
        }
        if( !!pbindarray && !!pbindelt ) {
            for (size_t ibind = 0; ibind < pbindarray->getCount(); ++ibind) {
                domKinematics_bindRef pbind = (*pbindarray)[ibind];
                if( !!pbind->getSymbol() &&( strcmp(pbind->getSymbol(), ref) == 0) ) {
                    // found a match
                    if( !!pbind->getParam() ) {
                        //return searchBinding(pbind->getParam()->getRef(), pbindelt, true, listInstanceScope);
                        if( !!instelt ) {
                            listInstanceScope.push_back(instelt);
                        }
                        return daeSidRef(pbind->getParam()->getRef(), pbindelt).resolve().elt;
                    }
                    else if( !!pbind->getSIDREF() ) {
                        if( !!instelt ) {
                            listInstanceScope.push_back(instelt);
                        }
                        return daeSidRef(pbind->getSIDREF()->getValue(), pbindelt).resolve().elt;
                    }
                }
            }
            for(size_t inewparam = 0; inewparam < pnewparamarray->getCount(); ++inewparam) {
                domKinematics_newparamRef newparam = (*pnewparamarray)[inewparam];
                if( !!newparam->getSid() &&( strcmp(newparam->getSid(), ref) == 0) ) {
                    if( !!newparam->getSIDREF() ) {
                        if( !!instelt ) {
                            listInstanceScope.push_back(instelt);
                        }
                        if( !!newparam->getSIDREF()->getValue() ) {
                            return daeSidRef(newparam->getSIDREF()->getValue(),pbindelt).resolve().elt;
                        }
                    }
                    if( !!newparam->getFloat() ) {
                        return newparam;
                    }
                    if( !!newparam->getInt() ) {
                        return newparam;
                    }
                    RAVELOG_WARN(str(boost::format("newparam sid=%s does not have SIDREF\n")%getSid(newparam)));
                }
            }
        }
        if( !!ias ) {
            // resolve the articulated_system, is this necessary?
            domArticulated_systemRef articulated_system = daeSafeCast<domArticulated_system> (ias->getUrl().getElement().cast());
            if( !!articulated_system ) {
                return searchBinding(ref, articulated_system, bLogWarning, listInstanceScope);
            }
        }
        if( bLogWarning ) {
            RAVELOG_WARN(str(boost::format("failed to get binding '%s' for element: %s\n")%ref%parent->getElementName()));
        }
        return NULL;
    }

    static daeElement* searchBindingArray(daeString ref, const domInstance_articulated_system_Array& paramArray, bool bLogWarning, std::list<daeElementRef>& listInstanceScope)
    {
        for(size_t iikm = 0; iikm < paramArray.getCount(); ++iikm) {
            daeElement* pelt = searchBinding(ref,paramArray[iikm].cast(),false, listInstanceScope);
            if( !!pelt ) {
                return pelt;
            }
        }
        if( bLogWarning ) {
            RAVELOG_WARN(str(boost::format("failed to get binding '%s'")%ref));
        }
        return NULL;
    }

    static daeElement* searchBindingArray(daeString ref, const domInstance_kinematics_model_Array& paramArray, bool bLogWarning, std::list<daeElementRef>& listInstanceScope)
    {
        for(size_t iikm = 0; iikm < paramArray.getCount(); ++iikm) {
            daeElement* pelt = searchBinding(ref,paramArray[iikm].cast(),false, listInstanceScope);
            if( !!pelt ) {
                return pelt;
            }
        }
        if( bLogWarning ) {
            RAVELOG_WARN(str(boost::format("failed to get binding '%s'")%ref));
        }
        return NULL;
    }

    template <typename U> static xsBoolean resolveBool(domCommon_bool_or_paramRef paddr, const U& parent) {
        if( !!paddr->getBool() ) {
            return paddr->getBool()->getValue();
        }
        if( !paddr->getParam() ) {
            RAVELOG_WARN("param not specified, setting to 0\n");
            return false;
        }
        for(size_t iparam = 0; iparam < parent->getNewparam_array().getCount(); ++iparam) {
            domKinematics_newparamRef pnewparam = parent->getNewparam_array()[iparam];
            if( !!pnewparam->getSid() && strcmp(pnewparam->getSid(), paddr->getParam()->getValue()) == 0 ) {
                if( !!pnewparam->getBool() ) {
                    return pnewparam->getBool()->getValue();
                }
                else if( !!pnewparam->getSIDREF() ) {
                    domKinematics_newparam::domBoolRef ptarget = daeSafeCast<domKinematics_newparam::domBool>(daeSidRef(pnewparam->getSIDREF()->getValue(), pnewparam).resolve().elt);
                    if( !ptarget ) {
                        RAVELOG_WARN("failed to resolve %s from %s\n", pnewparam->getSIDREF()->getValue(), paddr->getID());
                        continue;
                    }
                    return ptarget->getValue();
                }
            }
        }
        RAVELOG_WARN(str(boost::format("failed to resolve %s\n")%paddr->getParam()->getValue()));
        return false;
    }
    template <typename U> static domFloat resolveFloat(domCommon_float_or_paramRef paddr, const U& parent) {
        if( !paddr ) {
            return 0;
        }
        if( !!paddr->getFloat() ) {
            return paddr->getFloat()->getValue();
        }
        if( !paddr->getParam() ) {
            RAVELOG_WARN("param not specified, setting to 0\n");
            return 0;
        }
        for(size_t iparam = 0; iparam < parent->getNewparam_array().getCount(); ++iparam) {
            domKinematics_newparamRef pnewparam = parent->getNewparam_array()[iparam];
            if( !!pnewparam->getSid() && strcmp(pnewparam->getSid(), paddr->getParam()->getValue()) == 0 ) {
                if( !!pnewparam->getFloat() ) {
                    return pnewparam->getFloat()->getValue();
                }
                else if( !!pnewparam->getSIDREF() ) {
                    domKinematics_newparam::domFloatRef ptarget = daeSafeCast<domKinematics_newparam::domFloat>(daeSidRef(pnewparam->getSIDREF()->getValue(), pnewparam).resolve().elt);
                    if( !ptarget ) {
                        RAVELOG_WARN("failed to resolve %s from %s\n", pnewparam->getSIDREF()->getValue(), paddr->getID());
                        continue;
                    }
                    return ptarget->getValue();
                }
            }
        }
        RAVELOG_WARN(str(boost::format("failed to resolve %s\n")%paddr->getParam()->getValue()));
        return 0;
    }

    static bool resolveCommon_float_or_param(daeElementRef pcommon, daeElementRef parent, domFloat& f)
    {
        if( !pcommon ) {
            return false;
        }
        daeElement* pfloat = pcommon->getChild("float");
        if( !!pfloat ) {
            stringstream sfloat(pfloat->getCharData());
            sfloat >> f;
            return !!sfloat;
        }
        daeElement* pint = pcommon->getChild("int");
        if( !!pint ) {
            stringstream sint(pint->getCharData());
            int tempint=0;
            sint >> tempint;
            f = (domFloat)tempint;
            return !!sint;
        }
        daeElement* pparam = pcommon->getChild("param");
        if( !!pparam ) {
            if( pparam->hasAttribute("ref") ) {
                RAVELOG_WARN("cannot process param ref\n");
            }
            else {
                daeElement* pelt = daeSidRef(pparam->getCharData(),parent).resolve().elt;
                if( !!pelt ) {
                    RAVELOG_WARN(str(boost::format("found param ref: %s from %s\n")%pelt->getCharData()%pparam->getCharData()));
                }
            }
        }
        return false;
    }

    static bool resolveCommon_bool_or_param(daeElementRef pcommon, daeElementRef parent, bool& bvalue)
    {
        if( !pcommon ) {
            return false;
        }
        daeElement* pbool = pcommon->getChild("bool");
        if( !!pbool ) {
            if( pbool->getCharData() == "true" ) {
                bvalue = true;
                return true;
            }
            else if( pbool->getCharData() == "false" ) {
                bvalue = false;
                return true;
            }
            RAVELOG_WARN(str(boost::format("invalid bool data in element %s: %s")%pcommon->getElementName()%pbool->getCharData()));
            return false;
        }
        daeElement* pparam = pcommon->getChild("param");
        if( !!pparam ) {
            if( pparam->hasAttribute("ref") ) {
                RAVELOG_WARN("cannot process param ref\n");
            }
            else {
                daeElement* pelt = daeSidRef(pparam->getCharData(),parent).resolve().elt;
                if( !!pelt ) {
                    RAVELOG_WARN(str(boost::format("found param ref: %s from %s\n")%pelt->getCharData()%pparam->getCharData()));
                }
            }
        }
        return false;
    }

    /// Gets all transformations applied to the node
    TransformMatrix getTransform(daeElementRef pelt)
    {
        TransformMatrix t;
        domRotateRef protate = daeSafeCast<domRotate>(pelt);
        if( !!protate ) {
            //        if( !protate->getSid() ) { // if sid is valid, then controlled by joint?
            t = matrixFromAxisAngle(Vector(protate->getValue()[0],protate->getValue()[1],protate->getValue()[2]), (dReal)(protate->getValue()[3]*(PI/180.0)));
            //      }
            return t;
        }

        domTranslateRef ptrans = daeSafeCast<domTranslate>(pelt);
        if( !!ptrans ) {
            //      if( !ptrans->getSid() ) { // if sid is valid, then controlled by joint?
            t.trans = Vector(ptrans->getValue()[0], ptrans->getValue()[1], ptrans->getValue()[2]);
            t.trans *= _GetUnitScale(pelt,_fGlobalScale);
            //      }
            return t;
        }

        domMatrixRef pmat = daeSafeCast<domMatrix>(pelt);
        if( !!pmat ) {
            for(int i = 0; i < 3; ++i) {
                t.m[4*i+0] = pmat->getValue()[4*i+0];
                t.m[4*i+1] = pmat->getValue()[4*i+1];
                t.m[4*i+2] = pmat->getValue()[4*i+2];
                t.trans[i] = pmat->getValue()[4*i+3];
            }
            t.trans *= _GetUnitScale(pelt,_fGlobalScale);
            return t;
        }

        domScaleRef pscale = daeSafeCast<domScale>(pelt);
        if( !!pscale ) {
            t.m[0] = pscale->getValue()[0];
            t.m[4*1+1] = pscale->getValue()[1];
            t.m[4*2+2] = pscale->getValue()[2];
            return t;
        }

        domLookatRef pcamera = daeSafeCast<domLookat>(pelt);
        if( pelt->typeID() == domLookat::ID() ) {
            Vector campos(pcamera->getValue()[0], pcamera->getValue()[1], pcamera->getValue()[2]);
            Vector lookat(pcamera->getValue()[3], pcamera->getValue()[4], pcamera->getValue()[5]);
            Vector camup(pcamera->getValue()[6], pcamera->getValue()[7], pcamera->getValue()[8]);
            t = transformLookat(lookat*_GetUnitScale(pelt,_fGlobalScale),campos*_GetUnitScale(pelt,_fGlobalScale),camup);
            return t;
        }

        domSkewRef pskew = daeSafeCast<domSkew>(pelt);
        if( !!pskew ) {
            RAVELOG_ERROR("skew transform not implemented\n");
        }

        return t;
    }

    /// Travels recursively the node parents of the given one  to extract the Transform arrays that affects the node given
    /// Stop when the parent is equal to one of the top level nodes. Effectives, this returns the relative transform.
    template <typename T> TransformMatrix GetRelativeNodeParentTransform(const T pelt, const KinematicsSceneBindings& bindings) {
        domNodeRef pparent = daeSafeCast<domNode>(pelt->getParent());
        if( !pparent ) {
            return TransformMatrix();
        }
        FOREACHC(itbinding, bindings.listInstanceModelBindings) {
            if( !!itbinding->_node ) {
                if( itbinding->_node == pparent || itbinding->_node->getParent() == pparent ) {
                    return TransformMatrix();
                }
            }
        }
        return GetRelativeNodeParentTransform(pparent, bindings) * _ExtractFullTransform(pparent);
    }

    /// Travels recursively the node parents of the given one
    /// to extract the Transform arrays that affects the node given
    template <typename T> TransformMatrix getNodeParentTransform(const T pelt) {
        domNodeRef pnode = daeSafeCast<domNode>(pelt->getParent());
        if( !pnode ) {
            return TransformMatrix();
        }
        return getNodeParentTransform(pnode) * _ExtractFullTransform(pnode);
    }

    /// \brief Travel by the transformation array and calls the getTransform method
    template <typename T> TransformMatrix _ExtractFullTransform(const T pelt) {
        TransformMatrix t;
        for(size_t i = 0; i < pelt->getContents().getCount(); ++i) {
            t = t * getTransform(pelt->getContents()[i]);
        }
        return t;
    }

    /// \brief Travel by the transformation array and calls the getTransform method
    template <typename T> TransformMatrix _ExtractFullTransformFromChildren(const T pelt) {
        TransformMatrix t;
        daeTArray<daeElementRef> children;
        pelt->getChildren(children);
        for(size_t i = 0; i < children.getCount(); ++i) {
            t = t * getTransform(children[i]);
        }
        return t;
    }

    template <typename T> Vector getVector3(const T& t) {
        Vector v;
        for(size_t i = 0; i < t.getCount(); ++i) {
            if( i >= 3 ) {
                break;
            }
            v[i] = t[i];
        }
        return v;
    }

    template <typename T> Vector getVector4(const T& t) {
        Vector v;
        for(size_t i = 0; i < t.getCount(); ++i) {
            if( i >= 4 ) {
                break;
            }
            v[i] = t[i];
        }
        return v;
    }

    // decompose a matrix into a scale and rigid transform (necessary for model scales)
    void decompose(const TransformMatrix& tm, Transform& tout, Vector& vscale)
    {
        tout = tm;     // quaternion removes the scale?
        TransformMatrix tnormalized = tout;
        for(int i = 0; i < 3; ++i) {
            vscale[i] = (RaveFabs(tm.m[0+i])+RaveFabs(tm.m[4+i])+RaveFabs(tm.m[8+i]))/(RaveFabs(tnormalized.m[0+i])+RaveFabs(tnormalized.m[4+i])+RaveFabs(tnormalized.m[8+i]));
        }
    }

    virtual void handleError( daeString msg )
    {
        if( _bOpeningZAE && (msg == string("Document is empty\n") || msg == string("Error parsing XML in daeLIBXMLPlugin::read\n")  ) ) {
            return;     // collada-dom prints these messages even if no error
        }
        RAVELOG_ERROR(str(boost::format("COLLADA error: %s")%msg));
    }

    virtual void handleWarning( daeString msg )
    {
        RAVELOG_WARN(str(boost::format("COLLADA warning: %s")%msg));
    }

private:

    /// \brief if inode points to a valid node, inserts it in the scene and removes the instance_node
    domNodeRef _InstantiateNode(daeElementRef pelt)
    {
        domInstance_nodeRef inode = daeSafeCast<domInstance_node>(pelt);
        if( !inode ) {
            return domNodeRef();
        }
        domNodeRef node = daeSafeCast<domNode> (inode->getUrl().getElement().cast());
        if( !node ) {
            RAVELOG_WARN(str(boost::format("failed to resolve node %s\n")%inode->getUrl().str()));
            return domNodeRef();
        }
        // extra elements can contain the suffix of all the ids
        std::string idsuffix;
        for(size_t ie = 0; ie < inode->getExtra_array().getCount(); ++ie) {
            domExtraRef pextra = inode->getExtra_array()[ie];
            if( !pextra->getType() ) {
                continue;
            }
            std::string extra_type = pextra->getType();
            if( extra_type == "idsuffix" ) {
                if( !!pextra->getName() ) {
                    idsuffix = pextra->getName();
                }
            }
        }

        // have to clone since the parents are different
        daeElementRef parentelt = pelt->getParent();
        domNodeRef newnode = daeSafeCast<domNode>(node->clone(idsuffix.size() > 0 ? idsuffix.c_str() : NULL));
        if( !!node->getDocumentURI() ) {
            if( !parentelt->getDocumentURI() || !(*node->getDocumentURI() == *parentelt->getDocumentURI()) ) {
                _ResolveURLs(newnode,*node->getDocumentURI());
            }
        }
        parentelt->add(newnode);
        BOOST_ASSERT(parentelt == newnode->getParentElement());
        parentelt->removeChildElement(pelt); // have to remove the instance_node
        newnode->getDAE()->getDatabase()->changeElementID(newnode, newnode->getID());
        if( idsuffix.size() == 0 ) {
            // remove the old node's id since it doesn't belong to the visual hierarchy!
            newnode->getDAE()->getDatabase()->removeElement(node->getDocument(), node);
        }
        _mapInstantiatedNodes[newnode] = std::make_pair(inode, idsuffix);
        return newnode;
    }

    void _InstantiateVisualSceneNodes(const domNode_Array & nodes)
    {
        for(size_t i = 0; i < nodes.getCount(); ++i) {
            for(size_t j = 0; j < nodes[i]->getInstance_node_array().getCount(); ++j) {
                _InstantiateNode(nodes[i]->getInstance_node_array()[j]);
            }
            _InstantiateVisualSceneNodes(nodes[i]->getNode_array());
        }
    }

    /// \brief for the element and all its children, replace any URIs with srcuri
    static void _ResolveURLs(daeElementRef elt, const daeURI& srcuri)
    {
        // resolve all xsAnyURIs
        for(size_t iattr = 0; iattr < elt->getAttributeCount(); ++iattr) {
            daeMetaAttribute* pattr = elt->getAttributeObject(iattr);
            if( !!pattr ) {
                daeAtomicType* ptype = pattr->getType();
                if( !!ptype ) {
                    //xsAnyURI
                    if( ptype->getTypeEnum() == daeAtomicType::ResolverType ) {
                        std::ostringstream buffer; buffer << std::setprecision(std::numeric_limits<dReal>::digits10+1);
                        pattr->memoryToString(elt,buffer);
                        daeURI newuri(srcuri,buffer.str());
                        pattr->stringToMemory(elt, newuri.str().c_str());
                    }
                }
            }
        }

        daeTArray<daeElementRef> children;
        elt->getChildren(children);
        for(size_t i = 0; i < children.getCount(); ++i) {
            _ResolveURLs(children[i],srcuri);
        }
    }

    /// \brief go through all kinematics binds to get a kinematics/visual pair
    ///
    /// \param kiscene instance of one kinematics scene, binds the kinematic and visual models
    /// \param bindings the extracted bindings
    void _ExtractKinematicsVisualBindings(domInstance_with_extraRef viscene, domInstance_kinematics_sceneRef kiscene, KinematicsSceneBindings& bindings)
    {
        domKinematics_sceneRef kscene = daeSafeCast<domKinematics_scene> (kiscene->getUrl().getElement().cast());
        if (!kscene) {
            return;
        }
        for (size_t imodel = 0; imodel < kiscene->getBind_kinematics_model_array().getCount(); imodel++) {
            domArticulated_systemRef articulated_system;     // if filled, contains robot-specific information, so create a robot
            domBind_kinematics_modelRef kbindmodel = kiscene->getBind_kinematics_model_array()[imodel];
            if (!kbindmodel->getNode()) {
                RAVELOG_WARN("do not support kinematics models without references to nodes\n");
                continue;
            }

            // visual information
            daeElement* pnodeelt = daeSidRef(kbindmodel->getNode(), viscene->getUrl().getElement()).resolve().elt;
            domInstance_nodeRef inode = daeSafeCast<domInstance_node>(pnodeelt);
            domNodeRef node = daeSafeCast<domNode>(pnodeelt);
            if (!node ) {
                if( !!inode ) {
                    node = _InstantiateNode(inode);
                }
                if( !node ) {
                    RAVELOG_WARN(str(boost::format("bind_kinematics_model does not reference valid node %s\n")%kbindmodel->getNode()));
                    continue;
                }
            }

            std::string idsuffix;
            if( !inode ) {
                // see if node camera from an instance_node
                std::map<domNodeRef, std::pair<domInstance_nodeRef, std::string> >::iterator itinode = _mapInstantiatedNodes.find(node);
                if( itinode != _mapInstantiatedNodes.end() ) {
                    inode = itinode->second.first;
                    idsuffix = itinode->second.second;
                }
            }

            //  kinematics information
            std::list<daeElementRef> listInstanceScope;
            daeElement* pelt = searchBinding(kbindmodel,kscene, listInstanceScope);
            domInstance_kinematics_modelRef ikmodel = daeSafeCast<domInstance_kinematics_model>(pelt);
            if (!ikmodel) {
                if( !pelt ) {
                    RAVELOG_WARN("bind_kinematics_model does not reference element\n");
                }
                else {
                    RAVELOG_WARN(str(boost::format("bind_kinematics_model cannot find reference to %s:%s:\n")%kbindmodel->getNode()%pelt->getElementName()));
                }
                continue;
            }
            BOOST_ASSERT(!!node);
            bindings.listInstanceModelBindings.push_back(InstanceModelBinding(inode, node, ikmodel, listInstanceScope, idsuffix));
        }
        // axis info
        for (size_t ijoint = 0; ijoint < kiscene->getBind_joint_axis_array().getCount(); ++ijoint) {
            domBind_joint_axisRef bindjoint = kiscene->getBind_joint_axis_array()[ijoint];
            daeElementRef pjtarget;
            if( !!viscene ) {
                pjtarget = daeSidRef(bindjoint->getTarget(), viscene->getUrl().getElement()).resolve().elt;
            }
            if( !pjtarget) {
                RAVELOG_WARN(str(boost::format("Target Node '%s' not found\n")%bindjoint->getTarget()));
//                continue;
            }

            std::list<daeElementRef> listInstanceScope;
            daeElement* pelt = searchBinding(bindjoint->getAxis(),kscene, listInstanceScope);
            domAxis_constraintRef pjointaxis = daeSafeCast<domAxis_constraint>(pelt);
            if (!pjointaxis) {
                RAVELOG_WARN(str(boost::format("could not find joint axis for target %s\n")%bindjoint->getTarget()));
                continue;
            }

            domFloat jointvalue=0;
            if( !!bindjoint->getValue() ) {
                if (!!bindjoint->getValue()->getParam()) {
                    std::list<daeElementRef> listInstanceScope;
                    pelt = searchBinding(bindjoint->getValue()->getParam()->getValue(),kscene, true, listInstanceScope);
                }
                else {
                    pelt = bindjoint->getValue();
                }
            }

            resolveCommon_float_or_param(pelt,kscene, jointvalue);
            bindings.listAxisBindings.push_back(JointAxisBinding(boost::bind(&ColladaReader::_InstantiateNode, this, _1), pjtarget, pjointaxis, jointvalue, NULL, NULL, listInstanceScope));
        }
    }

    void _ExtractPhysicsBindings(domCOLLADA::domSceneRef allscene, KinematicsSceneBindings& bindings)
    {
        for(size_t iphysics = 0; iphysics < allscene->getInstance_physics_scene_array().getCount(); ++iphysics) {
            domPhysics_sceneRef pscene = daeSafeCast<domPhysics_scene>(allscene->getInstance_physics_scene_array()[iphysics]->getUrl().getElement().cast());
            if( !pscene ) {
                continue;
            }
            for(size_t imodel = 0; imodel < pscene->getInstance_physics_model_array().getCount(); ++imodel) {
                domInstance_physics_modelRef ipmodel = pscene->getInstance_physics_model_array()[imodel];
                domPhysics_modelRef pmodel = daeSafeCast<domPhysics_model> (ipmodel->getUrl().getElement().cast());
                domNodeRef nodephysicsoffset;
                // don't bother getting the node parent if ID is empty, since it will generate warning message
                if( ipmodel->getParent().id().size() ) {
                    nodephysicsoffset = daeSafeCast<domNode>(ipmodel->getParent().getElement().cast());
                }
                std::list<InstanceModelBinding>::iterator itmodelbindings = _FindParentModel(nodephysicsoffset,bindings.listInstanceModelBindings);
                if( itmodelbindings == bindings.listInstanceModelBindings.end() ) {
                    itmodelbindings = _FindChildModel(nodephysicsoffset,bindings.listInstanceModelBindings);
                }
                if( itmodelbindings == bindings.listInstanceModelBindings.end() ) {
                    RAVELOG_WARN(str(boost::format("instance_physics_model %s did not find visual binding to %s")%ipmodel->getSid()%ipmodel->getParent().getOriginalURI()));
                }
                else {
                    itmodelbindings->_ipmodel = ipmodel;
                }
                for(size_t ibody = 0; ibody < ipmodel->getInstance_rigid_body_array().getCount(); ++ibody) {
                    InstanceLinkBinding lb;
                    lb._ipmodel = ipmodel;
                    lb._irigidbody = ipmodel->getInstance_rigid_body_array()[ibody];
                    // don't resolve the node here since it could be pointing to a node inside <instance_node>
                    lb._nodeurifromphysics.reset(new daeURI(lb._irigidbody->getTarget()));
                    //lb._node = daeSafeCast<domNode>(lb._irigidbody->getTarget().getElement().cast());
                    lb._rigidbody = daeSafeCast<domRigid_body>(daeSidRef(lb._irigidbody->getBody(),pmodel).resolve().elt);
                    lb._nodephysicsoffset = nodephysicsoffset;
                    if( !!lb._rigidbody ) { // && !!lb._node ) {
                        bindings.listInstanceLinkBindings.push_back(lb);
                    }
                }
            }
        }
    }

    domTechniqueRef _ExtractOpenRAVEProfile(const domTechnique_Array& arr)
    {
        for(size_t i = 0; i < arr.getCount(); ++i) {
            if( strcmp(arr[i]->getProfile(), "OpenRAVE") == 0 ) {
                return arr[i];
            }
        }
        return domTechniqueRef();
    }

    daeElementRef _ExtractOpenRAVEProfile(const daeElementRef pelt)
    {
        daeTArray<daeElementRef> children;
        pelt->getChildren(children);
        for(size_t i = 0; i < children.getCount(); ++i) {
            if( children[i]->getElementName() == string("technique") && children[i]->hasAttribute("profile") && children[i]->getAttribute("profile") == string("OpenRAVE") ) {
                return children[i];
            }
        }
        return daeElementRef();
    }

    domInstance_physics_modelRef _GetPhysicsModelNodeOffset(domCOLLADA::domSceneRef allscene, domNodeRef parentnode)
    {
        BOOST_ASSERT( !!parentnode && !!parentnode->getID() );
        for(size_t iphysics = 0; iphysics < allscene->getInstance_physics_scene_array().getCount(); ++iphysics) {
            domPhysics_sceneRef pscene = daeSafeCast<domPhysics_scene>(allscene->getInstance_physics_scene_array()[iphysics]->getUrl().getElement().cast());
            for(size_t imodel = 0; imodel < pscene->getInstance_physics_model_array().getCount(); ++imodel) {
                domInstance_physics_modelRef ipmodel = pscene->getInstance_physics_model_array()[imodel];
                domNodeRef prefnode = daeSafeCast<domNode>(ipmodel->getParent().getElement().cast());
                if( !!prefnode && !!prefnode->getID() ) {
                    if( strcmp(prefnode->getID(),parentnode->getID())==0 ) {
                        return ipmodel;
                    }
                }
            }
        }
        return domInstance_physics_modelRef();
    }

    /// \brief extract kinematics/geometry independent parameters from instance_articulated_system extra fields
    void _ExtractExtraData(KinBodyPtr pbody, const domExtra_Array& arr) {
        AttributesList atts;
        for(size_t i = 0; i < arr.getCount(); ++i) {
            domExtraRef pextra = arr[i];
            if( !pextra->getType() ) {
                continue;
            }
            if( !!pextra->getType() && !!pextra->getName() && strcmp(pextra->getType(), "stringxmlreadable") == 0 ) {
                std::string xmlid(pextra->getName());
                domTechniqueRef tec = _ExtractOpenRAVEProfile(pextra->getTechnique_array());
                if( !!tec ) {
                    daeElementRef pdata = tec->getChild("data");
                    if( !!pdata ) {
                        pbody->SetReadableInterface(xmlid, XMLReadablePtr(new xmlreaders::StringXMLReadable(xmlid, pdata->getCharData())));
                    }
                }
            }
            else {
                _ExtractAttributesList(arr[i],atts);
                string extratype = arr[i]->getType();
                BaseXMLReaderPtr preader = RaveCallXMLReader(pbody->IsRobot() ? PT_Robot : PT_KinBody, extratype, pbody,atts);
                if( !!preader ) {
                    if( _ProcessXMLReader(preader, arr[i]) ) {
                        if( !!preader->GetReadable() ) {
                            pbody->SetReadableInterface(extratype,preader->GetReadable());
                        }
                    }
                }
            }
        }
    }

    void _ExtractAttributesList(daeElementRef elt, AttributesList& atts)
    {
        atts.clear();
        size_t num = elt->getAttributeCount();
        std::ostringstream buffer; buffer << std::setprecision(std::numeric_limits<dReal>::digits10+1);
        for(size_t i = 0; i < num; ++i) {
            daeMetaAttribute* pmeta = elt->getAttributeObject(i);
            buffer.str("");  buffer.clear();
            pmeta->memoryToString(elt, buffer);
            atts.emplace_back(string(pmeta->getName()),  buffer.str());
        }
    }

    /// \brief returns an openrave interface type from the extra array
    InterfaceTypePtr _ExtractInterfaceType(const daeElementRef pelt) {
        daeTArray<daeElementRef> children;
        pelt->getChildren(children);
        for(size_t i = 0; i < children.getCount(); ++i) {
            if( children[i]->getElementName() == string("interface_type") ) {
                daeElementRef ptec = _ExtractOpenRAVEProfile(children[i]);
                if( !!ptec ) {
                    daeElementRef ptype = ptec->getChild("interface");
                    if( !!ptype ) {
                        return InterfaceTypePtr(new InterfaceType(ptype->getAttribute("type"), ptype->getCharData()));
                    }
                }
            }
        }
        return InterfaceTypePtr();
    }

    /// \brief returns an openrave interface type from the extra array
    InterfaceTypePtr _ExtractInterfaceType(const domExtra_Array& arr) {
        for(size_t i = 0; i < arr.getCount(); ++i) {
            if( strcmp(arr[i]->getType(),"interface_type") == 0 ) {
                domTechniqueRef tec = _ExtractOpenRAVEProfile(arr[i]->getTechnique_array());
                if( !!tec ) {
                    daeElementRef ptype = tec->getChild("interface");
                    if( !!ptype ) {
                        return InterfaceTypePtr(new InterfaceType(ptype->getAttribute("type"), ptype->getCharData()));
                    }
                }
            }
        }
        return InterfaceTypePtr();
    }

    /// \param pbody is the body that the link has to be long to
    KinBody::LinkPtr _ResolveLinkBinding(const std::list<InstanceLinkBinding>& listInstanceLinkBindings, const std::string& linksid, KinBodyPtr pbody) {
        FOREACHC(itbinding,listInstanceLinkBindings) {
            if( !!itbinding->_domlink && !!itbinding->_domlink->getSid() && !!itbinding->_link ) {
                if( !pbody || pbody == itbinding->_link->GetParent() ) {
                    if( strcmp(itbinding->_domlink->getSid(), linksid.c_str()) == 0 ) {
                        return itbinding->_link;
                    }
                }
            }
        }
        return KinBody::LinkPtr();
    }

    /// \brief extracts collision-specific data infoe
    ///
    /// \param bAndWithPrevious if true, then AND collision and visible state with previous values
    InterfaceTypePtr _ExtractCollisionData(KinBodyPtr pbody, daeElementRef referenceElt, const domExtra_Array& arr, const std::list<InstanceLinkBinding>& listInstanceLinkBindings, bool bAndWithPrevious=false) {
        for(size_t i = 0; i < arr.getCount(); ++i) {
            if( strcmp(arr[i]->getType(),"collision") == 0 ) {
                domTechniqueRef tec = _ExtractOpenRAVEProfile(arr[i]->getTechnique_array());
                if( !!tec ) {
                    std::map< KinBody::LinkPtr, std::map< std::string, std::list< KinBody::GeometryInfo > > > mapGeometryGroups;
                    std::map<string,domMaterialRef> mapmaterials;
                    for(size_t ic = 0; ic < tec->getContents().getCount(); ++ic) {
                        daeElementRef pelt = tec->getContents()[ic];
                        if( pelt->getElementName() == string("ignore_link_pair") ) {
                            domLinkRef pdomlink0 = daeSafeCast<domLink>(daeSidRef(pelt->getAttribute("link0"), referenceElt).resolve().elt);
                            KinBody::LinkPtr plink0;
                            if( !!pdomlink0 ) {
                                plink0 = pbody->GetLink(_ExtractLinkName(pdomlink0));
                            }
                            else {
                                plink0 = _ResolveLinkBinding(listInstanceLinkBindings, pelt->getAttribute("link0"), pbody);
                            }
                            if( !plink0 ) {
                                RAVELOG_WARN(str(boost::format("failed to resolve link0 %s\n")%pelt->getAttribute("link0")));
                                continue;
                            }

                            domLinkRef pdomlink1 = daeSafeCast<domLink>(daeSidRef(pelt->getAttribute("link1"), referenceElt).resolve().elt);
                            KinBody::LinkPtr plink1;
                            if( !!pdomlink1 ) {
                                plink1 = pbody->GetLink(_ExtractLinkName(pdomlink1));
                            }
                            else {
                                plink1 = _ResolveLinkBinding(listInstanceLinkBindings, pelt->getAttribute("link1"), pbody);
                            }
                            if( !plink1 ) {
                                RAVELOG_WARN(str(boost::format("failed to resolve link1 %s\n")%pelt->getAttribute("link1")));
                                continue;
                            }
                            pbody->_vForcedAdjacentLinks.emplace_back(plink0->GetName(), plink1->GetName());
                        }
                        else if( pelt->getElementName() == string("bind_instance_geometry") ) {

                            // for now don't load since we don't have good way of updating the geometry throughout the system yet.
                            if( _bReadGeometryGroups ) {
                                const std::string groupname = pelt->getAttribute("type");
                                if( groupname == "" ) {
                                    RAVELOG_WARN("encountered an empty group name");
                                }

                                domLinkRef pdomlink = daeSafeCast<domLink>(daeSidRef(pelt->getAttribute("link"), referenceElt).resolve().elt);
                                KinBody::LinkPtr plink;
                                if( !!pdomlink ) {
                                    plink = pbody->GetLink(_ExtractLinkName(pdomlink));
                                }
                                else {
                                    plink = _ResolveLinkBinding(listInstanceLinkBindings, pelt->getAttribute("link"), pbody);
                                }
                                if( !plink ) {
                                    RAVELOG_WARN(str(boost::format("failed to resolve link %s\n")%pelt->getAttribute("link")));
                                    continue;
                                }
                                BOOST_ASSERT(plink->GetParent()==pbody);

                                domGeometryRef domgeom = daeSafeCast<domGeometry>(daeURI(*referenceElt, pelt->getAttribute("url")).getElement());
                                if( !domgeom ) {
                                    RAVELOG_WARN_FORMAT("failed to retrieve geometry %s\n", pelt->getAttribute("url"));
                                    continue;
                                }

                                domMaterialRef dommat = daeSafeCast<domMaterial>(daeURI(*referenceElt, pelt->getAttribute("material")).getElement());
                                if( !dommat ) {
                                    RAVELOG_WARN_FORMAT("failed to retrieve material for geometry %s\n", pelt->getAttribute("material"));
                                } else {
                                    mapmaterials["mat0"] = dommat;
                                }


                                // TODO : There seems to be scaling factors and transforms that might be forgotten here (c.f.: ExtractGeometries)
                                if( !ExtractGeometry(domgeom, mapmaterials, mapGeometryGroups[plink][groupname]) ) {
                                    RAVELOG_WARN_FORMAT("failed to add geometry to geometry group %s, link %s\n", groupname%plink->GetName());
                                    continue;
                                }
                                FOREACH(itgeominfo, mapGeometryGroups[plink][groupname]) {
                                    itgeominfo->InitCollisionMesh();
                                }
                            }
                        }
                        else if( pelt->getElementName() == string("link_collision_state") ) {
                            domLinkRef pdomlink = daeSafeCast<domLink>(daeSidRef(pelt->getAttribute("link"), referenceElt).resolve().elt);
                            KinBody::LinkPtr plink;
                            if( !!pdomlink ) {
                                plink = pbody->GetLink(_ExtractLinkName(pdomlink));
                            }
                            else {
                                plink = _ResolveLinkBinding(listInstanceLinkBindings, pelt->getAttribute("link"), pbody);
                            }
                            if( !plink ) {
                                RAVELOG_WARN(str(boost::format("failed to resolve link %s\n")%pelt->getAttribute("link")));
                                continue;
                            }
                            BOOST_ASSERT(plink->GetParent()==pbody);
                            bool bIsEnabled=true;
                            if( resolveCommon_bool_or_param(pelt, referenceElt, bIsEnabled) ) {
                                if( bAndWithPrevious ) {
                                    plink->_info._bIsEnabled &= bIsEnabled;
                                }
                                else {
                                    plink->_info._bIsEnabled = bIsEnabled;
                                }
                            }
                        }
                    }
                    FOREACH(itlinkgeomgroups, mapGeometryGroups) {
                        FOREACH(itgeomgroup, itlinkgeomgroups->second) {
                            std::vector<KinBody::GeometryInfoPtr> vgeometries;
                            vgeometries.reserve(itgeomgroup->second.size());
                            FOREACH(itgeominfo, itgeomgroup->second) {
                                vgeometries.push_back(boost::make_shared<KinBody::GeometryInfo>(*itgeominfo));
                            }
                            itlinkgeomgroups->first->SetGroupGeometries(itgeomgroup->first, vgeometries);
                        }
                    }
                }
            }
        }
        return InterfaceTypePtr();
    }

    /// \brief extracts visible-specific data infoe
    ///
    /// \param bAndWithPrevious if true, then AND collision and visible state with previous values
    InterfaceTypePtr _ExtractVisibleData(KinBodyPtr pbody, daeElementRef referenceElt, const domExtra_Array& arr, const std::list<InstanceLinkBinding>& listInstanceLinkBindings, bool bAndWithPrevious=false) {
        for(size_t i = 0; i < arr.getCount(); ++i) {
            if( strcmp(arr[i]->getType(),"visible") == 0 ) {
                domTechniqueRef tec = _ExtractOpenRAVEProfile(arr[i]->getTechnique_array());
                if( !!tec ) {
                    std::map< KinBody::LinkPtr, std::map< std::string, std::list< KinBody::GeometryInfo > > > mapGeometryGroups;
                    std::map<string,domMaterialRef> mapmaterials;
                    for(size_t ic = 0; ic < tec->getContents().getCount(); ++ic) {
                        daeElementRef pelt = tec->getContents()[ic];
                        if( pelt->getElementName() == string("link_visible_state") ) {
                            domLinkRef pdomlink = daeSafeCast<domLink>(daeSidRef(pelt->getAttribute("link"), referenceElt).resolve().elt);
                            KinBody::LinkPtr plink;
                            if( !!pdomlink ) {
                                plink = pbody->GetLink(_ExtractLinkName(pdomlink));
                            }
                            else {
                                plink = _ResolveLinkBinding(listInstanceLinkBindings, pelt->getAttribute("link"), pbody);
                            }
                            if( !plink ) {
                                RAVELOG_WARN(str(boost::format("failed to resolve link %s\n")%pelt->getAttribute("link")));
                                continue;
                            }
                            BOOST_ASSERT(plink->GetParent()==pbody);
                            bool bVisible = true;
                            if( resolveCommon_bool_or_param(pelt, referenceElt, bVisible) ) {
                                FOREACH(itgeometry, plink->_vGeometries) {
                                    if( bAndWithPrevious ) {
                                        (*itgeometry)->_info._bVisible &= bVisible;
                                    }
                                    else {
                                        (*itgeometry)->_info._bVisible = bVisible;
                                    }
                                }
                            }
                        }
                    }
                }
            }
        }
        return InterfaceTypePtr();
    }

    std::string _ExtractLinkName(domLinkRef pdomlink) {
        std::string linkname;
        if( !!pdomlink ) {
            if( !!pdomlink->getName() ) {
                linkname = pdomlink->getName();
            }
            if(( linkname.size() == 0) && !!pdomlink->getID() ) {
                linkname = pdomlink->getID();
            }
        }
        return _ConvertToOpenRAVEName(linkname);
    }

    bool _checkMathML(daeElementRef pelt,const string& type)
    {
        if( pelt->getElementName()==type ) {
            return true;
        }
        // check the substring after ':', the substring before is the namespace set in some parent attribute
        string name = pelt->getElementName();
        size_t pos = name.find_last_of(':');
        if( pos == string::npos ) {
            return false;
        }
        return name.substr(pos+1)==type;
    }

    std::pair<KinBody::JointPtr,domJointRef> _getJointFromRef(xsToken targetref, daeElementRef peltref, KinBodyPtr pkinbody, const KinematicsSceneBindings& bindings) {
        daeElement* peltjoint = daeSidRef(targetref, peltref).resolve().elt;
        domJointRef pdomjoint;
        if( !!peltjoint ) {
            pdomjoint = daeSafeCast<domJoint> (peltjoint);
            if (!pdomjoint) {
                domInstance_jointRef pdomijoint = daeSafeCast<domInstance_joint> (peltjoint);
                if (!!pdomijoint) {
                    pdomjoint = daeSafeCast<domJoint> (pdomijoint->getUrl().getElement().cast());
                }
            }
        }
        else {
            // perhaps targetref doesn't have kmodel id prefix to it. so search for the sid in each kinematics_model
            FOREACHC(itmodel, bindings.listInstanceModelBindings) {
                if( !!itmodel->_kmodel && !!itmodel->_kmodel->getTechnique_common()) {
                    daeTArray<domJointRef> joints;
                    itmodel->_kmodel->getTechnique_common()->getChildrenByType(joints);
                    for(size_t i = 0; i < joints.getCount(); ++i) {
                        if( getSid(joints[i]) == targetref ) {
                            pdomjoint = joints[i];
                            break;
                        }
                    }
                    if( !!pdomjoint ) {
                        break;
                    }
                    daeTArray<domInstance_jointRef> ijoints;
                    itmodel->_kmodel->getTechnique_common()->getChildrenByType(ijoints);
                    for(size_t i = 0; i < ijoints.getCount(); ++i) {
                        if( getSid(ijoints[i]) == targetref ) {
                            pdomjoint = daeSafeCast<domJoint> (ijoints[i]->getUrl().getElement().cast());
                            if( !!pdomjoint ) {
                                break;
                            }
                        }
                    }
                    if( !!pdomjoint ) {
                        break;
                    }
                }
            }
        }

        if (!pdomjoint) {
            RAVELOG_WARN(str(boost::format("could not find collada joint '%s'!\n")%targetref));
            return std::make_pair(KinBody::JointPtr(),domJointRef());
        }

        if( string(targetref).find("./") != 0 ) {
            std::map<std::string,KinBody::JointPtr>::iterator itjoint = _mapJointSids.find(targetref);
            if( itjoint != _mapJointSids.end() ) {
                return std::make_pair(itjoint->second,pdomjoint);
            }
            RAVELOG_WARN(str(boost::format("failed to find joint target '%s' in _mapJointSids")%targetref));
        }

        KinBody::JointPtr pjoint = pkinbody->GetJoint(pdomjoint->getName());
        if(!pjoint) {
            RAVELOG_WARN(str(boost::format("could not find openrave joint '%s'!\n")%pdomjoint->getName()));
        }
        return std::make_pair(pjoint,pdomjoint);
    }

    /// \brief get the element name without the namespace
    std::string _getElementName(daeElementRef pelt) {
        std::string name = pelt->getElementName();
        std::size_t pos = name.find_last_of(':');
        if( pos != string::npos ) {
            return name.substr(pos+1);
        }
        return name;
    }

    std::string _ExtractParentId(daeElementRef p) {
        while(!!p) {
            if( p->hasAttribute("id") ) {
                return p->getAttribute("id");
            }
            p = p->getParent();
        }
        return "";
    }

    /// \brief searches through the node's parents until one matches the node stored in listInstanceModelBindings
    static std::list<InstanceModelBinding>::iterator _FindParentModel(domNodeRef pnode, std::list<InstanceModelBinding>& listInstanceModelBindings)
    {
        if( !pnode ) {
            return listInstanceModelBindings.end();
        }
        while(!!pnode) {
            FOREACH(itmodel,listInstanceModelBindings) {
                if( _CompareElementURI(pnode,itmodel->_node) > 0 ) {
                    return itmodel;
                }
            }
            pnode = daeSafeCast<domNode>(pnode->getParentElement());
        }
        return listInstanceModelBindings.end();
    }

    /// \brief searches through the node's children until one matches the node stored in listInstanceModelBindings
    static std::list<InstanceModelBinding>::iterator _FindChildModel(domNodeRef pnode, std::list<InstanceModelBinding>& listInstanceModelBindings)
    {
        if( !pnode ) {
            return listInstanceModelBindings.end();
        }
        FOREACH(itmodel,listInstanceModelBindings) {
            domNodeRef pelt = itmodel->_node;
            while(!!pelt) {
                if( _CompareElementURI(pnode,pelt) > 0 ) {
                    return itmodel;
                }
                pelt = daeSafeCast<domNode>(pelt->getParentElement());
            }
        }
        return listInstanceModelBindings.end();
    }

    /// \brief Extracts MathML into fparser equation format
    std::string _ExtractMathML(daeElementRef proot, KinBodyPtr pkinbody, daeElementRef pelt, const KinematicsSceneBindings& bindings)
    {
        std::string name = _getElementName(pelt);
        std::string eq;
        daeTArray<daeElementRef> children;
        pelt->getChildren(children);
        if( name == "math" ) {
            for(std::size_t ic = 0; ic < children.getCount(); ++ic) {
                std::string childname = _getElementName(children[ic]);
                if(( childname == "apply") ||( childname == "csymbol") ||( childname == "cn") ||( childname == "ci") ) {
                    eq = _ExtractMathML(proot, pkinbody, children[ic],bindings);
                }
                else {
                    throw openrave_exception(str(boost::format(_("_ExtractMathML: do not support element %s in mathml"))%childname),ORE_CommandNotSupported);
                }
            }
        }
        else if( name == "apply" ) {
            if( children.getCount() == 0 ) {
                return eq;
            }
            string childname = _getElementName(children[0]);
            if( childname == "plus" ) {
                eq += '(';
                for(size_t ic = 1; ic < children.getCount(); ++ic) {
                    eq += _ExtractMathML(proot, pkinbody, children[ic],bindings);
                    if( ic+1 < children.getCount() ) {
                        eq += '+';
                    }
                }
                eq += ')';
            }
            else if( childname == "quotient" ) {
                BOOST_ASSERT(children.getCount()==3);
                eq += str(boost::format("floor(%s/%s)")%_ExtractMathML(proot,pkinbody,children[1],bindings)%_ExtractMathML(proot,pkinbody,children[2],bindings));
            }
            else if( childname == "divide" ) {
                BOOST_ASSERT(children.getCount()==3);
                eq += str(boost::format("(%s/%s)")%_ExtractMathML(proot,pkinbody,children[1],bindings)%_ExtractMathML(proot,pkinbody,children[2],bindings));
            }
            else if( childname == "minus" ) {
                BOOST_ASSERT(children.getCount()>1 && children.getCount()<=3);
                if( children.getCount() == 2 ) {
                    eq += str(boost::format("(-%s)")%_ExtractMathML(proot,pkinbody,children[1],bindings));
                }
                else {
                    eq += str(boost::format("(%s-%s)")%_ExtractMathML(proot,pkinbody,children[1],bindings)%_ExtractMathML(proot,pkinbody,children[2],bindings));
                }
            }
            else if( childname == "power" ) {
                BOOST_ASSERT(children.getCount()==3);
                std::string sbase = _ExtractMathML(proot,pkinbody,children[1],bindings);
                std::string sexp = _ExtractMathML(proot,pkinbody,children[2],bindings);
                //                try {
                //                    int degree = boost::lexical_cast<int>(sexp);
                //                    if( degree == 1 ) {
                //                        eq += str(boost::format("(%s)")%sbase);
                //                    }
                //                    else if( degree == 2 ) {
                //                        eq += str(boost::format("sqr(%s)")%sbase);
                //                    }
                //                    else {
                //                        eq += str(boost::format("pow(%s,%s)")%sbase%sexp);
                //                    }
                //                }
                //                catch(const boost::bad_lexical_cast&) {
                eq += str(boost::format("pow(%s,%s)")%sbase%sexp);
                //}
            }
            else if( childname == "rem" ) {
                BOOST_ASSERT(children.getCount()==3);
                eq += str(boost::format("(%s%%%s)")%_ExtractMathML(proot,pkinbody,children[1],bindings)%_ExtractMathML(proot,pkinbody,children[2],bindings));
            }
            else if( childname == "times" ) {
                eq += '(';
                for(size_t ic = 1; ic < children.getCount(); ++ic) {
                    eq += _ExtractMathML(proot, pkinbody, children[ic],bindings);
                    if( ic+1 < children.getCount() ) {
                        eq += '*';
                    }
                }
                eq += ')';
            }
            else if( childname == "root" ) {
                BOOST_ASSERT(children.getCount()==3);
                string sdegree, snum;
                for(size_t ic = 1; ic < children.getCount(); ++ic) {
                    if( _getElementName(children[ic]) == string("degree") ) {
                        sdegree = _ExtractMathML(proot,pkinbody,children[ic]->getChildren()[0],bindings);
                    }
                    else {
                        snum = _ExtractMathML(proot,pkinbody,children[ic],bindings);
                    }
                }
                try {
                    int degree = boost::lexical_cast<int>(sdegree);
                    if( degree == 1 ) {
                        eq += str(boost::format("(%s)")%snum);
                    }
                    else if( degree == 2 ) {
                        eq += str(boost::format("sqrt(%s)")%snum);
                    }
                    else if( degree == 3 ) {
                        eq += str(boost::format("cbrt(%s)")%snum);
                    }
                    else {
                        eq += str(boost::format("pow(%s,1.0/%s)")%snum%sdegree);
                    }
                }
                catch(const boost::bad_lexical_cast&) {
                    eq += str(boost::format("pow(%s,1.0/%s)")%snum%sdegree);
                }
            }
            else if( childname == "and" ) {
                eq += '(';
                for(size_t ic = 1; ic < children.getCount(); ++ic) {
                    eq += _ExtractMathML(proot, pkinbody, children[ic],bindings);
                    if( ic+1 < children.getCount() ) {
                        eq += '&';
                    }
                }
                eq += ')';
            }
            else if( childname == "or" ) {
                eq += '(';
                for(size_t ic = 1; ic < children.getCount(); ++ic) {
                    eq += _ExtractMathML(proot, pkinbody, children[ic],bindings);
                    if( ic+1 < children.getCount() ) {
                        eq += '|';
                    }
                }
                eq += ')';
            }
            else if( childname == "not" ) {
                BOOST_ASSERT(children.getCount()==2);
                eq += str(boost::format("(!%s)")%_ExtractMathML(proot,pkinbody,children[1],bindings));
            }
            else if( childname == "floor" ) {
                BOOST_ASSERT(children.getCount()==2);
                eq += str(boost::format("floor(%s)")%_ExtractMathML(proot,pkinbody,children[1],bindings));
            }
            else if( childname == "ceiling" ) {
                BOOST_ASSERT(children.getCount()==2);
                eq += str(boost::format("ceil(%s)")%_ExtractMathML(proot,pkinbody,children[1],bindings));
            }
            else if( childname == "eq" ) {
                BOOST_ASSERT(children.getCount()==3);
                eq += str(boost::format("(%s=%s)")%_ExtractMathML(proot,pkinbody,children[1],bindings)%_ExtractMathML(proot,pkinbody,children[2],bindings));
            }
            else if( childname == "neq" ) {
                BOOST_ASSERT(children.getCount()==3);
                eq += str(boost::format("(%s!=%s)")%_ExtractMathML(proot,pkinbody,children[1],bindings)%_ExtractMathML(proot,pkinbody,children[2],bindings));
            }
            else if( childname == "gt" ) {
                BOOST_ASSERT(children.getCount()==3);
                eq += str(boost::format("(%s>%s)")%_ExtractMathML(proot,pkinbody,children[1],bindings)%_ExtractMathML(proot,pkinbody,children[2],bindings));
            }
            else if( childname == "lt" ) {
                BOOST_ASSERT(children.getCount()==3);
                eq += str(boost::format("(%s<%s)")%_ExtractMathML(proot,pkinbody,children[1],bindings)%_ExtractMathML(proot,pkinbody,children[2],bindings));
            }
            else if( childname == "geq" ) {
                BOOST_ASSERT(children.getCount()==3);
                eq += str(boost::format("(%s>=%s)")%_ExtractMathML(proot,pkinbody,children[1],bindings)%_ExtractMathML(proot,pkinbody,children[2],bindings));
            }
            else if( childname == "leq" ) {
                BOOST_ASSERT(children.getCount()==3);
                eq += str(boost::format("(%s<=%s)")%_ExtractMathML(proot,pkinbody,children[1],bindings)%_ExtractMathML(proot,pkinbody,children[2],bindings));
            }
            else if( childname == "ln" ) {
                BOOST_ASSERT(children.getCount()==2);
                eq += str(boost::format("log(%s)")%_ExtractMathML(proot,pkinbody,children[1],bindings));
            }
            else if( childname == "log" ) {
                BOOST_ASSERT(children.getCount()==2 || children.getCount()==3);
                string sbase="10", snum;
                for(size_t ic = 1; ic < children.getCount(); ++ic) {
                    if( _getElementName(children[ic]) == string("logbase") ) {
                        sbase = _ExtractMathML(proot,pkinbody,children[ic]->getChildren()[0],bindings);
                    }
                    else {
                        snum = _ExtractMathML(proot,pkinbody,children[ic],bindings);
                    }
                }
                try {
                    int base = boost::lexical_cast<int>(sbase);
                    if( base == 10 ) {
                        eq += str(boost::format("log10(%s)")%snum);
                    }
                    else if( base == 2 ) {
                        eq += str(boost::format("log2(%s)")%snum);
                    }
                    else {
                        eq += str(boost::format("(log(%s)/log(%s))")%snum%sbase);
                    }
                }
                catch(const boost::bad_lexical_cast&) {
                    eq += str(boost::format("(log(%s)/log(%s))")%snum%sbase);
                }
            }
            else if( childname == "arcsin" ) {
                BOOST_ASSERT(children.getCount()==2);
                eq += str(boost::format("asin(%s)")%_ExtractMathML(proot,pkinbody,children[1],bindings));
            }
            else if( childname == "arccos" ) {
                BOOST_ASSERT(children.getCount()==2);
                eq += str(boost::format("acos(%s)")%_ExtractMathML(proot,pkinbody,children[1],bindings));
            }
            else if( childname == "arctan" ) {
                BOOST_ASSERT(children.getCount()==2);
                eq += str(boost::format("atan(%s)")%_ExtractMathML(proot,pkinbody,children[1],bindings));
            }
            else if( childname == "arccosh" ) {
                BOOST_ASSERT(children.getCount()==2);
                eq += str(boost::format("acosh(%s)")%_ExtractMathML(proot,pkinbody,children[1],bindings));
            }
            else if( childname == "arccot" ) {
                BOOST_ASSERT(children.getCount()==2);
                eq += str(boost::format("acot(%s)")%_ExtractMathML(proot,pkinbody,children[1],bindings));
            }
            else if( childname == "arccoth" ) {
                BOOST_ASSERT(children.getCount()==2);
                eq += str(boost::format("acoth(%s)")%_ExtractMathML(proot,pkinbody,children[1],bindings));
            }
            else if( childname == "arccsc" ) {
                BOOST_ASSERT(children.getCount()==2);
                eq += str(boost::format("acsc(%s)")%_ExtractMathML(proot,pkinbody,children[1],bindings));
            }
            else if( childname == "arccsch" ) {
                BOOST_ASSERT(children.getCount()==2);
                eq += str(boost::format("acsch(%s)")%_ExtractMathML(proot,pkinbody,children[1],bindings));
            }
            else if( childname == "arcsec" ) {
                BOOST_ASSERT(children.getCount()==2);
                eq += str(boost::format("asec(%s)")%_ExtractMathML(proot,pkinbody,children[1],bindings));
            }
            else if( childname == "arcsech" ) {
                BOOST_ASSERT(children.getCount()==2);
                eq += str(boost::format("asech(%s)")%_ExtractMathML(proot,pkinbody,children[1],bindings));
            }
            else if( childname == "arcsinh" ) {
                BOOST_ASSERT(children.getCount()==2);
                eq += str(boost::format("asinh(%s)")%_ExtractMathML(proot,pkinbody,children[1],bindings));
            }
            else if( childname == "arctanh" ) {
                BOOST_ASSERT(children.getCount()==2);
                eq += str(boost::format("atanh(%s)")%_ExtractMathML(proot,pkinbody,children[1],bindings));
            }
            else if((childname == "implies")||(childname == "forall")||(childname == "exists")||(childname == "conjugate")||(childname == "arg")||(childname == "real")||(childname == "imaginary")||(childname == "lcm")||(childname == "factorial")||(childname == "xor")) {
                throw openrave_exception(str(boost::format(_("_ExtractMathML: %s function in <apply> tag not supported"))%childname),ORE_CommandNotSupported);
            }
            else if( childname == "csymbol" ) {
                if( children[0]->getAttribute("encoding")==string("text/xml") ) {
                    domFormulaRef pformula;
                    string functionname;
                    if( children[0]->hasAttribute("definitionURL") ) {
                        // search for the formula in library_formulas
                        string formulaurl = children[0]->getAttribute("definitionURL");
                        if( formulaurl.size() > 0 ) {
                            daeElementRef pelt = daeURI(*children[0],formulaurl).getElement();
                            pformula = daeSafeCast<domFormula>(pelt);
                            if( !pformula ) {
                                RAVELOG_WARN(str(boost::format("could not find csymbol %s formula\n")%children[0]->getAttribute("definitionURL")));
                            }
                            else {
                                RAVELOG_DEBUG(str(boost::format("csymbol formula %s found\n")%pformula->getId()));
                            }
                        }
                    }
                    if( !pformula ) {
                        if( children[0]->hasAttribute("type") ) {
                            if( children[0]->getAttribute("type") == "function" ) {
                                functionname = children[0]->getCharData();
                            }
                        }
                    }
                    else {
                        if( !!pformula->getName() ) {
                            functionname = pformula->getName();
                        }
                        else {
                            functionname = children[0]->getCharData();
                        }
                    }

                    if( functionname == "INRANGE" ) {
                        BOOST_ASSERT(children.getCount()==4);
                        string a = _ExtractMathML(proot,pkinbody,children[1],bindings), b = _ExtractMathML(proot,pkinbody,children[2],bindings), c = _ExtractMathML(proot,pkinbody,children[3],bindings);
                        eq += str(boost::format("((%s>=%s)&(%s<=%s))")%a%b%a%c);
                    }
                    else if((functionname == "SSSA")||(functionname == "SASA")||(functionname == "SASS")) {
                        BOOST_ASSERT(children.getCount()==4);
                        eq += str(boost::format("%s(%s,%s,%s)")%functionname%_ExtractMathML(proot,pkinbody,children[1],bindings)%_ExtractMathML(proot,pkinbody,children[2],bindings)%_ExtractMathML(proot,pkinbody,children[3],bindings));
                    }
                    else if( functionname == "atan2") {
                        BOOST_ASSERT(children.getCount()==3);
                        eq += str(boost::format("atan2(%s,%s)")%_ExtractMathML(proot,pkinbody,children[1],bindings)%_ExtractMathML(proot,pkinbody,children[2],bindings));
                    }
                    else {
                        RAVELOG_WARN(str(boost::format("csymbol %s not implemented\n")%functionname));
                        eq += "1";
                    }
                }
                else if( children[0]->getAttribute("encoding")!=string("COLLADA") ) {
                    RAVELOG_WARN(str(boost::format("_ExtractMathML: csymbol '%s' has unknown encoding '%s'")%children[0]->getCharData()%children[0]->getAttribute("encoding")));
                }
                else {
                    eq += _ExtractMathML(proot,pkinbody,children[0],bindings);
                }
            }
            else {
                // make a function call
                eq += childname;
                eq += '(';
                for(size_t ic = 1; ic < children.getCount(); ++ic) {
                    eq += _ExtractMathML(proot, pkinbody, children[ic],bindings);
                    if( ic+1 < children.getCount() ) {
                        eq += ',';
                    }
                }
                eq += ')';
            }
        }
        else if( name == "csymbol" ) {
            if( !pelt->hasAttribute("encoding") ) {
                RAVELOG_WARN(str(boost::format("_ExtractMathML: csymbol '%s' does not have any encoding")%pelt->getCharData()));
            }
            else if( pelt->getAttribute("encoding")!=string("COLLADA") ) {
                RAVELOG_WARN(str(boost::format("_ExtractMathML: csymbol '%s' has unknown encoding '%s'")%pelt->getCharData()%pelt->getAttribute("encoding")));
            }
            KinBody::JointPtr pjoint = _getJointFromRef(pelt->getCharData().c_str(),proot,pkinbody,bindings).first;
            if( !pjoint ) {
                RAVELOG_WARN(str(boost::format("_ExtractMathML: failed to find csymbol: %s")%pelt->getCharData()));
                eq = pelt->getCharData();
            }
            if( pjoint->GetDOF() > 1 ) {
                RAVELOG_WARN(str(boost::format("formulas do not support using joints with > 1 DOF yet (%s)")%pjoint->GetName()));
            }
            else {
                if(( _mapJointUnits.find(pjoint) != _mapJointUnits.end()) &&( _mapJointUnits[pjoint].at(0) != 1) ) {
                    eq = str(boost::format("(%f*%s)")%(1/_mapJointUnits[pjoint].at(0))%pjoint->GetName());
                }
                else {
                    eq = pjoint->GetName();
                }
            }
        }
        else if( name == "cn" ) {
            eq = pelt->getCharData();
        }
        else if( name == "ci" ) {
            eq = pelt->getCharData();
        }
        else if( name == "pi" ) {
            eq = "3.14159265358979323846";
        }
        else {
            RAVELOG_WARN(str(boost::format("mathml unprocessed tag: %s")%name));
        }
        return eq;
    }

    // -1 don't know
    // 0 no
    // 1 same uri
    template <typename T>
    static int _CompareElementURI(T elt1, T elt2) {
        if( !elt1 || !elt2 ) {
            return -1;
        }
        if( elt1->typeID() != elt2->typeID() ) {
            return 0;
        }
        if( !elt1->getDocumentURI() || !elt2->getDocumentURI() ) {
            if( !elt1->getDocumentURI() && !elt2->getDocumentURI() && elt1 == elt2 ) {
                return 1;
            }
            return -1;
        }
        if( !elt1->getId() || !elt2->getId() ) {
            if( !elt1->getId() && !elt2->getId() && elt1 == elt2 ) {
                return 1;
            }
            return -1;
        }
        if( string(elt1->getDocumentURI()->getURI()) != elt2->getDocumentURI()->getURI() ) {
            return 0;
        }
        return string(elt1->getId()) == elt2->getId();
    }

    template <typename T>
    static int _CompareElementSid(T elt1, T elt2) {
        if( !elt1 || !elt2 ) {
            return -1;
        }
        if( elt1->typeID() != elt2->typeID() ) {
            return 0;
        }
        if( !elt1->getDocumentURI() || !elt2->getDocumentURI() ) {
            if( !elt1->getDocumentURI() && !elt2->getDocumentURI() && elt1 == elt2 ) {
                return 1;
            }
            return -1;
        }
        if( !elt1->getSid() || !elt2->getSid() ) {
            if( !elt1->getSid() && !elt2->getSid() && elt1 == elt2 ) {
                return 1;
            }
            return -1;
        }
        if( string(elt1->getDocumentURI()->getURI()) != elt2->getDocumentURI()->getURI() ) {
            return 0;
        }
        return string(elt1->getSid()) == elt2->getSid();
    }

    static int _CompareElementAttribute(daeElementRef elt1, daeElementRef elt2, const std::string& attr) {
        if( !elt1 || !elt2 ) {
            return -1;
        }
        if( elt1->typeID() != elt2->typeID() ) {
            return 0;
        }
        if( !elt1->getDocumentURI() || !elt2->getDocumentURI() ) {
            if( !elt1->getDocumentURI() && !elt2->getDocumentURI() && elt1 == elt2 ) {
                return 1;
            }
            return -1;
        }
        daeBool bhas1 = elt1->hasAttribute(attr.c_str());
        daeBool bhas2 = elt2->hasAttribute(attr.c_str());
        if( !bhas1 || !bhas2 ) {
            if( !bhas1 && !bhas2 && elt1 == elt2 ) {
                return 1;
            }
            return -1;
        }
        if( string(elt1->getDocumentURI()->getURI()) != elt2->getDocumentURI()->getURI() ) {
            return 0;
        }
        return elt1->getAttribute(attr.c_str()) == elt2->getAttribute(attr.c_str());
    }

    static int CompareElementsSidToId(daeElementRef elt1, daeElementRef elt2) {
        if( elt1 == elt2 ) {
            return 1;
        }
        if( elt1->hasAttribute("sid") ) {
            int res = _CompareElementAttribute(elt1, elt2, "sid");
            if( res == 0 ) {
                return res;
            }
            if( res < 0 ) {
                // most probably encountered an element like technique_common
            }
        }
        else {
            // check if the elements have ids
            if( elt1->hasAttribute("id") ) {
                return _CompareElementAttribute(elt1, elt2, "id");
            }
        }
        return CompareElementsSidToId(elt1->getParentElement(),elt2->getParentElement());
    }

    bool _computeConvexHull(const vector<Vector>& verts, TriMesh& trimesh)
    {
        RAVELOG_ERROR("convex hulls not supported\n");
        // since there is no easy way of getting geometry boxes, check if convex hull is a box
        return false;
        //        if( verts.size() <= 3 )
        //            return false;
        //
        //        int dim = 3;                    // dimension of points
        //        vector<coordT> qpoints(3*verts.size());
        //        for(size_t i = 0; i < verts.size(); ++i) {
        //            qpoints[3*i+0] = verts[i].x;
        //            qpoints[3*i+1] = verts[i].y;
        //            qpoints[3*i+2] = verts[i].z;
        //        }
        //
        //        bool bSuccess = false;
        //        boolT ismalloc = 0;           // True if qhull should free points in qh_freeqhull() or reallocation
        //        char flags[]= "qhull Tv"; // option flags for qhull, see qh_opt.htm
        //        FILE *outfile = NULL;    // stdout, output from qh_produce_output(), use NULL to skip qh_produce_output()
        //        FILE *errfile = tmpfile();    // stderr, error messages from qhull code
        //
        //        int exitcode= qh_new_qhull (dim, qpoints.size()/3, &qpoints[0], ismalloc, flags, outfile, errfile);
        //        if (!exitcode) { // no error
        //            vconvexplanes.reserve(100);
        //
        //            facetT *facet;              // set by FORALLfacets
        //            FORALLfacets { // 'qh facet_list' contains the convex hull
        //                vconvexplanes.push_back(Vector(facet->normal[0], facet->normal[1], facet->normal[2], facet->offset));
        //            }
        //
        //            bSuccess = true;
        //        }
        //
        //        qh_freeqhull(!qh_ALL);
        //        int curlong, totlong;   // memory remaining after qh_memfreeshort
        //        qh_memfreeshort (&curlong, &totlong);
        //        if (curlong || totlong)
        //            ROS_ERROR("qhull internal warning (main): did not free %d bytes of long memory (%d pieces)", totlong, curlong);
        //
        //        fclose(errfile);
        //        return bSuccess;
    }

    inline std::string _ConvertToOpenRAVEName(const std::string& name) {
        if( name.size() == 0 ) {
            return str(boost::format("__dummy%d")%_nGlobalIndex++);
        }
        std::string newname = utils::ConvertToOpenRAVEName(name);
        if( name != newname ) {
            RAVELOG_WARN(boost::str(boost::format("name '%s' is not a valid OpenRAVE name, converting to '%s'")%name%newname));
        }
        return newname;
    }

    inline dReal _GetUnitScale(daeElementRef pelt, dReal startscale)
    {
        // getChild could be optimized since asset tag is supposed to appear as the first element
        domExtraRef pextra = daeSafeCast<domExtra> (pelt->getChild("extra"));
        if( !!pextra && !!pextra->getAsset() && !!pextra->getAsset()->getUnit() ) {
            return pextra->getAsset()->getUnit()->getMeter()/_penv->GetUnit().second;
        }
        domAssetRef passet = daeSafeCast<domAsset>(pelt->getChild("asset"));
        if (!!passet && !!passet->getUnit()) {
            return passet->getUnit()->getMeter() / _penv->GetUnit().second;
        }
        if( !!pelt->getParent() ) {
            return _GetUnitScale(pelt->getParent(),startscale);
        }
        return startscale;
    }

    /// \brief do the inverse resolve file:/... -> openrave:/...
    ///
    /// if none found, returns the original uri
    daeURI _ResolveInverse(const daeURI& uri)
    {
        std::map<std::string,daeURI>::iterator itindex = _mapInverseResolvedURIList.find(uri.str());
        if( itindex != _mapInverseResolvedURIList.end() ) {
            // try to resolve again
            return _ResolveInverse(itindex->second);
        }

        daeURI baseuri(uri);
        baseuri.query("");
        baseuri.fragment("");
        baseuri.id("");
        itindex = _mapInverseResolvedURIList.find(baseuri.str());
        if( itindex != _mapInverseResolvedURIList.end() ) {
            daeURI newuri = _ResolveInverse(itindex->second);
            newuri.query(uri.query());
            newuri.fragment(uri.fragment());
            newuri.id(uri.fragment());
            return newuri;
        }
        return uri;
    }

    /// \brief returns a string with the full URI
    ///
    /// \param pelt the element that instantiates the uri
    std::string _MakeFullURI(const xsAnyURI& uri, daeElementRef pelt) {
        daeURI* docuri = pelt->getDocumentURI();
        if( !docuri ) {
            RAVELOG_WARN(str(boost::format("failed to get the URI of the document, so cannot resolve %s")%uri.str()));
            return uri.str();
        }
        else {
            // don't use uri.str() since it resolves to temporary dae files if coming from a zae
            daeURI newdocuri = _ResolveInverse(*docuri);
            daeURI newuri(newdocuri,uri.getOriginalURI());
            return newuri.str();
        }
    }

    std::string _MakeFullURIFromId(const std::string& id, daeElementRef pelt) {
        daeURI* docuri = pelt->getDocumentURI();
        if( !docuri ) {
            RAVELOG_WARN(str(boost::format("failed to get the URI of the document, so cannot resolve id %s")%id));
            return string("#")+id;
        }
        daeURI newdocuri = _ResolveInverse(*docuri);
        daeURI newuri(newdocuri,string("#")+id);
        return newuri.str();
    }

    // top-level resolved has to match
    int _CompareScopeElements(const list<daeElementRef>& listScopeResolved, const list<daeElementRef>& listScopeCurrent)
    {
        if( listScopeResolved.size() > listScopeCurrent.size() ) {
            return 0;
        }
        list<daeElementRef>::const_iterator it0 = listScopeResolved.begin();
        list<daeElementRef>::const_iterator it1 = listScopeCurrent.begin();
        while(it0 != listScopeResolved.end()) {
            int res = _CompareElementAttribute(*it0,*it1,"sid");
            if( res <= 0 ) {
                return res;
            }
            ++it0;
            ++it1;
        }
        return 1;
    }

    boost::shared_ptr<DAE> _dae;
    domCOLLADA* _dom;
    EnvironmentBasePtr _penv;
    dReal _fGlobalScale;
    std::map<KinBody::JointPtr, std::vector<dReal> > _mapJointUnits;
    std::map<std::string,KinBody::JointPtr> _mapJointSids;
    string _prefix;
    int _nGlobalSensorId, _nGlobalManipulatorId, _nGlobalIndex, _nGlobalGripperInfoId;
    bool _bResetGlobalDae;  ///< Global Dae will be reset in destructor if true. have to manually reset if set to false
    std::string _filename;
    std::set<KinBody::LinkPtr> _setInitialLinks;
    std::set<KinBody::JointPtr> _setInitialJoints;
    std::set<RobotBase::ManipulatorPtr> _setInitialManipulators;
    std::set<RobotBase::AttachedSensorPtr> _setInitialSensors;
    std::set<RobotBase::GripperInfoPtr> _setInitialGripperInfos;
    std::vector<std::string> _vOpenRAVESchemeAliases;
    std::map<std::string,daeURI> _mapInverseResolvedURIList; ///< holds a list of inverse resolved relationships file:// -> openrave://
    std::map<domNodeRef, std::pair<domInstance_nodeRef, std::string> > _mapInstantiatedNodes; ///< holds a map of the instantiated (cloned) node and the original instance_node elements. Also contains the idsuffix used to instantiate the node.

    bool _bOpeningZAE; ///< true if currently opening a zae
    bool _bSkipGeometry;
    bool _bReadGeometryGroups; ///< if true, then read the bind_instance_geometry tag to initialize all the geometry groups
    bool _bBackCompatValuesInRadians; ///< if true, will assume the speed, acceleration, and dofvalues are in radians instead of degrees (for back compat)
    bool _bExtractConnectedBodies; ///< if true, calls ExtractRobotConnectedBodies and initializes the connected bodies.
};

bool RaveParseColladaURI(EnvironmentBasePtr penv, const std::string& uri,const AttributesList& atts)
{
    boost::mutex::scoped_lock lock(GetGlobalDAEMutex());
    ColladaReader reader(penv);
    if( !reader.InitFromURI(uri,atts) ) {
        return false;
    }
    return reader.Extract();
}

bool RaveParseColladaURI(EnvironmentBasePtr penv, KinBodyPtr& pbody, const string& uri, const AttributesList& atts)
{
    boost::mutex::scoped_lock lock(GetGlobalDAEMutex());
    ColladaReader reader(penv);
    if (!reader.InitFromURI(uri,atts)) {
        return false;
    }
    // have to extract the fragment
    std::string scheme, authority, path, query, fragment;
    cdom::parseUriRef(uri, scheme, authority, path, query, fragment);
    return reader.Extract(pbody, fragment);
}

bool RaveParseColladaURI(EnvironmentBasePtr penv, RobotBasePtr& probot, const string& uri, const AttributesList& atts)
{
    boost::mutex::scoped_lock lock(GetGlobalDAEMutex());
    ColladaReader reader(penv);
    if (!reader.InitFromURI(uri,atts)) {
        return false;
    }
    // have to extract the fragment
    std::string scheme, authority, path, query, fragment;
    cdom::parseUriRef(uri, scheme, authority, path, query, fragment);
    return reader.Extract(probot, fragment);
}

bool RaveParseColladaFile(EnvironmentBasePtr penv, const string& filename, const AttributesList& atts)
{
    boost::mutex::scoped_lock lock(GetGlobalDAEMutex());
    ColladaReader reader(penv);
    string filedata = RaveFindLocalFile(filename);
    if (filedata.size() == 0 || !reader.InitFromFile(filedata,atts)) {
        return false;
    }
    return reader.Extract();
}

bool RaveParseColladaFile(EnvironmentBasePtr penv, KinBodyPtr& pbody, const string& filename,const AttributesList& atts)
{
    boost::mutex::scoped_lock lock(GetGlobalDAEMutex());
    ColladaReader reader(penv);
    string filedata = RaveFindLocalFile(filename);
    if (filedata.size() == 0 || !reader.InitFromFile(filedata,atts)) {
        return false;
    }
    return reader.Extract(pbody);
}

bool RaveParseColladaFile(EnvironmentBasePtr penv, RobotBasePtr& probot, const string& filename,const AttributesList& atts)
{
    boost::mutex::scoped_lock lock(GetGlobalDAEMutex());
    ColladaReader reader(penv);
    string filedata = RaveFindLocalFile(filename);
    if (filedata.size() == 0 || !reader.InitFromFile(filedata,atts)) {
        return false;
    }
    return reader.Extract(probot);
}

bool RaveParseColladaData(EnvironmentBasePtr penv, const string& pdata,const AttributesList& atts)
{
    boost::mutex::scoped_lock lock(GetGlobalDAEMutex());
    ColladaReader reader(penv);
    if (!reader.InitFromData(pdata,atts)) {
        return false;
    }
    return reader.Extract();
}

bool RaveParseColladaData(EnvironmentBasePtr penv, KinBodyPtr& pbody, const string& pdata,const AttributesList& atts)
{
    boost::mutex::scoped_lock lock(GetGlobalDAEMutex());
    ColladaReader reader(penv);
    if (!reader.InitFromData(pdata,atts)) {
        return false;
    }

    std::string articulatedSystemId;
    FOREACHC(itatt, atts) {
        if( itatt->first == "articulatedSystemId" ) {
            articulatedSystemId = itatt->second;
        }
    }

    return reader.Extract(pbody, articulatedSystemId);
}

bool RaveParseColladaData(EnvironmentBasePtr penv, RobotBasePtr& probot, const string& pdata,const AttributesList& atts)
{
    boost::mutex::scoped_lock lock(GetGlobalDAEMutex());
    ColladaReader reader(penv);
    if (!reader.InitFromData(pdata,atts)) {
        return false;
    }

    std::string articulatedSystemId;
    FOREACHC(itatt, atts) {
        if( itatt->first == "articulatedSystemId" ) {
            articulatedSystemId = itatt->second;
        }
        else if( itatt->first == "articulatedSystemId" ) {
            RAVELOG_WARN("mispelled articulatedSystemId\n");
            articulatedSystemId = itatt->second;
        }
    }

    return reader.Extract(probot, articulatedSystemId);
}

// register for typeof (MSVC only)
#ifdef RAVE_REGISTER_BOOST
#include BOOST_TYPEOF_INCREMENT_REGISTRATION_GROUP()
BOOST_TYPEOF_REGISTER_TYPE(ColladaReader::InstanceModelBinding)
BOOST_TYPEOF_REGISTER_TYPE(ColladaReader::InterfaceType)
BOOST_TYPEOF_REGISTER_TYPE(ColladaReader::JointAxisBinding)
BOOST_TYPEOF_REGISTER_TYPE(ColladaReader::InstanceLinkBinding)
BOOST_TYPEOF_REGISTER_TYPE(ColladaReader::KinematicsSceneBindings)
#endif

} // end OpenRAVE namespace<|MERGE_RESOLUTION|>--- conflicted
+++ resolved
@@ -3206,11 +3206,7 @@
                 if( !!tec ) {
                     RobotBase::ManipulatorInfo manipinfo;
                     manipinfo._name = _ConvertToOpenRAVEName(name);
-<<<<<<< HEAD
-                    daeElementRef pframe_origin = tec->getChild("frame_origin");                    
-=======
                     daeElementRef pframe_origin = tec->getChild("frame_origin");
->>>>>>> 955f1fe1
                     if( !!pframe_origin ) {
                         domLinkRef pdomlink = daeSafeCast<domLink>(daeSidRef(pframe_origin->getAttribute("link"), as).resolve().elt);
                         if( !!pdomlink ) {
@@ -3228,15 +3224,6 @@
                         }
                     }
 
-<<<<<<< HEAD
-                    daeElementRef pgripperControlID = tec->getChild("gripperControlID");
-                    if( !!pgripperControlID ) {
-                        string gripperControlID = pgripperControlID->getAttribute("name");
-                        manipinfo._gripperControlID = gripperControlID;
-                    }
-                    else{
-                        manipinfo._gripperControlID = name;
-=======
                     daeElementRef pgrippername = tec->getChild("grippername");
                     if( !!pgrippername ) {
                         manipinfo._grippername = pgrippername->getCharData();
@@ -3252,7 +3239,6 @@
                         else {
                             manipinfo._grippername.clear();
                         }
->>>>>>> 955f1fe1
                     }
 
                     daeElementRef pframe_tip = tec->getChild("frame_tip");
@@ -3332,11 +3318,7 @@
                                 }
                             }
                         }
-<<<<<<< HEAD
-                        else if((pmanipchild->getElementName() != string("frame_origin"))&&(pmanipchild->getElementName() != string("frame_tip"))&&(pmanipchild->getElementName() != string("gripperControlID"))) {
-=======
                         else if((pmanipchild->getElementName() != string("frame_origin"))&&(pmanipchild->getElementName() != string("frame_tip"))&&(pmanipchild->getElementName() != string("grippername"))) {
->>>>>>> 955f1fe1
                             RAVELOG_WARN(str(boost::format("unrecognized tag <%s> in manipulator '%s'")%pmanipchild->getElementName()%manipinfo._name));
                         }
                     }
