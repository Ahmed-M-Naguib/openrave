// -*- coding: utf-8 -*-
// Copyright (C) 2006-2012 Rosen Diankov <rosen.diankov@gmail.com>
//
// This file is part of OpenRAVE.
// OpenRAVE is free software: you can redistribute it and/or modify
// it under the terms of the GNU Lesser General Public License as published by
// the Free Software Foundation, either version 3 of the License, or
// at your option) any later version.
//
// This program is distributed in the hope that it will be useful,
// but WITHOUT ANY WARRANTY; without even the implied warranty of
// MERCHANTABILITY or FITNESS FOR A PARTICULAR PURPOSE.  See the
// GNU Lesser General Public License for more details.
//
// You should have received a copy of the GNU Lesser General Public License
// along with this program.  If not, see <http://www.gnu.org/licenses/>.
#ifndef RAVE_ENVIRONMENT_H
#define RAVE_ENVIRONMENT_H

#include "ravep.h"
#include "colladaparser/colladacommon.h"
#include "jsonparser/jsoncommon.h"

#ifdef HAVE_BOOST_FILESYSTEM
#include <boost/filesystem/operations.hpp>
#endif

#include <chrono>
#include <mutex>
#include <shared_mutex>
#include <thread>
#include <unordered_map>

#include <pcrecpp.h>

#define CHECK_INTERFACE(pinterface) { \
        if( (pinterface)->GetEnv() != shared_from_this() ) \
            throw openrave_exception(str(boost::format(_("env=%s, Interface %s:%s is from a different environment (env=%s) than the current one."))%GetNameId()%RaveGetInterfaceName((pinterface)->GetInterfaceType())%(pinterface)->GetXMLId()%(pinterface)->GetEnv()->GetNameId()),ORE_InvalidArguments); \
} \

#define CHECK_COLLISION_BODY(body) { \
        CHECK_INTERFACE(body); \
}

inline dReal TransformDistanceFast(const Transform& t1, const Transform& t2, dReal frotweight=1, dReal ftransweight=1)
{
    dReal e1 = (t1.rot-t2.rot).lengthsqr4();
    dReal e2 = (t1.rot+t2.rot).lengthsqr4();
    dReal e = e1 < e2 ? e1 : e2;
    return RaveSqrt((t1.trans-t2.trans).lengthsqr3() + frotweight*e);
}

/// \brief ensures vector size is at least size
template <typename T>
inline void EnsureVectorSize(std::vector<T>& vec, size_t size)
{
    if (vec.size() < size) {
        //RAVELOG_WARN_FORMAT("resizing 0x%x from %d to %d", &vec%(vec.size())%(index + 1));
        vec.resize(size);
    }
}



class TimedUniqueLock : public std::unique_lock<std::timed_mutex> {
public:
    /**
     * Try to lock a mutex for a given duration if the duration is a positive value. Otherwise it waits for the lock without a timeout.
     */
    TimedUniqueLock(std::timed_mutex& mutex, int64_t timeoutus)
        : std::unique_lock<std::timed_mutex>(mutex, std::defer_lock) {
        if( timeoutus > 0 ) {
            this->try_lock_for(std::chrono::microseconds(timeoutus));
        }
        else {
            this->lock();
        }
    }
};

class TimedSharedLock : public std::shared_lock<std::shared_timed_mutex> {
public:
    /**
     * Try to lock a mutex for a given duration if the duration is a positive value. Otherwise it waits for the lock without a timeout.
     */
    TimedSharedLock(std::shared_timed_mutex& mutex, int64_t timeoutus)
        : std::shared_lock<std::shared_timed_mutex>(mutex, std::defer_lock) {
        if( timeoutus > 0 ) {
            this->try_lock_for(std::chrono::microseconds(timeoutus));
        }
        else {
            this->lock();
        }
    }
};

class TimedExclusiveLock {
public:
    /**
     * Try to exclusively lock a mutex for a given duration if the duration is a positive value. Otherwise it waits for the lock without a timeout.
     */
    TimedExclusiveLock(std::shared_timed_mutex& mutex, int64_t timeoutus)
        : _mutex(mutex), _lockAquired(false)
    {
        if( timeoutus > 0 ) {
            _lockAquired = _mutex.try_lock_for(std::chrono::microseconds(timeoutus));
        }
        else {
            _mutex.lock();
            _lockAquired = true;
        }
    }

    /// \brief check if lock is succesfully aquired.
    /// for consistency with TimedSharedLock
    inline bool operator!() const {
        return !_lockAquired;
    }

    /// \brief unlocks mutex if preiously locked
    ~TimedExclusiveLock()
    {
        if (_lockAquired) {
            _mutex.unlock();
            _lockAquired = false;
        }
    }

    // prohibit copying
    TimedExclusiveLock& operator=(const TimedExclusiveLock&) = delete;
    TimedExclusiveLock(const TimedExclusiveLock&) = delete;

protected:
    std::shared_timed_mutex& _mutex;
    bool _lockAquired;
};

/// \biref Helper class to save and restore the kinbody id
class KinBodyIdSaver
{
public:
    KinBodyIdSaver(KinBodyPtr pbody) : _pbody(pbody) {
        if( !!_pbody ) {
            _id = pbody->GetId();
        }
    }
    virtual ~KinBodyIdSaver() {
        if ( !!_pbody ) {
            _pbody->SetId(_id);
        }
    }

protected:
    KinBodyPtr _pbody; ///< pointer to kinbody
    std::string _id; ///< original body id
};
typedef boost::shared_ptr<KinBodyIdSaver> KinBodyIdSaverPtr;

class Environment : public EnvironmentBase
{
    class GraphHandleMulti : public GraphHandle
    {
public:
        GraphHandleMulti() {
        }
        virtual ~GraphHandleMulti() {
        }
        void SetTransform(const RaveTransform<float>& t)
        {
            FOREACH(it,listhandles) {
                (*it)->SetTransform(t);
            }
        }

        void SetShow(bool bshow)
        {
            FOREACH(it,listhandles) {
                (*it)->SetShow(bshow);
            }
        }

        void Add(OpenRAVE::GraphHandlePtr phandle) {
            if( !!phandle) {
                listhandles.push_back(phandle);
            }
        }

        list<OpenRAVE::GraphHandlePtr> listhandles;
    };
    typedef boost::shared_ptr<GraphHandleMulti> GraphHandleMultiPtr;

    class CollisionCallbackData : public UserData
    {
public:
        CollisionCallbackData(const CollisionCallbackFn& callback, boost::shared_ptr<Environment> penv) : _callback(callback), _pweakenv(penv) {
        }
        virtual ~CollisionCallbackData() {
            boost::shared_ptr<Environment> penv = _pweakenv.lock();
            if( !!penv ) {
                ExclusiveLock lock219(penv->_mutexInterfaces);
                penv->_listRegisteredCollisionCallbacks.erase(_iterator);
            }
        }

        list<UserDataWeakPtr>::iterator _iterator;
        CollisionCallbackFn _callback;
protected:
        boost::weak_ptr<Environment> _pweakenv;
    };
    friend class CollisionCallbackData;
    typedef boost::shared_ptr<CollisionCallbackData> CollisionCallbackDataPtr;

    class BodyCallbackData : public UserData
    {
public:
        BodyCallbackData(const BodyCallbackFn& callback, boost::shared_ptr<Environment> penv) : _callback(callback), _pweakenv(penv) {
        }
        virtual ~BodyCallbackData() {
            boost::shared_ptr<Environment> penv = _pweakenv.lock();
            if( !!penv ) {
                ExclusiveLock lock442(penv->_mutexInterfaces);
                penv->_listRegisteredBodyCallbacks.erase(_iterator);
            }
        }

        list<UserDataWeakPtr>::iterator _iterator;
        BodyCallbackFn _callback;
protected:
        boost::weak_ptr<Environment> _pweakenv;
    };
    friend class BodyCallbackData;
    typedef boost::shared_ptr<BodyCallbackData> BodyCallbackDataPtr;

public:
    Environment() : EnvironmentBase()
    {
        _Init();
    }

    Environment(const std::string& name) : EnvironmentBase(name)
    {
        _Init();
    }

    virtual ~Environment()
    {
        Destroy();
    }

    virtual void Init(bool bStartSimulationThread=true)
    {
        std::lock_guard<std::mutex> lockinit(_mutexInit);
        if( _bInit ) {
            RAVELOG_WARN("environment is already initialized, ignoring\n");
            return;
        }

        _nBodiesModifiedStamp = 0;

        _fDeltaSimTime = 0.01f;
        _nCurSimTime = 0;
        _nSimStartTime = utils::GetMicroTime();
        _bRealTime = true;
        _bEnableSimulation = true;     // need to start by default

        if( !_pCurrentChecker ) {
            _pCurrentChecker = RaveCreateCollisionChecker(shared_from_this(), "GenericCollisionChecker");
        }
        if( !_pPhysicsEngine ) {
            _pPhysicsEngine = RaveCreatePhysicsEngine(shared_from_this(), "GenericPhysicsEngine");
            _SetDefaultGravity();
        }

        // try to set init as early as possible since will be calling into user code
        _bInit = true;

        // set a collision checker, don't call EnvironmentBase::CreateCollisionChecker
        CollisionCheckerBasePtr localchecker;

        const char* pOPENRAVE_DEFAULT_COLLISIONCHECKER = std::getenv("OPENRAVE_DEFAULT_COLLISIONCHECKER");
        if( !!pOPENRAVE_DEFAULT_COLLISIONCHECKER && strlen(pOPENRAVE_DEFAULT_COLLISIONCHECKER) > 0 ) {
            localchecker = RaveCreateCollisionChecker(shared_from_this(), std::string(pOPENRAVE_DEFAULT_COLLISIONCHECKER));
        }

        if( !localchecker ) {
            boost::array<string,4> checker_prefs = { { "fcl_", "ode", "bullet", "pqp"}};     // ode takes priority since bullet has some bugs with deleting bodies
            FOREACH(itchecker,checker_prefs) {
                localchecker = RaveCreateCollisionChecker(shared_from_this(), *itchecker);
                if( !!localchecker ) {
                    break;
                }
            }
        }

        if( !localchecker ) {     // take any collision checker
            std::map<InterfaceType, std::vector<std::string> > interfacenames;
            RaveGetLoadedInterfaces(interfacenames);
            std::map<InterfaceType, std::vector<std::string> >::const_iterator itnames =interfacenames.find(PT_CollisionChecker);
            if( itnames != interfacenames.end() ) {
                FOREACHC(itname, itnames->second) {
                    localchecker = RaveCreateCollisionChecker(shared_from_this(), *itname);
                    if( !!localchecker ) {
                        break;
                    }
                }
            }
        }

        if( !!localchecker ) {
            RAVELOG_DEBUG("using %s collision checker\n", localchecker->GetXMLId().c_str());
            SetCollisionChecker(localchecker);
        }
        else {
            RAVELOG_WARN("failed to find any collision checker.\n");
        }

        if( bStartSimulationThread ) {
            _bEnableSimulation = true;
            _StartSimulationThread();
        }
        else {
            // since not running, disable it
            _bEnableSimulation = false;
        }
    }

    virtual void Destroy() override
    {
        std::lock_guard<std::mutex> lockdestroy(_mutexInit);
        if( !_bInit ) {
            RAVELOG_VERBOSE_FORMAT("env=%s is already destroyed", GetNameId());
            return;
        }

        // destruction order is *very* important, don't touch it without consultation
        _bInit = false;

        RAVELOG_VERBOSE_FORMAT("env=%s destructor, _vecbodies.size():%d", GetNameId()%_vecbodies.size());
        if (_vecbodies.size() > 10000 || _mapBodyNameIndex.size() > 10000 || _mapBodyIdIndex.size() > 10000) { // don't know good threshold
            RAVELOG_WARN_FORMAT("env=%s, _vecbodies.size():%d, _mapBodyNameIndex.size():%d, _mapBodyIdIndex.size():%d seems large, maybe there is memory leak", GetNameId()%_vecbodies.size()%_mapBodyNameIndex.size());
        }
        _StopSimulationThread();

        // destroy the modules (their destructors could attempt to lock environment, so have to do it before global lock)
        // however, do not clear the _listModules yet
        RAVELOG_DEBUG_FORMAT("env=%s destroy module", GetNameId());
        list< pair<ModuleBasePtr, std::string> > listModules;
        list<ViewerBasePtr> listViewers = _listViewers;
        {
            SharedLock lock814(_mutexInterfaces);
            listModules = _listModules;
            listViewers = _listViewers;
        }
        FOREACH(itmodule,listModules) {
            itmodule->first->Destroy();
        }
        listModules.clear();

        FOREACH(itviewer, listViewers) {
            // don't reset the viewer since it can already be dead
            // todo: this call could lead into a deadlock if a SIGINT got called from the viewer thread
            RAVELOG_DEBUG_FORMAT("quitting viewer %s", (*itviewer)->GetXMLId());
            (*itviewer)->quitmainloop();
        }
        listViewers.clear();

        // lock the environment
        {
            EnvironmentLock lockenv(GetMutex());
            _bEnableSimulation = false;
            if( !!_pPhysicsEngine ) {
                _pPhysicsEngine->DestroyEnvironment();
            }
            if( !!_pCurrentChecker ) {
                _pCurrentChecker->DestroyEnvironment();
            }

            // clear internal interface lists, have to Destroy all kinbodys without locking _mutexInterfaces since some can hold BodyCallbackData, which requires to lock _mutexInterfaces
            std::vector<KinBodyPtr> vecbodies;
            list<SensorBasePtr> listSensors;
            {
                ExclusiveLock lock874(_mutexInterfaces);
                vecbodies.swap(_vecbodies);
                listSensors.swap(_listSensors);
                _vPublishedBodies.clear();
                _nBodiesModifiedStamp++;
                _listModules.clear();
                _listViewers.clear();
                _listOwnedInterfaces.clear();
            }

            // destroy the dangling pointers outside of _mutexInterfaces

            // release all grabbed
            for (KinBodyPtr& pbody : vecbodies) {
                if (!!pbody) {
                    pbody->ReleaseAllGrabbed();
                }
            }
            for (KinBodyPtr& pbody : vecbodies) {
                if (!!pbody) {
                    pbody->Destroy();
                }
            }
            vecbodies.clear();

            FOREACH(itsensor,listSensors) {
                (*itsensor)->Configure(SensorBase::CC_PowerOff);
                (*itsensor)->Configure(SensorBase::CC_RenderGeometryOff);
            }
        }

        // release all other interfaces, not necessary to hold a mutex?
        _pCurrentChecker.reset();
        _pPhysicsEngine.reset();
        RAVELOG_VERBOSE("Environment destroyed\n");
    }

    virtual void Reset() override
    {
        // destruction order is *very* important, don't touch it without consultation
        list<ViewerBasePtr> listViewers;
        GetViewers(listViewers);
        if( listViewers.size() > 0 ) {
            RAVELOG_DEBUG("resetting raveviewer\n");
            FOREACH(itviewer, listViewers) {
                (*itviewer)->Reset();
            }
        }

        EnvironmentLock lockenv(GetMutex());

        if( !!_pPhysicsEngine ) {
            _pPhysicsEngine->DestroyEnvironment();
        }
        if( !!_pCurrentChecker ) {
            _pCurrentChecker->DestroyEnvironment();
        }

        std::vector<KinBodyPtr> vcallbackbodies;
        {
            ExclusiveLock lock348(_mutexInterfaces);

            for (KinBodyPtr& pbody : _vecbodies) {
                if (!pbody) {
                    continue;
                }
                pbody->_environmentBodyIndex=0;
                pbody->Destroy();
            }
            if( _listRegisteredBodyCallbacks.size() > 0 ) {
                for (KinBodyPtr& pbody : _vecbodies) {
                    if (!!pbody) {
                        vcallbackbodies.push_back(pbody);
                    }
                }
            }
            _vecbodies.clear();

            _mapBodyNameIndex.clear();
            _mapBodyIdIndex.clear();

            _vPublishedBodies.clear();
            _nBodiesModifiedStamp++;

            _environmentIndexRecyclePool.clear();

            FOREACH(itsensor,_listSensors) {
                (*itsensor)->Configure(SensorBase::CC_PowerOff);
                (*itsensor)->Configure(SensorBase::CC_RenderGeometryOff);
            }
            _listSensors.clear();
        }
        if( vcallbackbodies.size() > 0 ) {
            FOREACH(itbody, vcallbackbodies) {
                _CallBodyCallbacks(*itbody, 0);
            }
            vcallbackbodies.clear();
        }

        list< pair<ModuleBasePtr, std::string> > listModules;
        list<InterfaceBasePtr> listOwnedInterfaces;
        {
            SharedLock lock385(_mutexInterfaces);
            listModules = _listModules;
            listOwnedInterfaces.swap(_listOwnedInterfaces);
        }

        FOREACH(itmodule,listModules) {
            itmodule->first->Reset();
        }
        listModules.clear();
        listOwnedInterfaces.clear();

        if( !!_pCurrentChecker ) {
            _pCurrentChecker->InitEnvironment();
        }
        if( !!_pPhysicsEngine ) {
            _pPhysicsEngine->InitEnvironment();
        }
    }

    virtual UserDataPtr GlobalState() override {
        return RaveGlobalState();
    }

    virtual void OwnInterface(InterfaceBasePtr pinterface) override
    {
        CHECK_INTERFACE(pinterface);
        EnvironmentLock lockenv(GetMutex());
        ExclusiveLock lock473(_mutexInterfaces);
        _listOwnedInterfaces.push_back(pinterface);
    }
    virtual void DisownInterface(InterfaceBasePtr pinterface) override
    {
        CHECK_INTERFACE(pinterface);
        EnvironmentLock lockenv(GetMutex());
        ExclusiveLock lock277(_mutexInterfaces);
        _listOwnedInterfaces.remove(pinterface);
    }

    EnvironmentBasePtr CloneSelf(int options) override
    {
        EnvironmentLock lockenv(GetMutex());
        boost::shared_ptr<Environment> penv(new Environment());
        penv->_Clone(boost::static_pointer_cast<Environment const>(shared_from_this()),options,false);
        return penv;
    }

    EnvironmentBasePtr CloneSelf(const std::string& clonedEnvName, int options) override
    {
        EnvironmentLock lockenv(GetMutex());
        boost::shared_ptr<Environment> penv(new Environment(clonedEnvName));
        penv->_Clone(boost::static_pointer_cast<Environment const>(shared_from_this()),options,false);
        return penv;
    }

    void Clone(EnvironmentBaseConstPtr preference, int cloningoptions) override
    {
        EnvironmentLock lockenv(GetMutex());
        _Clone(boost::static_pointer_cast<Environment const>(preference),cloningoptions,true);
    }

    void Clone(EnvironmentBaseConstPtr preference, const std::string& clonedEnvName, int cloningoptions) override
    {
        EnvironmentLock lockenv(GetMutex());
        _Clone(boost::static_pointer_cast<Environment const>(preference), cloningoptions,true);
        _name = clonedEnvName;
        if (_name.empty()) {
            _formatedNameId = str(boost::format("%d")%GetId());
        }
        else {
            _formatedNameId = str(boost::format("%d(%s)")%GetId()%_name);
        }
    }

    virtual int AddModule(ModuleBasePtr module, const std::string& cmdargs)
    {
        CHECK_INTERFACE(module);
        int ret = module->main(cmdargs);
        if( ret != 0 ) {
            RAVELOG_WARN_FORMAT("Error %d with executing module %s", ret%module->GetXMLId());
        }
        else {
            EnvironmentLock lockenv(GetMutex());
            ExclusiveLock lock668(_mutexInterfaces);
            _listModules.emplace_back(module,  cmdargs);
        }

        return ret;
    }

    void GetModules(std::list<ModuleBasePtr>& listModules, uint64_t timeout) const override
    {
        TimedSharedLock lock145(_mutexInterfaces, timeout);
        if (!lock145) {
            throw OPENRAVE_EXCEPTION_FORMAT(_("timeout of %f s failed"),(1e-6*static_cast<double>(timeout)),ORE_Timeout);
        }
        listModules.clear();
        FOREACHC(it, _listModules) {
            listModules.push_back(it->first);
        }
    }

    bool LoadURI(const std::string& uri, const AttributesList& atts) override
    {
        if ( _IsColladaURI(uri) ) {
            return RaveParseColladaURI(shared_from_this(), uri, atts);
        }
        else if ( _IsJSONURI(uri) ) {
            _ClearRapidJsonBuffer();
            return RaveParseJSONURI(shared_from_this(), uri, UFIM_Exact, atts, *_prLoadEnvAlloc);
        }
        else if ( _IsMsgPackURI(uri) ) {
            _ClearRapidJsonBuffer();
            return RaveParseMsgPackURI(shared_from_this(), uri, UFIM_Exact, atts, *_prLoadEnvAlloc);
        }
        else {
            RAVELOG_WARN_FORMAT("load failed on uri '%s' since could not determine the file type", uri);
        }
        return false;
    }

    virtual bool Load(const std::string& filename, const AttributesList& atts) override
    {
        EnvironmentLock lockenv(GetMutex());
        OpenRAVEXMLParser::GetXMLErrorCount() = 0;
        if( _IsColladaURI(filename) ) {
            if( RaveParseColladaURI(shared_from_this(), filename, atts) ) {
                UpdatePublishedBodies();
                return true;
            }
        }
        else if( _IsColladaFile(filename) ) {
            if( RaveParseColladaFile(shared_from_this(), filename, atts) ) {
                UpdatePublishedBodies();
                return true;
            }
        }
        else if( _IsJSONFile(filename) ) {
            _ClearRapidJsonBuffer();
            if( RaveParseJSONFile(shared_from_this(), filename, UFIM_Exact, atts, *_prLoadEnvAlloc) ) {
                return true;
            }
        }
        else if( _IsMsgPackFile(filename) ) {
            _ClearRapidJsonBuffer();
            if( RaveParseMsgPackFile(shared_from_this(), filename, UFIM_Exact, atts, *_prLoadEnvAlloc) ) {
                return true;
            }
        }
        else if( _IsXFile(filename) ) {
            RobotBasePtr robot;
            if( RaveParseXFile(shared_from_this(), robot, filename, atts) ) {
                _AddRobot(robot, IAM_AllowRenaming);
                UpdatePublishedBodies();
                return true;
            }
        }
        else if( !_IsOpenRAVEFile(filename) && _IsRigidModelFile(filename) ) {
            KinBodyPtr pbody = ReadKinBodyURI(KinBodyPtr(),filename,atts);
            if( !!pbody ) {
                _AddKinBody(pbody,IAM_AllowRenaming);
                UpdatePublishedBodies();
                return true;
            }
        }
        else {
            if( _ParseXMLFile(OpenRAVEXMLParser::CreateInterfaceReader(shared_from_this(),atts,true), filename) ) {
                if( OpenRAVEXMLParser::GetXMLErrorCount() == 0 ) {
                    UpdatePublishedBodies();
                    return true;
                }
            }
        }

        RAVELOG_WARN("load failed on file %s\n", filename.c_str());
        return false;
    }

    virtual bool LoadData(const std::string& data, const AttributesList& atts)
    {
        EnvironmentLock lockenv(GetMutex());
        if( _IsColladaData(data) ) {
            return RaveParseColladaData(shared_from_this(), data, atts);
        }
        if( _IsJSONData(data) ) {
            _ClearRapidJsonBuffer();
            return RaveParseJSONData(shared_from_this(), data, UFIM_Exact, atts, *_prLoadEnvAlloc);
        }
        if( _IsMsgPackData(data) ) {
            _ClearRapidJsonBuffer();
            return RaveParseMsgPackData(shared_from_this(), data, UFIM_Exact, atts, *_prLoadEnvAlloc);
        }
        return _ParseXMLData(OpenRAVEXMLParser::CreateEnvironmentReader(shared_from_this(),atts),data);
    }

    bool LoadJSON(const rapidjson::Value& rEnvInfo, UpdateFromInfoMode updateMode, std::vector<KinBodyPtr>& vCreatedBodies, std::vector<KinBodyPtr>& vModifiedBodies, std::vector<KinBodyPtr>& vRemovedBodies, const AttributesList& atts, const std::string &uri) override
    {
        EnvironmentLock lockenv(GetMutex());
        _ClearRapidJsonBuffer();
        return RaveParseJSON(shared_from_this(), uri, rEnvInfo, updateMode, vCreatedBodies, vModifiedBodies, vRemovedBodies, atts, *_prLoadEnvAlloc);
    }

    virtual void Save(const std::string& filename, SelectionOptions options, const AttributesList& atts) override
    {
        EnvironmentLock lockenv(GetMutex());
        std::list<KinBodyPtr> listbodies;
        switch(options) {
        case SO_Everything:
            if( _IsJSONFile(filename) ) {
                _ClearRapidJsonBuffer();
                RaveWriteJSONFile(shared_from_this(),filename,atts,*_prLoadEnvAlloc);
            }
            else if( _IsMsgPackFile(filename) ) {
                _ClearRapidJsonBuffer();
                RaveWriteMsgPackFile(shared_from_this(),filename,atts,*_prLoadEnvAlloc);
            }
            else {
                RaveWriteColladaFile(shared_from_this(),filename,atts);
            }
            return;

        case SO_Body: {
            std::string targetname;
            FOREACHC(itatt,atts) {
                if( itatt->first == "target" ) {
                    KinBodyPtr pbody = GetKinBody(itatt->second);
                    if( !pbody ) {
                        RAVELOG_WARN_FORMAT("failed to get body %s", itatt->second);
                    }
                    else {
                        listbodies.push_back(pbody);
                    }
                }
            }
            break;
        }
        case SO_NoRobots:
            for (KinBodyPtr& pbody : _vecbodies) {
                if( !!pbody && !pbody->IsRobot() ) {
                    listbodies.push_back(pbody);
                }
            }
            break;
        case SO_Robots:
            for (KinBodyPtr& pbody : _vecbodies) {
                if( !!pbody && pbody->IsRobot() ) {
                    listbodies.push_back(pbody);
                }
            }
            break;
        case SO_AllExceptBody: {
            std::list<std::string> listignore;
            FOREACHC(itatt,atts) {
                if( itatt->first == "target" ) {
                    listignore.push_back(itatt->second);
                }
            }
            for (KinBodyPtr& pbody : _vecbodies) {
                if( !!pbody && find(listignore.begin(), listignore.end(), pbody->GetName()) == listignore.end() ) {
                    listbodies.push_back(pbody);
                }
            }
            break;
        }
        }

        if( _IsJSONFile(filename) ) {
            if( listbodies.size() == 1 ) {
                _ClearRapidJsonBuffer();
                RaveWriteJSONFile(listbodies.front(),filename,atts,*_prLoadEnvAlloc);
            }
            else {
                _ClearRapidJsonBuffer();
                RaveWriteJSONFile(listbodies,filename,atts,*_prLoadEnvAlloc);
            }
        }
        else if( _IsMsgPackFile(filename) ) {
            if( listbodies.size() == 1 ) {
                _ClearRapidJsonBuffer();
                RaveWriteMsgPackFile(listbodies.front(),filename,atts,*_prLoadEnvAlloc);
            }
            else {
                _ClearRapidJsonBuffer();
                RaveWriteMsgPackFile(listbodies,filename,atts,*_prLoadEnvAlloc);
            }
        }
        else {
            if( listbodies.size() == 1 ) {
                RaveWriteColladaFile(listbodies.front(),filename,atts);
            }
            else {
                RaveWriteColladaFile(listbodies,filename,atts);
            }
        }
    }

    virtual void SerializeJSON(rapidjson::Value& rEnvironment, rapidjson::Document::AllocatorType& allocator, SelectionOptions options, const AttributesList& atts) override
    {
        EnvironmentLock lockenv(GetMutex());
        std::list<KinBodyPtr> listbodies;
        switch(options) {
        case SO_Everything:
            RaveWriteJSON(shared_from_this(), rEnvironment, allocator, atts);
            return;

        case SO_Body: {
            std::string targetname;
            FOREACHC(itatt,atts) {
                if( itatt->first == "target" ) {
                    KinBodyPtr pbody = GetKinBody(itatt->second);
                    if( !pbody ) {
                        RAVELOG_WARN_FORMAT("failed to get body %s", itatt->second);
                    }
                    else {
                        listbodies.push_back(pbody);
                    }
                }
            }
            break;
        }
        case SO_NoRobots:
            for (KinBodyPtr& pbody : _vecbodies) {
                if( !!pbody && !pbody->IsRobot() ) {
                    listbodies.push_back(pbody);
                }
            }
            break;
        case SO_Robots:
            for (KinBodyPtr& pbody : _vecbodies) {
                if( !!pbody && pbody->IsRobot() ) {
                    listbodies.push_back(pbody);
                }
            }
            break;
        case SO_AllExceptBody: {
            std::list<std::string> listignore;
            FOREACHC(itatt,atts) {
                if( itatt->first == "target" ) {
                    listignore.push_back(itatt->second);
                }
            }
            for (KinBodyPtr& pbody : _vecbodies) {
                if( !!pbody && find(listignore.begin(), listignore.end(), pbody->GetName()) == listignore.end() ) {
                    listbodies.push_back(pbody);
                }
            }
            break;
        }
        }

        if( listbodies.size() == 1 ) {
            RaveWriteJSON(listbodies.front(), rEnvironment, allocator, atts);
        }
        else {
            RaveWriteJSON(listbodies, rEnvironment, allocator, atts);
        }
    }

    virtual void WriteToMemory(const std::string& filetype, std::vector<char>& output, SelectionOptions options=SO_Everything, const AttributesList& atts = AttributesList()) override
    {
        if (filetype != "collada" && filetype != "json" && filetype != "msgpack") {
            throw OPENRAVE_EXCEPTION_FORMAT("got invalid filetype %s, only support collada and json", filetype, ORE_InvalidArguments);
        }

        EnvironmentLock lockenv(GetMutex());
        std::list<KinBodyPtr> listbodies;
        switch(options) {
        case SO_Everything:
            if (filetype == "collada") {
                RaveWriteColladaMemory(shared_from_this(), output, atts);
            }
            else if (filetype == "json") {
                _ClearRapidJsonBuffer();
                RaveWriteJSONMemory(shared_from_this(), output, atts,*_prLoadEnvAlloc);
            }
            else if (filetype == "msgpack") {
                _ClearRapidJsonBuffer();
                RaveWriteMsgPackMemory(shared_from_this(), output, atts,*_prLoadEnvAlloc);
            }
            return;

        case SO_Body: {
            std::string targetname;
            FOREACHC(itatt,atts) {
                if( itatt->first == "target" ) {
                    KinBodyPtr pbody = GetKinBody(itatt->second);
                    if( !pbody ) {
                        RAVELOG_WARN_FORMAT("failed to get body %s", itatt->second);
                    }
                    else {
                        listbodies.push_back(pbody);
                    }
                }
            }
            break;
        }
        case SO_NoRobots:
            for (KinBodyPtr& pbody : _vecbodies) {
                if( !!pbody && !pbody->IsRobot() ) {
                    listbodies.push_back(pbody);
                }
            }
            break;
        case SO_Robots:
            for (KinBodyPtr& pbody : _vecbodies) {
                if( !!pbody && pbody->IsRobot() ) {
                    listbodies.push_back(pbody);
                }
            }
            break;
        case SO_AllExceptBody: {
            std::list<std::string> listignore;
            FOREACHC(itatt,atts) {
                if( itatt->first == "target" ) {
                    listignore.push_back(itatt->second);
                }
            }
            for (KinBodyPtr& pbody : _vecbodies) {
                if( !!pbody && find(listignore.begin(), listignore.end(), pbody->GetName()) == listignore.end() ) {
                    listbodies.push_back(pbody);
                }
            }
            break;
        }
        }

        if( listbodies.size() == 1 ) {
            if (filetype == "collada") {
                RaveWriteColladaMemory(listbodies.front(), output, atts);
            }
            else if (filetype == "json") {
                _ClearRapidJsonBuffer();
                RaveWriteJSONMemory(listbodies.front(), output, atts,*_prLoadEnvAlloc);
            }
            else if (filetype == "msgpack") {
                _ClearRapidJsonBuffer();
                RaveWriteMsgPackMemory(listbodies.front(), output, atts,*_prLoadEnvAlloc);
            }
        }
        else {
            if (filetype == "collada") {
                RaveWriteColladaMemory(listbodies, output, atts);
            }
            else if (filetype == "json") {
                _ClearRapidJsonBuffer();
                RaveWriteJSONMemory(listbodies, output, atts,*_prLoadEnvAlloc);
            }
            else if (filetype == "msgpack") {
                _ClearRapidJsonBuffer();
                RaveWriteMsgPackMemory(listbodies, output, atts,*_prLoadEnvAlloc);
            }
        }
    }

    virtual void Add(InterfaceBasePtr pinterface, InterfaceAddMode addMode, const std::string& cmdargs) override
    {
        CHECK_INTERFACE(pinterface);
        switch(pinterface->GetInterfaceType()) {
        case PT_Robot: _AddRobot(RaveInterfaceCast<RobotBase>(pinterface),addMode); break;
        case PT_KinBody: _AddKinBody(RaveInterfaceCast<KinBody>(pinterface),addMode); break;
        case PT_Module: {
            int ret = AddModule(RaveInterfaceCast<ModuleBase>(pinterface),cmdargs);
            OPENRAVE_ASSERT_OP_FORMAT(ret,==,0,"module %s failed with args: %s",pinterface->GetXMLId()%cmdargs,ORE_InvalidArguments);
            break;
        }
        case PT_Viewer: _AddViewer(RaveInterfaceCast<ViewerBase>(pinterface)); break;
        case PT_Sensor: _AddSensor(RaveInterfaceCast<SensorBase>(pinterface),addMode); break;
        default:
            throw OPENRAVE_EXCEPTION_FORMAT(_("Interface %d cannot be added to the environment"),pinterface->GetInterfaceType(),ORE_InvalidArguments);
        }
    }

    virtual void _AddKinBody(KinBodyPtr pbody, InterfaceAddMode addMode)
    {
        EnvironmentLock lockenv(GetMutex());
        CHECK_INTERFACE(pbody);
        if( !utils::IsValidName(pbody->GetName()) ) {
            if( addMode & IAM_StrictNameChecking ) {
                throw openrave_exception(str(boost::format(_("Body name: \"%s\" is not valid"))%pbody->GetName()));
            }
            else {
                pbody->SetName(utils::ConvertToOpenRAVEName(pbody->GetName()));
            }
        }

        if( !_CheckUniqueName(KinBodyConstPtr(pbody), !!(addMode & IAM_StrictNameChecking)) ) {
            _EnsureUniqueName(pbody);
        }
        if( !_CheckUniqueId(KinBodyConstPtr(pbody), !!(addMode & IAM_StrictIdChecking)) ) {
            _EnsureUniqueId(pbody);
        }
        {
            ExclusiveLock lock969(_mutexInterfaces);
            const int newBodyIndex = _AssignEnvironmentBodyIndex(pbody);
            _AddKinBodyInternal(pbody, newBodyIndex);
            _nBodiesModifiedStamp++;
        }
        pbody->_ComputeInternalInformation();
        _pCurrentChecker->InitKinBody(pbody);
        if( !!pbody->GetSelfCollisionChecker() && pbody->GetSelfCollisionChecker() != _pCurrentChecker ) {
            // also initialize external collision checker if specified for this body
            pbody->GetSelfCollisionChecker()->InitKinBody(pbody);
        }
        _pPhysicsEngine->InitKinBody(pbody);
        // send all the changed callbacks of the body since anything could have changed
        const uint32_t maskPotentialyChanged(0xffffffff&~KinBody::Prop_JointMimic&~KinBody::Prop_LinkStatic&~KinBody::Prop_BodyRemoved&~KinBody::Prop_LinkGeometry&~KinBody::Prop_LinkGeometryGroup&~KinBody::Prop_LinkDynamics);
        pbody->_PostprocessChangedParameters(maskPotentialyChanged);
        _CallBodyCallbacks(pbody, 1);
    }

    virtual void _AddRobot(RobotBasePtr robot, InterfaceAddMode addMode)
    {
        EnvironmentLock lockenv(GetMutex());
        CHECK_INTERFACE(robot);
        if( !robot->IsRobot() ) {
            throw openrave_exception(str(boost::format(_("kinbody \"%s\" is not a robot"))%robot->GetName()));
        }
        if( !utils::IsValidName(robot->GetName()) ) {
            if( addMode & IAM_StrictNameChecking ) {
                throw openrave_exception(str(boost::format(_("Robot name: \"%s\" is not valid"))%robot->GetName()));
            }
            else {
                robot->SetName(utils::ConvertToOpenRAVEName(robot->GetName()));
            }
        }

        if( !_CheckUniqueName(KinBodyConstPtr(robot), !!(addMode & IAM_StrictNameChecking)) ) {
            _EnsureUniqueName(robot);
        }
        if( !_CheckUniqueId(KinBodyConstPtr(robot), !!(addMode & IAM_StrictIdChecking)) ) {
            _EnsureUniqueId(robot);
        }
        {
            ExclusiveLock lock823(_mutexInterfaces);
            const int newBodyIndex = _AssignEnvironmentBodyIndex(robot);
            _AddKinBodyInternal(robot, newBodyIndex);
            _nBodiesModifiedStamp++;
        }
        robot->_ComputeInternalInformation(); // have to do this after _vecbodies is added since SensorBase::SetName can call EnvironmentBase::GetSensor to initialize itself
        _pCurrentChecker->InitKinBody(robot);
        if( !!robot->GetSelfCollisionChecker() && robot->GetSelfCollisionChecker() != _pCurrentChecker ) {
            // also initialize external collision checker if specified for this body
            robot->GetSelfCollisionChecker()->InitKinBody(robot);
        }
        _pPhysicsEngine->InitKinBody(robot);
        // send all the changed callbacks of the body since anything could have changed
        const uint32_t maskPotentialyChanged(0xffffffff&~KinBody::Prop_JointMimic&~KinBody::Prop_LinkStatic&~KinBody::Prop_BodyRemoved&~KinBody::Prop_LinkGeometry&~KinBody::Prop_LinkGeometryGroup&~KinBody::Prop_LinkDynamics);
        robot->_PostprocessChangedParameters(maskPotentialyChanged);
        _CallBodyCallbacks(robot, 1);
    }

    virtual void _AddSensor(SensorBasePtr psensor, InterfaceAddMode addMode)
    {
        EnvironmentLock lockenv(GetMutex());
        CHECK_INTERFACE(psensor);
        if( !utils::IsValidName(psensor->GetName()) ) {
            if( addMode & IAM_StrictNameChecking ) {
                throw openrave_exception(str(boost::format(_("Sensor name: \"%s\" is not valid"))%psensor->GetName()));
            }
            else {
                psensor->SetName(utils::ConvertToOpenRAVEName(psensor->GetName()));
            }
        }

        // no id for sensor right now
        if( !_CheckUniqueName(SensorBaseConstPtr(psensor), !!(addMode & IAM_StrictNameChecking)) ) {
            _EnsureUniqueName(psensor);
        }
        {
            ExclusiveLock lock960(_mutexInterfaces);
            _listSensors.push_back(psensor);
        }
        psensor->Configure(SensorBase::CC_PowerOn);
    }

    virtual bool Remove(InterfaceBasePtr pinterface) override
    {
        EnvironmentLock lockenv(GetMutex());
        CHECK_INTERFACE(pinterface);
        switch(pinterface->GetInterfaceType()) {
        case PT_KinBody:
        case PT_Robot: {
            KinBodyPtr pbody = RaveInterfaceCast<KinBody>(pinterface);
            const int envBodyIndex = pbody->GetEnvironmentBodyIndex();
            {
                ExclusiveLock lock534(_mutexInterfaces);
                if ( envBodyIndex <= 0 || envBodyIndex > ((int) _vecbodies.size()) - 1 || !_vecbodies.at(envBodyIndex)) {
                    return false;
                }
                _InvalidateKinBodyFromEnvBodyIndex(envBodyIndex);
            }
            // pbody is valid so run any callbacks and exit
            _CallBodyCallbacks(pbody, 0);
            return true;
        }
        case PT_Sensor: {
            SensorBasePtr psensor = RaveInterfaceCast<SensorBase>(pinterface);
            list<SensorBasePtr>::iterator it = std::find(_listSensors.begin(), _listSensors.end(), psensor);
            if( it != _listSensors.end() ) {
                (*it)->Configure(SensorBase::CC_PowerOff);
                _listSensors.erase(it);
                return true;
            }
            break;
        }
        case PT_Module: {
            ModuleBasePtr pmodule = RaveInterfaceCast<ModuleBase>(pinterface);
            FOREACH(itmodule, _listModules) {
                if( itmodule->first == pmodule ) {
                    itmodule->first->Destroy();
                    _listModules.erase(itmodule);
                    return true;
                }
            }
            break;
        }
        case PT_Viewer: {
            ViewerBasePtr pviewer = RaveInterfaceCast<ViewerBase>(pinterface);
            list<ViewerBasePtr>::iterator itviewer = find(_listViewers.begin(), _listViewers.end(), pviewer);
            if( itviewer != _listViewers.end() ) {
                (*itviewer)->quitmainloop();
                _listViewers.erase(itviewer);
                return true;
            }
            break;
        }
        default:
            RAVELOG_WARN_FORMAT("unmanaged interfaces of type %s cannot be removed", RaveGetInterfaceName(pinterface->GetInterfaceType()));
            break;
        }
        return false;
    }

    virtual bool RemoveKinBodyByName(const std::string& name) override
    {
        EnvironmentLock lockenv(GetMutex());
        KinBodyPtr pbody;
        {
            ExclusiveLock lock101(_mutexInterfaces);
            const std::unordered_map<std::string, int>::const_iterator it = _mapBodyNameIndex.find(name);
            if (it == _mapBodyNameIndex.end()) {
                return false;
            }
            int environmentBodyIndex = it->second;
            pbody = _InvalidateKinBodyFromEnvBodyIndex(environmentBodyIndex); // should be equal to pbody->GetEnvironmentBodyIndex());
        }
        if( !!pbody ) {
            // pbody is valid so run any callbacks and exit
            _CallBodyCallbacks(pbody, 0);
            return true;
        }

        return false;
    }

    virtual UserDataPtr RegisterBodyCallback(const BodyCallbackFn& callback) override
    {
        ExclusiveLock lock705(_mutexInterfaces);
        BodyCallbackDataPtr pdata(new BodyCallbackData(callback,boost::static_pointer_cast<Environment>(shared_from_this())));
        pdata->_iterator = _listRegisteredBodyCallbacks.insert(_listRegisteredBodyCallbacks.end(),pdata);
        return pdata;
    }

    KinBodyPtr GetKinBody(const std::string& pname) const override
    {
        if (pname.empty()) {
            //RAVELOG_VERBOSE_FORMAT("env=%d, empty name is used to find body. Maybe caller has to be fixed.", GetId());
            return KinBodyPtr();
        }
        SharedLock lock585(_mutexInterfaces);
        if (!_vecbodies.empty()) {
            const int envBodyIndex = _FindBodyIndexByName(pname);
            //RAVELOG_VERBOSE_FORMAT("env=%d, name %s (envBodyIndex=%d) is nullptr, maybe already removed from env?", GetId()%pname%envBodyIndex);
            return _vecbodies.at(envBodyIndex);
        }
        return KinBodyPtr();
    }

    KinBodyPtr GetKinBodyById(const std::string& id) const override
    {
        if( id.empty() ) {
            return KinBodyPtr();
        }

        SharedLock lock942(_mutexInterfaces);
        const std::unordered_map<std::string, int>::const_iterator it = _mapBodyIdIndex.find(id);
        if (it == _mapBodyIdIndex.end()) {
            RAVELOG_WARN_FORMAT("env=%s, id %s is not found", GetNameId()%id);
            return 0;
        }
        const int envBodyIndex = it->second;
        const KinBodyPtr& pbody = _vecbodies.at(envBodyIndex);
        if (!!pbody ) {
            if( pbody->GetId()==id) {
                return pbody;
            }
            else {
                //RAVELOG_WARN_FORMAT("env=%d, body '%s' has id '%s', but environment stored its id as '%s'", GetId()%pbody->GetName()%pbody->GetId()%id);
                throw OPENRAVE_EXCEPTION_FORMAT("env=%s, body '%s' has id '%s', but environment stored its id as '%s'", GetNameId()%pbody->GetId()%GetId()%pbody->GetName()%pbody->GetName()%id, ORE_BodyIdConflict);
            }
        }
        return KinBodyPtr();
    }

    int GetNumBodies() const override
    {
        SharedLock lock627(_mutexInterfaces);
        return (int)_mapBodyIdIndex.size();
    }

    // assumes _mutexInterfaces is locked
    inline int _GetNumBodies() const
    {
        return (int)_mapBodyNameIndex.size();
    }

    int GetMaxEnvironmentBodyIndex() const override
    {
        SharedLock lock257(_mutexInterfaces);
        if (_vecbodies.size() <= 1) { // if there is only one element, it's a nullpointer
            return 0;
        }

        if (_environmentIndexRecyclePool.empty()) { // common case, _vecbodies is filled with non-null bodies
            const int lastBodyEnvironmentBodyIndex = _vecbodies.back()->GetEnvironmentBodyIndex();
            // bodies are sorted by environment body index, so last body should have the largest
            BOOST_ASSERT(lastBodyEnvironmentBodyIndex > 0);
            BOOST_ASSERT(lastBodyEnvironmentBodyIndex == ((int)_vecbodies.size()) - 1);
            return lastBodyEnvironmentBodyIndex;
        }

        // uncommon case, find largest by iterating through. we can potentially cache this, but I think it's ok for now
        for (std::vector<KinBodyPtr>::const_reverse_iterator rit = _vecbodies.crbegin(); rit != _vecbodies.crend(); ++rit) {
            const KinBodyPtr& pbody = *rit;
            if (!!pbody) {
                return pbody->GetEnvironmentBodyIndex();
            }
        }
        return 0;
    }

    virtual RobotBasePtr GetRobot(const std::string& pname) const override
    {
        if( pname.empty() ) {
            return RobotBasePtr();
        }

        SharedLock lock412(_mutexInterfaces);
        if (_vecbodies.empty()) {
            return RobotBasePtr();
        }
        const int envBodyIndex = _FindBodyIndexByName(pname);
        const KinBodyPtr& pbody = _vecbodies.at(envBodyIndex);
        if (!!pbody && pbody->IsRobot()) {
            return RaveInterfaceCast<RobotBase>(pbody);
        }

        if (!pbody) {
            RAVELOG_WARN_FORMAT("env=%s, name '%s' (envBodyIndex=%d) is nullptr, maybe already removed from env?", GetNameId()%pname%envBodyIndex);
        }
        else {
            RAVELOG_WARN_FORMAT("env=%s, name '%s' (envBodyIndex=%d) is not robot.", GetNameId()%pname%envBodyIndex);
        }

        return RobotBasePtr();
    }

    /// assumes _mutexInterfaces is locked
    inline int _FindBodyIndexByName(const std::string& name) const
    {
        if (name.empty()) {
            return 0;
        }
        const std::unordered_map<std::string, int>::const_iterator it = _mapBodyNameIndex.find(name);
        if (it == _mapBodyNameIndex.end()) {
            //RAVELOG_WARN_FORMAT("env=%d, name %s is not found", GetId()%name);
            return 0;
        }
        const int envBodyIndex = it->second;
        //BOOST_ASSERT(0 < envBodyIndex && envBodyIndex < (int) _vecbodies.size()); // too many asserts
        return envBodyIndex;
    }

    virtual SensorBasePtr GetSensor(const std::string& name) const override
    {
        SharedLock lock022(_mutexInterfaces);
        for (const KinBodyPtr& pbody : _vecbodies) {
            if( !!pbody && pbody->IsRobot() ) {
                const RobotBasePtr& probot = RaveInterfaceCast<RobotBase>(pbody);
                FOREACHC(itsensor, probot->GetAttachedSensors()) {
                    SensorBasePtr psensor = (*itsensor)->GetSensor();
                    if( !!psensor &&( psensor->GetName() == name) ) {
                        return psensor;
                    }
                }
            }
        }
        FOREACHC(itsensor,_listSensors) {
            if( (*itsensor)->GetName() == name ) {
                return *itsensor;
            }
        }
        return SensorBasePtr();
    }

    virtual bool SetPhysicsEngine(PhysicsEngineBasePtr pengine) override
    {
        EnvironmentLock lockenv(GetMutex());
        if( !!_pPhysicsEngine ) {
            _pPhysicsEngine->DestroyEnvironment();
        }
        _pPhysicsEngine = pengine;
        if( !_pPhysicsEngine ) {
            RAVELOG_DEBUG_FORMAT("env=%s, disabling physics for", GetNameId());
            _pPhysicsEngine = RaveCreatePhysicsEngine(shared_from_this(),"GenericPhysicsEngine");
            _SetDefaultGravity();
        }
        else {
            RAVELOG_DEBUG_FORMAT("setting %s physics engine", _pPhysicsEngine->GetXMLId());
        }
        _pPhysicsEngine->InitEnvironment();
        return true;
    }

    virtual PhysicsEngineBasePtr GetPhysicsEngine() const override {
        return _pPhysicsEngine;
    }

    virtual UserDataPtr RegisterCollisionCallback(const CollisionCallbackFn& callback) override
    {
        ExclusiveLock lock990(_mutexInterfaces);
        CollisionCallbackDataPtr pdata(new CollisionCallbackData(callback,boost::static_pointer_cast<Environment>(shared_from_this())));
        pdata->_iterator = _listRegisteredCollisionCallbacks.insert(_listRegisteredCollisionCallbacks.end(),pdata);
        return pdata;
    }
    virtual bool HasRegisteredCollisionCallbacks() const override
    {
        ExclusiveLock lock931(_mutexInterfaces);
        return _listRegisteredCollisionCallbacks.size() > 0;
    }

    virtual void GetRegisteredCollisionCallbacks(std::list<CollisionCallbackFn>& listcallbacks) const override
    {
        ExclusiveLock lock303(_mutexInterfaces);
        listcallbacks.clear();
        FOREACHC(it, _listRegisteredCollisionCallbacks) {
            CollisionCallbackDataPtr pdata = boost::dynamic_pointer_cast<CollisionCallbackData>(it->lock());
            listcallbacks.push_back(pdata->_callback);
        }
    }

    virtual bool SetCollisionChecker(CollisionCheckerBasePtr pchecker) override
    {
        EnvironmentLock lockenv(GetMutex());
        if( _pCurrentChecker == pchecker ) {
            return true;
        }
        if( !!_pCurrentChecker ) {
            _pCurrentChecker->DestroyEnvironment();     // delete all resources
        }
        _pCurrentChecker = pchecker;
        if( !_pCurrentChecker ) {
            RAVELOG_DEBUG("disabling collisions\n");
            _pCurrentChecker = RaveCreateCollisionChecker(shared_from_this(),"GenericCollisionChecker");
        }
        else {
            RAVELOG_DEBUG_FORMAT("setting %s collision checker", _pCurrentChecker->GetXMLId());
            SharedLock lock132(_mutexInterfaces);
            for (KinBodyPtr& pbody : _vecbodies) {
                if (!pbody) {
                    continue;
                }
                pbody->_ResetInternalCollisionCache();
            }
        }
        return _pCurrentChecker->InitEnvironment();
    }

    virtual CollisionCheckerBasePtr GetCollisionChecker() const {
        return _pCurrentChecker;
    }

    virtual bool CheckCollision(KinBodyConstPtr pbody1, CollisionReportPtr report) override
    {
        EnvironmentLock lockenv(GetMutex());
        CHECK_COLLISION_BODY(pbody1);
        return _pCurrentChecker->CheckCollision(pbody1,report);
    }

    virtual bool CheckCollision(KinBodyConstPtr pbody1, KinBodyConstPtr pbody2, CollisionReportPtr report) override
    {
        EnvironmentLock lockenv(GetMutex());
        CHECK_COLLISION_BODY(pbody1);
        CHECK_COLLISION_BODY(pbody2);
        return _pCurrentChecker->CheckCollision(pbody1,pbody2,report);
    }

    virtual bool CheckCollision(KinBody::LinkConstPtr plink, CollisionReportPtr report ) override
    {
        EnvironmentLock lockenv(GetMutex());
        CHECK_COLLISION_BODY(plink->GetParent());
        return _pCurrentChecker->CheckCollision(plink,report);
    }

    virtual bool CheckCollision(KinBody::LinkConstPtr plink1, KinBody::LinkConstPtr plink2, CollisionReportPtr report) override
    {
        EnvironmentLock lockenv(GetMutex());
        CHECK_COLLISION_BODY(plink1->GetParent());
        CHECK_COLLISION_BODY(plink2->GetParent());
        return _pCurrentChecker->CheckCollision(plink1,plink2,report);
    }

    virtual bool CheckCollision(KinBody::LinkConstPtr plink, KinBodyConstPtr pbody, CollisionReportPtr report) override
    {
        EnvironmentLock lockenv(GetMutex());
        CHECK_COLLISION_BODY(plink->GetParent());
        CHECK_COLLISION_BODY(pbody);
        return _pCurrentChecker->CheckCollision(plink,pbody,report);
    }

    virtual bool CheckCollision(KinBody::LinkConstPtr plink, const std::vector<KinBodyConstPtr>& vbodyexcluded, const std::vector<KinBody::LinkConstPtr>& vlinkexcluded, CollisionReportPtr report) override
    {
        EnvironmentLock lockenv(GetMutex());
        CHECK_COLLISION_BODY(plink->GetParent());
        return _pCurrentChecker->CheckCollision(plink,vbodyexcluded,vlinkexcluded,report);
    }

    virtual bool CheckCollision(KinBodyConstPtr pbody, const std::vector<KinBodyConstPtr>& vbodyexcluded, const std::vector<KinBody::LinkConstPtr>& vlinkexcluded, CollisionReportPtr report) override
    {
        EnvironmentLock lockenv(GetMutex());
        CHECK_COLLISION_BODY(pbody);
        return _pCurrentChecker->CheckCollision(pbody,vbodyexcluded,vlinkexcluded,report);
    }

    virtual bool CheckCollision(const RAY& ray, KinBody::LinkConstPtr plink, CollisionReportPtr report) override
    {
        EnvironmentLock lockenv(GetMutex());
        CHECK_COLLISION_BODY(plink->GetParent());
        return _pCurrentChecker->CheckCollision(ray,plink,report);
    }
    virtual bool CheckCollision(const RAY& ray, KinBodyConstPtr pbody, CollisionReportPtr report) override
    {
        EnvironmentLock lockenv(GetMutex());
        CHECK_COLLISION_BODY(pbody);
        return _pCurrentChecker->CheckCollision(ray,pbody,report);
    }
    virtual bool CheckCollision(const RAY& ray, CollisionReportPtr report) override
    {
        return _pCurrentChecker->CheckCollision(ray,report);
    }

    virtual bool CheckCollision(const TriMesh& trimesh, KinBodyConstPtr pbody, CollisionReportPtr report) override
    {
        EnvironmentLock lockenv(GetMutex());
        CHECK_COLLISION_BODY(pbody);
        return _pCurrentChecker->CheckCollision(trimesh,pbody,report);
    }

    virtual bool CheckStandaloneSelfCollision(KinBodyConstPtr pbody, CollisionReportPtr report) override
    {
        EnvironmentLock lockenv(GetMutex());
        CHECK_COLLISION_BODY(pbody);
        return _pCurrentChecker->CheckStandaloneSelfCollision(pbody,report);
    }

    virtual void StepSimulation(dReal fTimeStep) override
    {
        EnvironmentLock lockenv(GetMutex());

        uint64_t step = (uint64_t)ceil(1000000.0 * (double)fTimeStep);
        fTimeStep = (dReal)((double)step * 0.000001);

        // call the physics first to get forces
        _pPhysicsEngine->SimulateStep(fTimeStep);

        // make a copy instead of locking the mutex pointer since will be calling into user functions
        vector<KinBodyPtr> vecbodies;
        list<SensorBasePtr> listSensors;
        list< pair<ModuleBasePtr, std::string> > listModules;
        {
            SharedLock lock358(_mutexInterfaces);
            vecbodies = _vecbodies;
            listSensors = _listSensors;
            listModules = _listModules;
        }

        for (const KinBodyPtr& pBody : vecbodies) {
            if (!pBody) {
                continue;
            }
            if( pBody->GetEnvironmentBodyIndex() ) {     // have to check if valid
                pBody->SimulationStep(fTimeStep);
            }
        }
        FOREACH(itmodule, listModules) {
            itmodule->first->SimulationStep(fTimeStep);
        }

        // simulate the sensors last (ie, they always reflect the most recent bodies
        FOREACH(itsensor, listSensors) {
            (*itsensor)->SimulationStep(fTimeStep);
        }
        for (const KinBodyPtr& pBody : vecbodies) {
            if (!pBody) {
                continue;
            }
            if( !pBody->IsRobot() ) {
                continue;
            }
            const RobotBasePtr& probot = RaveInterfaceCast<RobotBase>(pBody);
            FOREACHC(itsensor, probot->GetAttachedSensors()) {
                if( !!(*itsensor)->GetSensor() ) {
                    (*itsensor)->GetSensor()->SimulationStep(fTimeStep);
                }
            }
        }
        _nCurSimTime += step;
    }

    virtual EnvironmentMutex& GetMutex() const override {
        return _mutexEnvironment;
    }

    virtual void GetBodies(std::vector<KinBodyPtr>& bodies, uint64_t timeout) const override
    {
        TimedSharedLock lock853(_mutexInterfaces, timeout);
        if (!lock853) {
            throw OPENRAVE_EXCEPTION_FORMAT(_("timeout of %f s failed"),(1e-6*static_cast<double>(timeout)),ORE_Timeout);
        }
        bodies.clear();
        bodies.reserve(_vecbodies.size());
        for (const KinBodyPtr& pbody : _vecbodies) {
            if (!pbody) {
                continue;
            }
            bodies.push_back(pbody);
        }
    }

    virtual void GetRobots(std::vector<RobotBasePtr>& robots, uint64_t timeout) const override
    {
        TimedSharedLock lock186(_mutexInterfaces, timeout);
        if (!lock186) {
            throw OPENRAVE_EXCEPTION_FORMAT(_("timeout of %f s failed"),(1e-6*static_cast<double>(timeout)),ORE_Timeout);
        }
        robots.clear();
        for (const KinBodyPtr& pbody : _vecbodies) {
            if (!pbody || !pbody->IsRobot()) {
                continue;
            }
            robots.push_back(RaveInterfaceCast<RobotBase>(pbody));
        }
    }

    virtual void GetSensors(std::vector<SensorBasePtr>& vsensors, uint64_t timeout) const
    {
        TimedSharedLock lock041(_mutexInterfaces, timeout);
        if (!lock041) {
            throw OPENRAVE_EXCEPTION_FORMAT(_("timeout of %f s failed"),(1e-6*static_cast<double>(timeout)),ORE_Timeout);
        }
        _GetSensors(vsensors);
    }

    virtual void _GetSensors(std::vector<SensorBasePtr>& vsensors) const
    {
        vsensors.resize(0);
        for (const KinBodyPtr& pBody : _vecbodies) {
            if (!pBody || !pBody->IsRobot()) {
                continue;
            }
            RobotBasePtr probot = RaveInterfaceCast<RobotBase>(pBody);
            FOREACHC(itsensor, probot->GetAttachedSensors()) {
                SensorBasePtr psensor = (*itsensor)->GetSensor();
                if( !!psensor ) {
                    vsensors.push_back(psensor);
                }
            }
        }
    }

    virtual void Triangulate(TriMesh& trimesh, const KinBody &body) override
    {
        EnvironmentLock lockenv(GetMutex());     // reading collision data, so don't want anyone modifying it
        FOREACHC(it, body.GetLinks()) {
            trimesh.Append((*it)->GetCollisionData(), (*it)->GetTransform());
        }
    }

    virtual void TriangulateScene(TriMesh& trimesh, SelectionOptions options,const std::string& selectname) override
    {
        EnvironmentLock lockenv(GetMutex());
        ExclusiveLock lock830(_mutexInterfaces);
        for (KinBodyPtr& pbody : _vecbodies) {
            if (!pbody) {
                continue;
            }
            const KinBody& body = *pbody;
            RobotBasePtr robot;
            if( body.IsRobot() ) {
                robot = RaveInterfaceCast<RobotBase>(pbody);
            }
            switch(options) {
            case SO_NoRobots:
                if( !robot ) {
                    Triangulate(trimesh, body);
                }
                break;

            case SO_Robots:
                if( !!robot ) {
                    Triangulate(trimesh, body);
                }
                break;
            case SO_Everything:
                Triangulate(trimesh, body);
                break;
            case SO_Body:
                if( body.GetName() == selectname ) {
                    Triangulate(trimesh, body);
                }
                break;
            case SO_AllExceptBody:
                if( body.GetName() != selectname ) {
                    Triangulate(trimesh, body);
                }
                break;
//            case SO_BodyList:
//                if( find(listnames.begin(),listnames.end(),(pbody)->GetName()) != listnames.end() ) {
//                    Triangulate(trimesh,pbody);
//                }
            }
        }
    }

    virtual void TriangulateScene(TriMesh& trimesh, TriangulateOptions options)
    {
        TriangulateScene(trimesh,options,"");
    }

    virtual RobotBasePtr ReadRobotURI(RobotBasePtr robot, const std::string& filename, const AttributesList& atts)
    {
        EnvironmentLock lockenv(GetMutex());

        if( !!robot ) {
            SharedLock lock617(_mutexInterfaces);

            int bodyIndex = robot->GetEnvironmentBodyIndex();
            if( bodyIndex > 0 && bodyIndex < (int)_vecbodies.size() && !!_vecbodies.at(bodyIndex) ) {
                throw openrave_exception(str(boost::format(_("KinRobot::Init for %s, cannot Init a robot while it is added to the environment\n"))%robot->GetName()));
            }
        }

        if( _IsColladaURI(filename) ) {
            if( !RaveParseColladaURI(shared_from_this(), robot, filename, atts) ) {
                return RobotBasePtr();
            }
        }
        else if( _IsJSONURI(filename) ) {
            _ClearRapidJsonBuffer();
            if( !RaveParseJSONURI(shared_from_this(), robot, filename, atts, *_prLoadEnvAlloc) ) {
                return RobotBasePtr();
            }
        }
        else if( _IsMsgPackURI(filename) ) {
            _ClearRapidJsonBuffer();
            if( !RaveParseMsgPackURI(shared_from_this(), robot, filename, atts, *_prLoadEnvAlloc) ) {
                return RobotBasePtr();
            }
        }
        else if( _IsColladaFile(filename) ) {
            if( !RaveParseColladaFile(shared_from_this(), robot, filename, atts) ) {
                return RobotBasePtr();
            }
        }
        else if( _IsJSONFile(filename) ) {
            _ClearRapidJsonBuffer();
            if( !RaveParseJSONFile(shared_from_this(), robot, filename, atts, *_prLoadEnvAlloc) ) {
                return RobotBasePtr();
            }
        }
        else if( _IsMsgPackFile(filename) ) {
            _ClearRapidJsonBuffer();
            if( !RaveParseMsgPackFile(shared_from_this(), robot, filename, atts, *_prLoadEnvAlloc) ) {
                return RobotBasePtr();
            }
        }
        else if( _IsXFile(filename) ) {
            if( !RaveParseXFile(shared_from_this(), robot, filename, atts) ) {
                return RobotBasePtr();
            }
        }
        else if( !_IsOpenRAVEFile(filename) && _IsRigidModelFile(filename) ) {
            if( !robot ) {
                robot = RaveCreateRobot(shared_from_this(),"GenericRobot");
            }
            if( !robot ) {
                robot = RaveCreateRobot(shared_from_this(),"");
            }
            if( !!robot ) {
                std::list<KinBody::GeometryInfo> listGeometries;
                std::string fullfilename = _ReadGeometriesFile(listGeometries,filename,atts);
                if( fullfilename.size() > 0 ) {
                    string extension;
                    if( filename.find_last_of('.') != string::npos ) {
                        extension = filename.substr(filename.find_last_of('.')+1);
                    }
                    string norender = string("__norenderif__:")+extension;
                    FOREACH(itinfo,listGeometries) {
                        itinfo->_bVisible = true;
                        itinfo->_filenamerender = norender;
                    }
                    listGeometries.front()._filenamerender = fullfilename;
                    if( robot->InitFromGeometries(listGeometries) ) {
#if defined(HAVE_BOOST_FILESYSTEM) && BOOST_VERSION >= 103600 // stem() was introduced in 1.36
#if defined(BOOST_FILESYSTEM_VERSION) && BOOST_FILESYSTEM_VERSION >= 3
                        boost::filesystem::path pfilename(filename);
                        robot->SetName(utils::ConvertToOpenRAVEName(pfilename.stem().string()));
#else
                        boost::filesystem::path pfilename(filename, boost::filesystem::native);
                        robot->SetName(utils::ConvertToOpenRAVEName(pfilename.stem()));
#endif
#else
                        robot->SetName("object");
#endif
                    }
                    else {
                        robot.reset();
                    }
                }
                else {
                    robot.reset();
                }
            }
        }
        else {
            InterfaceBasePtr pinterface = robot;
            BaseXMLReaderPtr preader = OpenRAVEXMLParser::CreateInterfaceReader(shared_from_this(), PT_Robot, pinterface, "robot", atts);
            if( !preader ) {
                return RobotBasePtr();
            }
            bool bSuccess = _ParseXMLFile(preader, filename);
            preader->endElement("robot");     // have to end the tag!
            robot = RaveInterfaceCast<RobotBase>(pinterface);
            if( !bSuccess || !robot ) {
                return RobotBasePtr();
            }
            //robot->__struri = filename;
        }

        // have to set the URI to the passed in one rather than the resolved one, otherwise external components won't be able to compare if a URI is equivalent or not
        if( !!robot ) {
            robot->__struri = filename;
        }

        return robot;
    }

    virtual RobotBasePtr ReadRobotData(RobotBasePtr robot, const std::string& data, const AttributesList& atts) override
    {
        EnvironmentLock lockenv(GetMutex());

        if( !!robot ) {
            SharedLock lock681(_mutexInterfaces);

            int bodyIndex = robot->GetEnvironmentBodyIndex();
            if( bodyIndex > 0 && bodyIndex < (int)_vecbodies.size() && !!_vecbodies.at(bodyIndex) ) {
                throw openrave_exception(str(boost::format(_("KinRobot::Init for %s, cannot Init a robot while it is added to the environment\n"))%robot->GetName()));
            }
        }

        if( _IsColladaData(data) ) {
            if( !RaveParseColladaData(shared_from_this(), robot, data, atts) ) {
                return RobotBasePtr();
            }
        }
        else if( _IsJSONData(data) ) {
            _ClearRapidJsonBuffer();
            if( !RaveParseJSONData(shared_from_this(), robot, data, atts, *_prLoadEnvAlloc) ) {
                return RobotBasePtr();
            }
        }
        else if( _IsMsgPackData(data) ) {
            _ClearRapidJsonBuffer();
            if( !RaveParseMsgPackData(shared_from_this(), robot, data, atts, *_prLoadEnvAlloc) ) {
                return RobotBasePtr();
            }
        }
        else if( _IsXData(data) ) {
            // have to copy since it takes vector<char>
            std::vector<char> newdata(data.size()+1, 0);  // need a null-terminator
            std::copy(data.begin(),data.end(),newdata.begin());
            if( !RaveParseXData(shared_from_this(), robot, newdata, atts) ) {
                return RobotBasePtr();
            }
        }
        else if( _IsIVData(data) ) {
            throw OPENRAVE_EXCEPTION_FORMAT0(_("iv data not supported"),ORE_InvalidArguments);
        }
        else {
            InterfaceBasePtr pinterface = robot;
            BaseXMLReaderPtr preader = OpenRAVEXMLParser::CreateInterfaceReader(shared_from_this(), PT_Robot, pinterface, "robot", atts);
            if( !preader ) {
                return RobotBasePtr();
            }
            bool bSuccess = _ParseXMLData(preader, data);
            preader->endElement("robot");     // have to end the tag!
            robot = RaveInterfaceCast<RobotBase>(pinterface);
            if( !bSuccess || !robot ) {
                return RobotBasePtr();
            }
            robot->__struri = preader->_filename;
        }

        if( !!robot ) {
            // check if have to reset the URI
            FOREACHC(itatt, atts) {
                if( itatt->first == "uri" ) {
                    robot->__struri = itatt->second;
                }
            }
        }

        return robot;
    }

    virtual RobotBasePtr ReadRobotJSON(RobotBasePtr robot, const rapidjson::Value& rEnvInfo, const AttributesList& atts, const std::string &uri)
    {
        EnvironmentLock lockenv(GetMutex());

        if( !!robot ) {  // TODO: move this to a shared place
            SharedLock lock681(_mutexInterfaces);

            int bodyIndex = robot->GetEnvironmentBodyIndex();
            if( bodyIndex > 0 && bodyIndex < (int)_vecbodies.size() && !!_vecbodies.at(bodyIndex) ) {
                throw openrave_exception(str(boost::format(_("KinRobot::Init for %s, cannot Init a robot while it is added to the environment\n"))%robot->GetName()));
            }
        }

        _ClearRapidJsonBuffer();
        if( !RaveParseJSON(shared_from_this(), uri, robot, rEnvInfo, atts, *_prLoadEnvAlloc) ) {
            robot.reset();
        }
        return robot;
    }

    virtual KinBodyPtr ReadKinBodyURI(KinBodyPtr body, const std::string& filename, const AttributesList& atts) override
    {
        EnvironmentLock lockenv(GetMutex());

        if( !!body ) {
            SharedLock lock285(_mutexInterfaces);

            int bodyIndex = body->GetEnvironmentBodyIndex();
            if( bodyIndex > 0 && bodyIndex < (int)_vecbodies.size() && !!_vecbodies.at(bodyIndex) ) {
                throw openrave_exception(str(boost::format(_("KinBody::Init for %s, cannot Init a body while it is added to the environment\n"))%body->GetName()));
            }
        }

        if( _IsColladaURI(filename) ) {
            if( !RaveParseColladaURI(shared_from_this(), body, filename, atts) ) {
                return KinBodyPtr();
            }
        }
        else if( _IsJSONURI(filename) ) {
            _ClearRapidJsonBuffer();
            if( !RaveParseJSONURI(shared_from_this(), body, filename, atts, *_prLoadEnvAlloc) ) {
                return KinBodyPtr();
            }
        }
        else if( _IsMsgPackURI(filename) ) {
            _ClearRapidJsonBuffer();
            if( !RaveParseMsgPackURI(shared_from_this(), body, filename, atts, *_prLoadEnvAlloc) ) {
                return KinBodyPtr();
            }
        }
        else if( _IsColladaFile(filename) ) {
            if( !RaveParseColladaFile(shared_from_this(), body, filename, atts) ) {
                return KinBodyPtr();
            }
        }
        else if( _IsJSONFile(filename) ) {
            _ClearRapidJsonBuffer();
            if( !RaveParseJSONFile(shared_from_this(), body, filename, atts, *_prLoadEnvAlloc) ) {
                return KinBodyPtr();
            }
        }
        else if( _IsMsgPackFile(filename) ) {
            _ClearRapidJsonBuffer();
            if( !RaveParseMsgPackFile(shared_from_this(), body, filename, atts, *_prLoadEnvAlloc) ) {
                return KinBodyPtr();
            }
        }
        else if( _IsXFile(filename) ) {
            if( !RaveParseXFile(shared_from_this(), body, filename, atts) ) {
                return KinBodyPtr();
            }
        }
        else if( !_IsOpenRAVEFile(filename) && _IsRigidModelFile(filename) ) {
            if( !body ) {
                body = RaveCreateKinBody(shared_from_this(),"");
            }
            if( !!body ) {
                std::list<KinBody::GeometryInfo> listGeometries;
                std::string fullfilename = _ReadGeometriesFile(listGeometries,filename,atts);
                if( fullfilename.size() > 0 ) {
                    string extension;
                    if( filename.find_last_of('.') != string::npos ) {
                        extension = filename.substr(filename.find_last_of('.')+1);
                    }
                    string norender = string("__norenderif__:")+extension;
                    FOREACH(itinfo,listGeometries) {
                        itinfo->_bVisible = true;
                        itinfo->_filenamerender = norender;
                    }
                    listGeometries.front()._filenamerender = fullfilename;
                    if( body->InitFromGeometries(listGeometries) ) {
                        body->__struri = fullfilename;
#if defined(HAVE_BOOST_FILESYSTEM) && BOOST_VERSION >= 103600 // stem() was introduced in 1.36
#if defined(BOOST_FILESYSTEM_VERSION) && BOOST_FILESYSTEM_VERSION >= 3
                        boost::filesystem::path pfilename(filename);
                        body->SetName(utils::ConvertToOpenRAVEName(pfilename.stem().string()));
#else
                        boost::filesystem::path pfilename(filename, boost::filesystem::native);
                        body->SetName(utils::ConvertToOpenRAVEName(pfilename.stem()));
#endif
#else
                        body->SetName("object");
#endif
                    }
                    else {
                        // failed
                        body.reset();
                    }
                }
                else {
                    // nothing to load
                    body.reset();
                }
            }
        }
        else {
            InterfaceBasePtr pinterface = body;
            BaseXMLReaderPtr preader = OpenRAVEXMLParser::CreateInterfaceReader(shared_from_this(), PT_KinBody, pinterface, "kinbody", atts);
            if( !preader ) {
                return KinBodyPtr();
            }
            bool bSuccess = _ParseXMLFile(preader, filename);
            preader->endElement("kinbody");     // have to end the tag!
            body = RaveInterfaceCast<KinBody>(pinterface);
            if( !bSuccess || !body ) {
                return KinBodyPtr();
            }
            //body->__struri = filename;
        }

        // have to set the URI to the passed in one rather than the resolved one, otherwise external components won't be able to compare if a URI is equivalent or not
        if( !!body ) {
            body->__struri = filename;
        }

        return body;
    }

    virtual KinBodyPtr ReadKinBodyData(KinBodyPtr body, const std::string& data, const AttributesList& atts)
    {
        EnvironmentLock lockenv(GetMutex());

        if( !!body ) {
            SharedLock lock937(_mutexInterfaces);

            int bodyIndex = body->GetEnvironmentBodyIndex();
            if( bodyIndex > 0 && bodyIndex < (int)_vecbodies.size() && !!_vecbodies.at(bodyIndex) ) {
                throw openrave_exception(str(boost::format(_("KinBody::Init for %s, cannot Init a body while it is added to the environment\n"))%body->GetName()));
            }
        }

        if( _IsColladaData(data) ) {
            if( !RaveParseColladaData(shared_from_this(), body, data, atts) ) {
                return RobotBasePtr();
            }
        }
        else if( _IsJSONData(data) ) {
            _ClearRapidJsonBuffer();
            if( !RaveParseJSONData(shared_from_this(), body, data, atts, *_prLoadEnvAlloc) ) {
                return RobotBasePtr();
            }
        }
        else if( _IsMsgPackData(data) ) {
            _ClearRapidJsonBuffer();
            if( !RaveParseMsgPackData(shared_from_this(), body, data, atts, *_prLoadEnvAlloc) ) {
                return RobotBasePtr();
            }
        }
        else if( _IsXData(data) ) {
            // have to copy since it takes vector<char>
            std::vector<char> newdata(data.size()+1, 0);  // need a null-terminator
            std::copy(data.begin(),data.end(),newdata.begin());
            if( !RaveParseXData(shared_from_this(), body, newdata, atts) ) {
                return RobotBasePtr();
            }
        }
        else if( _IsIVData(data) ) {
            throw OPENRAVE_EXCEPTION_FORMAT0(_("iv data not supported"),ORE_InvalidArguments);
        }
        else {
            InterfaceBasePtr pinterface = body;
            BaseXMLReaderPtr preader = OpenRAVEXMLParser::CreateInterfaceReader(shared_from_this(), PT_KinBody, pinterface, "kinbody", atts);
            if( !preader ) {
                return KinBodyPtr();
            }
            bool bSuccess = _ParseXMLData(preader, data);
            preader->endElement("kinbody");     // have to end the tag!
            body = RaveInterfaceCast<KinBody>(pinterface);
            if( !bSuccess || !body ) {
                return KinBodyPtr();
            }
            body->__struri = preader->_filename;
        }

        if( !!body ) {
            // check if have to reset the URI
            FOREACHC(itatt, atts) {
                if( itatt->first == "uri" ) {
                    body->__struri = itatt->second;
                }
            }
        }
        return body;
    }

    virtual KinBodyPtr ReadKinBodyJSON(KinBodyPtr body, const rapidjson::Value& rEnvInfo, const AttributesList& atts, const std::string &uri)
    {
        EnvironmentLock lockenv(GetMutex());

        if( !!body ) {  // TODO: move this to a shared place
            SharedLock lock937(_mutexInterfaces);

            int bodyIndex = body->GetEnvironmentBodyIndex();
            if( bodyIndex > 0 && bodyIndex < (int)_vecbodies.size() && !!_vecbodies.at(bodyIndex) ) {
                throw openrave_exception(str(boost::format(_("KinBody::Init for %s, cannot Init a body while it is added to the environment\n"))%body->GetName()));
            }
        }

        _ClearRapidJsonBuffer();
        if( !RaveParseJSON(shared_from_this(), uri, body, rEnvInfo, atts, *_prLoadEnvAlloc) ) {
            body.reset();
        }
        return body;
    }

    virtual InterfaceBasePtr ReadInterfaceURI(const std::string& filename, const AttributesList& atts)
    {
        try {
            EnvironmentLock lockenv(GetMutex());
            BaseXMLReaderPtr preader = OpenRAVEXMLParser::CreateInterfaceReader(shared_from_this(),atts,false);
            if( !preader ) {
                return InterfaceBasePtr();
            }
            bool bSuccess = _ParseXMLFile(preader, filename);
            boost::shared_ptr<OpenRAVEXMLParser::InterfaceXMLReadable> preadable = boost::dynamic_pointer_cast<OpenRAVEXMLParser::InterfaceXMLReadable>(preader->GetReadable());
            if( !bSuccess || !preadable || !preadable->_pinterface) {
                return InterfaceBasePtr();
            }
            preader->endElement(RaveGetInterfaceName(preadable->_pinterface->GetInterfaceType()));     // have to end the tag!
            preadable->_pinterface->__struri = filename;
            return preadable->_pinterface;
        }
        catch(const std::exception &ex) {
            RAVELOG_ERROR_FORMAT("ReadInterfaceXMLFile exception: %s", ex.what());
        }
        return InterfaceBasePtr();
    }

    virtual InterfaceBasePtr ReadInterfaceURI(InterfaceBasePtr pinterface, InterfaceType type, const std::string& filename, const AttributesList& atts)
    {
        EnvironmentLock lockenv(GetMutex());
        bool bIsColladaURI = false;
        bool bIsColladaFile = false;
        bool bIsJSONURI = false;
        bool bIsJSONFile = false;
        bool bIsMsgPackURI = false;
        bool bIsMsgPackFile = false;
        bool bIsXFile = false;
        if( _IsColladaURI(filename) ) {
            bIsColladaURI = true;
        }
        else if( _IsJSONURI(filename) ) {
            bIsJSONURI = true;
        }
        else if( _IsMsgPackURI(filename) ) {
            bIsMsgPackURI = true;
        }
        else if( _IsColladaFile(filename) ) {
            bIsColladaFile = true;
        }
        else if( _IsJSONFile(filename) ) {
            bIsJSONFile = true;
        }
        else if( _IsMsgPackFile(filename) ) {
            bIsMsgPackFile = true;
        }
        else if( _IsXFile(filename) ) {
            bIsXFile = true;
        }

        if( (type == PT_KinBody ||type == PT_Robot ) && (bIsColladaURI||bIsJSONURI||bIsMsgPackURI||bIsColladaFile||bIsJSONFile||bIsMsgPackFile||bIsXFile) ) {
            if( type == PT_KinBody ) {
                BOOST_ASSERT(!pinterface|| (pinterface->GetInterfaceType()==PT_KinBody||pinterface->GetInterfaceType()==PT_Robot));
                KinBodyPtr pbody = RaveInterfaceCast<KinBody>(pinterface);
                if( bIsColladaURI ) {
                    if( !RaveParseColladaURI(shared_from_this(), pbody, filename, atts) ) {
                        return InterfaceBasePtr();
                    }
                }
                else if( bIsJSONURI ) {
                    _ClearRapidJsonBuffer();
                    if( !RaveParseJSONURI(shared_from_this(), pbody, filename, atts, *_prLoadEnvAlloc) ) {
                        return InterfaceBasePtr();
                    }
                }
                else if( bIsMsgPackURI ) {
                    _ClearRapidJsonBuffer();
                    if( !RaveParseMsgPackURI(shared_from_this(), pbody, filename, atts, *_prLoadEnvAlloc) ) {
                        return InterfaceBasePtr();
                    }
                }
                else if( bIsColladaFile ) {
                    if( !RaveParseColladaFile(shared_from_this(), pbody, filename, atts) ) {
                        return InterfaceBasePtr();
                    }
                }
                else if( bIsJSONFile ) {
                    _ClearRapidJsonBuffer();
                    if( !RaveParseJSONFile(shared_from_this(), pbody, filename, atts, *_prLoadEnvAlloc) ) {
                        return InterfaceBasePtr();
                    }
                }
                else if( bIsMsgPackFile ) {
                    _ClearRapidJsonBuffer();
                    if( !RaveParseMsgPackFile(shared_from_this(), pbody, filename, atts, *_prLoadEnvAlloc) ) {
                        return InterfaceBasePtr();
                    }
                }
                else if( bIsXFile ) {
                    if( !RaveParseXFile(shared_from_this(), pbody, filename, atts) ) {
                        return InterfaceBasePtr();
                    }
                }
                pinterface = pbody;
            }
            else if( type == PT_Robot ) {
                BOOST_ASSERT(!pinterface||pinterface->GetInterfaceType()==PT_Robot);
                RobotBasePtr probot = RaveInterfaceCast<RobotBase>(pinterface);
                if( bIsColladaURI ) {
                    if( !RaveParseColladaURI(shared_from_this(), probot, filename, atts) ) {
                        return InterfaceBasePtr();
                    }
                }
                else if( bIsJSONURI ) {
                    _ClearRapidJsonBuffer();
                    if( !RaveParseJSONURI(shared_from_this(), probot, filename, atts, *_prLoadEnvAlloc) ) {
                        return InterfaceBasePtr();
                    }
                }
                else if( bIsMsgPackURI ) {
                    _ClearRapidJsonBuffer();
                    if( !RaveParseMsgPackURI(shared_from_this(), probot, filename, atts, *_prLoadEnvAlloc) ) {
                        return InterfaceBasePtr();
                    }
                }
                else if( bIsColladaFile ) {
                    if( !RaveParseColladaFile(shared_from_this(), probot, filename, atts) ) {
                        return InterfaceBasePtr();
                    }
                }
                else if( bIsJSONFile ) {
                    _ClearRapidJsonBuffer();
                    if( !RaveParseJSONFile(shared_from_this(), probot, filename, atts, *_prLoadEnvAlloc) ) {
                        return InterfaceBasePtr();
                    }
                }
                else if( bIsMsgPackFile ) {
                    _ClearRapidJsonBuffer();
                    if( !RaveParseMsgPackFile(shared_from_this(), probot, filename, atts, *_prLoadEnvAlloc) ) {
                        return InterfaceBasePtr();
                    }
                }
                else if( bIsXFile ) {
                    if( !RaveParseXFile(shared_from_this(), probot, filename, atts) ) {
                        return InterfaceBasePtr();
                    }
                }
                pinterface = probot;
            }
            else {
                return InterfaceBasePtr();
            }
            pinterface->__struri = filename;
        }
        else {
            BaseXMLReaderPtr preader = OpenRAVEXMLParser::CreateInterfaceReader(shared_from_this(), type, pinterface, RaveGetInterfaceName(type), atts);
            boost::shared_ptr<OpenRAVEXMLParser::InterfaceXMLReadable> preadable = boost::dynamic_pointer_cast<OpenRAVEXMLParser::InterfaceXMLReadable>(preader->GetReadable());
            if( !!preadable ) {
                if( !_ParseXMLFile(preader, filename) ) {
                    return InterfaceBasePtr();
                }
                preader->endElement(RaveGetInterfaceName(pinterface->GetInterfaceType()));     // have to end the tag!
                pinterface = preadable->_pinterface;
            }
            else {
                pinterface = ReadInterfaceURI(filename,AttributesList());
                if( !!pinterface &&( pinterface->GetInterfaceType() != type) ) {
                    return InterfaceBasePtr();
                }
            }
            pinterface->__struri = filename;
        }
        return pinterface;
    }

    virtual InterfaceBasePtr ReadInterfaceData(InterfaceBasePtr pinterface, InterfaceType type, const std::string& data, const AttributesList& atts)
    {
        EnvironmentLock lockenv(GetMutex());

        // check for collada?
        BaseXMLReaderPtr preader = OpenRAVEXMLParser::CreateInterfaceReader(shared_from_this(), type, pinterface, RaveGetInterfaceName(type), atts);
        if( !preader ) {
            return InterfaceBasePtr();
        }
        bool bSuccess = _ParseXMLData(preader, data);
        preader->endElement(RaveGetInterfaceName(pinterface->GetInterfaceType()));     // have to end the tag!
        if( !bSuccess ) {
            return InterfaceBasePtr();
        }
        pinterface->__struri = preader->_filename;
        return pinterface;
    }

    virtual boost::shared_ptr<TriMesh> ReadTrimeshURI(boost::shared_ptr<TriMesh> ptrimesh, const std::string& filename, const AttributesList& atts)
    {
        RaveVector<float> diffuseColor, ambientColor;
        return _ReadTrimeshURI(ptrimesh,filename,diffuseColor, ambientColor, atts);
    }

    virtual boost::shared_ptr<TriMesh> _ReadTrimeshURI(boost::shared_ptr<TriMesh> ptrimesh, const std::string& filename, RaveVector<float>& diffuseColor, RaveVector<float>& ambientColor, const AttributesList& atts)
    {
        //EnvironmentLock lockenv(GetMutex()); // don't lock!
        string filedata = RaveFindLocalFile(filename);
        if( filedata.size() == 0 ) {
            return boost::shared_ptr<TriMesh>();
        }
        Vector vScaleGeometry(1,1,1);
        float ftransparency;
        FOREACHC(itatt,atts) {
            if( itatt->first == "scalegeometry" ) {
                stringstream ss(itatt->second);
                ss >> vScaleGeometry.x >> vScaleGeometry.y >> vScaleGeometry.z;
                if( !ss ) {
                    vScaleGeometry.z = vScaleGeometry.y = vScaleGeometry.x;
                }
            }
        }
        if( !ptrimesh ) {
            ptrimesh.reset(new TriMesh());
        }
        if( !OpenRAVEXMLParser::CreateTriMeshFromFile(shared_from_this(),filedata, vScaleGeometry, *ptrimesh, diffuseColor, ambientColor, ftransparency) ) {
            ptrimesh.reset();
        }
        return ptrimesh;
    }

    virtual boost::shared_ptr<TriMesh> ReadTrimeshData(boost::shared_ptr<TriMesh> ptrimesh, const std::string& data, const std::string& formathint, const AttributesList& atts)
    {
        RaveVector<float> diffuseColor, ambientColor;
        return _ReadTrimeshData(ptrimesh, data, formathint, diffuseColor, ambientColor, atts);
    }

    virtual boost::shared_ptr<TriMesh> _ReadTrimeshData(boost::shared_ptr<TriMesh> ptrimesh, const std::string& data, const std::string& formathint, RaveVector<float>& diffuseColor, RaveVector<float>& ambientColor, const AttributesList& atts)
    {
        if( data.size() == 0 ) {
            return boost::shared_ptr<TriMesh>();
        }

        Vector vScaleGeometry(1,1,1);
        float ftransparency;
        FOREACHC(itatt,atts) {
            if( itatt->first == "scalegeometry" ) {
                stringstream ss(itatt->second);
                ss >> vScaleGeometry.x >> vScaleGeometry.y >> vScaleGeometry.z;
                if( !ss ) {
                    vScaleGeometry.z = vScaleGeometry.y = vScaleGeometry.x;
                }
            }
        }
        if( !ptrimesh ) {
            ptrimesh.reset(new TriMesh());
        }
        if( !OpenRAVEXMLParser::CreateTriMeshFromData(data, formathint, vScaleGeometry, *ptrimesh, diffuseColor, ambientColor, ftransparency) ) {
            ptrimesh.reset();
        }
        return ptrimesh;
    }

    /// \brief parses the file into GeometryInfo and returns the full path of the file opened
    ///
    /// \param[in] listGeometries geometry list to be filled
    virtual std::string _ReadGeometriesFile(std::list<KinBody::GeometryInfo>& listGeometries, const std::string& filename, const AttributesList& atts)
    {
        EnvironmentLock lockenv(GetMutex());
        string filedata = RaveFindLocalFile(filename);
        if( filedata.size() == 0 ) {
            return std::string();
        }
        Vector vScaleGeometry(1,1,1);
        FOREACHC(itatt,atts) {
            if( itatt->first == "scalegeometry" ) {
                stringstream ss(itatt->second);
                ss >> vScaleGeometry.x >> vScaleGeometry.y >> vScaleGeometry.z;
                if( !ss ) {
                    vScaleGeometry.z = vScaleGeometry.y = vScaleGeometry.x;
                }
            }
        }
        if( OpenRAVEXMLParser::CreateGeometries(shared_from_this(),filedata, vScaleGeometry, listGeometries) && listGeometries.size() > 0 ) {
            return filedata;
        }
        listGeometries.clear();
        return std::string();
    }

    virtual void _AddViewer(ViewerBasePtr pnewviewer)
    {
        CHECK_INTERFACE(pnewviewer);
        EnvironmentLock lockenv(GetMutex());
        ExclusiveLock lock212(_mutexInterfaces);
        BOOST_ASSERT(find(_listViewers.begin(),_listViewers.end(),pnewviewer) == _listViewers.end() );
        _CheckUniqueName(ViewerBaseConstPtr(pnewviewer),true);
        _listViewers.push_back(pnewviewer);
    }

    virtual ViewerBasePtr GetViewer(const std::string& name) const
    {
        SharedLock lock510(_mutexInterfaces);
        if( name.size() == 0 ) {
            return _listViewers.size() > 0 ? _listViewers.front() : ViewerBasePtr();
        }
        FOREACHC(itviewer, _listViewers) {
            if( (*itviewer)->GetName() == name ) {
                return *itviewer;
            }
        }
        return ViewerBasePtr();
    }

    void GetViewers(std::list<ViewerBasePtr>& listViewers) const
    {
        SharedLock lock032(_mutexInterfaces);
        listViewers = _listViewers;
    }

    virtual OpenRAVE::GraphHandlePtr plot3(const float* ppoints, int numPoints, int stride, float fPointSize, const RaveVector<float>& color, int drawstyle)
    {
        SharedLock lock749(_mutexInterfaces);
        if( _listViewers.size() == 0 ) {
            return OpenRAVE::GraphHandlePtr();
        }
        GraphHandleMultiPtr handles(new GraphHandleMulti());
        FOREACHC(itviewer, _listViewers) {
            handles->Add((*itviewer)->plot3(ppoints, numPoints, stride, fPointSize, color, drawstyle));
        }
        return handles;
    }
    virtual OpenRAVE::GraphHandlePtr plot3(const float* ppoints, int numPoints, int stride, float fPointSize, const float* colors, int drawstyle, bool bhasalpha)
    {
        SharedLock lock696(_mutexInterfaces);
        if( _listViewers.size() == 0 ) {
            return OpenRAVE::GraphHandlePtr();
        }
        GraphHandleMultiPtr handles(new GraphHandleMulti());
        FOREACHC(itviewer, _listViewers) {
            handles->Add((*itviewer)->plot3(ppoints, numPoints, stride, fPointSize, colors, drawstyle, bhasalpha));
        }
        return handles;
    }
    virtual OpenRAVE::GraphHandlePtr drawlinestrip(const float* ppoints, int numPoints, int stride, float fwidth, const RaveVector<float>& color)
    {
        SharedLock lock215(_mutexInterfaces);
        if( _listViewers.size() == 0 ) {
            return OpenRAVE::GraphHandlePtr();
        }
        GraphHandleMultiPtr handles(new GraphHandleMulti());
        FOREACHC(itviewer, _listViewers) {
            handles->Add((*itviewer)->drawlinestrip(ppoints, numPoints, stride, fwidth,color));
        }
        return handles;
    }
    virtual OpenRAVE::GraphHandlePtr drawlinestrip(const float* ppoints, int numPoints, int stride, float fwidth, const float* colors)
    {
        SharedLock lock188(_mutexInterfaces);
        if( _listViewers.size() == 0 ) {
            return OpenRAVE::GraphHandlePtr();
        }
        GraphHandleMultiPtr handles(new GraphHandleMulti());
        FOREACHC(itviewer, _listViewers) {
            handles->Add((*itviewer)->drawlinestrip(ppoints, numPoints, stride, fwidth,colors));
        }
        return handles;
    }
    virtual OpenRAVE::GraphHandlePtr drawlinelist(const float* ppoints, int numPoints, int stride, float fwidth, const RaveVector<float>& color)
    {
        SharedLock lock436(_mutexInterfaces);
        if( _listViewers.size() == 0 ) {
            return OpenRAVE::GraphHandlePtr();
        }
        GraphHandleMultiPtr handles(new GraphHandleMulti());
        FOREACHC(itviewer, _listViewers) {
            handles->Add((*itviewer)->drawlinelist(ppoints, numPoints, stride, fwidth,color));
        }
        return handles;
    }
    virtual OpenRAVE::GraphHandlePtr drawlinelist(const float* ppoints, int numPoints, int stride, float fwidth, const float* colors)
    {
        SharedLock lock785(_mutexInterfaces);
        if( _listViewers.size() == 0 ) {
            return OpenRAVE::GraphHandlePtr();
        }
        GraphHandleMultiPtr handles(new GraphHandleMulti());
        FOREACHC(itviewer, _listViewers) {
            handles->Add((*itviewer)->drawlinelist(ppoints, numPoints, stride, fwidth,colors));
        }
        return handles;
    }
    virtual OpenRAVE::GraphHandlePtr drawarrow(const RaveVector<float>& p1, const RaveVector<float>& p2, float fwidth, const RaveVector<float>& color)
    {
        SharedLock lock750(_mutexInterfaces);
        if( _listViewers.size() == 0 ) {
            return OpenRAVE::GraphHandlePtr();
        }
        GraphHandleMultiPtr handles(new GraphHandleMulti());
        FOREACHC(itviewer, _listViewers) {
            handles->Add((*itviewer)->drawarrow(p1,p2,fwidth,color));
        }
        return handles;
    }
    virtual OpenRAVE::GraphHandlePtr drawlabel(const std::string& label, const RaveVector<float>& worldPosition, const RaveVector<float>& color = RaveVector<float>(0,0,0,1))
    {
        SharedLock lock777(_mutexInterfaces);
        if( _listViewers.size() == 0 ) {
            return OpenRAVE::GraphHandlePtr();
        }
        GraphHandleMultiPtr handles(new GraphHandleMulti());
        FOREACHC(itviewer, _listViewers) {
            handles->Add((*itviewer)->drawlabel(label, worldPosition, color));
        }
        return handles;
    }
    virtual OpenRAVE::GraphHandlePtr drawbox(const RaveVector<float>& vpos, const RaveVector<float>& vextents)
    {
        SharedLock lock782(_mutexInterfaces);
        if( _listViewers.size() == 0 ) {
            return OpenRAVE::GraphHandlePtr();
        }
        GraphHandleMultiPtr handles(new GraphHandleMulti());
        FOREACHC(itviewer, _listViewers) {
            handles->Add((*itviewer)->drawbox(vpos, vextents));
        }
        return handles;
    }
    virtual OpenRAVE::GraphHandlePtr drawboxarray(const std::vector<RaveVector<float> >& vpos, const RaveVector<float>& vextents)
    {
        SharedLock lock103(_mutexInterfaces);
        if( _listViewers.size() == 0 ) {
            return OpenRAVE::GraphHandlePtr();
        }
        GraphHandleMultiPtr handles(new GraphHandleMulti());
        FOREACHC(itviewer, _listViewers) {
            handles->Add((*itviewer)->drawboxarray(vpos, vextents));
        }
        return handles;
    }
    virtual OpenRAVE::GraphHandlePtr drawaabb(const AABB& aabb, const RaveTransform<float>& transform, const RaveVector<float>& vcolor, float transparency)
    {
        SharedLock lock782(_mutexInterfaces);
        if( _listViewers.size() == 0 ) {
            return OpenRAVE::GraphHandlePtr();
        }
        GraphHandleMultiPtr handles(new GraphHandleMulti());
        FOREACHC(itviewer, _listViewers) {
            handles->Add((*itviewer)->drawaabb(aabb, transform, vcolor, transparency));
        }
        return handles;
    }
    virtual OpenRAVE::GraphHandlePtr drawobb(const OrientedBox& obb, const RaveVector<float>& vcolor, float transparency)
    {
        SharedLock lock782(_mutexInterfaces);
        if( _listViewers.size() == 0 ) {
            return OpenRAVE::GraphHandlePtr();
        }
        GraphHandleMultiPtr handles(new GraphHandleMulti());
        FOREACHC(itviewer, _listViewers) {
            handles->Add((*itviewer)->drawobb(obb, vcolor, transparency));
        }
        return handles;
    }
    virtual OpenRAVE::GraphHandlePtr drawplane(const RaveTransform<float>& tplane, const RaveVector<float>& vextents, const boost::multi_array<float,3>& vtexture)
    {
        SharedLock lock756(_mutexInterfaces);
        if( _listViewers.size() == 0 ) {
            return OpenRAVE::GraphHandlePtr();
        }
        GraphHandleMultiPtr handles(new GraphHandleMulti());
        FOREACHC(itviewer, _listViewers) {
            handles->Add((*itviewer)->drawplane(tplane, vextents, vtexture));
        }
        return handles;
    }
    virtual OpenRAVE::GraphHandlePtr drawtrimesh(const float* ppoints, int stride, const int* pIndices, int numTriangles, const RaveVector<float>& color)
    {
        SharedLock lock993(_mutexInterfaces);
        if( _listViewers.size() == 0 ) {
            return OpenRAVE::GraphHandlePtr();
        }
        GraphHandleMultiPtr handles(new GraphHandleMulti());
        FOREACHC(itviewer, _listViewers) {
            handles->Add((*itviewer)->drawtrimesh(ppoints, stride, pIndices, numTriangles, color));
        }
        return handles;
    }
    virtual OpenRAVE::GraphHandlePtr drawtrimesh(const float* ppoints, int stride, const int* pIndices, int numTriangles, const boost::multi_array<float,2>& colors)
    {
        SharedLock lock394(_mutexInterfaces);
        if( _listViewers.size() == 0 ) {
            return OpenRAVE::GraphHandlePtr();
        }
        GraphHandleMultiPtr handles(new GraphHandleMulti());
        FOREACHC(itviewer, _listViewers) {
            handles->Add((*itviewer)->drawtrimesh(ppoints, stride, pIndices, numTriangles, colors));
        }
        return handles;
    }

    KinBodyPtr GetBodyFromEnvironmentBodyIndex(int bodyIndex) const override
    {
        SharedLock lock430(_mutexInterfaces);
        if (0 < bodyIndex && bodyIndex < (int) _vecbodies.size()) {
            return _vecbodies.at(bodyIndex);
        }
        return KinBodyPtr();
    }

    void GetBodiesFromEnvironmentBodyIndices(const std::vector<int>& bodyIndices,
                                             std::vector<KinBodyPtr>& bodies) const override
    {
        bodies.clear();
        bodies.reserve(bodyIndices.size());
        SharedLock lock138(_mutexInterfaces);
        for (int bodyIndex : bodyIndices) {
            if (0 < bodyIndex && bodyIndex < (int) _vecbodies.size()) {
                bodies.push_back(_vecbodies.at(bodyIndex));
            }
            else {
                RAVELOG_WARN_FORMAT("env=%s, could not find body for environment body index=%d from %d bodies", GetNameId()%bodyIndex%_vecbodies.size());
                bodies.push_back(KinBodyPtr());
            }
        }
    }

    virtual void StartSimulation(dReal fDeltaTime, bool bRealTime)
    {
        {
            EnvironmentLock lockenv(GetMutex());
            _bEnableSimulation = true;
            _fDeltaSimTime = fDeltaTime;
            _bRealTime = bRealTime;
            //_nCurSimTime = 0; // don't reset since it is important to keep time monotonic
            _nSimStartTime = utils::GetMicroTime()-_nCurSimTime;
        }
        _StartSimulationThread();
    }

    virtual bool IsSimulationRunning() const {
        return _bEnableSimulation;
    }

    virtual void StopSimulation(int shutdownthread=1)
    {
        {
            EnvironmentLock lockenv(GetMutex());
            _bEnableSimulation = false;
            _fDeltaSimTime = 1.0f;
        }
        if( shutdownthread ) {
            _StopSimulationThread();
        }
    }

    virtual uint64_t GetSimulationTime() {
        return _nCurSimTime;
    }

    virtual void SetDebugLevel(int level) {
        RaveSetDebugLevel(level);
    }
    virtual int GetDebugLevel() const {
        return RaveGetDebugLevel();
    }

    virtual void GetPublishedBodies(std::vector<KinBody::BodyState>& vbodies, uint64_t timeout)
    {
        TimedSharedLock lock452(_mutexInterfaces, timeout);
        if (!lock452) {
            throw OPENRAVE_EXCEPTION_FORMAT(_("timeout of %f s failed"),(1e-6*static_cast<double>(timeout)),ORE_Timeout);
        }
        vbodies = _vPublishedBodies;
    }

    virtual bool GetPublishedBody(const std::string &name, KinBody::BodyState& bodystate, uint64_t timeout=0)
    {
        TimedSharedLock lock306(_mutexInterfaces, timeout);
        if (!lock306) {
            throw OPENRAVE_EXCEPTION_FORMAT(_("timeout of %f s failed"),(1e-6*static_cast<double>(timeout)),ORE_Timeout);
        }
        for ( size_t ibody = 0; ibody < _vPublishedBodies.size(); ++ibody) {
            if ( _vPublishedBodies[ibody].strname == name) {
                bodystate = _vPublishedBodies[ibody];
                return true;
            }
        }

        return false;
    }

    virtual bool GetPublishedBodyJointValues(const std::string& name, std::vector<dReal> &jointValues, uint64_t timeout=0)
    {
        TimedSharedLock lock118(_mutexInterfaces, timeout);
        if (!lock118) {
            throw OPENRAVE_EXCEPTION_FORMAT(_("timeout of %f s failed"),(1e-6*static_cast<double>(timeout)),ORE_Timeout);
        }
        for ( size_t ibody = 0; ibody < _vPublishedBodies.size(); ++ibody) {
            if ( _vPublishedBodies[ibody].strname == name) {
                jointValues = _vPublishedBodies[ibody].jointvalues;
                return true;
            }
        }

        return false;
    }

    void GetPublishedBodyTransformsMatchingPrefix(const std::string& prefix, std::vector<std::pair<std::string, Transform> >& nameTransfPairs, uint64_t timeout = 0)
    {
        TimedSharedLock lock079(_mutexInterfaces, timeout);
        if (!lock079) {
            throw OPENRAVE_EXCEPTION_FORMAT(_("timeout of %f s failed"),(1e-6*static_cast<double>(timeout)),ORE_Timeout);
        }

        nameTransfPairs.resize(0);
        if( nameTransfPairs.capacity() < _vPublishedBodies.size() ) {
            nameTransfPairs.reserve(_vPublishedBodies.size());
        }
        for ( size_t ibody = 0; ibody < _vPublishedBodies.size(); ++ibody) {
            if ( strncmp(_vPublishedBodies[ibody].strname.c_str(), prefix.c_str(), prefix.size()) == 0 ) {
                nameTransfPairs.emplace_back(_vPublishedBodies[ibody].strname,  _vPublishedBodies[ibody].vectrans.at(0));
            }
        }
    }

    virtual void UpdatePublishedBodies(uint64_t timeout=0)
    {
        EnvironmentLock lockenv(GetMutex());
        TimedExclusiveLock lock152(_mutexInterfaces, timeout);
        if (!lock152) {
            throw OPENRAVE_EXCEPTION_FORMAT(_("timeout of %f s failed"),(1e-6*static_cast<double>(timeout)),ORE_Timeout);
        }
        _UpdatePublishedBodies();
    }

    /// assumes GetMutex() and _mutexInterfaces are both exclusively locked
    virtual void _UpdatePublishedBodies()
    {
        // updated the published bodies, resize dynamically in case an exception occurs
        // when creating an item and bad data is left inside _vPublishedBodies
        _vPublishedBodies.resize(_GetNumBodies());
        int iwritten = 0;

        std::vector<dReal> vdoflastsetvalues;
        for(const KinBodyPtr& pbody : _vecbodies) {
            if (!pbody || pbody->GetEnvironmentBodyIndex() == 0) {
                continue;
            }
            if( pbody->_nHierarchyComputed != 2 ) {
                // skip
                continue;
            }

            KinBody::BodyState& state = _vPublishedBodies.at(iwritten);
            state.Reset();
            state.pbody = pbody;
            pbody->GetLinkTransformations(state.vectrans, vdoflastsetvalues);
            pbody->GetLinkEnableStates(state.vLinkEnableStates);
            pbody->GetDOFValues(state.jointvalues);
            pbody->GetGrabbedInfo(state.vGrabbedInfos);
            state.strname =pbody->GetName();
            state.uri = pbody->GetURI();
            state.updatestamp = pbody->GetUpdateStamp();
            state.environmentid = pbody->GetEnvironmentBodyIndex();
            if( pbody->IsRobot() ) {
                RobotBasePtr probot = RaveInterfaceCast<RobotBase>(pbody);
                if( !!probot ) {
                    RobotBase::ManipulatorPtr pmanip = probot->GetActiveManipulator();
                    if( !!pmanip ) {
                        state.activeManipulatorName = pmanip->GetName();
                        state.activeManipulatorTransform = pmanip->GetTransform();
                    }
                    probot->GetConnectedBodyActiveStates(state.vConnectedBodyActiveStates);
                }
            }
            ++iwritten;
        }

        if( iwritten < (int)_vPublishedBodies.size() ) {
            _vPublishedBodies.resize(iwritten);
        }
    }

    virtual std::pair<std::string, dReal> GetUnit() const
    {
        return std::make_pair(std::string(GetLengthUnitString(_unitInfo.lengthUnit)), GetLengthUnitStandardValue<dReal>(_unitInfo.lengthUnit));
    }

    virtual void SetUnit(std::pair<std::string, dReal> unit)
    {
        _unitInfo.lengthUnit = GetLengthUnitFromString(unit.first, LU_Meter);
    }

    virtual UnitInfo GetUnitInfo() const
    {
        return _unitInfo;
    }

    virtual void SetUnitInfo(UnitInfo unitInfo)
    {
        _unitInfo = unitInfo;
    }

    /// \brief similar to GetInfo, but creates a copy of an up-to-date info, safe for caller to manipulate
    virtual void ExtractInfo(EnvironmentBaseInfo& info) override
    {
        EnvironmentLock lockenv(GetMutex());
        std::vector<KinBodyPtr> vBodies;
        int numBodies = 0;
        {
            SharedLock lock464(_mutexInterfaces);
            vBodies = _vecbodies;
            numBodies = _GetNumBodies();
        }
        info._vBodyInfos.resize(numBodies);
        int validBodyItr = 0;
        for(KinBodyPtr& pbody : vBodies) {
            if (!pbody) {
                continue;
            }
            KinBody::KinBodyInfoPtr& pbodyFromInfo = info._vBodyInfos.at(validBodyItr);
            if (pbody->IsRobot()) {
                pbodyFromInfo.reset(new RobotBase::RobotBaseInfo());
                RaveInterfaceCast<RobotBase>(pbody)->ExtractInfo(*(OPENRAVE_DYNAMIC_POINTER_CAST<RobotBase::RobotBaseInfo>(pbodyFromInfo)));
            } else {
                pbodyFromInfo.reset(new KinBody::KinBodyInfo());
                pbody->ExtractInfo(*pbodyFromInfo);
            }
            ++validBodyItr;
        }
        BOOST_ASSERT(validBodyItr == numBodies);
        info._keywords = _keywords;
        info._description = _description;
        if (!!_pPhysicsEngine) {
            info._gravity = _pPhysicsEngine->GetGravity();
        }
        info._uInt64Parameters = _mapUInt64Parameters;
        info._unitInfo = _unitInfo;
    }

    /// \brief update EnvironmentBase according to new EnvironmentBaseInfo, returns false if update cannot be performed and requires InitFromInfo
    void UpdateFromInfo(const EnvironmentBaseInfo& info, std::vector<KinBodyPtr>& vCreatedBodies, std::vector<KinBodyPtr>& vModifiedBodies, std::vector<KinBodyPtr>& vRemovedBodies, UpdateFromInfoMode updateMode) override
    {
        RAVELOG_VERBOSE_FORMAT("=== UpdateFromInfo start, env=%d ===", GetId());

        vCreatedBodies.clear();
        vModifiedBodies.clear();
        vRemovedBodies.clear();

        EnvironmentLock lockenv(GetMutex());
        std::vector<dReal> vDOFValues;

        if( updateMode != UFIM_OnlySpecifiedBodiesExact ) {
            // copy basic info into EnvironmentBase
            _revision = info._revision;
            //_name = info._name; not copying name, just like __nUniqueId, it is not updated from info
            _keywords = info._keywords;
            _description = info._description;
            _mapUInt64Parameters = info._uInt64Parameters;
<<<<<<< HEAD
            _unitInfo = info._unitInfo;
=======
            if( _unit != info._unit ) {
                RAVELOG_WARN_FORMAT("env=%s, env unit (%s,%f) does not match one coming from UpdateFromInfo (%s,%f)", GetNameId()%_unit.first%_unit.second%info._unit.first%info._unit.second);
                if( _unit.second != info._unit.second ) {
                    // if scales are different, cannot proceed
                    throw OPENRAVE_EXCEPTION_FORMAT("env=%s, env unit (%s,%f) does not match one coming from UpdateFromInfo (%s,%f)", GetNameId()%_unit.first%_unit.second%info._unit.first%info._unit.second, ORE_InvalidArguments);
                }
            }
>>>>>>> 8b81bd5c

            // set gravity
            if (!!_pPhysicsEngine) {
                Vector gravityDiff = _pPhysicsEngine->GetGravity() - info._gravity;
                if (OpenRAVE::RaveFabs(gravityDiff.x) > 1e-7 || OpenRAVE::RaveFabs(gravityDiff.y) > 1e-7 || OpenRAVE::RaveFabs(gravityDiff.z) > 1e-7) {
                    _pPhysicsEngine->SetGravity(info._gravity);
                }
            }

        }

        // make a copy of _vecbodies because we will be doing some reordering
        std::vector<KinBodyPtr> vBodies;
        std::list<KinBodyPtr> listBodiesTemporarilyRenamed; // in order to avoid clashing names, sometimes bodies are renamed temporariliy and placed in this list. If they targetted again with a different name, then they are put back into the environment
        {
            SharedLock lock533(_mutexInterfaces);
            vBodies = _vecbodies;
        }
        {
            for (std::vector<KinBodyPtr>::iterator it = vBodies.begin(); it != vBodies.end(); ) {
                if (!*it) {
                    it = vBodies.erase(it);
                }
                else {
                    it++;
                }
            }
        }
        std::vector<int> vUsedBodyIndices; // used indices of vBodies

        // internally manipulates _vecbodies using _AddKinBody/_AddRobot/_RemoveKinBodyFromIterator
        for(int inputBodyIndex = 0; inputBodyIndex < (int)info._vBodyInfos.size(); ++inputBodyIndex) {
            const KinBody::KinBodyInfoConstPtr& pKinBodyInfo = info._vBodyInfos[inputBodyIndex];
            const KinBody::KinBodyInfo& kinBodyInfo = *pKinBodyInfo;
            RAVELOG_VERBOSE_FORMAT("==== body: env = %d, id = %s, name = %s ===", GetId()%pKinBodyInfo->_id%pKinBodyInfo->_name);
            RobotBase::RobotBaseInfoConstPtr pRobotBaseInfo = OPENRAVE_DYNAMIC_POINTER_CAST<const RobotBase::RobotBaseInfo>(pKinBodyInfo);
            KinBodyPtr pMatchExistingBody; // matches to pKinBodyInfo
            int bodyIndex = -1; // index to vBodies to use. -1 if not used
            {
                // find existing body in the env
                std::vector<KinBodyPtr>::iterator itExistingSameId = vBodies.end();
                std::vector<KinBodyPtr>::iterator itExistingSameName = vBodies.end();
                std::vector<KinBodyPtr>::iterator itExistingSameIdName = vBodies.end();

                if( updateMode == UFIM_OnlySpecifiedBodiesExact ) {
                    // can be any of the bodies, but have to make sure not to overlap
                    //bodyIndex = inputBodyIndex;
                    // search only in the unprocessed part of vBodies
                    for(int ibody = 0; ibody < (int)vBodies.size(); ++ibody) {
                        if( find(vUsedBodyIndices.begin(), vUsedBodyIndices.end(), ibody) != vUsedBodyIndices.end() ) {
                            continue;
                        }
                        const KinBodyPtr& pbody = vBodies[ibody];
                        if (!pbody) {
                            continue;
                        }
                        bool bIdMatch = !pbody->_id.empty() && pbody->_id == kinBodyInfo._id;
                        bool bNameMatch = !pbody->_name.empty() && pbody->_name == kinBodyInfo._name;
                        if( bIdMatch && bNameMatch ) {
                            itExistingSameIdName = itExistingSameId = itExistingSameName = vBodies.begin() + ibody;
                            break;
                        }
                        if( bIdMatch && itExistingSameId == vBodies.end() ) {
                            itExistingSameId = vBodies.begin() + ibody;
                        }
                        if( bNameMatch && itExistingSameName == vBodies.end() ) {
                            itExistingSameName = vBodies.begin() + ibody;
                        }
                    }
                }
                else {
                    bodyIndex = inputBodyIndex;
                    // search only in the unprocessed part of vBodies
                    if( (int)vBodies.size() > inputBodyIndex ) {
                        for (std::vector<KinBodyPtr>::iterator itBody = vBodies.begin() + inputBodyIndex; itBody != vBodies.end(); ++itBody) {
                            if (!(*itBody)) {
                                continue;
                            }
                            bool bIdMatch = !(*itBody)->_id.empty() && (*itBody)->_id == kinBodyInfo._id;
                            bool bNameMatch = !(*itBody)->_name.empty() && (*itBody)->_name == kinBodyInfo._name;
                            if( bIdMatch && bNameMatch ) {
                                itExistingSameIdName = itBody;
                                itExistingSameId = itBody;
                                itExistingSameName = itBody;
                                break;
                            }
                            if( bIdMatch && itExistingSameId == vBodies.end() ) {
                                itExistingSameId = itBody;
                            }
                            if( bNameMatch && itExistingSameName == vBodies.end() ) {
                                itExistingSameName = itBody;
                            }
                        }
                    }
                }

                std::vector<KinBodyPtr>::iterator itExisting = itExistingSameIdName;
                if( itExisting == vBodies.end() ) {
                    itExisting = itExistingSameId;
                }
                if( itExisting == vBodies.end() ) {
                    itExisting = itExistingSameName;
                }

                // check if interface type changed, if so, remove the body and treat it as a new body
                if (itExisting != vBodies.end()) {
                    KinBodyPtr pBody = *itExisting;
                    bool bInterfaceMatches = pBody->GetXMLId() == pKinBodyInfo->_interfaceType;
                    if( !bInterfaceMatches || pBody->IsRobot() != pKinBodyInfo->_isRobot ) {
                        RAVELOG_VERBOSE_FORMAT("env=%s, body %s interface is changed, remove old body from environment. xmlid=%s, _interfaceType=%s, isRobot %d != %d", GetNameId()%pBody->_id%pBody->GetXMLId()%pKinBodyInfo->_interfaceType%pBody->IsRobot()%pKinBodyInfo->_isRobot);
                        itExisting = vBodies.end();
                        vRemovedBodies.push_back(pBody);

                        ExclusiveLock lock690(_mutexInterfaces);
                        vector<KinBodyPtr>::iterator itBodyToRemove = std::find(_vecbodies.begin(), _vecbodies.end(), pBody);
                        if( itBodyToRemove != _vecbodies.end() ) {
                            _InvalidateKinBodyFromEnvBodyIndex(pBody->GetEnvironmentBodyIndex());
                        }
                    }
                }

                if( itExisting != vBodies.end() ) {
                    if( itExisting != itExistingSameName && itExistingSameName != vBodies.end() ) {
                        // new name will conflict with *itExistingSameName, so should change the names to something temporarily
                        // for now, clear since the body should be processed later again
                        RAVELOG_DEBUG_FORMAT("env=%s, have to clear body name '%s' id=%s for loading body with id=%s", GetNameId()%(*itExistingSameName)->GetName()%(*itExistingSameName)->GetId()%(*itExisting)->GetId());
                        (*itExistingSameName)->SetName(_GetUniqueName((*itExistingSameName)->GetName()+"_tempRenamedDueToConflict_"));
                        listBodiesTemporarilyRenamed.push_back(*itExistingSameName);
                    }
                    pMatchExistingBody = *itExisting;
                    int nMatchingIndex = itExisting-vBodies.begin();
                    if ( bodyIndex >= 0 && bodyIndex != nMatchingIndex) {
                        // re-arrange vBodies according to the order of infos
                        KinBodyPtr pTempBody = vBodies.at(bodyIndex);
                        vBodies.at(bodyIndex) = pMatchExistingBody;
                        *itExisting = pTempBody;
                    }

                    if( updateMode == UFIM_OnlySpecifiedBodiesExact ) {
                        vUsedBodyIndices.push_back(nMatchingIndex);
                    }
                }
            }

            KinBodyPtr pInitBody; // body that has to be Init() again
            if( !!pMatchExistingBody ) {
                listBodiesTemporarilyRenamed.remove(pMatchExistingBody); // if targreted, then do not need to remove anymore

                RAVELOG_VERBOSE_FORMAT("env=%s, update existing body %s", GetNameId()%pMatchExistingBody->_id);
                // interface should match at this point
                // update existing body or robot
                UpdateFromInfoResult updateFromInfoResult = UFIR_NoChange;
                if (pKinBodyInfo->_isRobot && pMatchExistingBody->IsRobot()) {
                    RobotBasePtr pRobot = RaveInterfaceCast<RobotBase>(pMatchExistingBody);
                    if( !!pRobotBaseInfo ) {
                        updateFromInfoResult = pRobot->UpdateFromRobotInfo(*pRobotBaseInfo);
                    }
                    else {
                        updateFromInfoResult = pRobot->UpdateFromKinBodyInfo(*pKinBodyInfo);
                    }
                } else {
                    updateFromInfoResult = pMatchExistingBody->UpdateFromKinBodyInfo(*pKinBodyInfo);
                }
                RAVELOG_VERBOSE_FORMAT("env=%s, update body %s from info result %d", GetNameId()%pMatchExistingBody->_id%updateFromInfoResult);
                if (updateFromInfoResult == UFIR_NoChange) {
                    continue;
                }
                if (info._lastModifiedAtUS > pMatchExistingBody->_lastModifiedAtUS) {
                    pMatchExistingBody->_lastModifiedAtUS = info._lastModifiedAtUS;
                }
                vModifiedBodies.push_back(pMatchExistingBody);
                if (updateFromInfoResult == UFIR_Success) {
                    continue;
                }

                // updating this body requires removing it and re-adding it to env
                {
                    ExclusiveLock lock253(_mutexInterfaces);
                    vector<KinBodyPtr>::iterator itExisting = std::find(_vecbodies.begin(), _vecbodies.end(), pMatchExistingBody);
                    if( itExisting != _vecbodies.end() ) {
                        _InvalidateKinBodyFromEnvBodyIndex(pMatchExistingBody->GetEnvironmentBodyIndex()); // essentially removes the entry from the environment
                    }
                }

                if (pMatchExistingBody->IsRobot()) {
                    RobotBasePtr pRobot = RaveInterfaceCast<RobotBase>(pMatchExistingBody);
                    if (updateFromInfoResult == UFIR_RequireRemoveFromEnvironment) {
                        // first try udpating again after removing from env
                        if( !!pRobotBaseInfo ) {
                            updateFromInfoResult = pRobot->UpdateFromRobotInfo(*pRobotBaseInfo);
                        }
                        else {
                            updateFromInfoResult = pRobot->UpdateFromKinBodyInfo(*pKinBodyInfo);
                        }
                    }
                    if (updateFromInfoResult != UFIR_NoChange && updateFromInfoResult != UFIR_Success) {
                        // have to reinit, but preserves the current body id since it could potentially clash with what pKinBodyInfo/pRobotBaseInfo has
                        KinBodyIdSaver bodyIdSaver(pRobot);
                        if( !!pRobotBaseInfo ) {
                            pRobot->InitFromRobotInfo(*pRobotBaseInfo);
                        }
                        else {
                            pRobot->InitFromKinBodyInfo(*pKinBodyInfo);
                        }
                    }

                    pInitBody = pRobot;
                    _AddRobot(pRobot, IAM_StrictNameChecking); // internally locks _mutexInterfaces, name guarnateed to be unique
                }
                else {
                    if (updateFromInfoResult == UFIR_RequireRemoveFromEnvironment) {
                        // first try udpating again after removing from env
                        updateFromInfoResult = pMatchExistingBody->UpdateFromKinBodyInfo(*pKinBodyInfo);
                    }
                    if (updateFromInfoResult != UFIR_NoChange && updateFromInfoResult != UFIR_Success) {
                        // have to reinit, but preserves the current body id since it could potentially clash with what pKinBodyInfo has
                        KinBodyIdSaver bodyIdSaver(pMatchExistingBody);
                        pMatchExistingBody->InitFromKinBodyInfo(*pKinBodyInfo);
                    }

                    pInitBody = pMatchExistingBody;
                    _AddKinBody(pMatchExistingBody, IAM_StrictNameChecking); // internally locks _mutexInterfaces, name guarnateed to be unique
                }
            }
            else {
                // for new body or robot
                KinBodyPtr pNewBody;
                if (pKinBodyInfo->_isRobot) {
                    RAVELOG_VERBOSE_FORMAT("add new robot %s", pKinBodyInfo->_id);
                    RobotBasePtr pRobot = RaveCreateRobot(shared_from_this(), pKinBodyInfo->_interfaceType);
                    if( !pRobot ) {
                        pRobot = RaveCreateRobot(shared_from_this(), "");
                    }

                    if( !!pRobotBaseInfo ) {
                        pRobot->InitFromRobotInfo(*pRobotBaseInfo);
                    }
                    else {
                        pRobot->InitFromKinBodyInfo(*pKinBodyInfo);
                    }
                    pInitBody = pRobot;
                    _AddRobot(pRobot, IAM_AllowRenaming);
                    pNewBody = RaveInterfaceCast<KinBody>(pRobot);
                }
                else {
                    RAVELOG_VERBOSE_FORMAT("add new kinbody %s", pKinBodyInfo->_id);
                    pNewBody = RaveCreateKinBody(shared_from_this(), pKinBodyInfo->_interfaceType);
                    if( !pNewBody ) {
                        pNewBody = RaveCreateKinBody(shared_from_this(), "");
                    }
                    pNewBody->InitFromKinBodyInfo(*pKinBodyInfo);
                    pInitBody = pNewBody;
                    _AddKinBody(pNewBody, IAM_AllowRenaming);
                }

                if( bodyIndex >= 0 ) {
                    if( updateMode == UFIM_OnlySpecifiedBodiesExact ) {
                        vUsedBodyIndices.push_back(bodyIndex);
                    }
                    vBodies.insert(vBodies.begin()+bodyIndex, pNewBody);
                }
                else {
                    if( updateMode == UFIM_OnlySpecifiedBodiesExact ) {
                        vUsedBodyIndices.push_back(vBodies.size());
                    }
                    vBodies.push_back(pNewBody);
                }
                pNewBody->_lastModifiedAtUS = info._lastModifiedAtUS;
                vCreatedBodies.push_back(pNewBody);
            }

            if (!!pInitBody) {
                // only for init body we need to set name and dofvalues again
                OPENRAVE_ASSERT_OP_FORMAT0(pInitBody->GetName(), ==, pKinBodyInfo->_name, "names should be matching", ORE_InvalidArguments);

                // dof value
                bool bChanged = false;
                pInitBody->GetDOFValues(vDOFValues);
                FOREACH(it, pKinBodyInfo->_dofValues) {
                    FOREACH(itJoint, pInitBody->_vecjoints) {
                        if ((*itJoint)->GetName() == it->first.first) {
                            if( RaveFabs(vDOFValues[(*itJoint)->GetDOFIndex()+it->first.second] - (*it).second) > 1e-10 ) {
                                vDOFValues[(*itJoint)->GetDOFIndex()+it->first.second] = (*it).second;
                                bChanged = true;
                            }
                            break;
                        }
                    }
                }

                if( !bChanged ) {
                    dReal dist = TransformDistanceFast(pInitBody->GetTransform(), pKinBodyInfo->_transform);
                    if( dist > 1e-7 ) {
                        bChanged = true;
                    }
                }

                if( bChanged ) {
                    pInitBody->SetDOFValues(vDOFValues, pKinBodyInfo->_transform, KinBody::CLA_Nothing);
                }
            }
        }

        if( updateMode != UFIM_OnlySpecifiedBodiesExact ) {
            // remove extra bodies at the end of vBodies
            if( vBodies.size() > info._vBodyInfos.size() ) {
                ExclusiveLock lock009(_mutexInterfaces);
                for (std::vector<KinBodyPtr>::iterator itBody = vBodies.begin() + info._vBodyInfos.size(); itBody != vBodies.end(); ) {
                    KinBodyPtr pBody = *itBody;
                    if (!pBody) {
                        ++itBody;
                        continue;
                    }
                    RAVELOG_VERBOSE_FORMAT("remove extra body env=%s, id=%s, name=%s", GetNameId()%pBody->_id%pBody->_name);

                    vector<KinBodyPtr>::iterator itBodyToRemove = std::find(_vecbodies.begin(), _vecbodies.end(), pBody);
                    if( itBodyToRemove != _vecbodies.end() ) {
                        _InvalidateKinBodyFromEnvBodyIndex(pBody->GetEnvironmentBodyIndex());
                    }

                    vRemovedBodies.push_back(pBody);
                    itBody = vBodies.erase(itBody);
                }
            }
        }

        for(KinBodyPtr pRenamedBody : listBodiesTemporarilyRenamed) {
            RAVELOG_INFO_FORMAT("env=%s, body '%s' (id=%s) was renamed to avoid a name conflict, but not modified to another name, so assuming that it should be deleted", GetNameId()%pRenamedBody->GetName()%pRenamedBody->GetId());
            Remove(pRenamedBody);
            vRemovedBodies.push_back(pRenamedBody);
        }

        // after all bodies are added, update the grab states
        std::vector<KinBody::GrabbedInfoConstPtr> vGrabbedInfos;
        for(const KinBody::KinBodyInfoPtr& pKinBodyInfo : info._vBodyInfos) {
            const std::string& bodyName = pKinBodyInfo->_name;

            // find existing body in the env, use name since that is more guaranteed to be unique
            std::vector<KinBodyPtr>::iterator itExistingBody = vBodies.end();
            FOREACH(itBody, vBodies) {
                if ((*itBody)->_name == bodyName) {
                    itExistingBody = itBody;
                    break;
                }
            }

            if (itExistingBody != vBodies.end()) {
                // grabbed infos
                vGrabbedInfos.clear();
                vGrabbedInfos.reserve(pKinBodyInfo->_vGrabbedInfos.size());
                FOREACHC(itGrabbedInfo, pKinBodyInfo->_vGrabbedInfos) {
                    if (!!GetKinBody((*itGrabbedInfo)->_grabbedname)) {
                        vGrabbedInfos.push_back(*itGrabbedInfo);
                    }
                    else {
                        RAVELOG_WARN_FORMAT("env=%s, body %s grabbed by %s is gone, ignoring grabbed info %s", GetNameId()%(*itGrabbedInfo)->_grabbedname%pKinBodyInfo->_name%(*itGrabbedInfo)->_id);
                    }
                }
                (*itExistingBody)->ResetGrabbed(vGrabbedInfos);
            }
            else {
                RAVELOG_WARN_FORMAT("env=%s, could not find body with name='%s'", GetNameId()%bodyName);
            }
        }

        UpdatePublishedBodies();
    }

    int GetRevision() const override {
        EnvironmentLock lockenv(GetMutex());
        return _revision;
    }

    void SetDescription(const std::string& sceneDescription) override {
        EnvironmentLock lockenv(GetMutex());
        _description = sceneDescription;
    }

    std::string GetDescription() const override {
        EnvironmentLock lockenv(GetMutex());
        return _description;
    }

    void SetKeywords(const std::vector<std::string>& sceneKeywords) override {
        EnvironmentLock lockenv(GetMutex());
        _keywords = sceneKeywords;
    }

    std::vector<std::string> GetKeywords() const override {
        EnvironmentLock lockenv(GetMutex());
        return _keywords;
    }

    void SetUInt64Parameter(const std::string& parameterName, uint64_t value) override {
        EnvironmentLock lockenv(GetMutex());
        _mapUInt64Parameters[parameterName] = value;
    }

    bool RemoveUInt64Parameter(const std::string& parameterName) override
    {
        EnvironmentLock lockenv(GetMutex());
        return _mapUInt64Parameters.erase(parameterName) > 0;
    }

    uint64_t GetUInt64Parameter(const std::string& parameterName, uint64_t defaultValue) const override {
        EnvironmentLock lockenv(GetMutex());
        std::map<std::string, uint64_t>::const_iterator it = _mapUInt64Parameters.find(parameterName);
        if( it != _mapUInt64Parameters.end() ) {
            return it->second;
        }

        return defaultValue;
    }

    bool NotifyKinBodyNameChanged(const std::string& oldName, const std::string& newName) override
    {
        ExclusiveLock lock114(_mutexInterfaces);
        const std::unordered_map<std::string, int>::const_iterator itOld = _mapBodyNameIndex.find(oldName);
        const std::unordered_map<std::string, int>::const_iterator itNew = _mapBodyNameIndex.find(newName);
        if (itOld == _mapBodyNameIndex.end()) {
            return itNew == _mapBodyNameIndex.end(); // new should be empty
        }

        if (itNew != _mapBodyNameIndex.end()) {
            if( itOld == itNew ) {
                // same..
                return true;
            }
            else {
                // cannot complete the operation, something is wrong since id is not unique anymore
                return false;
            }
        }
        const int envBodyIndex = itOld->second;
        _mapBodyNameIndex.erase(itOld);
        _mapBodyNameIndex[newName] = envBodyIndex;
        RAVELOG_VERBOSE_FORMAT("env=%s, body \"%s\" is renamed to \"%s\"", GetNameId()%oldName%newName);
        return true;
    }

    bool NotifyKinBodyIdChanged(const std::string& oldId, const std::string& newId) override
    {
        ExclusiveLock lock891(_mutexInterfaces);
        const std::unordered_map<std::string, int>::const_iterator itOld = _mapBodyIdIndex.find(oldId);
        const std::unordered_map<std::string, int>::const_iterator itNew = _mapBodyIdIndex.find(newId);
        if (itOld == _mapBodyIdIndex.end()) {
            return itNew == _mapBodyIdIndex.end(); // new should be empty
        }

        if (itNew != _mapBodyIdIndex.end()) {
            if( itOld == itNew ) {
                // same..
                return true;
            }
            else {
                // cannot complete the operation, something is wrong since id is not unique anymore
                return false;
            }
        }
        const int envBodyIndex = itOld->second;
        _mapBodyIdIndex.erase(itOld);
        _mapBodyIdIndex[newId] = envBodyIndex;
        RAVELOG_VERBOSE_FORMAT("env=%s, body id changed from \"%s\" to \"%s\"", GetNameId()%oldId%newId);
        return true;
    }

protected:

    void _Init()
    {
        _homedirectory = RaveGetHomeDirectory();
        RAVELOG_DEBUG_FORMAT("env=%s, setting openrave home directory to %s", GetNameId()%_homedirectory);

        _nBodiesModifiedStamp = 0;

        _assignedBodySensorNameIdSuffix = 0;

        _fDeltaSimTime = 0.01f;
        _nCurSimTime = 0;
        _nSimStartTime = utils::GetMicroTime();
        _bRealTime = true;
        _bInit = false;
        _bEnableSimulation = true;     // need to start by default
        _unitInfo = UnitInfo();
        _unitInfo.lengthUnit = LU_Meter; // default unit settings
        _unitInfo.angleUnit = AU_Radian; // default unit settings

        _vRapidJsonLoadBuffer.resize(4000000);
        _prLoadEnvAlloc.reset(new rapidjson::MemoryPoolAllocator<>(&_vRapidJsonLoadBuffer[0], _vRapidJsonLoadBuffer.size()));

        _handlegenericrobot = RaveRegisterInterface(PT_Robot,"GenericRobot", RaveGetInterfaceHash(PT_Robot), GetHash(), CreateGenericRobot);
        _handlegenerictrajectory = RaveRegisterInterface(PT_Trajectory,"GenericTrajectory", RaveGetInterfaceHash(PT_Trajectory), GetHash(), CreateGenericTrajectory);
        _handlemulticontroller = RaveRegisterInterface(PT_Controller,"GenericMultiController", RaveGetInterfaceHash(PT_Controller), GetHash(), CreateMultiController);
        _handlegenericphysicsengine = RaveRegisterInterface(PT_PhysicsEngine,"GenericPhysicsEngine", RaveGetInterfaceHash(PT_PhysicsEngine), GetHash(), CreateGenericPhysicsEngine);
        _handlegenericcollisionchecker = RaveRegisterInterface(PT_CollisionChecker,"GenericCollisionChecker", RaveGetInterfaceHash(PT_CollisionChecker), GetHash(), CreateGenericCollisionChecker);
    }

    /// \brief invalidates a kinbody from _vecbodies
    /// \param[in] bodyIndex environment body index of kin body to be invalidated
    /// assumes environment and _mutexInterfaces are exclusively locked
    KinBodyPtr _InvalidateKinBodyFromEnvBodyIndex(int bodyIndex)
    {
        KinBodyPtr& pbodyref = _vecbodies.at(bodyIndex);
        if (!pbodyref) {
            return KinBodyPtr();
        }
        KinBody& body = *pbodyref;
        const std::string& name = body.GetName();
        // before deleting, make sure no robots are grabbing it!!
        for (KinBodyPtr& probot : _vecbodies) {
            if( !!probot && probot->IsGrabbing(body) ) {
                RAVELOG_WARN_FORMAT("env=%s, remove %s already grabbed by robot %s!", GetNameId()%body.GetName()%probot->GetName());
                probot->Release(body);
            }
        }

        body.ReleaseAllGrabbed();
        if( !!_pCurrentChecker ) {
            _pCurrentChecker->RemoveKinBody(pbodyref);
        }
        {
            CollisionCheckerBasePtr pSelfColChecker = body.GetSelfCollisionChecker();
            if (!!pSelfColChecker && pSelfColChecker != _pCurrentChecker) {
                pSelfColChecker->RemoveKinBody(pbodyref);
            }
        }
        if( !!_pPhysicsEngine ) {
            _pPhysicsEngine->RemoveKinBody(pbodyref);
        }
        body._PostprocessChangedParameters(KinBody::Prop_BodyRemoved);

        // invalidate cache
        if (_mapBodyNameIndex.erase(name) == 0) {
            RAVELOG_WARN_FORMAT("env=%s, pbody of name %s not found in _mapBodyNameIndex of size %d, this should not happen!", GetNameId()%name%_mapBodyNameIndex.size());
        }
        const std::string& id = body.GetId();
        if (_mapBodyIdIndex.erase(id) == 0) {
            RAVELOG_WARN_FORMAT("env=%s, pbody of id %s not found in _mapBodyIdIndex of size %d, this should not happen!", GetNameId()%id%_mapBodyIdIndex.size());
        }
        _UnassignEnvironmentBodyIndex(body);

        KinBodyPtr pbody;
        pbody.swap(pbodyref); // essentially resets _vecbodies[bodyIndex]

        _nBodiesModifiedStamp++;
        return pbody;
    }

    void _SetDefaultGravity()
    {
        if( !!_pPhysicsEngine ) {
            // At a latitude of L with altitude H (above sea level), the acceleration due to gravity at sea level is approximately
            // g= 9.780327 * ( 1 + .0053024*sin(L)**2 - .0000058*sin(2L)**2 ) - 0.000003086*H meters per second**2.
            // tokyo,japan 35.6894875 deg
            // rate of change with respect to altitude is da/dH= -2*g*R**2/(R+H)3 = -2g*a*/(R+H)
            _pPhysicsEngine->SetGravity(Vector(0,0,-9.797930195020351));
        }
    }

    virtual bool _ParseXMLFile(BaseXMLReaderPtr preader, const std::string& filename)
    {
        EnvironmentLock lockenv(GetMutex());
        return OpenRAVEXMLParser::ParseXMLFile(preader, filename);
    }

    virtual bool _ParseXMLData(BaseXMLReaderPtr preader, const std::string& pdata)
    {
        EnvironmentLock lockenv(GetMutex());
        return OpenRAVEXMLParser::ParseXMLData(preader, pdata);
    }

    virtual void _Clone(boost::shared_ptr<Environment const> r, int options, bool bCheckSharedResources=false)
    {
        if( !bCheckSharedResources ) {
            Destroy();
        }

        std::lock_guard<std::mutex> lockinit(_mutexInit);
        if( !bCheckSharedResources ) {
            SetCollisionChecker(CollisionCheckerBasePtr());
            SetPhysicsEngine(PhysicsEngineBasePtr());
        }

        _nBodiesModifiedStamp = r->_nBodiesModifiedStamp;
        _homedirectory = r->_homedirectory;
        _fDeltaSimTime = r->_fDeltaSimTime;
        _nCurSimTime = 0;
        _nSimStartTime = utils::GetMicroTime();
        _bRealTime = r->_bRealTime;

        _description = r->_description;
        _keywords = r->_keywords;
        _mapUInt64Parameters = r->_mapUInt64Parameters;

        _assignedBodySensorNameIdSuffix = r->_assignedBodySensorNameIdSuffix;

        _bInit = true;
        _bEnableSimulation = r->_bEnableSimulation;

        SetDebugLevel(r->GetDebugLevel());

        if( !bCheckSharedResources || !(options & Clone_Bodies) ) {
            {
                // clear internal interface lists
                ExclusiveLock lock007(_mutexInterfaces);
                // release all grabbed
                for (KinBodyPtr& probot : _vecbodies) {
                    if (!!probot) {
                        probot->ReleaseAllGrabbed();
                    }
                }
                for (KinBodyPtr& pbody : _vecbodies) {
                    if (!!pbody) {
                        pbody->Destroy();
                    }
                }
                _vecbodies.clear();
                _mapBodyNameIndex.clear();
                _mapBodyIdIndex.clear();
                _environmentIndexRecyclePool.clear();

                _vPublishedBodies.clear();
            }
        }

        list<ViewerBasePtr> listViewers = _listViewers;
        list< pair<ModuleBasePtr, std::string> > listModules = _listModules;
        {
            ExclusiveLock lock753(_mutexInterfaces);
            _listViewers.clear();
            _listModules.clear();
        }

        if( !(options & Clone_Viewer) ) {
            RAVELOG_VERBOSE("resetting raveviewer\n");
            FOREACH(itviewer, listViewers) {
                // don't reset the viewer since it can already be dead
                // todo: this call could lead into a deadlock if a SIGINT got called from the viewer thread
                (*itviewer)->quitmainloop();
            }
            listViewers.clear();
        }

        if( !(options & Clone_Modules) ) {
            listModules.clear();
        }

        EnvironmentLock lock(GetMutex());

        bool bCollisionCheckerChanged = false;
        if( !!r->GetCollisionChecker() ) {
            if( !bCheckSharedResources || (!!_pCurrentChecker && _pCurrentChecker->GetXMLId() != r->GetCollisionChecker()->GetXMLId()) ) {
                try {
                    CollisionCheckerBasePtr p = RaveCreateCollisionChecker(shared_from_this(),r->GetCollisionChecker()->GetXMLId());
                    p->Clone(r->GetCollisionChecker(),options);
                    SetCollisionChecker(p);
                    bCollisionCheckerChanged = true;
                }
                catch(const std::exception& ex) {
                    throw OPENRAVE_EXCEPTION_FORMAT(_("failed to clone collision checker %s: %s"), r->GetCollisionChecker()->GetXMLId()%ex.what(),ORE_InvalidPlugin);
                }
            }
        }
        else {
            SetCollisionChecker(CollisionCheckerBasePtr());
        }

        bool bPhysicsEngineChanged = false;
        if( !!r->GetPhysicsEngine() ) {
            if( !bCheckSharedResources || (!!_pPhysicsEngine && _pPhysicsEngine->GetXMLId() != r->GetPhysicsEngine()->GetXMLId()) ) {
                try {
                    PhysicsEngineBasePtr p = RaveCreatePhysicsEngine(shared_from_this(),r->GetPhysicsEngine()->GetXMLId());
                    p->Clone(r->GetPhysicsEngine(),options);
                    SetPhysicsEngine(p);
                    bPhysicsEngineChanged = true;
                }
                catch(const std::exception& ex) {
                    throw OPENRAVE_EXCEPTION_FORMAT(_("failed to clone physics engine %s: %s"), r->GetPhysicsEngine()->GetXMLId()%ex.what(),ORE_InvalidPlugin);
                }
            }
        }
        else {
            SetPhysicsEngine(PhysicsEngineBasePtr());
        }

        if( options & Clone_Bodies ) {
            ExclusiveLock lock717(r->_mutexInterfaces);
            _environmentIndexRecyclePool = r->_environmentIndexRecyclePool;

            std::vector<std::pair<Vector,Vector> > linkvelocities;
            std::vector<KinBodyPtr> vecbodies;
            std::unordered_map<std::string, int> mapBodyNameIndex, mapBodyIdIndex;

            if( bCheckSharedResources ) {
                // delete any bodies/robots from mapBodies that are not in r->_vecbodies
                vecbodies.swap(_vecbodies);
                mapBodyNameIndex.swap(_mapBodyNameIndex);
                mapBodyIdIndex.swap(_mapBodyIdIndex);
            }
            // first initialize the pointers
            list<KinBodyPtr> listToClone, listToCopyState;
            for (const KinBodyPtr& pbodyInOtherEnv : r->_vecbodies) {
                if (!pbodyInOtherEnv || !pbodyInOtherEnv->IsRobot()) {
                    continue;
                }
                RobotBasePtr probotInOtherEnv = RaveInterfaceCast<RobotBase>(pbodyInOtherEnv);
                BOOST_ASSERT(!!probotInOtherEnv);
                const RobotBase& robotInOtherEnv = *probotInOtherEnv;
                try {
                    RobotBasePtr pnewrobot;
                    if( bCheckSharedResources ) {
                        for (const KinBodyPtr& probotInThisEnv : vecbodies) {
                            if( !!probotInThisEnv &&
                                probotInThisEnv->IsRobot() &&
                                probotInThisEnv->GetName() == robotInOtherEnv.GetName() &&
                                probotInThisEnv->GetKinematicsGeometryHash() == robotInOtherEnv.GetKinematicsGeometryHash() ) {
                                pnewrobot = RaveInterfaceCast<RobotBase>(probotInThisEnv);
                                break;
                            }
                        }
                    }
                    if( !pnewrobot ) {
                        pnewrobot = RaveCreateRobot(shared_from_this(), robotInOtherEnv.GetXMLId());
                        // at least copy the name and ids who are assumed to be unique within env
                        pnewrobot->_name = robotInOtherEnv._name;
                        pnewrobot->_id = robotInOtherEnv._id;
                        listToClone.push_back(probotInOtherEnv);
                    }
                    else {
                        //TODO
                        //pnewrobot->ReleaseAllGrabbed(); // will re-grab later?
                        listToCopyState.push_back(probotInOtherEnv);
                    }
                    const int envBodyIndex = robotInOtherEnv.GetEnvironmentBodyIndex();
                    BOOST_ASSERT( 0 < envBodyIndex);
                    BOOST_ASSERT( (int)_vecbodies.size() < envBodyIndex + 1 || !_vecbodies.at(envBodyIndex));
                    pnewrobot->_environmentBodyIndex = envBodyIndex; // I guess it's ok to directly set env body index, because it was unique in the other env.
                    {
                        ExclusiveLock lock584(_mutexInterfaces);
                        _AddKinBodyInternal(pnewrobot, envBodyIndex);
                    }
                }
                catch(const std::exception &ex) {
                    RAVELOG_ERROR_FORMAT("failed to clone robot %s: %s", robotInOtherEnv.GetName()%ex.what());
                }
            }
            for (const KinBodyPtr& pbody : r->_vecbodies) {
                if (!pbody || pbody->IsRobot()) { // here, handle non-robot kinbody. robot is already handled in previous loop, so skip
                    continue;
                }
                const KinBody& body = *pbody;
                const int envBodyIndex = body.GetEnvironmentBodyIndex();
                try {
                    KinBodyPtr pnewbody;
                    if( bCheckSharedResources ) {
                        const std::string& name = body.GetName();
                        const std::unordered_map<std::string, int>::const_iterator it = mapBodyNameIndex.find(name);
                        if (it != mapBodyNameIndex.end()) {
                            const int envBodyIdx = it->second;
                            BOOST_ASSERT(0 < envBodyIdx && envBodyIdx < (int) vecbodies.size());
                            const KinBodyPtr& pNewBodyCandidate = vecbodies.at(envBodyIdx);
                            if( !pNewBodyCandidate ) {
                                RAVELOG_WARN_FORMAT("env=%s, a body (name=%s, envBodyIndex=%d) in vecbodies is not initialized", GetNameId()%name%envBodyIdx);
                            }
                            else if (pNewBodyCandidate->GetKinematicsGeometryHash() == body.GetKinematicsGeometryHash() ) {
                                pnewbody = pNewBodyCandidate;
                            }
                        }
                    }
                    if( !pnewbody ) {
                        pnewbody.reset(new KinBody(PT_KinBody,shared_from_this()));
                        // at least copy the name and ids who are assumed to be unique within env
                        pnewbody->_name = body._name;
                        pnewbody->_id = body._id;
                        listToClone.push_back(pbody);
                    }
                    else {
                        listToCopyState.push_back(pbody);
                    }
                    pnewbody->_environmentBodyIndex = envBodyIndex;

                    {
                        ExclusiveLock lock647(_mutexInterfaces);
                        _AddKinBodyInternal(pnewbody, envBodyIndex);
                    }
                }
                catch(const std::exception &ex) {
                    RAVELOG_ERROR_FORMAT("env=%s, failed to clone body %s: %s", GetNameId()%body.GetName()%ex.what());
                }
            }

            // copy state before cloning
            if( listToCopyState.size() > 0 ) {
                for (const KinBodyPtr& pbody : listToCopyState) {
                    const KinBody& body = *pbody;
                    const int envBodyIndex = body.GetEnvironmentBodyIndex();
                    KinBodyPtr pnewbody = _vecbodies.at(envBodyIndex);
                    if( bCollisionCheckerChanged ) {
                        GetCollisionChecker()->InitKinBody(pnewbody);
                    }
                    if( bPhysicsEngineChanged ) {
                        GetPhysicsEngine()->InitKinBody(pnewbody);
                    }
                    pnewbody->__hashKinematicsGeometryDynamics = body.__hashKinematicsGeometryDynamics;
                    if( pnewbody->IsRobot() ) {
                        RobotBasePtr poldrobot = RaveInterfaceCast<RobotBase>(pbody);
                        RobotBasePtr pnewrobot = RaveInterfaceCast<RobotBase>(pnewbody);
                        // don't clone grabbed bodies!
                        RobotBase::RobotStateSaver saver(poldrobot, 0xffffffff&~KinBody::Save_GrabbedBodies);
                        saver.Restore(pnewrobot);
                        pnewrobot->__hashrobotstructure = poldrobot->__hashrobotstructure;
                    }
                    else {
                        KinBody::KinBodyStateSaver saver(pbody, 0xffffffff&~KinBody::Save_GrabbedBodies);
                        saver.Restore(pnewbody);
                    }
                }
            }

            // now clone
            for (const KinBodyPtr& pbody : listToClone) {
                const KinBody& body = *pbody;
                const int envBodyIndex = body.GetEnvironmentBodyIndex();
                try {
                    KinBodyPtr pnewbody = _vecbodies.at(envBodyIndex);
                    if( !!pnewbody ) {
                        // Should ignore grabbed bodies since the grabbed states will be updated later (via state saver's Restore) below.
                        pnewbody->Clone(pbody, options|Clone_IgnoreGrabbedBodies);
                    }
                }
                catch(const std::exception &ex) {
                    RAVELOG_ERROR_FORMAT("env=%s, failed to clone body %s: %s", GetNameId()%body.GetName()%ex.what());
                }
            }

            for (const KinBodyPtr& pbody : listToClone) {
                const KinBody& body = *pbody;
                const int envBodyIndex = body.GetEnvironmentBodyIndex();
                KinBodyPtr pnewbody = _vecbodies.at(envBodyIndex);
                pnewbody->_ComputeInternalInformation();
                GetCollisionChecker()->InitKinBody(pnewbody);
                GetPhysicsEngine()->InitKinBody(pnewbody);
                pnewbody->__hashKinematicsGeometryDynamics = body.__hashKinematicsGeometryDynamics;
                if( pnewbody->IsRobot() ) {
                    RobotBasePtr poldrobot = RaveInterfaceCast<RobotBase>(pbody);
                    RobotBasePtr pnewrobot = RaveInterfaceCast<RobotBase>(pnewbody);
                    pnewrobot->__hashrobotstructure = poldrobot->__hashrobotstructure;
                }
            }
            // update the state after every body is initialized!
            for (const KinBodyPtr& pbody : listToClone) {
                const KinBody& body = *pbody;
                const int envBodyIndex = body.GetEnvironmentBodyIndex();
                KinBodyPtr pnewbody = _vecbodies.at(envBodyIndex);
                if( body.IsRobot() ) {
                    RobotBasePtr poldrobot = RaveInterfaceCast<RobotBase>(pbody);
                    RobotBasePtr pnewrobot = RaveInterfaceCast<RobotBase>(pnewbody);
                    // need to also update active dof/active manip since it is erased by _ComputeInternalInformation
                    RobotBase::RobotStateSaver saver(poldrobot, KinBody::Save_GrabbedBodies|KinBody::Save_LinkVelocities|KinBody::Save_ActiveDOF|KinBody::Save_ActiveManipulator);
                    saver.Restore(pnewrobot);
                }
                else {
                    KinBody::KinBodyStateSaver saver(pbody, KinBody::Save_GrabbedBodies|KinBody::Save_LinkVelocities); // all the others should have been saved?
                    saver.Restore(pnewbody);
                }
            }
            if( listToCopyState.size() > 0 ) {
                // check for re-grabs after cloning is done
                for (const KinBodyPtr& pbody : listToCopyState) {
                    const KinBody& body = *pbody;
                    if( body.IsRobot() ) {
                        const int envBodyIndex = body.GetEnvironmentBodyIndex();
                        RobotBasePtr poldrobot = RaveInterfaceCast<RobotBase>(pbody);
                        RobotBasePtr pnewrobot = RaveInterfaceCast<RobotBase>(_vecbodies.at(envBodyIndex));
                        RobotBase::RobotStateSaver saver(poldrobot, KinBody::Save_GrabbedBodies);
                        saver.Restore(pnewrobot);
                    }
                }
            }
        }
        if( options & Clone_Sensors ) {
            ExclusiveLock lock748(r->_mutexInterfaces);
            FOREACHC(itsensor,r->_listSensors) {
                try {
                    SensorBasePtr pnewsensor = RaveCreateSensor(shared_from_this(), (*itsensor)->GetXMLId());
                    pnewsensor->Clone(*itsensor, options);
                    _listSensors.push_back(pnewsensor);
                }
                catch(const std::exception &ex) {
                    RAVELOG_ERROR_FORMAT("failed to clone sensor %: %s", (*itsensor)->GetName()%ex.what());
                }
            }
        }
        // sensors might be attached on a robot?, so have to re-update
        for (KinBodyPtr& pbody : _vecbodies) {
            if (!pbody || !pbody->IsRobot()) {
                continue;
            }
            RobotBasePtr probot = RaveInterfaceCast<RobotBase>(pbody);
            probot->_UpdateAttachedSensors();
        }

        if( options & Clone_Simulation ) {
            _bEnableSimulation = r->_bEnableSimulation;
            _nCurSimTime = r->_nCurSimTime;
            _nSimStartTime = r->_nSimStartTime;
        }

        if( options & Clone_Modules ) {
            list< pair<ModuleBasePtr, std::string> > listModules2 = r->_listModules;
            FOREACH(itmodule2, listModules2) {
                try {
                    ModuleBasePtr pmodule;
                    std::string cmdargs;
                    if( bCheckSharedResources ) {
                        FOREACH(itmodule,listModules) {
                            if( itmodule->first->GetXMLId() == itmodule2->first->GetXMLId() ) {
                                pmodule = itmodule->first;
                                cmdargs = itmodule->second;
                                listModules.erase(itmodule);
                                break;
                            }
                        }
                    }
                    if( !pmodule ) {
                        pmodule = RaveCreateModule(shared_from_this(),itmodule2->first->GetXMLId());
                        cmdargs = itmodule2->second;
                    }
                    // add first before cloning!
                    AddModule(pmodule, cmdargs);
                    pmodule->Clone(itmodule2->first, options);
                }
                catch(const std::exception &ex) {
                    RAVELOG_ERROR_FORMAT("failed to clone module %s: %s", itmodule2->first->GetXMLId()%ex.what());
                }
            }
        }

        listModules.clear(); // have to clear the unused modules

        if( options & Clone_Viewer ) {
            list<ViewerBasePtr> listViewers2;
            r->GetViewers(listViewers2);
            FOREACH(itviewer2, listViewers2) {
                try {
                    ViewerBasePtr pviewer;
                    if( bCheckSharedResources ) {
                        FOREACH(itviewer,listViewers) {
                            if( (*itviewer)->GetXMLId() == (*itviewer2)->GetXMLId() ) {
                                pviewer = *itviewer;
                                listViewers.erase(itviewer);
                                break;
                            }
                        }
                    }
                    if( !pviewer ) {
                        pviewer = RaveCreateViewer(shared_from_this(),(*itviewer2)->GetXMLId());
                    }
                    pviewer->Clone(*itviewer2,options);
                    Add(pviewer, IAM_AllowRenaming, std::string());
                }
                catch(const std::exception &ex) {
                    RAVELOG_ERROR_FORMAT("failed to clone viewer %s: %s", (*itviewer2)->GetName()%ex.what());
                }
            }
        }

        // reset left-over viewers
        FOREACH(itviewer, listViewers) {
            (*itviewer)->quitmainloop();
        }
        listViewers.clear();

        if( !bCheckSharedResources ) {
            if( !!_threadSimulation && _bEnableSimulation ) {
                _StartSimulationThread();
            }
        }
    }

    /// \brief adds pbody to _vecbodies and other internal data structures
    /// \param pbody kin body to be added to the environment
    /// \param envBodyIndex environment body index of the pbody
    /// assuming _mutexInterfaces is exclusively locked
    inline void _AddKinBodyInternal(KinBodyPtr pbody, int envBodyIndex)
    {
        EnsureVectorSize(_vecbodies, envBodyIndex+1);
        _vecbodies.at(envBodyIndex) = pbody;

        {
            const std::string& name = pbody->GetName();
            _mapBodyNameIndex[name] = envBodyIndex;
            //RAVELOG_DEBUG_FORMAT("env=%d: name=%s -> bodyIndex=%d, _mapBodyNameIndex has %d elements", GetId()%name%envBodyIndex%_mapBodyNameIndex.size());
        }

        {
            const std::string& id = pbody->GetId();
            _mapBodyIdIndex[id] = envBodyIndex;
            //RAVELOG_DEBUG_FORMAT("env=%d: id=%s -> bodyIndex=%d, _mapBodyIdIndex has %d elements", GetId()%id%newBodyIndex%_mapBodyIdIndex.size());
        }
    }

    /// \brief assign body / sensor to unique id by adding suffix
    ///
    /// locks _mutexInterfaces internally
    inline void _EnsureUniqueId(const KinBodyPtr& pbody)
    {
        const std::string baseId = pbody->GetId(); // has to store value instead of reference, as we call SetId internally
        string newId;
        while (true) {
            newId = str(boost::format("%s%d")%baseId%_assignedBodySensorNameIdSuffix++);
            pbody->SetId(newId);

            // most likely unique, but have to double check
            if( utils::IsValidName(newId) && _CheckUniqueId(pbody, false) ) {
                if( !baseId.empty() ) {
                    RAVELOG_DEBUG_FORMAT("env=%d, setting body id from %s -> %s due to conflict", GetId()%baseId%newId);
                }
                break;
            }
            RAVELOG_INFO_FORMAT("env=%d, tried renaming body from %s -> %s due to conflict, but conflict again. This is highly unlikely to happen.", GetId()%baseId%newId);
        }
    }


    /// \brief name body / sensor to unique name by adding suffix
    ///
    /// locks _mutexInterfaces internally
    template<typename T>
    inline void _EnsureUniqueName(const T& pObject)
    {
        const std::string baseName = pObject->GetName(); // has to store value instead of reference, as we call SetName internally
        BOOST_ASSERT(utils::IsValidName(baseName));
        string newName;
        while (true) {
            newName = str(boost::format("%s%d")%baseName%_assignedBodySensorNameIdSuffix++);
            pObject->SetName(newName);

            //SharedLock lock833(_mutexInterfaces); // _CheckUniqueId already locks _mutexInterfaces
            // most likely unique, but have to double check
            if( utils::IsValidName(newName) && _CheckUniqueName(pObject, false) ) {
                if( !baseName.empty() ) {
                    RAVELOG_DEBUG_FORMAT("env=%d, setting body name from %s -> %s due to conflict", GetId()%baseName%newName);
                }
                break;
            }
            RAVELOG_INFO_FORMAT("env=%d, tried renaming object (body or sensor) from %s -> %s due to conflict, but conflict again. This is highly unlikely to happen.", GetId()%baseName%newName);
        }
    }

    inline std::string _GetUniqueName(const std::string& baseName)
    {
        BOOST_ASSERT(utils::IsValidName(baseName));
        std::string newName;
        while (true) {
            newName = str(boost::format("%s%d")%baseName%_assignedBodySensorNameIdSuffix++);

            //SharedLock lock504(_mutexInterfaces);
            // most likely unique, but have to double check
            if( utils::IsValidName(newName) && _CheckUniqueName(newName, false) ) {
                break;
            }
        }

        return newName;
    }

    /// locks _mutexInterfaces internally
    virtual bool _CheckUniqueName(KinBodyConstPtr pbody, bool bDoThrow=false) const
    {
        const std::string& name = pbody->GetName();

        SharedLock lock086(_mutexInterfaces);
        const std::unordered_map<std::string, int>::const_iterator it = _mapBodyNameIndex.find(name);
        if (it == _mapBodyNameIndex.end()) {
            return true;
        }

        const int envBodyIndex = it->second;
        BOOST_ASSERT(0 < envBodyIndex && envBodyIndex < (int) _vecbodies.size()); // if _mapBodyNameIndex contained invalid env body indexBody, it's a bug that _mapBodyNameIndex and _vecbodies are not in sync

        const KinBodyPtr& pExistingBody = _vecbodies.at(envBodyIndex);
        BOOST_ASSERT(!!pExistingBody); // if _mapBodyNameIndex contained env body index of null KinBody, it's a bug that _mapBodyNameIndex and _vecbodies are not in sync

        if (pExistingBody == pbody) {
            return true; // found itself, this case is considered as ok (name is unique)
        }

        if( bDoThrow ) {
            throw OPENRAVE_EXCEPTION_FORMAT(_("env=%d, body (id=\"%s\", envBodyIndex=%d) has same name \"%s\" as existing body (id=\"%s\", envBodyIndex=%d)"), GetId()%pbody->GetId()%pbody->GetEnvironmentBodyIndex()%name%pExistingBody->GetId()%pExistingBody->GetEnvironmentBodyIndex(), ORE_BodyNameConflict);
        }
        return false;
    }

    /// \brief return true if no body has this name
    ///
    /// \param name name of the body
    virtual bool _CheckUniqueName(const std::string& name, bool bDoThrow=false) const
    {
        SharedLock lock797(_mutexInterfaces);
        const std::unordered_map<std::string, int>::const_iterator it = _mapBodyNameIndex.find(name);
        if (it == _mapBodyNameIndex.end()) {
            return true;
        }

        const int envBodyIndex = it->second;
        BOOST_ASSERT(0 < envBodyIndex && envBodyIndex < (int) _vecbodies.size()); // if _mapBodyNameIndex contained invalid env body indexBody, it's a bug that _mapBodyNameIndex and _vecbodies are not in sync

        // should not be here...
        return !_vecbodies.at(envBodyIndex);
    }

    /// \brief do not allow empty ids
    /// locks _mutexInterfaces internally
    virtual bool _CheckUniqueId(KinBodyConstPtr pbody, bool bDoThrow=false) const
    {
        const std::string& inputBodyId = pbody->GetId();
        if( inputBodyId.empty() ) {
            if( bDoThrow ) {
                throw OPENRAVE_EXCEPTION_FORMAT(_("env=%d, body '%s' does not have a valid id '%s'"), GetId()%pbody->GetName()%inputBodyId, ORE_BodyIdConflict);
            }
            return false;
        }

        SharedLock lock646(_mutexInterfaces);
        const std::unordered_map<std::string, int>::const_iterator it = _mapBodyIdIndex.find(inputBodyId);
        if (it == _mapBodyIdIndex.end()) {
            return true;
        }

        const int envBodyIndex = it->second;
        BOOST_ASSERT(0 < envBodyIndex && envBodyIndex < (int) _vecbodies.size()); // if _mapBodyIdIndex contained invalid env body indexBody, it's a bug that _mapBodyIdIndex and _vecbodies are not in sync

        const KinBodyPtr& pExistingBody = _vecbodies.at(envBodyIndex);
        BOOST_ASSERT(!!pExistingBody); // if _mapBodyIdIndex contained env body index of null KinBody, it's a bug that _mapBodyIdIndex and _vecbodies are not in sync

        if (pExistingBody == pbody) {
            return true; // found itself, this case is considered as ok (id is unique)
        }

        if( bDoThrow ) {
            throw OPENRAVE_EXCEPTION_FORMAT(_("env=%d, body (name=\"%s\", envBodyIndex=%d) has same id \"%s\" as existing body (name=\"%s\", envBodyIndex=%d)"), GetId()%pbody->GetId()%pbody->GetEnvironmentBodyIndex()%inputBodyId%pExistingBody->GetName()%pExistingBody->GetEnvironmentBodyIndex(), ORE_BodyIdConflict);
        }
        return false;
    }

    virtual bool _CheckUniqueName(SensorBaseConstPtr psensor, bool bDoThrow=false) const
    {
        FOREACHC(itsensor,_listSensors) {
            if(( *itsensor != psensor) &&( (*itsensor)->GetName() == psensor->GetName()) ) {
                if( bDoThrow ) {
                    throw OPENRAVE_EXCEPTION_FORMAT(_("env=%d, sensor %s does not have unique name"), GetId()%psensor->GetName(), ORE_SensorNameConflict);
                }
                return false;
            }
        }
        return true;
    }
    virtual bool _CheckUniqueName(ViewerBaseConstPtr pviewer, bool bDoThrow=false) const
    {
        FOREACHC(itviewer,_listViewers) {
            if(( *itviewer != pviewer) &&( (*itviewer)->GetName() == pviewer->GetName()) ) {
                if( bDoThrow ) {
                    throw OPENRAVE_EXCEPTION_FORMAT(_("env=%d, viewer '%s' does not have unique name"), GetId()%pviewer->GetName(), ORE_BodyNameConflict);
                }
                return false;
            }
        }
        return true;
    }

    /// assumes _mutexInterfaces is locked
    virtual int _AssignEnvironmentBodyIndex(KinBodyPtr pbody)
    {
        const bool bRecycleId = !_environmentIndexRecyclePool.empty();
        int envBodyIndex = 0;
        if (bRecycleId) {
            std::set<int>::iterator smallestIt = _environmentIndexRecyclePool.begin();
            envBodyIndex = *smallestIt;
            _environmentIndexRecyclePool.erase(smallestIt);
            RAVELOG_DEBUG_FORMAT("env=%s, recycled body envBodyIndex=%d for %s. %d remaining in pool", GetNameId()%envBodyIndex%pbody->GetName()%_environmentIndexRecyclePool.size());
        }
        else {
            envBodyIndex = _vecbodies.empty() ? 1 : _vecbodies.size(); // skip 0
            if( envBodyIndex > 200 ) { // give some number sufficiently big so that leaking of objects can be detected rather than spamming the log
                RAVELOG_DEBUG_FORMAT("env=%s, assigned new body envBodyIndex=%d for \"%s\", this should not happen unless total number of bodies in env keeps increasing", GetNameId()%envBodyIndex%pbody->GetName());
            }
        }
        pbody->_environmentBodyIndex = envBodyIndex;
        return envBodyIndex;
    }

    /// assumes _mutexInterfaces is exclusively locked
    virtual void _UnassignEnvironmentBodyIndex(KinBody& body)
    {
        const int envBodyIndex = body._environmentBodyIndex;
        if (0 < envBodyIndex && envBodyIndex < (int) _vecbodies.size()) {
            _environmentIndexRecyclePool.insert(envBodyIndex); // for recycle later
            RAVELOG_VERBOSE_FORMAT("env=%s, removed body name=\"%s\" (environmentBodyIndex=%d), recycle body index later", GetNameId()%body.GetName()%body._environmentBodyIndex);
        }
        else {
            RAVELOG_WARN_FORMAT("env=%s, removed body name=\"%s\" (environmentBodyIndex=%d, _vecbodies size=%d) is not valid. ", GetNameId()%body.GetName()%body._environmentBodyIndex%_vecbodies.size());
        }

        body._environmentBodyIndex = 0;
        body._DeinitializeInternalInformation();
    }

    void _StartSimulationThread()
    {
        if( !_threadSimulation ) {
            _bShutdownSimulation = false;
            _threadSimulation = boost::make_shared<std::thread>(std::bind(&Environment::_SimulationThread, this));
        }
    }

    void _StopSimulationThread()
    {
        _bShutdownSimulation = true;
        if( !!_threadSimulation ) {
            _threadSimulation->join();
            _threadSimulation.reset();
        }
    }

    void _SimulationThread()
    {
        int environmentid = RaveGetEnvironmentId(shared_from_this());

        uint64_t nLastUpdateTime = utils::GetMicroTime();
        uint64_t nLastSleptTime = utils::GetMicroTime();
        RAVELOG_VERBOSE_FORMAT("starting simulation thread envid=%d", environmentid);
        while( _bInit && !_bShutdownSimulation ) {
            bool bNeedSleep = true;
            boost::shared_ptr<EnvironmentLock> lockenv;
            if( _bEnableSimulation ) {
                bNeedSleep = false;
                lockenv = _LockEnvironmentWithTimeout(100000);
                if( !!lockenv ) {
                    //Get deltasimtime in microseconds
                    int64_t deltasimtime = (int64_t)(_fDeltaSimTime*1000000.0f);
                    try {
                        StepSimulation(_fDeltaSimTime);
                    }
                    catch(const std::exception &ex) {
                        RAVELOG_ERROR("simulation thread exception: %s\n",ex.what());
                    }
                    uint64_t passedtime = utils::GetMicroTime()-_nSimStartTime;
                    int64_t sleeptime = _nCurSimTime-passedtime;
                    //Hardcoded tolerance for now
                    const int tol=2;
                    if( _bRealTime ) {
                        if(( sleeptime > deltasimtime/tol) &&( sleeptime > 1000) ) {
                            lockenv.reset();
                            // sleep for less time since sleep isn't accurate at all and we have a 7ms buffer
                            int actual_sleep=max((int)sleeptime*6/8,1000);
                            std::this_thread::sleep_for(std::chrono::microseconds(actual_sleep));
                            //RAVELOG_INFO("sleeptime ideal %d, actually slept: %d\n",(int)sleeptime,(int)actual_sleep);
                            nLastSleptTime = utils::GetMicroTime();
                            //Since already slept this cycle, wait till next time to sleep.
                            bNeedSleep = false;
                        }
                        else if( sleeptime < -deltasimtime/tol && ( sleeptime < -1000) ) {
                            // simulation is getting late, so catch up (doesn't happen often in light loads)
                            //RAVELOG_INFO("sim catching up: %d\n",-(int)sleeptime);
                            _nSimStartTime += -sleeptime;     //deltasimtime;
                        }
                    }
                    else {
                        nLastSleptTime = utils::GetMicroTime();
                    }

                    //RAVELOG_INFOA("sim: %f, real: %f\n",_nCurSimTime*1e-6f,(utils::GetMicroTime()-_nSimStartTime)*1e-6f);
                }
            }

            if( utils::GetMicroTime()-nLastSleptTime > 20000 ) {     // 100000 freezes the environment
                lockenv.reset();
                std::this_thread::sleep_for(std::chrono::milliseconds(1));
                bNeedSleep = false;
                nLastSleptTime = utils::GetMicroTime();
            }

            if( utils::GetMicroTime()-nLastUpdateTime > 10000 ) {
                if( !lockenv ) {
                    lockenv = _LockEnvironmentWithTimeout(100000);
                }
                if( !!lockenv ) {
                    nLastUpdateTime = utils::GetMicroTime();
                    // environment might be getting destroyed during this call, so to avoid a potential deadlock, add a timeout
                    try {
                        UpdatePublishedBodies(1000000); // 1.0s
                    }
                    catch(const std::exception& ex) {
                        RAVELOG_WARN("timeout of UpdatePublishedBodies\n");
                    }
                }
            }

            //TODO: Verify if this always has to happen even if thread slept in RT if statement above
            lockenv.reset(); // always release at the end of loop to give other threads time
            if( bNeedSleep ) {
                std::this_thread::sleep_for(std::chrono::milliseconds(1));
            }
        }
    }

    /// _mutexInterfaces should not be locked
    void _CallBodyCallbacks(KinBodyPtr pbody, int action)
    {
        std::list<UserDataWeakPtr> listRegisteredBodyCallbacks;
        {
            ExclusiveLock lock638(_mutexInterfaces);
            listRegisteredBodyCallbacks = _listRegisteredBodyCallbacks;
        }
        FOREACH(it, listRegisteredBodyCallbacks) {
            BodyCallbackDataPtr pdata = boost::dynamic_pointer_cast<BodyCallbackData>(it->lock());
            if( !!pdata ) {
                pdata->_callback(pbody, action);
            }
        }
    }

    boost::shared_ptr<EnvironmentLock> _LockEnvironmentWithTimeout(uint64_t timeout)
    {
        // try to acquire the lock
        boost::shared_ptr<EnvironmentLock> lockenv = boost::make_shared<EnvironmentLock>(GetMutex(), OpenRAVE::defer_lock_t());
        uint64_t basetime = utils::GetMicroTime();
        while(utils::GetMicroTime()-basetime<timeout ) {
            lockenv->try_lock();
            if( !!*lockenv ) {
                break;
            }
        }

        if( !*lockenv ) {
            lockenv.reset();
        }
        return lockenv;
    }

    static bool _IsColladaURI(const std::string& uri)
    {
        string scheme, authority, path, query, fragment;
        string s1, s3, s6, s8;
        static pcrecpp::RE re("^(([^:/?#]+):)?(//([^/?#]*))?([^?#]*)(\\?([^#]*))?(#(.*))?");
        bool bmatch = re.FullMatch(uri, &s1, &scheme, &s3, &authority, &path, &s6, &query, &s8, &fragment);
        return bmatch && scheme.size() > 0 && _IsColladaFile(path); //scheme.size() > 0;
    }

    static bool _IsColladaFile(const std::string& filename)
    {
        size_t len = filename.size();
        if( len < 4 ) {
            return false;
        }
        if( filename[len-4] == '.' && ::tolower(filename[len-3]) == 'd' && ::tolower(filename[len-2]) == 'a' && ::tolower(filename[len-1]) == 'e' ) {
            return true;
        }
        if( filename[len-4] == '.' && ::tolower(filename[len-3]) == 'z' && ::tolower(filename[len-2]) == 'a' && ::tolower(filename[len-1]) == 'e' ) {
            return true;
        }
        return false;
    }
    static bool _IsColladaData(const std::string& data)
    {
        return data.find("<COLLADA") != std::string::npos;
    }

    static bool _IsXFile(const std::string& filename)
    {
        size_t len = filename.size();
        if( len < 2 ) {
            return false;
        }
        return filename[len-2] == '.' && ::tolower(filename[len-1]) == 'x';
    }

    static bool _IsXData(const std::string& data)
    {
        return data.size() >= 4 && data[0] == 'x' && data[1] == 'o' && data[2] == 'f' && data[3] == ' ';
    }

    static bool _IsIVData(const std::string& data)
    {
        if( data.size() >= 10 ) {
            if( data.substr(0,10) == string("#Inventor ") ) {
                return true;
            }
        }
        return false;
    }

    static bool _IsOpenRAVEFile(const std::string& filename)
    {
        size_t len = filename.size();
        if( len < 4 ) {
            return false;
        }
        if(( filename[len-4] == '.') &&( ::tolower(filename[len-3]) == 'x') &&( ::tolower(filename[len-2]) == 'm') &&( ::tolower(filename[len-1]) == 'l') ) {
            return true;
        }
        return false;
    }
    static bool _IsRigidModelFile(const std::string& filename)
    {
        static boost::array<std::string,21> s_geometryextentsions = { { "iv","vrml","wrl","stl","blend","3ds","ase","obj","ply","dxf","lwo","lxo","ac","ms3d","x","mesh.xml","irrmesh","irr","nff","off","raw"}};
        FOREACH(it, s_geometryextentsions) {
            if( filename.size() > it->size()+1 ) {
                size_t len = filename.size();
                if( filename.at(len-it->size()-1) == '.' ) {
                    bool bsuccess = true;
                    for(size_t i = 0; i < it->size(); ++i) {
                        if( ::tolower(filename[len-i-1]) != (*it)[it->size()-i-1] ) {
                            bsuccess = false;
                            break;
                        }
                    }
                    if( bsuccess ) {
                        return true;
                    }
                }
            }
        }
        return false;
    }

    static bool _IsJSONURI(const std::string& uri)
    {
        string scheme, authority, path, query, fragment;
        string s1, s3, s6, s8;
        static pcrecpp::RE re("^(([^:/?#]+):)?(//([^/?#]*))?([^?#]*)(\\?([^#]*))?(#(.*))?");
        bool bmatch = re.FullMatch(uri, &s1, &scheme, &s3, &authority, &path, &s6, &query, &s8, &fragment);
        return bmatch && scheme.size() > 0 && _IsJSONFile(path); //scheme.size() > 0;
    }

    static bool _IsJSONFile(const std::string& filename)
    {
        size_t len = filename.size();
        if( len < 5 ) {
            return false;
        }
        if( filename[len-5] == '.' && ::tolower(filename[len-4]) == 'j' && ::tolower(filename[len-3]) == 's' && ::tolower(filename[len-2]) == 'o' && ::tolower(filename[len-1]) == 'n' ) {
            return true;
        }
        return false;
    }

    static bool _IsJSONData(const std::string& data)
    {
        return data.size() >= 2 && data[0] == '{';
    }

    static bool _IsMsgPackURI(const std::string& uri)
    {
        string scheme, authority, path, query, fragment;
        string s1, s3, s6, s8;
        static pcrecpp::RE re("^(([^:/?#]+):)?(//([^/?#]*))?([^?#]*)(\\?([^#]*))?(#(.*))?");
        bool bmatch = re.FullMatch(uri, &s1, &scheme, &s3, &authority, &path, &s6, &query, &s8, &fragment);
        return bmatch && scheme.size() > 0 && _IsMsgPackFile(path); //scheme.size() > 0;
    }

    static bool _IsMsgPackFile(const std::string& filename)
    {
        // .msgpack
        size_t len = filename.size();
        if( len < 8 ) {
            return false;
        }
        if( filename[len-8] == '.' && ::tolower(filename[len-7]) == 'm' && ::tolower(filename[len-6]) == 's' && ::tolower(filename[len-5]) == 'g' && ::tolower(filename[len-4]) == 'p' && ::tolower(filename[len-3]) == 'a' && ::tolower(filename[len-2]) == 'c' && ::tolower(filename[len-1]) == 'k' ) {
            return true;
        }
        return false;
    }

    static bool _IsMsgPackData(const std::string& data)
    {
        return data.size() > 0 && !std::isprint(data[0]);
    }

    void _ClearRapidJsonBuffer()
    {
        // TODO resize smartly
        _prLoadEnvAlloc->Clear();
    }

    std::vector<KinBodyPtr> _vecbodies;     ///< all objects that are collidable (includes robots) sorted by env body index ascending order. Note that some element can be nullptr, and size of _vecbodies should be kept unchanged when body is removed from env. protected by _mutexInterfaces. [0] should always be kept null since 0 means no assignment.
    std::unordered_map<std::string, int> _mapBodyNameIndex; /// maps body name to env body index of bodies stored in _vecbodies sorted by name. used to lookup kin body by name. protected by _mutexInterfaces
    std::unordered_map<std::string, int> _mapBodyIdIndex; /// maps body id to env body index of bodies stored in _vecbodies sorted by name. used to lookup kin body by name. protected by _mutexInterfaces

    std::set<int> _environmentIndexRecyclePool; ///< body indices which can be reused later, because kin bodies who had these id's previously are already removed from the environment. This is to prevent env id's from growing without bound when kin bodies are removed and added repeatedly. protected by _mutexInterfaces

    int _assignedBodySensorNameIdSuffix; // cache of suffix used to make body (including robot) and sensor name and id unique in env

    list< std::pair<ModuleBasePtr, std::string> > _listModules;     ///< modules loaded in the environment and the strings they were intialized with. Initialization strings are used for cloning. protectred by _mutexInterfaces
    list<SensorBasePtr> _listSensors;     ///< sensors loaded in the environment. protectred by _mutexInterfaces
    list<ViewerBasePtr> _listViewers;     ///< viewers loaded in the environment. protectred by _mutexInterfaces

    dReal _fDeltaSimTime;                    ///< delta time for simulate step
    uint64_t _nCurSimTime;                        ///< simulation time since the start of the environment
    uint64_t _nSimStartTime;
    int _nBodiesModifiedStamp;     ///< incremented every tiem bodies vector is modified

    CollisionCheckerBasePtr _pCurrentChecker;
    PhysicsEngineBasePtr _pPhysicsEngine;

    boost::shared_ptr<std::thread> _threadSimulation;                      ///< main loop for environment simulation

    mutable EnvironmentMutex _mutexEnvironment;          ///< protects internal data from multithreading issues
    mutable std::shared_timed_mutex _mutexInterfaces;     ///< lock when managing interfaces like _listOwnedInterfaces, _listModules as well as _vecbodies and supporting data such as _mapBodyNameIndex, _mapBodyIdIndex and _environmentIndexRecyclePool

    using ExclusiveLock = std::lock_guard< std::shared_timed_mutex >;
    using SharedLock = std::shared_lock< std::shared_timed_mutex >;

    mutable std::mutex _mutexInit;     ///< lock for destroying the environment

    vector<KinBody::BodyState> _vPublishedBodies; ///< protected by _mutexInterfaces
    string _homedirectory;
    std::pair<std::string, dReal> _unit; ///< unit name mm, cm, inches, m and the conversion for meters
    UnitInfo _unitInfo; ///< unitInfo that describes length unit, mass unit, time unit and angle unit

    UserDataPtr _handlegenericrobot, _handlegenerictrajectory, _handlemulticontroller, _handlegenericphysicsengine, _handlegenericcollisionchecker;

    list<InterfaceBasePtr> _listOwnedInterfaces; ///< protected by _mutexInterfaces

    std::list<UserDataWeakPtr> _listRegisteredCollisionCallbacks;     ///< see EnvironmentBase::RegisterCollisionCallback
    std::list<UserDataWeakPtr> _listRegisteredBodyCallbacks;     ///< see EnvironmentBase::RegisterBodyCallback

    std::map<std::string, uint64_t> _mapUInt64Parameters; ///< a custom user-driven parameters
    std::vector<uint8_t> _vRapidJsonLoadBuffer;
    boost::shared_ptr<rapidjson::MemoryPoolAllocator<> > _prLoadEnvAlloc; ///< allocator used for loading environments

    bool _bInit;                   ///< environment is initialized
    bool _bEnableSimulation;            ///< enable simulation loop
    bool _bShutdownSimulation; ///< if true, the simulation thread should shutdown
    bool _bRealTime;

    friend class EnvironmentXMLReader;
};

#endif<|MERGE_RESOLUTION|>--- conflicted
+++ resolved
@@ -2780,9 +2780,6 @@
             _keywords = info._keywords;
             _description = info._description;
             _mapUInt64Parameters = info._uInt64Parameters;
-<<<<<<< HEAD
-            _unitInfo = info._unitInfo;
-=======
             if( _unit != info._unit ) {
                 RAVELOG_WARN_FORMAT("env=%s, env unit (%s,%f) does not match one coming from UpdateFromInfo (%s,%f)", GetNameId()%_unit.first%_unit.second%info._unit.first%info._unit.second);
                 if( _unit.second != info._unit.second ) {
@@ -2790,7 +2787,6 @@
                     throw OPENRAVE_EXCEPTION_FORMAT("env=%s, env unit (%s,%f) does not match one coming from UpdateFromInfo (%s,%f)", GetNameId()%_unit.first%_unit.second%info._unit.first%info._unit.second, ORE_InvalidArguments);
                 }
             }
->>>>>>> 8b81bd5c
 
             // set gravity
             if (!!_pPhysicsEngine) {
