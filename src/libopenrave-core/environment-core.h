// -*- coding: utf-8 -*-
// Copyright (C) 2006-2012 Rosen Diankov <rosen.diankov@gmail.com>
//
// This file is part of OpenRAVE.
// OpenRAVE is free software: you can redistribute it and/or modify
// it under the terms of the GNU Lesser General Public License as published by
// the Free Software Foundation, either version 3 of the License, or
// at your option) any later version.
//
// This program is distributed in the hope that it will be useful,
// but WITHOUT ANY WARRANTY; without even the implied warranty of
// MERCHANTABILITY or FITNESS FOR A PARTICULAR PURPOSE.  See the
// GNU Lesser General Public License for more details.
//
// You should have received a copy of the GNU Lesser General Public License
// along with this program.  If not, see <http://www.gnu.org/licenses/>.
#ifndef RAVE_ENVIRONMENT_H
#define RAVE_ENVIRONMENT_H

#include "ravep.h"
#include "colladaparser/colladacommon.h"
#include "jsonparser/jsoncommon.h"

#ifdef HAVE_BOOST_FILESYSTEM
#include <boost/filesystem/operations.hpp>
#endif

#include <pcrecpp.h>

#define CHECK_INTERFACE(pinterface) { \
        if( (pinterface)->GetEnv() != shared_from_this() ) \
            throw openrave_exception(str(boost::format(_("env=%d, Interface %s:%s is from a different environment (env=%d) than the current one."))%GetId()%RaveGetInterfaceName((pinterface)->GetInterfaceType())%(pinterface)->GetXMLId()%(pinterface)->GetEnv()->GetId()),ORE_InvalidArguments); \
} \

#define CHECK_COLLISION_BODY(body) { \
        CHECK_INTERFACE(body); \
}

inline dReal TransformDistanceFast(const Transform& t1, const Transform& t2, dReal frotweight=1, dReal ftransweight=1)
{
    dReal e1 = (t1.rot-t2.rot).lengthsqr4();
    dReal e2 = (t1.rot+t2.rot).lengthsqr4();
    dReal e = e1 < e2 ? e1 : e2;
    return RaveSqrt((t1.trans-t2.trans).lengthsqr3() + frotweight*e);
}

inline bool cmpEnvBodyIndex(const KinBodyPtr& pbody, int envBodyIndex)
{
    return pbody->GetEnvironmentBodyIndex() < envBodyIndex;
}

<<<<<<< HEAD
=======
/// \brief ensures vector size is at least size
template <typename T>
inline void EnsureVectorSize(std::vector<T>& vec, size_t size)
{
    if (vec.size() < size) {
        //RAVELOG_WARN_FORMAT("resizing 0x%x from %d to %d", &vec%(vec.size())%(index + 1));
        vec.resize(size);
    }
}


>>>>>>> a4229aef
class Environment : public EnvironmentBase
{
    class GraphHandleMulti : public GraphHandle
    {
public:
        GraphHandleMulti() {
        }
        virtual ~GraphHandleMulti() {
        }
        void SetTransform(const RaveTransform<float>& t)
        {
            FOREACH(it,listhandles) {
                (*it)->SetTransform(t);
            }
        }

        void SetShow(bool bshow)
        {
            FOREACH(it,listhandles) {
                (*it)->SetShow(bshow);
            }
        }

        void Add(OpenRAVE::GraphHandlePtr phandle) {
            if( !!phandle) {
                listhandles.push_back(phandle);
            }
        }

        list<OpenRAVE::GraphHandlePtr> listhandles;
    };
    typedef boost::shared_ptr<GraphHandleMulti> GraphHandleMultiPtr;

    class CollisionCallbackData : public UserData
    {
public:
        CollisionCallbackData(const CollisionCallbackFn& callback, boost::shared_ptr<Environment> penv) : _callback(callback), _pweakenv(penv) {
        }
        virtual ~CollisionCallbackData() {
            boost::shared_ptr<Environment> penv = _pweakenv.lock();
            if( !!penv ) {
                boost::timed_mutex::scoped_lock lock(penv->_mutexInterfaces);
                penv->_listRegisteredCollisionCallbacks.erase(_iterator);
            }
        }

        list<UserDataWeakPtr>::iterator _iterator;
        CollisionCallbackFn _callback;
protected:
        boost::weak_ptr<Environment> _pweakenv;
    };
    friend class CollisionCallbackData;
    typedef boost::shared_ptr<CollisionCallbackData> CollisionCallbackDataPtr;

    class BodyCallbackData : public UserData
    {
public:
        BodyCallbackData(const BodyCallbackFn& callback, boost::shared_ptr<Environment> penv) : _callback(callback), _pweakenv(penv) {
        }
        virtual ~BodyCallbackData() {
            boost::shared_ptr<Environment> penv = _pweakenv.lock();
            if( !!penv ) {
                boost::timed_mutex::scoped_lock lock(penv->_mutexInterfaces);
                penv->_listRegisteredBodyCallbacks.erase(_iterator);
            }
        }

        list<UserDataWeakPtr>::iterator _iterator;
        BodyCallbackFn _callback;
protected:
        boost::weak_ptr<Environment> _pweakenv;
    };
    friend class BodyCallbackData;
    typedef boost::shared_ptr<BodyCallbackData> BodyCallbackDataPtr;

public:
    Environment() : EnvironmentBase()
    {
        _homedirectory = RaveGetHomeDirectory();
        RAVELOG_DEBUG_FORMAT("env=%d, setting openrave home directory to %s", GetId()%_homedirectory);

        _nBodiesModifiedStamp = 0;

        _fDeltaSimTime = 0.01f;
        _nCurSimTime = 0;
        _nSimStartTime = utils::GetMicroTime();
        _bRealTime = true;
        _bInit = false;
        _bEnableSimulation = true;     // need to start by default
        _unit = std::make_pair("meter",1.0); //default unit settings

        _vRapidJsonLoadBuffer.resize(4000000);
        _prLoadEnvAlloc.reset(new rapidjson::MemoryPoolAllocator<>(&_vRapidJsonLoadBuffer[0], _vRapidJsonLoadBuffer.size()));

        _handlegenericrobot = RaveRegisterInterface(PT_Robot,"GenericRobot", RaveGetInterfaceHash(PT_Robot), GetHash(), CreateGenericRobot);
        _handlegenerictrajectory = RaveRegisterInterface(PT_Trajectory,"GenericTrajectory", RaveGetInterfaceHash(PT_Trajectory), GetHash(), CreateGenericTrajectory);
        _handlemulticontroller = RaveRegisterInterface(PT_Controller,"GenericMultiController", RaveGetInterfaceHash(PT_Controller), GetHash(), CreateMultiController);
        _handlegenericphysicsengine = RaveRegisterInterface(PT_PhysicsEngine,"GenericPhysicsEngine", RaveGetInterfaceHash(PT_PhysicsEngine), GetHash(), CreateGenericPhysicsEngine);
        _handlegenericcollisionchecker = RaveRegisterInterface(PT_CollisionChecker,"GenericCollisionChecker", RaveGetInterfaceHash(PT_CollisionChecker), GetHash(), CreateGenericCollisionChecker);
    }

    virtual ~Environment()
    {
        Destroy();
    }

    virtual void Init(bool bStartSimulationThread=true)
    {
        boost::mutex::scoped_lock lockinit(_mutexInit);
        if( _bInit ) {
            RAVELOG_WARN("environment is already initialized, ignoring\n");
            return;
        }

        _nBodiesModifiedStamp = 0;

        _fDeltaSimTime = 0.01f;
        _nCurSimTime = 0;
        _nSimStartTime = utils::GetMicroTime();
        _bRealTime = true;
        _bEnableSimulation = true;     // need to start by default

        if( !_pCurrentChecker ) {
            _pCurrentChecker = RaveCreateCollisionChecker(shared_from_this(), "GenericCollisionChecker");
        }
        if( !_pPhysicsEngine ) {
            _pPhysicsEngine = RaveCreatePhysicsEngine(shared_from_this(), "GenericPhysicsEngine");
            _SetDefaultGravity();
        }

        // try to set init as early as possible since will be calling into user code
        _bInit = true;

        // set a collision checker, don't call EnvironmentBase::CreateCollisionChecker
        CollisionCheckerBasePtr localchecker;

        const char* pOPENRAVE_DEFAULT_COLLISIONCHECKER = std::getenv("OPENRAVE_DEFAULT_COLLISIONCHECKER");
        if( !!pOPENRAVE_DEFAULT_COLLISIONCHECKER && strlen(pOPENRAVE_DEFAULT_COLLISIONCHECKER) > 0 ) {
            localchecker = RaveCreateCollisionChecker(shared_from_this(), std::string(pOPENRAVE_DEFAULT_COLLISIONCHECKER));
        }

        if( !localchecker ) {
            boost::array<string,4> checker_prefs = { { "fcl_", "ode", "bullet", "pqp"}};     // ode takes priority since bullet has some bugs with deleting bodies
            FOREACH(itchecker,checker_prefs) {
                localchecker = RaveCreateCollisionChecker(shared_from_this(), *itchecker);
                if( !!localchecker ) {
                    break;
                }
            }
        }

        if( !localchecker ) {     // take any collision checker
            std::map<InterfaceType, std::vector<std::string> > interfacenames;
            RaveGetLoadedInterfaces(interfacenames);
            std::map<InterfaceType, std::vector<std::string> >::const_iterator itnames =interfacenames.find(PT_CollisionChecker);
            if( itnames != interfacenames.end() ) {
                FOREACHC(itname, itnames->second) {
                    localchecker = RaveCreateCollisionChecker(shared_from_this(), *itname);
                    if( !!localchecker ) {
                        break;
                    }
                }
            }
        }

        if( !!localchecker ) {
            RAVELOG_DEBUG("using %s collision checker\n", localchecker->GetXMLId().c_str());
            SetCollisionChecker(localchecker);
        }
        else {
            RAVELOG_WARN("failed to find any collision checker.\n");
        }

        if( bStartSimulationThread ) {
            _bEnableSimulation = true;
            _StartSimulationThread();
        }
        else {
            // since not running, disable it
            _bEnableSimulation = false;
        }
    }

    virtual void Destroy()
    {
        boost::mutex::scoped_lock lockdestroy(_mutexInit);
        if( !_bInit ) {
            RAVELOG_VERBOSE_FORMAT("env=%d is already destroyed", GetId());
            return;
        }

        // destruction order is *very* important, don't touch it without consultation
        _bInit = false;

        RAVELOG_VERBOSE_FORMAT("env=%d destructor, _vecWeakBodies.size():%d, _vecbodies.size():%d", GetId()%_vecWeakBodies.size()%_vecbodies.size());
        _StopSimulationThread();

        // destroy the modules (their destructors could attempt to lock environment, so have to do it before global lock)
        // however, do not clear the _listModules yet
        RAVELOG_DEBUG_FORMAT("env=%d destroy module", GetId());
        list< pair<ModuleBasePtr, std::string> > listModules;
        list<ViewerBasePtr> listViewers = _listViewers;
        {
            boost::timed_mutex::scoped_lock lock(_mutexInterfaces);
            listModules = _listModules;
            listViewers = _listViewers;
        }
        FOREACH(itmodule,listModules) {
            itmodule->first->Destroy();
        }
        listModules.clear();

        FOREACH(itviewer, listViewers) {
            // don't reset the viewer since it can already be dead
            // todo: this call could lead into a deadlock if a SIGINT got called from the viewer thread
            RAVELOG_DEBUG_FORMAT("quitting viewer %s", (*itviewer)->GetXMLId());
            (*itviewer)->quitmainloop();
        }
        listViewers.clear();

        // lock the environment
        {
            EnvironmentMutex::scoped_lock lockenv(GetMutex());
            _bEnableSimulation = false;
            if( !!_pPhysicsEngine ) {
                _pPhysicsEngine->DestroyEnvironment();
            }
            if( !!_pCurrentChecker ) {
                _pCurrentChecker->DestroyEnvironment();
            }

            // clear internal interface lists, have to Destroy all kinbodys without locking _mutexInterfaces since some can hold BodyCallbackData, which requires to lock _mutexInterfaces
            std::vector<RobotBasePtr> vecrobots;
            std::vector<KinBodyPtr> vecbodies;
            list<SensorBasePtr> listSensors;
            {
                boost::timed_mutex::scoped_lock lock(_mutexInterfaces);
                vecrobots.swap(_vecrobots);
                vecbodies.swap(_vecbodies);
                listSensors.swap(_listSensors);
                _vPublishedBodies.clear();
                _nBodiesModifiedStamp++;
                _listModules.clear();
                _listViewers.clear();
                _listOwnedInterfaces.clear();
            }

            // destroy the dangling pointers outside of _mutexInterfaces

            // release all grabbed
            FOREACH(itrobot,vecrobots) {
                (*itrobot)->ReleaseAllGrabbed();
            }
            for (KinBodyPtr& pbody : vecbodies) {
                if (!!pbody) {
                    pbody->Destroy();
                }
            }
            vecbodies.clear();
            FOREACH(itrobot,vecrobots) {
                (*itrobot)->Destroy();
            }
            vecrobots.clear();

            FOREACH(itsensor,listSensors) {
                (*itsensor)->Configure(SensorBase::CC_PowerOff);
                (*itsensor)->Configure(SensorBase::CC_RenderGeometryOff);
            }
        }

        // release all other interfaces, not necessary to hold a mutex?
        _pCurrentChecker.reset();
        _pPhysicsEngine.reset();
        RAVELOG_VERBOSE("Environment destroyed\n");
    }

    virtual void Reset()
    {
        // destruction order is *very* important, don't touch it without consultation
        list<ViewerBasePtr> listViewers;
        GetViewers(listViewers);
        if( listViewers.size() > 0 ) {
            RAVELOG_DEBUG("resetting raveviewer\n");
            FOREACH(itviewer, listViewers) {
                (*itviewer)->Reset();
            }
        }

        EnvironmentMutex::scoped_lock lockenv(GetMutex());

        if( !!_pPhysicsEngine ) {
            _pPhysicsEngine->DestroyEnvironment();
        }
        if( !!_pCurrentChecker ) {
            _pCurrentChecker->DestroyEnvironment();
        }
        std::vector<KinBodyPtr> vcallbackbodies;
        {
            boost::timed_mutex::scoped_lock lock(_mutexInterfaces);
            boost::mutex::scoped_lock locknetworkid(_mutexEnvironmentIds);

<<<<<<< HEAD
            FOREACH(itbody,_vecbodies) {
                (*itbody)->_environmentBodyIndex=0;
                (*itbody)->Destroy();
=======
            for (KinBodyPtr& pbody : _vecbodies) {
                if (!pbody) {
                    continue;
                }
                pbody->_environmentBodyIndex=0;
                pbody->Destroy();
>>>>>>> a4229aef
            }
            if( _listRegisteredBodyCallbacks.size() > 0 ) {
                for (KinBodyPtr& pbody : _vecbodies) {
                    if (!!pbody) {
                        vcallbackbodies.push_back(pbody);
                    }
                }
            }
            _vecbodies.clear();
            FOREACH(itrobot,_vecrobots) {
                (*itrobot)->_environmentBodyIndex=0;
                (*itrobot)->Destroy();
            }
            if( _listRegisteredBodyCallbacks.size() > 0 ) {
                vcallbackbodies.insert(vcallbackbodies.end(), _vecrobots.begin(), _vecrobots.end());
            }
            _vecrobots.clear();
            _vPublishedBodies.clear();
            _nBodiesModifiedStamp++;

            _vecWeakBodies.clear();
            _environmentIndexRecyclePool.clear();

            FOREACH(itsensor,_listSensors) {
                (*itsensor)->Configure(SensorBase::CC_PowerOff);
                (*itsensor)->Configure(SensorBase::CC_RenderGeometryOff);
            }
            _listSensors.clear();
        }
        if( vcallbackbodies.size() > 0 ) {
            FOREACH(itbody, vcallbackbodies) {
                _CallBodyCallbacks(*itbody, 0);
            }
            vcallbackbodies.clear();
        }

        list< pair<ModuleBasePtr, std::string> > listModules;
        {
            boost::timed_mutex::scoped_lock lock(_mutexInterfaces);
            listModules = _listModules;
        }

        FOREACH(itmodule,listModules) {
            itmodule->first->Reset();
        }
        listModules.clear();
        _listOwnedInterfaces.clear();

        if( !!_pCurrentChecker ) {
            _pCurrentChecker->InitEnvironment();
        }
        if( !!_pPhysicsEngine ) {
            _pPhysicsEngine->InitEnvironment();
        }
    }

    virtual UserDataPtr GlobalState() {
        return RaveGlobalState();
    }

    virtual void OwnInterface(InterfaceBasePtr pinterface)
    {
        CHECK_INTERFACE(pinterface);
        EnvironmentMutex::scoped_lock lockenv(GetMutex());
        boost::timed_mutex::scoped_lock lock(_mutexInterfaces);
        _listOwnedInterfaces.push_back(pinterface);
    }
    virtual void DisownInterface(InterfaceBasePtr pinterface)
    {
        CHECK_INTERFACE(pinterface);
        EnvironmentMutex::scoped_lock lockenv(GetMutex());
        boost::timed_mutex::scoped_lock lock(_mutexInterfaces);
        _listOwnedInterfaces.remove(pinterface);
    }

    virtual EnvironmentBasePtr CloneSelf(int options)
    {
        EnvironmentMutex::scoped_lock lockenv(GetMutex());
        boost::shared_ptr<Environment> penv(new Environment());
        penv->_Clone(boost::static_pointer_cast<Environment const>(shared_from_this()),options,false);
        return penv;
    }

    virtual void Clone(EnvironmentBaseConstPtr preference, int cloningoptions)
    {
        EnvironmentMutex::scoped_lock lockenv(GetMutex());
        _Clone(boost::static_pointer_cast<Environment const>(preference),cloningoptions,true);
    }

    virtual int AddModule(ModuleBasePtr module, const std::string& cmdargs)
    {
        CHECK_INTERFACE(module);
        int ret = module->main(cmdargs);
        if( ret != 0 ) {
            RAVELOG_WARN_FORMAT("Error %d with executing module %s", ret%module->GetXMLId());
        }
        else {
            EnvironmentMutex::scoped_lock lockenv(GetMutex());
            boost::timed_mutex::scoped_lock lock(_mutexInterfaces);
            _listModules.emplace_back(module,  cmdargs);
        }

        return ret;
    }

    void GetModules(std::list<ModuleBasePtr>& listModules, uint64_t timeout) const
    {
        if( timeout == 0 ) {
            boost::timed_mutex::scoped_lock lock(_mutexInterfaces);
            listModules.clear();
            FOREACHC(it, _listModules) {
                listModules.push_back(it->first);
            }
        }
        else {
            boost::timed_mutex::scoped_timed_lock lock(_mutexInterfaces, boost::get_system_time() + boost::posix_time::microseconds(timeout));
            if (!lock.owns_lock()) {
                throw OPENRAVE_EXCEPTION_FORMAT(_("timeout of %f s failed"),(1e-6*static_cast<double>(timeout)),ORE_Timeout);
            }
            listModules.clear();
            FOREACHC(it, _listModules) {
                listModules.push_back(it->first);
            }
        }
    }

    bool LoadURI(const std::string& uri, const AttributesList& atts) override
    {
        if ( _IsColladaURI(uri) ) {
            return RaveParseColladaURI(shared_from_this(), uri, atts);
        }
        else if ( _IsJSONURI(uri) ) {
            _ClearRapidJsonBuffer();
            return RaveParseJSONURI(shared_from_this(), uri, UFIM_Exact, atts, *_prLoadEnvAlloc);
        }
        else if ( _IsMsgPackURI(uri) ) {
            _ClearRapidJsonBuffer();
            return RaveParseMsgPackURI(shared_from_this(), uri, UFIM_Exact, atts, *_prLoadEnvAlloc);
        }
        else {
            RAVELOG_WARN_FORMAT("load failed on uri '%s' since could not determine the file type", uri);
        }
        return false;
    }

    virtual bool Load(const std::string& filename, const AttributesList& atts)
    {
        EnvironmentMutex::scoped_lock lockenv(GetMutex());
        OpenRAVEXMLParser::GetXMLErrorCount() = 0;
        if( _IsColladaURI(filename) ) {
            if( RaveParseColladaURI(shared_from_this(), filename, atts) ) {
                UpdatePublishedBodies();
                return true;
            }
        }
        else if( _IsColladaFile(filename) ) {
            if( RaveParseColladaFile(shared_from_this(), filename, atts) ) {
                UpdatePublishedBodies();
                return true;
            }
        }
        else if( _IsJSONFile(filename) ) {
            _ClearRapidJsonBuffer();
            if( RaveParseJSONFile(shared_from_this(), filename, UFIM_Exact, atts, *_prLoadEnvAlloc) ) {
                return true;
            }
        }
        else if( _IsMsgPackFile(filename) ) {
            _ClearRapidJsonBuffer();
            if( RaveParseMsgPackFile(shared_from_this(), filename, UFIM_Exact, atts, *_prLoadEnvAlloc) ) {
                return true;
            }
        }
        else if( _IsXFile(filename) ) {
            RobotBasePtr robot;
            if( RaveParseXFile(shared_from_this(), robot, filename, atts) ) {
                _AddRobot(robot, IAM_AllowRenaming);
                UpdatePublishedBodies();
                return true;
            }
        }
        else if( !_IsOpenRAVEFile(filename) && _IsRigidModelFile(filename) ) {
            KinBodyPtr pbody = ReadKinBodyURI(KinBodyPtr(),filename,atts);
            if( !!pbody ) {
                _AddKinBody(pbody,IAM_AllowRenaming);
                UpdatePublishedBodies();
                return true;
            }
        }
        else {
            if( _ParseXMLFile(OpenRAVEXMLParser::CreateInterfaceReader(shared_from_this(),atts,true), filename) ) {
                if( OpenRAVEXMLParser::GetXMLErrorCount() == 0 ) {
                    UpdatePublishedBodies();
                    return true;
                }
            }
        }

        RAVELOG_WARN("load failed on file %s\n", filename.c_str());
        return false;
    }

    virtual bool LoadData(const std::string& data, const AttributesList& atts)
    {
        EnvironmentMutex::scoped_lock lockenv(GetMutex());
        if( _IsColladaData(data) ) {
            return RaveParseColladaData(shared_from_this(), data, atts);
        }
        if( _IsJSONData(data) ) {
            _ClearRapidJsonBuffer();
            return RaveParseJSONData(shared_from_this(), data, UFIM_Exact, atts, *_prLoadEnvAlloc);
        }
        if( _IsMsgPackData(data) ) {
            _ClearRapidJsonBuffer();
            return RaveParseMsgPackData(shared_from_this(), data, UFIM_Exact, atts, *_prLoadEnvAlloc);
        }
        return _ParseXMLData(OpenRAVEXMLParser::CreateEnvironmentReader(shared_from_this(),atts),data);
    }

    bool LoadJSON(const rapidjson::Value& rEnvInfo, UpdateFromInfoMode updateMode, std::vector<KinBodyPtr>& vCreatedBodies, std::vector<KinBodyPtr>& vModifiedBodies, std::vector<KinBodyPtr>& vRemovedBodies, const AttributesList& atts) override
    {
        EnvironmentMutex::scoped_lock lockenv(GetMutex());
        return RaveParseJSON(shared_from_this(), rEnvInfo, updateMode, vCreatedBodies, vModifiedBodies, vRemovedBodies, atts, *_prLoadEnvAlloc);
    }

    virtual void Save(const std::string& filename, SelectionOptions options, const AttributesList& atts)
    {
        EnvironmentMutex::scoped_lock lockenv(GetMutex());
        std::list<KinBodyPtr> listbodies;
        switch(options) {
        case SO_Everything:
            if( _IsJSONFile(filename) ) {
                _ClearRapidJsonBuffer();
                RaveWriteJSONFile(shared_from_this(),filename,atts,*_prLoadEnvAlloc);
            }
            else if( _IsMsgPackFile(filename) ) {
                _ClearRapidJsonBuffer();
                RaveWriteMsgPackFile(shared_from_this(),filename,atts,*_prLoadEnvAlloc);
            }
            else {
                RaveWriteColladaFile(shared_from_this(),filename,atts);
            }
            return;

        case SO_Body: {
            std::string targetname;
            FOREACHC(itatt,atts) {
                if( itatt->first == "target" ) {
                    KinBodyPtr pbody = GetKinBody(itatt->second);
                    if( !pbody ) {
                        RAVELOG_WARN_FORMAT("failed to get body %s", itatt->second);
                    }
                    else {
                        listbodies.push_back(pbody);
                    }
                }
            }
            break;
        }
        case SO_NoRobots:
            for (KinBodyPtr& pbody : _vecbodies) {
                if( !!pbody && !pbody->IsRobot() ) {
                    listbodies.push_back(pbody);
                }
            }
            break;
        case SO_Robots:
            FOREACH(itrobot,_vecrobots) {
                listbodies.push_back(*itrobot);
            }
            break;
        case SO_AllExceptBody: {
            std::list<std::string> listignore;
            FOREACHC(itatt,atts) {
                if( itatt->first == "target" ) {
                    listignore.push_back(itatt->second);
                }
            }
            for (KinBodyPtr& pbody : _vecbodies) {
                if( !!pbody && find(listignore.begin(), listignore.end(), pbody->GetName()) == listignore.end() ) {
                    listbodies.push_back(pbody);
                }
            }
            break;
        }
        }

        if( _IsJSONFile(filename) ) {
            if( listbodies.size() == 1 ) {
                _ClearRapidJsonBuffer();
                RaveWriteJSONFile(listbodies.front(),filename,atts,*_prLoadEnvAlloc);
            }
            else {
                _ClearRapidJsonBuffer();
                RaveWriteJSONFile(listbodies,filename,atts,*_prLoadEnvAlloc);
            }
        }
        else if( _IsMsgPackFile(filename) ) {
            if( listbodies.size() == 1 ) {
                _ClearRapidJsonBuffer();
                RaveWriteMsgPackFile(listbodies.front(),filename,atts,*_prLoadEnvAlloc);
            }
            else {
                _ClearRapidJsonBuffer();
                RaveWriteMsgPackFile(listbodies,filename,atts,*_prLoadEnvAlloc);
            }
        }
        else {
            if( listbodies.size() == 1 ) {
                RaveWriteColladaFile(listbodies.front(),filename,atts);
            }
            else {
                RaveWriteColladaFile(listbodies,filename,atts);
            }
        }
    }

    virtual void SerializeJSON(rapidjson::Value& rEnvironment, rapidjson::Document::AllocatorType& allocator, SelectionOptions options, const AttributesList& atts)
    {
        EnvironmentMutex::scoped_lock lockenv(GetMutex());
        std::list<KinBodyPtr> listbodies;
        switch(options) {
        case SO_Everything:
            RaveWriteJSON(shared_from_this(), rEnvironment, allocator, atts);
            return;

        case SO_Body: {
            std::string targetname;
            FOREACHC(itatt,atts) {
                if( itatt->first == "target" ) {
                    KinBodyPtr pbody = GetKinBody(itatt->second);
                    if( !pbody ) {
                        RAVELOG_WARN_FORMAT("failed to get body %s", itatt->second);
                    }
                    else {
                        listbodies.push_back(pbody);
                    }
                }
            }
            break;
        }
        case SO_NoRobots:
            for (KinBodyPtr& pbody : _vecbodies) {
                if( !!pbody && !pbody->IsRobot() ) {
                    listbodies.push_back(pbody);
                }
            }
            break;
        case SO_Robots:
            FOREACH(itrobot,_vecrobots) {
                listbodies.push_back(*itrobot);
            }
            break;
        case SO_AllExceptBody: {
            std::list<std::string> listignore;
            FOREACHC(itatt,atts) {
                if( itatt->first == "target" ) {
                    listignore.push_back(itatt->second);
                }
            }
            for (KinBodyPtr& pbody : _vecbodies) {
                if( !!pbody && find(listignore.begin(), listignore.end(), pbody->GetName()) == listignore.end() ) {
                    listbodies.push_back(pbody);
                }
            }
            break;
        }
        }

        if( listbodies.size() == 1 ) {
            RaveWriteJSON(listbodies.front(), rEnvironment, allocator, atts);
        }
        else {
            RaveWriteJSON(listbodies, rEnvironment, allocator, atts);
        }
    }

    virtual void WriteToMemory(const std::string& filetype, std::vector<char>& output, SelectionOptions options=SO_Everything, const AttributesList& atts = AttributesList())
    {
        if (filetype != "collada" && filetype != "json" && filetype != "msgpack") {
            throw OPENRAVE_EXCEPTION_FORMAT("got invalid filetype %s, only support collada and json", filetype, ORE_InvalidArguments);
        }

        EnvironmentMutex::scoped_lock lockenv(GetMutex());
        std::list<KinBodyPtr> listbodies;
        switch(options) {
        case SO_Everything:
            if (filetype == "collada") {
                RaveWriteColladaMemory(shared_from_this(), output, atts);
            }
            else if (filetype == "json") {
                _ClearRapidJsonBuffer();
                RaveWriteJSONMemory(shared_from_this(), output, atts,*_prLoadEnvAlloc);
            }
            else if (filetype == "msgpack") {
                _ClearRapidJsonBuffer();
                RaveWriteMsgPackMemory(shared_from_this(), output, atts,*_prLoadEnvAlloc);
            }
            return;

        case SO_Body: {
            std::string targetname;
            FOREACHC(itatt,atts) {
                if( itatt->first == "target" ) {
                    KinBodyPtr pbody = GetKinBody(itatt->second);
                    if( !pbody ) {
                        RAVELOG_WARN_FORMAT("failed to get body %s", itatt->second);
                    }
                    else {
                        listbodies.push_back(pbody);
                    }
                }
            }
            break;
        }
        case SO_NoRobots:
            for (KinBodyPtr& pbody : _vecbodies) {
                if( !!pbody && !pbody->IsRobot() ) {
                    listbodies.push_back(pbody);
                }
            }
            break;
        case SO_Robots:
            FOREACH(itrobot,_vecrobots) {
                listbodies.push_back(*itrobot);
            }
            break;
        case SO_AllExceptBody: {
            std::list<std::string> listignore;
            FOREACHC(itatt,atts) {
                if( itatt->first == "target" ) {
                    listignore.push_back(itatt->second);
                }
            }
            for (KinBodyPtr& pbody : _vecbodies) {
                if( !!pbody && find(listignore.begin(), listignore.end(), pbody->GetName()) == listignore.end() ) {
                    listbodies.push_back(pbody);
                }
            }
            break;
        }
        }

        if( listbodies.size() == 1 ) {
            if (filetype == "collada") {
                RaveWriteColladaMemory(listbodies.front(), output, atts);
            }
            else if (filetype == "json") {
                _ClearRapidJsonBuffer();
                RaveWriteJSONMemory(listbodies.front(), output, atts,*_prLoadEnvAlloc);
            }
            else if (filetype == "msgpack") {
                _ClearRapidJsonBuffer();
                RaveWriteMsgPackMemory(listbodies.front(), output, atts,*_prLoadEnvAlloc);
            }
        }
        else {
            if (filetype == "collada") {
                RaveWriteColladaMemory(listbodies, output, atts);
            }
            else if (filetype == "json") {
                _ClearRapidJsonBuffer();
                RaveWriteJSONMemory(listbodies, output, atts,*_prLoadEnvAlloc);
            }
            else if (filetype == "msgpack") {
                _ClearRapidJsonBuffer();
                RaveWriteMsgPackMemory(listbodies, output, atts,*_prLoadEnvAlloc);
            }
        }
    }

    virtual void Add(InterfaceBasePtr pinterface, InterfaceAddMode addMode, const std::string& cmdargs)
    {
        CHECK_INTERFACE(pinterface);
        switch(pinterface->GetInterfaceType()) {
        case PT_Robot: _AddRobot(RaveInterfaceCast<RobotBase>(pinterface),addMode); break;
        case PT_KinBody: _AddKinBody(RaveInterfaceCast<KinBody>(pinterface),addMode); break;
        case PT_Module: {
            int ret = AddModule(RaveInterfaceCast<ModuleBase>(pinterface),cmdargs);
            OPENRAVE_ASSERT_OP_FORMAT(ret,==,0,"module %s failed with args: %s",pinterface->GetXMLId()%cmdargs,ORE_InvalidArguments);
            break;
        }
        case PT_Viewer: _AddViewer(RaveInterfaceCast<ViewerBase>(pinterface)); break;
        case PT_Sensor: _AddSensor(RaveInterfaceCast<SensorBase>(pinterface),addMode); break;
        default:
            throw OPENRAVE_EXCEPTION_FORMAT(_("Interface %d cannot be added to the environment"),pinterface->GetInterfaceType(),ORE_InvalidArguments);
        }
    }

    virtual void _AddKinBody(KinBodyPtr pbody, InterfaceAddMode addMode)
    {
        EnvironmentMutex::scoped_lock lockenv(GetMutex());
        CHECK_INTERFACE(pbody);
        if( !utils::IsValidName(pbody->GetName()) ) {
            if( addMode & IAM_StrictNameChecking ) {
                throw openrave_exception(str(boost::format(_("Body name: \"%s\" is not valid"))%pbody->GetName()));
            }
            else {
                pbody->SetName(utils::ConvertToOpenRAVEName(pbody->GetName()));
            }
        }

        if( !_CheckUniqueName(KinBodyConstPtr(pbody), !!(addMode & IAM_StrictNameChecking)) ) {
            // continue to add random numbers until a unique name is found
            string oldname=pbody->GetName(),newname;
            for(int i = 0;; ++i) {
                newname = str(boost::format("%s%d")%oldname%i);
                pbody->SetName(newname);
                if( utils::IsValidName(newname) && _CheckUniqueName(KinBodyConstPtr(pbody), false) ) {
                    RAVELOG_DEBUG_FORMAT("env=%d, setting body name from %s -> %s due to conflict", GetId()%oldname%newname);
                    break;
                }
            }
        }
        if( !_CheckUniqueId(KinBodyConstPtr(pbody), !!(addMode & IAM_StrictIdChecking)) ) {
            // continue to add random numbers until a unique name is found
            string oldname=pbody->GetId(),newname;
            for(int i = 0;; ++i) {
                newname = str(boost::format("%s%d")%oldname%i);
                pbody->SetId(newname);
                if( utils::IsValidName(newname) && _CheckUniqueId(KinBodyConstPtr(pbody), false) ) {
                    if( !oldname.empty() ) {
                        RAVELOG_DEBUG_FORMAT("env=%d, setting body id from %s -> %s due to conflict (name is '%s')", GetId()%oldname%newname%pbody->GetName());
                    }
                    break;
                }
            }
        }
        {
            boost::timed_mutex::scoped_lock lock(_mutexInterfaces);
            SetEnvironmentId(pbody);
            
            const int newBodyIndex = pbody->GetEnvironmentBodyIndex();
<<<<<<< HEAD
            {
                const std::vector<KinBodyPtr>::const_iterator it = std::lower_bound(_vecbodies.begin(), _vecbodies.end(), newBodyIndex, cmpEnvBodyIndex);
                BOOST_ASSERT(it == _vecbodies.end() || (**it).GetEnvironmentBodyIndex() != newBodyIndex); // check uniqueness
                _vecbodies.insert(it, pbody);
            }
=======
            EnsureVectorSize(_vecbodies, newBodyIndex+1);
            _vecbodies.at(newBodyIndex) = pbody;
>>>>>>> a4229aef
            _nBodiesModifiedStamp++;
        }
        pbody->_ComputeInternalInformation();
        _pCurrentChecker->InitKinBody(pbody);
        if( !!pbody->GetSelfCollisionChecker() && pbody->GetSelfCollisionChecker() != _pCurrentChecker ) {
            // also initialize external collision checker if specified for this body
            pbody->GetSelfCollisionChecker()->InitKinBody(pbody);
        }
        _pPhysicsEngine->InitKinBody(pbody);
        // send all the changed callbacks of the body since anything could have changed
        pbody->_PostprocessChangedParameters(0xffffffff&~KinBody::Prop_JointMimic&~KinBody::Prop_LinkStatic&~KinBody::Prop_BodyRemoved);
        _CallBodyCallbacks(pbody, 1);
    }

    virtual void _AddRobot(RobotBasePtr robot, InterfaceAddMode addMode)
    {
        EnvironmentMutex::scoped_lock lockenv(GetMutex());
        CHECK_INTERFACE(robot);
        if( !robot->IsRobot() ) {
            throw openrave_exception(str(boost::format(_("kinbody \"%s\" is not a robot"))%robot->GetName()));
        }
        if( !utils::IsValidName(robot->GetName()) ) {
            if( addMode & IAM_StrictNameChecking ) {
                throw openrave_exception(str(boost::format(_("Robot name: \"%s\" is not valid"))%robot->GetName()));
            }
            else {
                robot->SetName(utils::ConvertToOpenRAVEName(robot->GetName()));
            }
        }

        if( !_CheckUniqueName(KinBodyConstPtr(robot), !!(addMode & IAM_StrictNameChecking)) ) {
            // continue to add random numbers until a unique name is found
            string oldname=robot->GetName(),newname;
            for(int i = 0;; ++i) {
                newname = str(boost::format("%s%d")%oldname%i);
                robot->SetName(newname);
                if( _CheckUniqueName(KinBodyConstPtr(robot),false) ) {
                    RAVELOG_DEBUG_FORMAT("env=%d, setting robot name from %s -> %s due to conflict", GetId()%oldname%newname);
                    break;
                }
            }
        }
        if( !_CheckUniqueId(KinBodyConstPtr(robot), !!(addMode & IAM_StrictIdChecking)) ) {
            // continue to add random numbers until a unique name is found
            string oldname=robot->GetId(),newname;
            for(int i = 0;; ++i) {
                newname = str(boost::format("%s%d")%oldname%i);
                robot->SetId(newname);
                if( _CheckUniqueId(KinBodyConstPtr(robot),false) ) {
                    if( !oldname.empty() ) {
                        RAVELOG_DEBUG_FORMAT("env=%d, setting robot id from %s -> %s due to conflict", GetId()%oldname%newname);
                    }
                    break;
                }
            }
        }
        {
            boost::timed_mutex::scoped_lock lock(_mutexInterfaces);
            SetEnvironmentId(robot);
            
            const int newBodyIndex = robot->GetEnvironmentBodyIndex();
<<<<<<< HEAD
            {
                const std::vector<KinBodyPtr>::const_iterator it = std::lower_bound(_vecbodies.begin(), _vecbodies.end(), newBodyIndex, cmpEnvBodyIndex);
                BOOST_ASSERT(it == _vecbodies.end() || (**it).GetEnvironmentBodyIndex() != newBodyIndex); // check uniqueness
                //RAVELOG_INFO_FORMAT("env=%dinsert body %s at %d (body index=%d)", GetId()%robot->GetName()%(std::distance(_vecbodies.cbegin(), it))%newBodyIndex);
                _vecbodies.insert(it, robot);
            }
=======
            EnsureVectorSize(_vecbodies, newBodyIndex+1);
            _vecbodies.at(newBodyIndex) = robot;
>>>>>>> a4229aef
            {
                const std::vector<RobotBasePtr>::const_iterator it = std::lower_bound(_vecrobots.begin(), _vecrobots.end(), newBodyIndex, cmpEnvBodyIndex);
                BOOST_ASSERT(it == _vecrobots.end() || (**it).GetEnvironmentBodyIndex() != newBodyIndex); // check uniqueness
                _vecrobots.push_back(robot);
            }
            
            _nBodiesModifiedStamp++;
        }
        robot->_ComputeInternalInformation(); // have to do this after _vecrobots is added since SensorBase::SetName can call EnvironmentBase::GetSensor to initialize itself
        _pCurrentChecker->InitKinBody(robot);
        if( !!robot->GetSelfCollisionChecker() && robot->GetSelfCollisionChecker() != _pCurrentChecker ) {
            // also initialize external collision checker if specified for this body
            robot->GetSelfCollisionChecker()->InitKinBody(robot);
        }
        _pPhysicsEngine->InitKinBody(robot);
        // send all the changed callbacks of the body since anything could have changed
        robot->_PostprocessChangedParameters(0xffffffff&~KinBody::Prop_JointMimic&~KinBody::Prop_LinkStatic&~KinBody::Prop_BodyRemoved);
        _CallBodyCallbacks(robot, 1);
    }

    virtual void _AddSensor(SensorBasePtr psensor, InterfaceAddMode addMode)
    {
        EnvironmentMutex::scoped_lock lockenv(GetMutex());
        CHECK_INTERFACE(psensor);
        if( !utils::IsValidName(psensor->GetName()) ) {
            if( addMode & IAM_StrictNameChecking ) {
                throw openrave_exception(str(boost::format(_("Sensor name: \"%s\" is not valid"))%psensor->GetName()));
            }
            else {
                psensor->SetName(utils::ConvertToOpenRAVEName(psensor->GetName()));
            }
        }

        if( !_CheckUniqueName(SensorBaseConstPtr(psensor), !!(addMode & IAM_StrictNameChecking)) ) {
            // continue to add random numbers until a unique name is found
            string oldname=psensor->GetName(),newname;
            for(int i = 0;; ++i) {
                newname = str(boost::format("%s%d")%oldname%i);
                psensor->SetName(newname);
                if( utils::IsValidName(newname) && _CheckUniqueName(SensorBaseConstPtr(psensor),false) ) {
                    break;
                }
            }
        }
        // no id for sensor right now
        {
            boost::timed_mutex::scoped_lock lock(_mutexInterfaces);
            _listSensors.push_back(psensor);
        }
        psensor->Configure(SensorBase::CC_PowerOn);
    }

    virtual bool Remove(InterfaceBasePtr pinterface)
    {
        EnvironmentMutex::scoped_lock lockenv(GetMutex());
        CHECK_INTERFACE(pinterface);
        switch(pinterface->GetInterfaceType()) {
        case PT_KinBody:
        case PT_Robot: {
            KinBodyPtr pbody = RaveInterfaceCast<KinBody>(pinterface);
            const int bodyIndex = pbody->GetEnvironmentBodyIndex();
            {
                boost::timed_mutex::scoped_lock lock(_mutexInterfaces);
                if ( bodyIndex <= 0 || bodyIndex > _vecbodies.size() - 1 || !_vecbodies.at(bodyIndex)) {
                    return false;
                }
                _InvalidateKinBodyFromEnvBodyIndex(bodyIndex);
            }
            // pbody is valid so run any callbacks and exit
            _CallBodyCallbacks(pbody, 0);
            return true;
        }
        case PT_Sensor: {
            SensorBasePtr psensor = RaveInterfaceCast<SensorBase>(pinterface);
            list<SensorBasePtr>::iterator it = std::find(_listSensors.begin(), _listSensors.end(), psensor);
            if( it != _listSensors.end() ) {
                (*it)->Configure(SensorBase::CC_PowerOff);
                _listSensors.erase(it);
                return true;
            }
            break;
        }
        case PT_Module: {
            ModuleBasePtr pmodule = RaveInterfaceCast<ModuleBase>(pinterface);
            FOREACH(itmodule, _listModules) {
                if( itmodule->first == pmodule ) {
                    itmodule->first->Destroy();
                    _listModules.erase(itmodule);
                    return true;
                }
            }
            break;
        }
        case PT_Viewer: {
            ViewerBasePtr pviewer = RaveInterfaceCast<ViewerBase>(pinterface);
            list<ViewerBasePtr>::iterator itviewer = find(_listViewers.begin(), _listViewers.end(), pviewer);
            if( itviewer != _listViewers.end() ) {
                (*itviewer)->quitmainloop();
                _listViewers.erase(itviewer);
                return true;
            }
            break;
        }
        default:
            RAVELOG_WARN_FORMAT("unmanaged interfaces of type %s cannot be removed", RaveGetInterfaceName(pinterface->GetInterfaceType()));
            break;
        }
        return false;
    }

    virtual bool RemoveKinBodyByName(const std::string& name)
    {
        EnvironmentMutex::scoped_lock lockenv(GetMutex());
        KinBodyPtr pbody;
        {
            boost::timed_mutex::scoped_lock lock(_mutexInterfaces);
            vector<KinBodyPtr>::iterator it = _vecbodies.end();
            for (const KinBodyPtr& pExistingBody : _vecbodies) {
                if (!!pExistingBody && pExistingBody->GetName() == name ) {
                    pbody = pExistingBody;
                    break;
                }
            }
            if( !pbody ) {
                return false;
            }
            _InvalidateKinBodyFromEnvBodyIndex(pbody->GetEnvironmentBodyIndex());
        }
        // pbody is valid so run any callbacks and exit
        _CallBodyCallbacks(pbody, 0);
        return true;
    }

    virtual UserDataPtr RegisterBodyCallback(const BodyCallbackFn& callback)
    {
        boost::timed_mutex::scoped_lock lock(_mutexInterfaces);
        BodyCallbackDataPtr pdata(new BodyCallbackData(callback,boost::static_pointer_cast<Environment>(shared_from_this())));
        pdata->_iterator = _listRegisteredBodyCallbacks.insert(_listRegisteredBodyCallbacks.end(),pdata);
        return pdata;
    }

    KinBodyPtr GetKinBody(const std::string& pname) const override
    {
        boost::timed_mutex::scoped_lock lock(_mutexInterfaces);
        for (const KinBodyPtr& pbody : _vecbodies) {
            if (!!pbody && pbody->GetName()==pname) {
                return pbody;
            }
        }
        return KinBodyPtr();
    }

    KinBodyPtr GetKinBodyById(const std::string& id) const override
    {
        if( id.empty() ) {
            return KinBodyPtr();
        }

        boost::timed_mutex::scoped_lock lock(_mutexInterfaces);
        for(const KinBodyPtr& pbody : _vecbodies) {
            if (!!pbody && pbody->GetId()==id) {
                return pbody;
            }
        }
        return KinBodyPtr();
    }

    int GetNumBodies() const override
    {
        boost::timed_mutex::scoped_lock lock(_mutexInterfaces);
        return _GetNumBodies();
    }

    inline int _GetNumBodies() const
    {
        // this returns number of valid (non nullptr) bodies, not the same as _vecbodies.size()
        const int numBodies = max(0, (int)_vecbodies.size() - (int) _environmentIndexRecyclePool.size() - 1); // -1 because first element of _vecbodies doesn't count
        return numBodies;
    }

    int GetMaxEnvironmentBodyIndex() const override
    {
        boost::timed_mutex::scoped_lock lock(_mutexInterfaces);
        if (_vecbodies.size() < 2) { // if there is only one element, it's a nullpointer
            return 0;
        }

        if (_environmentIndexRecyclePool.empty()) { // common case, _vecbodies is filled with non-null bodies
            const int lastBodyEnvironmentBodyIndex = _vecbodies.back()->GetEnvironmentBodyIndex();
            // bodies are sorted by environment body index, so last body should have the largest
            BOOST_ASSERT(lastBodyEnvironmentBodyIndex > 0);
            BOOST_ASSERT(lastBodyEnvironmentBodyIndex == _vecbodies.size() - 1);
            return lastBodyEnvironmentBodyIndex;
        }

        // uncommon case, find largest by iterating through. we can potentially cache this, but I think it's ok for now
        for (std::vector<KinBodyPtr>::const_reverse_iterator rit = _vecbodies.crbegin();
             rit != _vecbodies.crend(); ++rit) {
            const KinBodyPtr& pbody = *rit;
            if (!!pbody) {
                return pbody->GetEnvironmentBodyIndex();
            }
        }
        return 0;
    }

    int GetMaxEnvironmentBodyIndex() const override
    {
        boost::timed_mutex::scoped_lock lock(_mutexInterfaces);
        if (_vecbodies.empty()) {
            return 0;
        }
        // bodies are sorted by environment body index, so last body should have the largest
        const int lastBodyEnvironmentBodyIndex = _vecbodies.back()->GetEnvironmentBodyIndex();
        BOOST_ASSERT(lastBodyEnvironmentBodyIndex > 0);
        //RAVELOG_INFO_FORMAT("env=%d -> %d (%d)", GetId()%lastBodyEnvironmentBodyIndex%_vecbodies.size());
        return lastBodyEnvironmentBodyIndex;
    }

    virtual RobotBasePtr GetRobot(const std::string& pname) const
    {
        boost::timed_mutex::scoped_lock lock(_mutexInterfaces);
        FOREACHC(it, _vecrobots) {
            if((*it)->GetName()==pname) {
                return *it;
            }
        }
        return RobotBasePtr();
    }

    virtual SensorBasePtr GetSensor(const std::string& name) const
    {
        boost::timed_mutex::scoped_lock lock(_mutexInterfaces);
        FOREACHC(itrobot,_vecrobots) {
            FOREACHC(itsensor, (*itrobot)->GetAttachedSensors()) {
                SensorBasePtr psensor = (*itsensor)->GetSensor();
                if( !!psensor &&( psensor->GetName() == name) ) {
                    return psensor;
                }
            }
        }
        FOREACHC(itsensor,_listSensors) {
            if( (*itsensor)->GetName() == name ) {
                return *itsensor;
            }
        }
        return SensorBasePtr();
    }

    virtual bool SetPhysicsEngine(PhysicsEngineBasePtr pengine)
    {
        EnvironmentMutex::scoped_lock lockenv(GetMutex());
        if( !!_pPhysicsEngine ) {
            _pPhysicsEngine->DestroyEnvironment();
        }
        _pPhysicsEngine = pengine;
        if( !_pPhysicsEngine ) {
            RAVELOG_DEBUG_FORMAT("env %d, disabling physics for", GetId());
            _pPhysicsEngine = RaveCreatePhysicsEngine(shared_from_this(),"GenericPhysicsEngine");
            _SetDefaultGravity();
        }
        else {
            RAVELOG_DEBUG_FORMAT("setting %s physics engine", _pPhysicsEngine->GetXMLId());
        }
        _pPhysicsEngine->InitEnvironment();
        return true;
    }

    virtual PhysicsEngineBasePtr GetPhysicsEngine() const {
        return _pPhysicsEngine;
    }

    virtual UserDataPtr RegisterCollisionCallback(const CollisionCallbackFn& callback)
    {
        boost::timed_mutex::scoped_lock lock(_mutexInterfaces);
        CollisionCallbackDataPtr pdata(new CollisionCallbackData(callback,boost::static_pointer_cast<Environment>(shared_from_this())));
        pdata->_iterator = _listRegisteredCollisionCallbacks.insert(_listRegisteredCollisionCallbacks.end(),pdata);
        return pdata;
    }
    virtual bool HasRegisteredCollisionCallbacks() const
    {
        boost::timed_mutex::scoped_lock lock(_mutexInterfaces);
        return _listRegisteredCollisionCallbacks.size() > 0;
    }

    virtual void GetRegisteredCollisionCallbacks(std::list<CollisionCallbackFn>& listcallbacks) const
    {
        boost::timed_mutex::scoped_lock lock(_mutexInterfaces);
        listcallbacks.clear();
        FOREACHC(it, _listRegisteredCollisionCallbacks) {
            CollisionCallbackDataPtr pdata = boost::dynamic_pointer_cast<CollisionCallbackData>(it->lock());
            listcallbacks.push_back(pdata->_callback);
        }
    }

    virtual bool SetCollisionChecker(CollisionCheckerBasePtr pchecker)
    {
        EnvironmentMutex::scoped_lock lockenv(GetMutex());
        if( _pCurrentChecker == pchecker ) {
            return true;
        }
        if( !!_pCurrentChecker ) {
            _pCurrentChecker->DestroyEnvironment();     // delete all resources
        }
        _pCurrentChecker = pchecker;
        if( !_pCurrentChecker ) {
            RAVELOG_DEBUG("disabling collisions\n");
            _pCurrentChecker = RaveCreateCollisionChecker(shared_from_this(),"GenericCollisionChecker");
        }
        else {
            RAVELOG_DEBUG_FORMAT("setting %s collision checker", _pCurrentChecker->GetXMLId());
            for (KinBodyPtr& pbody : _vecbodies) {
                if (!pbody) {
                    continue;
                }
                pbody->_ResetInternalCollisionCache();
            }
        }
        return _pCurrentChecker->InitEnvironment();
    }

    virtual CollisionCheckerBasePtr GetCollisionChecker() const {
        return _pCurrentChecker;
    }

    virtual bool CheckCollision(KinBodyConstPtr pbody1, CollisionReportPtr report)
    {
        EnvironmentMutex::scoped_lock lockenv(GetMutex());
        CHECK_COLLISION_BODY(pbody1);
        return _pCurrentChecker->CheckCollision(pbody1,report);
    }

    virtual bool CheckCollision(KinBodyConstPtr pbody1, KinBodyConstPtr pbody2, CollisionReportPtr report)
    {
        EnvironmentMutex::scoped_lock lockenv(GetMutex());
        CHECK_COLLISION_BODY(pbody1);
        CHECK_COLLISION_BODY(pbody2);
        return _pCurrentChecker->CheckCollision(pbody1,pbody2,report);
    }

    virtual bool CheckCollision(KinBody::LinkConstPtr plink, CollisionReportPtr report )
    {
        EnvironmentMutex::scoped_lock lockenv(GetMutex());
        CHECK_COLLISION_BODY(plink->GetParent());
        return _pCurrentChecker->CheckCollision(plink,report);
    }

    virtual bool CheckCollision(KinBody::LinkConstPtr plink1, KinBody::LinkConstPtr plink2, CollisionReportPtr report)
    {
        EnvironmentMutex::scoped_lock lockenv(GetMutex());
        CHECK_COLLISION_BODY(plink1->GetParent());
        CHECK_COLLISION_BODY(plink2->GetParent());
        return _pCurrentChecker->CheckCollision(plink1,plink2,report);
    }

    virtual bool CheckCollision(KinBody::LinkConstPtr plink, KinBodyConstPtr pbody, CollisionReportPtr report)
    {
        EnvironmentMutex::scoped_lock lockenv(GetMutex());
        CHECK_COLLISION_BODY(plink->GetParent());
        CHECK_COLLISION_BODY(pbody);
        return _pCurrentChecker->CheckCollision(plink,pbody,report);
    }

    virtual bool CheckCollision(KinBody::LinkConstPtr plink, const std::vector<KinBodyConstPtr>& vbodyexcluded, const std::vector<KinBody::LinkConstPtr>& vlinkexcluded, CollisionReportPtr report)
    {
        EnvironmentMutex::scoped_lock lockenv(GetMutex());
        CHECK_COLLISION_BODY(plink->GetParent());
        return _pCurrentChecker->CheckCollision(plink,vbodyexcluded,vlinkexcluded,report);
    }

    virtual bool CheckCollision(KinBodyConstPtr pbody, const std::vector<KinBodyConstPtr>& vbodyexcluded, const std::vector<KinBody::LinkConstPtr>& vlinkexcluded, CollisionReportPtr report)
    {
        EnvironmentMutex::scoped_lock lockenv(GetMutex());
        CHECK_COLLISION_BODY(pbody);
        return _pCurrentChecker->CheckCollision(pbody,vbodyexcluded,vlinkexcluded,report);
    }

    virtual bool CheckCollision(const RAY& ray, KinBody::LinkConstPtr plink, CollisionReportPtr report)
    {
        EnvironmentMutex::scoped_lock lockenv(GetMutex());
        CHECK_COLLISION_BODY(plink->GetParent());
        return _pCurrentChecker->CheckCollision(ray,plink,report);
    }
    virtual bool CheckCollision(const RAY& ray, KinBodyConstPtr pbody, CollisionReportPtr report)
    {
        EnvironmentMutex::scoped_lock lockenv(GetMutex());
        CHECK_COLLISION_BODY(pbody);
        return _pCurrentChecker->CheckCollision(ray,pbody,report);
    }
    virtual bool CheckCollision(const RAY& ray, CollisionReportPtr report)
    {
        return _pCurrentChecker->CheckCollision(ray,report);
    }

    virtual bool CheckCollision(const TriMesh& trimesh, KinBodyConstPtr pbody, CollisionReportPtr report)
    {
        EnvironmentMutex::scoped_lock lockenv(GetMutex());
        CHECK_COLLISION_BODY(pbody);
        return _pCurrentChecker->CheckCollision(trimesh,pbody,report);
    }

    virtual bool CheckStandaloneSelfCollision(KinBodyConstPtr pbody, CollisionReportPtr report)
    {
        EnvironmentMutex::scoped_lock lockenv(GetMutex());
        CHECK_COLLISION_BODY(pbody);
        return _pCurrentChecker->CheckStandaloneSelfCollision(pbody,report);
    }

    virtual void StepSimulation(dReal fTimeStep)
    {
        EnvironmentMutex::scoped_lock lockenv(GetMutex());

        uint64_t step = (uint64_t)ceil(1000000.0 * (double)fTimeStep);
        fTimeStep = (dReal)((double)step * 0.000001);

        // call the physics first to get forces
        _pPhysicsEngine->SimulateStep(fTimeStep);

        // make a copy instead of locking the mutex pointer since will be calling into user functions
        vector<KinBodyPtr> vecbodies;
        vector<RobotBasePtr> vecrobots;
        list<SensorBasePtr> listSensors;
        list< pair<ModuleBasePtr, std::string> > listModules;
        {
            boost::timed_mutex::scoped_lock lock(_mutexInterfaces);
            vecbodies = _vecbodies;
            vecrobots = _vecrobots;
            listSensors = _listSensors;
            listModules = _listModules;
        }

<<<<<<< HEAD
        FOREACH(it, vecbodies) {
            if( (*it)->GetEnvironmentBodyIndex() ) {     // have to check if valid
                (*it)->SimulationStep(fTimeStep);
=======
        for (const KinBodyPtr& pBody : vecbodies) {
            if (!pBody) {
                continue;
            }
            if( pBody->GetEnvironmentBodyIndex() ) {     // have to check if valid
                pBody->SimulationStep(fTimeStep);
>>>>>>> a4229aef
            }
        }
        FOREACH(itmodule, listModules) {
            itmodule->first->SimulationStep(fTimeStep);
        }

        // simulate the sensors last (ie, they always reflect the most recent bodies
        FOREACH(itsensor, listSensors) {
            (*itsensor)->SimulationStep(fTimeStep);
        }
        FOREACH(itrobot, vecrobots) {
            FOREACH(itsensor, (*itrobot)->GetAttachedSensors()) {
                if( !!(*itsensor)->GetSensor() ) {
                    (*itsensor)->GetSensor()->SimulationStep(fTimeStep);
                }
            }
        }
        _nCurSimTime += step;
    }

    virtual EnvironmentMutex& GetMutex() const {
        return _mutexEnvironment;
    }

    virtual void GetBodies(std::vector<KinBodyPtr>& bodies, uint64_t timeout) const
    {
        if( timeout == 0 ) {
            boost::timed_mutex::scoped_lock lock(_mutexInterfaces);
            
            bodies.clear();
            for (const KinBodyPtr& pbody : _vecbodies) {
                if (!pbody) {
                    continue;
                }
                bodies.push_back(pbody);
            }
        }
        else {
            boost::timed_mutex::scoped_timed_lock lock(_mutexInterfaces, boost::get_system_time() + boost::posix_time::microseconds(timeout));
            if (!lock.owns_lock()) {
                throw OPENRAVE_EXCEPTION_FORMAT(_("timeout of %f s failed"),(1e-6*static_cast<double>(timeout)),ORE_Timeout);
            }
            bodies.clear();
            for (const KinBodyPtr& pbody : _vecbodies) {
                if (!pbody) {
                    continue;
                }
                bodies.push_back(pbody);
            }
        }
    }

    virtual void GetRobots(std::vector<RobotBasePtr>& robots, uint64_t timeout) const
    {
        if( timeout == 0 ) {
            boost::timed_mutex::scoped_lock lock(_mutexInterfaces);
            robots = _vecrobots;
        }
        else {
            boost::timed_mutex::scoped_timed_lock lock(_mutexInterfaces, boost::get_system_time() + boost::posix_time::microseconds(timeout));
            if (!lock.owns_lock()) {
                throw OPENRAVE_EXCEPTION_FORMAT(_("timeout of %f s failed"),(1e-6*static_cast<double>(timeout)),ORE_Timeout);
            }
            robots = _vecrobots;
        }
    }

    virtual void GetSensors(std::vector<SensorBasePtr>& vsensors, uint64_t timeout) const
    {
        if( timeout == 0 ) {
            boost::timed_mutex::scoped_lock lock(_mutexInterfaces);
            _GetSensors(vsensors);
        }
        else {
            boost::timed_mutex::scoped_timed_lock lock(_mutexInterfaces, boost::get_system_time() + boost::posix_time::microseconds(timeout));
            if (!lock.owns_lock()) {
                throw OPENRAVE_EXCEPTION_FORMAT(_("timeout of %f s failed"),(1e-6*static_cast<double>(timeout)),ORE_Timeout);
            }
            _GetSensors(vsensors);
        }
    }

    virtual void _GetSensors(std::vector<SensorBasePtr>& vsensors) const
    {
        vsensors.resize(0);
        FOREACHC(itrobot,_vecrobots) {
            FOREACHC(itsensor, (*itrobot)->GetAttachedSensors()) {
                SensorBasePtr psensor = (*itsensor)->GetSensor();
                if( !!psensor ) {
                    vsensors.push_back(psensor);
                }
            }
        }
    }

    virtual void Triangulate(TriMesh& trimesh, const KinBody &body)
    {
        EnvironmentMutex::scoped_lock lockenv(GetMutex());     // reading collision data, so don't want anyone modifying it
        FOREACHC(it, body.GetLinks()) {
            trimesh.Append((*it)->GetCollisionData(), (*it)->GetTransform());
        }
    }

    virtual void TriangulateScene(TriMesh& trimesh, SelectionOptions options,const std::string& selectname)
    {
        EnvironmentMutex::scoped_lock lockenv(GetMutex());
        for (KinBodyPtr& pbody : _vecbodies) {
            if (!pbody) {
                continue;
            }
            const KinBody& body = *pbody;
            RobotBasePtr robot;
            if( body.IsRobot() ) {
                robot = RaveInterfaceCast<RobotBase>(pbody);
            }
            switch(options) {
            case SO_NoRobots:
                if( !robot ) {
                    Triangulate(trimesh, body);
                }
                break;

            case SO_Robots:
                if( !!robot ) {
                    Triangulate(trimesh, body);
                }
                break;
            case SO_Everything:
                Triangulate(trimesh, body);
                break;
            case SO_Body:
                if( body.GetName() == selectname ) {
                    Triangulate(trimesh, body);
                }
                break;
            case SO_AllExceptBody:
                if( body.GetName() != selectname ) {
                    Triangulate(trimesh, body);
                }
                break;
//            case SO_BodyList:
//                if( find(listnames.begin(),listnames.end(),(pbody)->GetName()) != listnames.end() ) {
//                    Triangulate(trimesh,pbody);
//                }
            }
        }
    }

    virtual void TriangulateScene(TriMesh& trimesh, TriangulateOptions options)
    {
        TriangulateScene(trimesh,options,"");
    }

    virtual RobotBasePtr ReadRobotURI(RobotBasePtr robot, const std::string& filename, const AttributesList& atts)
    {
        EnvironmentMutex::scoped_lock lockenv(GetMutex());

        if( !!robot ) {
            boost::timed_mutex::scoped_lock lock(_mutexInterfaces);
            FOREACH(itviewer, _listViewers) {
                (*itviewer)->RemoveKinBody(robot);
            }
            if( std::find(_vecrobots.begin(),_vecrobots.end(),robot) != _vecrobots.end() ) {
                throw openrave_exception(str(boost::format(_("KinRobot::Init for %s, cannot Init a robot while it is added to the environment\n"))%robot->GetName()));
            }
        }

        if( _IsColladaURI(filename) ) {
            if( !RaveParseColladaURI(shared_from_this(), robot, filename, atts) ) {
                return RobotBasePtr();
            }
        }
        else if( _IsJSONURI(filename) ) {
            _ClearRapidJsonBuffer();
            if( !RaveParseJSONURI(shared_from_this(), robot, filename, atts, *_prLoadEnvAlloc) ) {
                return RobotBasePtr();
            }
        }
        else if( _IsMsgPackURI(filename) ) {
            _ClearRapidJsonBuffer();
            if( !RaveParseMsgPackURI(shared_from_this(), robot, filename, atts, *_prLoadEnvAlloc) ) {
                return RobotBasePtr();
            }
        }
        else if( _IsColladaFile(filename) ) {
            if( !RaveParseColladaFile(shared_from_this(), robot, filename, atts) ) {
                return RobotBasePtr();
            }
        }
        else if( _IsJSONFile(filename) ) {
            _ClearRapidJsonBuffer();
            if( !RaveParseJSONFile(shared_from_this(), robot, filename, atts, *_prLoadEnvAlloc) ) {
                return RobotBasePtr();
            }
        }
        else if( _IsMsgPackFile(filename) ) {
            _ClearRapidJsonBuffer();
            if( !RaveParseMsgPackFile(shared_from_this(), robot, filename, atts, *_prLoadEnvAlloc) ) {
                return RobotBasePtr();
            }
        }
        else if( _IsXFile(filename) ) {
            if( !RaveParseXFile(shared_from_this(), robot, filename, atts) ) {
                return RobotBasePtr();
            }
        }
        else if( !_IsOpenRAVEFile(filename) && _IsRigidModelFile(filename) ) {
            if( !robot ) {
                robot = RaveCreateRobot(shared_from_this(),"GenericRobot");
            }
            if( !robot ) {
                robot = RaveCreateRobot(shared_from_this(),"");
            }
            if( !!robot ) {
                std::list<KinBody::GeometryInfo> listGeometries;
                std::string fullfilename = _ReadGeometriesFile(listGeometries,filename,atts);
                if( fullfilename.size() > 0 ) {
                    string extension;
                    if( filename.find_last_of('.') != string::npos ) {
                        extension = filename.substr(filename.find_last_of('.')+1);
                    }
                    string norender = string("__norenderif__:")+extension;
                    FOREACH(itinfo,listGeometries) {
                        itinfo->_bVisible = true;
                        itinfo->_filenamerender = norender;
                    }
                    listGeometries.front()._filenamerender = fullfilename;
                    if( robot->InitFromGeometries(listGeometries) ) {
#if defined(HAVE_BOOST_FILESYSTEM) && BOOST_VERSION >= 103600 // stem() was introduced in 1.36
#if defined(BOOST_FILESYSTEM_VERSION) && BOOST_FILESYSTEM_VERSION >= 3
                        boost::filesystem::path pfilename(filename);
                        robot->SetName(utils::ConvertToOpenRAVEName(pfilename.stem().string()));
#else
                        boost::filesystem::path pfilename(filename, boost::filesystem::native);
                        robot->SetName(utils::ConvertToOpenRAVEName(pfilename.stem()));
#endif
#else
                        robot->SetName("object");
#endif
                    }
                    else {
                        robot.reset();
                    }
                }
                else {
                    robot.reset();
                }
            }
        }
        else {
            InterfaceBasePtr pinterface = robot;
            BaseXMLReaderPtr preader = OpenRAVEXMLParser::CreateInterfaceReader(shared_from_this(), PT_Robot, pinterface, "robot", atts);
            if( !preader ) {
                return RobotBasePtr();
            }
            bool bSuccess = _ParseXMLFile(preader, filename);
            preader->endElement("robot");     // have to end the tag!
            robot = RaveInterfaceCast<RobotBase>(pinterface);
            if( !bSuccess || !robot ) {
                return RobotBasePtr();
            }
            //robot->__struri = filename;
        }

        // have to set the URI to the passed in one rather than the resolved one, otherwise external components won't be able to compare if a URI is equivalent or not
        if( !!robot ) {
            robot->__struri = filename;
        }

        return robot;
    }

    virtual RobotBasePtr ReadRobotData(RobotBasePtr robot, const std::string& data, const AttributesList& atts)
    {
        EnvironmentMutex::scoped_lock lockenv(GetMutex());

        if( !!robot ) {
            boost::timed_mutex::scoped_lock lock(_mutexInterfaces);
            FOREACH(itviewer, _listViewers) {
                (*itviewer)->RemoveKinBody(robot);
            }
            if( std::find(_vecrobots.begin(),_vecrobots.end(),robot) != _vecrobots.end() ) {
                throw openrave_exception(str(boost::format(_("KinRobot::Init for %s, cannot Init a robot while it is added to the environment\n"))%robot->GetName()));
            }
        }

        if( _IsColladaData(data) ) {
            if( !RaveParseColladaData(shared_from_this(), robot, data, atts) ) {
                return RobotBasePtr();
            }
        }
        else if( _IsJSONData(data) ) {
            _ClearRapidJsonBuffer();
            if( !RaveParseJSONData(shared_from_this(), robot, data, atts, *_prLoadEnvAlloc) ) {
                return RobotBasePtr();
            }
        }
        else if( _IsMsgPackData(data) ) {
            _ClearRapidJsonBuffer();
            if( !RaveParseMsgPackData(shared_from_this(), robot, data, atts, *_prLoadEnvAlloc) ) {
                return RobotBasePtr();
            }
        }
        else if( _IsXData(data) ) {
            // have to copy since it takes vector<char>
            std::vector<char> newdata(data.size()+1, 0);  // need a null-terminator
            std::copy(data.begin(),data.end(),newdata.begin());
            if( !RaveParseXData(shared_from_this(), robot, newdata, atts) ) {
                return RobotBasePtr();
            }
        }
        else if( _IsIVData(data) ) {
            throw OPENRAVE_EXCEPTION_FORMAT0(_("iv data not supported"),ORE_InvalidArguments);
        }
        else {
            InterfaceBasePtr pinterface = robot;
            BaseXMLReaderPtr preader = OpenRAVEXMLParser::CreateInterfaceReader(shared_from_this(), PT_Robot, pinterface, "robot", atts);
            if( !preader ) {
                return RobotBasePtr();
            }
            bool bSuccess = _ParseXMLData(preader, data);
            preader->endElement("robot");     // have to end the tag!
            robot = RaveInterfaceCast<RobotBase>(pinterface);
            if( !bSuccess || !robot ) {
                return RobotBasePtr();
            }
            robot->__struri = preader->_filename;
        }

        if( !!robot ) {
            // check if have to reset the URI
            FOREACHC(itatt, atts) {
                if( itatt->first == "uri" ) {
                    robot->__struri = itatt->second;
                }
            }
        }

        return robot;
    }

    virtual KinBodyPtr ReadKinBodyURI(KinBodyPtr body, const std::string& filename, const AttributesList& atts)
    {
        EnvironmentMutex::scoped_lock lockenv(GetMutex());

        if( !!body ) {
            boost::timed_mutex::scoped_lock lock(_mutexInterfaces);
            FOREACH(itviewer, _listViewers) {
                (*itviewer)->RemoveKinBody(body);
            }
            if( std::find(_vecbodies.begin(),_vecbodies.end(),body) != _vecbodies.end() ) {
                throw openrave_exception(str(boost::format(_("KinBody::Init for %s, cannot Init a body while it is added to the environment\n"))%body->GetName()));
            }
        }

        if( _IsColladaURI(filename) ) {
            if( !RaveParseColladaURI(shared_from_this(), body, filename, atts) ) {
                return KinBodyPtr();
            }
        }
        else if( _IsJSONURI(filename) ) {
            _ClearRapidJsonBuffer();
            if( !RaveParseJSONURI(shared_from_this(), body, filename, atts, *_prLoadEnvAlloc) ) {
                return KinBodyPtr();
            }
        }
        else if( _IsMsgPackURI(filename) ) {
            _ClearRapidJsonBuffer();
            if( !RaveParseMsgPackURI(shared_from_this(), body, filename, atts, *_prLoadEnvAlloc) ) {
                return KinBodyPtr();
            }
        }
        else if( _IsColladaFile(filename) ) {
            if( !RaveParseColladaFile(shared_from_this(), body, filename, atts) ) {
                return KinBodyPtr();
            }
        }
        else if( _IsJSONFile(filename) ) {
            _ClearRapidJsonBuffer();
            if( !RaveParseJSONFile(shared_from_this(), body, filename, atts, *_prLoadEnvAlloc) ) {
                return KinBodyPtr();
            }
        }
        else if( _IsMsgPackFile(filename) ) {
            _ClearRapidJsonBuffer();
            if( !RaveParseMsgPackFile(shared_from_this(), body, filename, atts, *_prLoadEnvAlloc) ) {
                return KinBodyPtr();
            }
        }
        else if( _IsXFile(filename) ) {
            if( !RaveParseXFile(shared_from_this(), body, filename, atts) ) {
                return KinBodyPtr();
            }
        }
        else if( !_IsOpenRAVEFile(filename) && _IsRigidModelFile(filename) ) {
            if( !body ) {
                body = RaveCreateKinBody(shared_from_this(),"");
            }
            if( !!body ) {
                std::list<KinBody::GeometryInfo> listGeometries;
                std::string fullfilename = _ReadGeometriesFile(listGeometries,filename,atts);
                if( fullfilename.size() > 0 ) {
                    string extension;
                    if( filename.find_last_of('.') != string::npos ) {
                        extension = filename.substr(filename.find_last_of('.')+1);
                    }
                    string norender = string("__norenderif__:")+extension;
                    FOREACH(itinfo,listGeometries) {
                        itinfo->_bVisible = true;
                        itinfo->_filenamerender = norender;
                    }
                    listGeometries.front()._filenamerender = fullfilename;
                    if( body->InitFromGeometries(listGeometries) ) {
                        body->__struri = fullfilename;
#if defined(HAVE_BOOST_FILESYSTEM) && BOOST_VERSION >= 103600 // stem() was introduced in 1.36
#if defined(BOOST_FILESYSTEM_VERSION) && BOOST_FILESYSTEM_VERSION >= 3
                        boost::filesystem::path pfilename(filename);
                        body->SetName(utils::ConvertToOpenRAVEName(pfilename.stem().string()));
#else
                        boost::filesystem::path pfilename(filename, boost::filesystem::native);
                        body->SetName(utils::ConvertToOpenRAVEName(pfilename.stem()));
#endif
#else
                        body->SetName("object");
#endif
                    }
                    else {
                        // failed
                        body.reset();
                    }
                }
                else {
                    // nothing to load
                    body.reset();
                }
            }
        }
        else {
            InterfaceBasePtr pinterface = body;
            BaseXMLReaderPtr preader = OpenRAVEXMLParser::CreateInterfaceReader(shared_from_this(), PT_KinBody, pinterface, "kinbody", atts);
            if( !preader ) {
                return KinBodyPtr();
            }
            bool bSuccess = _ParseXMLFile(preader, filename);
            preader->endElement("kinbody");     // have to end the tag!
            body = RaveInterfaceCast<KinBody>(pinterface);
            if( !bSuccess || !body ) {
                return KinBodyPtr();
            }
            //body->__struri = filename;
        }

        // have to set the URI to the passed in one rather than the resolved one, otherwise external components won't be able to compare if a URI is equivalent or not
        if( !!body ) {
            body->__struri = filename;
        }

        return body;
    }

    virtual KinBodyPtr ReadKinBodyData(KinBodyPtr body, const std::string& data, const AttributesList& atts)
    {
        EnvironmentMutex::scoped_lock lockenv(GetMutex());

        if( !!body ) {
            boost::timed_mutex::scoped_lock lock(_mutexInterfaces);
            FOREACH(itviewer, _listViewers) {
                (*itviewer)->RemoveKinBody(body);
            }
            if( std::find(_vecbodies.begin(),_vecbodies.end(),body) != _vecbodies.end() ) {
                throw openrave_exception(str(boost::format(_("KinBody::Init for %s, cannot Init a body while it is added to the environment\n"))%body->GetName()));
            }
        }

        if( _IsColladaData(data) ) {
            if( !RaveParseColladaData(shared_from_this(), body, data, atts) ) {
                return RobotBasePtr();
            }
        }
        else if( _IsJSONData(data) ) {
            _ClearRapidJsonBuffer();
            if( !RaveParseJSONData(shared_from_this(), body, data, atts, *_prLoadEnvAlloc) ) {
                return RobotBasePtr();
            }
        }
        else if( _IsMsgPackData(data) ) {
            _ClearRapidJsonBuffer();
            if( !RaveParseMsgPackData(shared_from_this(), body, data, atts, *_prLoadEnvAlloc) ) {
                return RobotBasePtr();
            }
        }
        else if( _IsXData(data) ) {
            // have to copy since it takes vector<char>
            std::vector<char> newdata(data.size()+1, 0);  // need a null-terminator
            std::copy(data.begin(),data.end(),newdata.begin());
            if( !RaveParseXData(shared_from_this(), body, newdata, atts) ) {
                return RobotBasePtr();
            }
        }
        else if( _IsIVData(data) ) {
            throw OPENRAVE_EXCEPTION_FORMAT0(_("iv data not supported"),ORE_InvalidArguments);
        }
        else {
            InterfaceBasePtr pinterface = body;
            BaseXMLReaderPtr preader = OpenRAVEXMLParser::CreateInterfaceReader(shared_from_this(), PT_KinBody, pinterface, "kinbody", atts);
            if( !preader ) {
                return KinBodyPtr();
            }
            bool bSuccess = _ParseXMLData(preader, data);
            preader->endElement("kinbody");     // have to end the tag!
            body = RaveInterfaceCast<KinBody>(pinterface);
            if( !bSuccess || !body ) {
                return KinBodyPtr();
            }
            body->__struri = preader->_filename;
        }

        if( !!body ) {
            // check if have to reset the URI
            FOREACHC(itatt, atts) {
                if( itatt->first == "uri" ) {
                    body->__struri = itatt->second;
                }
            }
        }
        return body;
    }

    virtual InterfaceBasePtr ReadInterfaceURI(const std::string& filename, const AttributesList& atts)
    {
        try {
            EnvironmentMutex::scoped_lock lockenv(GetMutex());
            BaseXMLReaderPtr preader = OpenRAVEXMLParser::CreateInterfaceReader(shared_from_this(),atts,false);
            if( !preader ) {
                return InterfaceBasePtr();
            }
            bool bSuccess = _ParseXMLFile(preader, filename);
            boost::shared_ptr<OpenRAVEXMLParser::InterfaceXMLReadable> preadable = boost::dynamic_pointer_cast<OpenRAVEXMLParser::InterfaceXMLReadable>(preader->GetReadable());
            if( !bSuccess || !preadable || !preadable->_pinterface) {
                return InterfaceBasePtr();
            }
            preader->endElement(RaveGetInterfaceName(preadable->_pinterface->GetInterfaceType()));     // have to end the tag!
            preadable->_pinterface->__struri = filename;
            return preadable->_pinterface;
        }
        catch(const std::exception &ex) {
            RAVELOG_ERROR_FORMAT("ReadInterfaceXMLFile exception: %s", ex.what());
        }
        return InterfaceBasePtr();
    }

    virtual InterfaceBasePtr ReadInterfaceURI(InterfaceBasePtr pinterface, InterfaceType type, const std::string& filename, const AttributesList& atts)
    {
        EnvironmentMutex::scoped_lock lockenv(GetMutex());
        bool bIsColladaURI = false;
        bool bIsColladaFile = false;
        bool bIsJSONURI = false;
        bool bIsJSONFile = false;
        bool bIsMsgPackURI = false;
        bool bIsMsgPackFile = false;
        bool bIsXFile = false;
        if( _IsColladaURI(filename) ) {
            bIsColladaURI = true;
        }
        else if( _IsJSONURI(filename) ) {
            bIsJSONURI = true;
        }
        else if( _IsMsgPackURI(filename) ) {
            bIsMsgPackURI = true;
        }
        else if( _IsColladaFile(filename) ) {
            bIsColladaFile = true;
        }
        else if( _IsJSONFile(filename) ) {
            bIsJSONFile = true;
        }
        else if( _IsMsgPackFile(filename) ) {
            bIsMsgPackFile = true;
        }
        else if( _IsXFile(filename) ) {
            bIsXFile = true;
        }

        if( (type == PT_KinBody ||type == PT_Robot ) && (bIsColladaURI||bIsJSONURI||bIsMsgPackURI||bIsColladaFile||bIsJSONFile||bIsMsgPackFile||bIsXFile) ) {
            if( type == PT_KinBody ) {
                BOOST_ASSERT(!pinterface|| (pinterface->GetInterfaceType()==PT_KinBody||pinterface->GetInterfaceType()==PT_Robot));
                KinBodyPtr pbody = RaveInterfaceCast<KinBody>(pinterface);
                if( bIsColladaURI ) {
                    if( !RaveParseColladaURI(shared_from_this(), pbody, filename, atts) ) {
                        return InterfaceBasePtr();
                    }
                }
                else if( bIsJSONURI ) {
                    _ClearRapidJsonBuffer();
                    if( !RaveParseJSONURI(shared_from_this(), pbody, filename, atts, *_prLoadEnvAlloc) ) {
                        return InterfaceBasePtr();
                    }
                }
                else if( bIsMsgPackURI ) {
                    _ClearRapidJsonBuffer();
                    if( !RaveParseMsgPackURI(shared_from_this(), pbody, filename, atts, *_prLoadEnvAlloc) ) {
                        return InterfaceBasePtr();
                    }
                }
                else if( bIsColladaFile ) {
                    if( !RaveParseColladaFile(shared_from_this(), pbody, filename, atts) ) {
                        return InterfaceBasePtr();
                    }
                }
                else if( bIsJSONFile ) {
                    _ClearRapidJsonBuffer();
                    if( !RaveParseJSONFile(shared_from_this(), pbody, filename, atts, *_prLoadEnvAlloc) ) {
                        return InterfaceBasePtr();
                    }
                }
                else if( bIsMsgPackFile ) {
                    _ClearRapidJsonBuffer();
                    if( !RaveParseMsgPackFile(shared_from_this(), pbody, filename, atts, *_prLoadEnvAlloc) ) {
                        return InterfaceBasePtr();
                    }
                }
                else if( bIsXFile ) {
                    if( !RaveParseXFile(shared_from_this(), pbody, filename, atts) ) {
                        return InterfaceBasePtr();
                    }
                }
                pinterface = pbody;
            }
            else if( type == PT_Robot ) {
                BOOST_ASSERT(!pinterface||pinterface->GetInterfaceType()==PT_Robot);
                RobotBasePtr probot = RaveInterfaceCast<RobotBase>(pinterface);
                if( bIsColladaURI ) {
                    if( !RaveParseColladaURI(shared_from_this(), probot, filename, atts) ) {
                        return InterfaceBasePtr();
                    }
                }
                else if( bIsJSONURI ) {
                    _ClearRapidJsonBuffer();
                    if( !RaveParseJSONURI(shared_from_this(), probot, filename, atts, *_prLoadEnvAlloc) ) {
                        return InterfaceBasePtr();
                    }
                }
                else if( bIsMsgPackURI ) {
                    _ClearRapidJsonBuffer();
                    if( !RaveParseMsgPackURI(shared_from_this(), probot, filename, atts, *_prLoadEnvAlloc) ) {
                        return InterfaceBasePtr();
                    }
                }
                else if( bIsColladaFile ) {
                    if( !RaveParseColladaFile(shared_from_this(), probot, filename, atts) ) {
                        return InterfaceBasePtr();
                    }
                }
                else if( bIsJSONFile ) {
                    _ClearRapidJsonBuffer();
                    if( !RaveParseJSONFile(shared_from_this(), probot, filename, atts, *_prLoadEnvAlloc) ) {
                        return InterfaceBasePtr();
                    }
                }
                else if( bIsMsgPackFile ) {
                    _ClearRapidJsonBuffer();
                    if( !RaveParseMsgPackFile(shared_from_this(), probot, filename, atts, *_prLoadEnvAlloc) ) {
                        return InterfaceBasePtr();
                    }
                }
                else if( bIsXFile ) {
                    if( !RaveParseXFile(shared_from_this(), probot, filename, atts) ) {
                        return InterfaceBasePtr();
                    }
                }
                pinterface = probot;
            }
            else {
                return InterfaceBasePtr();
            }
            pinterface->__struri = filename;
        }
        else {
            BaseXMLReaderPtr preader = OpenRAVEXMLParser::CreateInterfaceReader(shared_from_this(), type, pinterface, RaveGetInterfaceName(type), atts);
            boost::shared_ptr<OpenRAVEXMLParser::InterfaceXMLReadable> preadable = boost::dynamic_pointer_cast<OpenRAVEXMLParser::InterfaceXMLReadable>(preader->GetReadable());
            if( !!preadable ) {
                if( !_ParseXMLFile(preader, filename) ) {
                    return InterfaceBasePtr();
                }
                preader->endElement(RaveGetInterfaceName(pinterface->GetInterfaceType()));     // have to end the tag!
                pinterface = preadable->_pinterface;
            }
            else {
                pinterface = ReadInterfaceURI(filename,AttributesList());
                if( !!pinterface &&( pinterface->GetInterfaceType() != type) ) {
                    return InterfaceBasePtr();
                }
            }
            pinterface->__struri = filename;
        }
        return pinterface;
    }

    virtual InterfaceBasePtr ReadInterfaceData(InterfaceBasePtr pinterface, InterfaceType type, const std::string& data, const AttributesList& atts)
    {
        EnvironmentMutex::scoped_lock lockenv(GetMutex());

        // check for collada?
        BaseXMLReaderPtr preader = OpenRAVEXMLParser::CreateInterfaceReader(shared_from_this(), type, pinterface, RaveGetInterfaceName(type), atts);
        if( !preader ) {
            return InterfaceBasePtr();
        }
        bool bSuccess = _ParseXMLData(preader, data);
        preader->endElement(RaveGetInterfaceName(pinterface->GetInterfaceType()));     // have to end the tag!
        if( !bSuccess ) {
            return InterfaceBasePtr();
        }
        pinterface->__struri = preader->_filename;
        return pinterface;
    }

    virtual boost::shared_ptr<TriMesh> ReadTrimeshURI(boost::shared_ptr<TriMesh> ptrimesh, const std::string& filename, const AttributesList& atts)
    {
        RaveVector<float> diffuseColor, ambientColor;
        return _ReadTrimeshURI(ptrimesh,filename,diffuseColor, ambientColor, atts);
    }

    virtual boost::shared_ptr<TriMesh> _ReadTrimeshURI(boost::shared_ptr<TriMesh> ptrimesh, const std::string& filename, RaveVector<float>& diffuseColor, RaveVector<float>& ambientColor, const AttributesList& atts)
    {
        //EnvironmentMutex::scoped_lock lockenv(GetMutex()); // don't lock!
        string filedata = RaveFindLocalFile(filename);
        if( filedata.size() == 0 ) {
            return boost::shared_ptr<TriMesh>();
        }
        Vector vScaleGeometry(1,1,1);
        float ftransparency;
        FOREACHC(itatt,atts) {
            if( itatt->first == "scalegeometry" ) {
                stringstream ss(itatt->second);
                ss >> vScaleGeometry.x >> vScaleGeometry.y >> vScaleGeometry.z;
                if( !ss ) {
                    vScaleGeometry.z = vScaleGeometry.y = vScaleGeometry.x;
                }
            }
        }
        if( !ptrimesh ) {
            ptrimesh.reset(new TriMesh());
        }
        if( !OpenRAVEXMLParser::CreateTriMeshFromFile(shared_from_this(),filedata, vScaleGeometry, *ptrimesh, diffuseColor, ambientColor, ftransparency) ) {
            ptrimesh.reset();
        }
        return ptrimesh;
    }

    virtual boost::shared_ptr<TriMesh> ReadTrimeshData(boost::shared_ptr<TriMesh> ptrimesh, const std::string& data, const std::string& formathint, const AttributesList& atts)
    {
        RaveVector<float> diffuseColor, ambientColor;
        return _ReadTrimeshData(ptrimesh, data, formathint, diffuseColor, ambientColor, atts);
    }

    virtual boost::shared_ptr<TriMesh> _ReadTrimeshData(boost::shared_ptr<TriMesh> ptrimesh, const std::string& data, const std::string& formathint, RaveVector<float>& diffuseColor, RaveVector<float>& ambientColor, const AttributesList& atts)
    {
        if( data.size() == 0 ) {
            return boost::shared_ptr<TriMesh>();
        }

        Vector vScaleGeometry(1,1,1);
        float ftransparency;
        FOREACHC(itatt,atts) {
            if( itatt->first == "scalegeometry" ) {
                stringstream ss(itatt->second);
                ss >> vScaleGeometry.x >> vScaleGeometry.y >> vScaleGeometry.z;
                if( !ss ) {
                    vScaleGeometry.z = vScaleGeometry.y = vScaleGeometry.x;
                }
            }
        }
        if( !ptrimesh ) {
            ptrimesh.reset(new TriMesh());
        }
        if( !OpenRAVEXMLParser::CreateTriMeshFromData(data, formathint, vScaleGeometry, *ptrimesh, diffuseColor, ambientColor, ftransparency) ) {
            ptrimesh.reset();
        }
        return ptrimesh;
    }

    /// \brief parses the file into GeometryInfo and returns the full path of the file opened
    ///
    /// \param[in] listGeometries geometry list to be filled
    virtual std::string _ReadGeometriesFile(std::list<KinBody::GeometryInfo>& listGeometries, const std::string& filename, const AttributesList& atts)
    {
        EnvironmentMutex::scoped_lock lockenv(GetMutex());
        string filedata = RaveFindLocalFile(filename);
        if( filedata.size() == 0 ) {
            return std::string();
        }
        Vector vScaleGeometry(1,1,1);
        FOREACHC(itatt,atts) {
            if( itatt->first == "scalegeometry" ) {
                stringstream ss(itatt->second);
                ss >> vScaleGeometry.x >> vScaleGeometry.y >> vScaleGeometry.z;
                if( !ss ) {
                    vScaleGeometry.z = vScaleGeometry.y = vScaleGeometry.x;
                }
            }
        }
        if( OpenRAVEXMLParser::CreateGeometries(shared_from_this(),filedata, vScaleGeometry, listGeometries) && listGeometries.size() > 0 ) {
            return filedata;
        }
        listGeometries.clear();
        return std::string();
    }

    virtual void _AddViewer(ViewerBasePtr pnewviewer)
    {
        CHECK_INTERFACE(pnewviewer);
        EnvironmentMutex::scoped_lock lockenv(GetMutex());
        boost::timed_mutex::scoped_lock lock(_mutexInterfaces);
        BOOST_ASSERT(find(_listViewers.begin(),_listViewers.end(),pnewviewer) == _listViewers.end() );
        _CheckUniqueName(ViewerBaseConstPtr(pnewviewer),true);
        _listViewers.push_back(pnewviewer);
    }

    virtual ViewerBasePtr GetViewer(const std::string& name) const
    {
        boost::timed_mutex::scoped_lock lock(_mutexInterfaces);
        if( name.size() == 0 ) {
            return _listViewers.size() > 0 ? _listViewers.front() : ViewerBasePtr();
        }
        FOREACHC(itviewer, _listViewers) {
            if( (*itviewer)->GetName() == name ) {
                return *itviewer;
            }
        }
        return ViewerBasePtr();
    }

    void GetViewers(std::list<ViewerBasePtr>& listViewers) const
    {
        boost::timed_mutex::scoped_lock lock(_mutexInterfaces);
        listViewers = _listViewers;
    }

    virtual OpenRAVE::GraphHandlePtr plot3(const float* ppoints, int numPoints, int stride, float fPointSize, const RaveVector<float>& color, int drawstyle)
    {
        boost::timed_mutex::scoped_lock lock(_mutexInterfaces);
        if( _listViewers.size() == 0 ) {
            return OpenRAVE::GraphHandlePtr();
        }
        GraphHandleMultiPtr handles(new GraphHandleMulti());
        FOREACHC(itviewer, _listViewers) {
            handles->Add((*itviewer)->plot3(ppoints, numPoints, stride, fPointSize, color, drawstyle));
        }
        return handles;
    }
    virtual OpenRAVE::GraphHandlePtr plot3(const float* ppoints, int numPoints, int stride, float fPointSize, const float* colors, int drawstyle, bool bhasalpha)
    {
        boost::timed_mutex::scoped_lock lock(_mutexInterfaces);
        if( _listViewers.size() == 0 ) {
            return OpenRAVE::GraphHandlePtr();
        }
        GraphHandleMultiPtr handles(new GraphHandleMulti());
        FOREACHC(itviewer, _listViewers) {
            handles->Add((*itviewer)->plot3(ppoints, numPoints, stride, fPointSize, colors, drawstyle, bhasalpha));
        }
        return handles;
    }
    virtual OpenRAVE::GraphHandlePtr drawlinestrip(const float* ppoints, int numPoints, int stride, float fwidth, const RaveVector<float>& color)
    {
        boost::timed_mutex::scoped_lock lock(_mutexInterfaces);
        if( _listViewers.size() == 0 ) {
            return OpenRAVE::GraphHandlePtr();
        }
        GraphHandleMultiPtr handles(new GraphHandleMulti());
        FOREACHC(itviewer, _listViewers) {
            handles->Add((*itviewer)->drawlinestrip(ppoints, numPoints, stride, fwidth,color));
        }
        return handles;
    }
    virtual OpenRAVE::GraphHandlePtr drawlinestrip(const float* ppoints, int numPoints, int stride, float fwidth, const float* colors)
    {
        boost::timed_mutex::scoped_lock lock(_mutexInterfaces);
        if( _listViewers.size() == 0 ) {
            return OpenRAVE::GraphHandlePtr();
        }
        GraphHandleMultiPtr handles(new GraphHandleMulti());
        FOREACHC(itviewer, _listViewers) {
            handles->Add((*itviewer)->drawlinestrip(ppoints, numPoints, stride, fwidth,colors));
        }
        return handles;
    }
    virtual OpenRAVE::GraphHandlePtr drawlinelist(const float* ppoints, int numPoints, int stride, float fwidth, const RaveVector<float>& color)
    {
        boost::timed_mutex::scoped_lock lock(_mutexInterfaces);
        if( _listViewers.size() == 0 ) {
            return OpenRAVE::GraphHandlePtr();
        }
        GraphHandleMultiPtr handles(new GraphHandleMulti());
        FOREACHC(itviewer, _listViewers) {
            handles->Add((*itviewer)->drawlinelist(ppoints, numPoints, stride, fwidth,color));
        }
        return handles;
    }
    virtual OpenRAVE::GraphHandlePtr drawlinelist(const float* ppoints, int numPoints, int stride, float fwidth, const float* colors)
    {
        boost::timed_mutex::scoped_lock lock(_mutexInterfaces);
        if( _listViewers.size() == 0 ) {
            return OpenRAVE::GraphHandlePtr();
        }
        GraphHandleMultiPtr handles(new GraphHandleMulti());
        FOREACHC(itviewer, _listViewers) {
            handles->Add((*itviewer)->drawlinelist(ppoints, numPoints, stride, fwidth,colors));
        }
        return handles;
    }
    virtual OpenRAVE::GraphHandlePtr drawarrow(const RaveVector<float>& p1, const RaveVector<float>& p2, float fwidth, const RaveVector<float>& color)
    {
        boost::timed_mutex::scoped_lock lock(_mutexInterfaces);
        if( _listViewers.size() == 0 ) {
            return OpenRAVE::GraphHandlePtr();
        }
        GraphHandleMultiPtr handles(new GraphHandleMulti());
        FOREACHC(itviewer, _listViewers) {
            handles->Add((*itviewer)->drawarrow(p1,p2,fwidth,color));
        }
        return handles;
    }
    virtual OpenRAVE::GraphHandlePtr drawlabel(const std::string& label, const RaveVector<float>& worldPosition)
    {
        boost::timed_mutex::scoped_lock lock(_mutexInterfaces);
        if( _listViewers.size() == 0 ) {
            return OpenRAVE::GraphHandlePtr();
        }
        GraphHandleMultiPtr handles(new GraphHandleMulti());
        FOREACHC(itviewer, _listViewers) {
            handles->Add((*itviewer)->drawlabel(label, worldPosition));
        }
        return handles;
    }
    virtual OpenRAVE::GraphHandlePtr drawbox(const RaveVector<float>& vpos, const RaveVector<float>& vextents)
    {
        boost::timed_mutex::scoped_lock lock(_mutexInterfaces);
        if( _listViewers.size() == 0 ) {
            return OpenRAVE::GraphHandlePtr();
        }
        GraphHandleMultiPtr handles(new GraphHandleMulti());
        FOREACHC(itviewer, _listViewers) {
            handles->Add((*itviewer)->drawbox(vpos, vextents));
        }
        return handles;
    }
    virtual OpenRAVE::GraphHandlePtr drawplane(const RaveTransform<float>& tplane, const RaveVector<float>& vextents, const boost::multi_array<float,3>& vtexture)
    {
        boost::timed_mutex::scoped_lock lock(_mutexInterfaces);
        if( _listViewers.size() == 0 ) {
            return OpenRAVE::GraphHandlePtr();
        }
        GraphHandleMultiPtr handles(new GraphHandleMulti());
        FOREACHC(itviewer, _listViewers) {
            handles->Add((*itviewer)->drawplane(tplane, vextents, vtexture));
        }
        return handles;
    }
    virtual OpenRAVE::GraphHandlePtr drawtrimesh(const float* ppoints, int stride, const int* pIndices, int numTriangles, const RaveVector<float>& color)
    {
        boost::timed_mutex::scoped_lock lock(_mutexInterfaces);
        if( _listViewers.size() == 0 ) {
            return OpenRAVE::GraphHandlePtr();
        }
        GraphHandleMultiPtr handles(new GraphHandleMulti());
        FOREACHC(itviewer, _listViewers) {
            handles->Add((*itviewer)->drawtrimesh(ppoints, stride, pIndices, numTriangles, color));
        }
        return handles;
    }
    virtual OpenRAVE::GraphHandlePtr drawtrimesh(const float* ppoints, int stride, const int* pIndices, int numTriangles, const boost::multi_array<float,2>& colors)
    {
        boost::timed_mutex::scoped_lock lock(_mutexInterfaces);
        if( _listViewers.size() == 0 ) {
            return OpenRAVE::GraphHandlePtr();
        }
        GraphHandleMultiPtr handles(new GraphHandleMulti());
        FOREACHC(itviewer, _listViewers) {
            handles->Add((*itviewer)->drawtrimesh(ppoints, stride, pIndices, numTriangles, colors));
        }
        return handles;
    }

    KinBodyPtr GetBodyFromEnvironmentBodyIndex(int bodyIndex) override
    {
        boost::timed_mutex::scoped_lock lock(_mutexInterfaces);
        boost::mutex::scoped_lock locknetwork(_mutexEnvironmentIds);
        if (bodyIndex > 0 && bodyIndex < _vecWeakBodies.size()) {
            return KinBodyPtr(_vecWeakBodies.at(bodyIndex));
        }
        return KinBodyPtr();
    }

    virtual void StartSimulation(dReal fDeltaTime, bool bRealTime)
    {
        {
            EnvironmentMutex::scoped_lock lockenv(GetMutex());
            _bEnableSimulation = true;
            _fDeltaSimTime = fDeltaTime;
            _bRealTime = bRealTime;
            //_nCurSimTime = 0; // don't reset since it is important to keep time monotonic
            _nSimStartTime = utils::GetMicroTime()-_nCurSimTime;
        }
        _StartSimulationThread();
    }

    virtual bool IsSimulationRunning() const {
        return _bEnableSimulation;
    }

    virtual void StopSimulation(int shutdownthread=1)
    {
        {
            EnvironmentMutex::scoped_lock lockenv(GetMutex());
            _bEnableSimulation = false;
            _fDeltaSimTime = 1.0f;
        }
        if( shutdownthread ) {
            _StopSimulationThread();
        }
    }

    virtual uint64_t GetSimulationTime() {
        return _nCurSimTime;
    }

    virtual void SetDebugLevel(int level) {
        RaveSetDebugLevel(level);
    }
    virtual int GetDebugLevel() const {
        return RaveGetDebugLevel();
    }

    virtual void GetPublishedBodies(std::vector<KinBody::BodyState>& vbodies, uint64_t timeout)
    {
        if( timeout == 0 ) {
            boost::timed_mutex::scoped_lock lock(_mutexInterfaces);
            vbodies = _vPublishedBodies;
        }
        else {
            boost::timed_mutex::scoped_timed_lock lock(_mutexInterfaces, boost::get_system_time() + boost::posix_time::microseconds(timeout));
            if (!lock.owns_lock()) {
                throw OPENRAVE_EXCEPTION_FORMAT(_("timeout of %f s failed"),(1e-6*static_cast<double>(timeout)),ORE_Timeout);
            }
            vbodies = _vPublishedBodies;
        }
    }

    virtual bool GetPublishedBody(const std::string &name, KinBody::BodyState& bodystate, uint64_t timeout=0)
    {
        if( timeout == 0 ) {
            boost::timed_mutex::scoped_lock lock(_mutexInterfaces);
            for ( size_t ibody = 0; ibody < _vPublishedBodies.size(); ++ibody) {
                if ( _vPublishedBodies[ibody].strname == name) {
                    bodystate = _vPublishedBodies[ibody];
                    return true;
                }
            }
        }
        else {
            boost::timed_mutex::scoped_timed_lock lock(_mutexInterfaces, boost::get_system_time() + boost::posix_time::microseconds(timeout));
            if (!lock.owns_lock()) {
                throw OPENRAVE_EXCEPTION_FORMAT(_("timeout of %f s failed"),(1e-6*static_cast<double>(timeout)),ORE_Timeout);
            }
            for ( size_t ibody = 0; ibody < _vPublishedBodies.size(); ++ibody) {
                if ( _vPublishedBodies[ibody].strname == name) {
                    bodystate = _vPublishedBodies[ibody];
                    return true;
                }
            }
        }

        return false;
    }

    virtual bool GetPublishedBodyJointValues(const std::string& name, std::vector<dReal> &jointValues, uint64_t timeout=0)
    {
        if( timeout == 0 ) {
            boost::timed_mutex::scoped_lock lock(_mutexInterfaces);
            for ( size_t ibody = 0; ibody < _vPublishedBodies.size(); ++ibody) {
                if ( _vPublishedBodies[ibody].strname == name) {
                    jointValues = _vPublishedBodies[ibody].jointvalues;
                    return true;
                }
            }
        }
        else {
            boost::timed_mutex::scoped_timed_lock lock(_mutexInterfaces, boost::get_system_time() + boost::posix_time::microseconds(timeout));
            if (!lock.owns_lock()) {
                throw OPENRAVE_EXCEPTION_FORMAT(_("timeout of %f s failed"),(1e-6*static_cast<double>(timeout)),ORE_Timeout);
            }
            for ( size_t ibody = 0; ibody < _vPublishedBodies.size(); ++ibody) {
                if ( _vPublishedBodies[ibody].strname == name) {
                    jointValues = _vPublishedBodies[ibody].jointvalues;
                    return true;
                }
            }
        }

        return false;
    }

    void GetPublishedBodyTransformsMatchingPrefix(const std::string& prefix, std::vector<std::pair<std::string, Transform> >& nameTransfPairs, uint64_t timeout = 0)
    {
        if( timeout == 0 ) {
            boost::timed_mutex::scoped_lock lock(_mutexInterfaces);
            nameTransfPairs.resize(0);
            if( nameTransfPairs.capacity() < _vPublishedBodies.size() ) {
                nameTransfPairs.reserve(_vPublishedBodies.size());
            }
            for ( size_t ibody = 0; ibody < _vPublishedBodies.size(); ++ibody) {
                if ( strncmp(_vPublishedBodies[ibody].strname.c_str(), prefix.c_str(), prefix.size()) == 0 ) {
                    nameTransfPairs.emplace_back(_vPublishedBodies[ibody].strname,  _vPublishedBodies[ibody].vectrans.at(0));
                }
            }
        }
        else {
            boost::timed_mutex::scoped_timed_lock lock(_mutexInterfaces, boost::get_system_time() + boost::posix_time::microseconds(timeout));
            if (!lock.owns_lock()) {
                throw OPENRAVE_EXCEPTION_FORMAT(_("timeout of %f s failed"),(1e-6*static_cast<double>(timeout)),ORE_Timeout);
            }

            nameTransfPairs.resize(0);
            if( nameTransfPairs.capacity() < _vPublishedBodies.size() ) {
                nameTransfPairs.reserve(_vPublishedBodies.size());
            }
            for ( size_t ibody = 0; ibody < _vPublishedBodies.size(); ++ibody) {
                if ( strncmp(_vPublishedBodies[ibody].strname.c_str(), prefix.c_str(), prefix.size()) == 0 ) {
                    nameTransfPairs.emplace_back(_vPublishedBodies[ibody].strname,  _vPublishedBodies[ibody].vectrans.at(0));
                }
            }
        }
    }

    virtual void UpdatePublishedBodies(uint64_t timeout=0)
    {
        EnvironmentMutex::scoped_lock lockenv(GetMutex());
        if( timeout == 0 ) {
            boost::timed_mutex::scoped_lock lock(_mutexInterfaces);
            _UpdatePublishedBodies();
        }
        else {
            boost::timed_mutex::scoped_timed_lock lock(_mutexInterfaces, boost::get_system_time() + boost::posix_time::microseconds(timeout));
            if (!lock.owns_lock()) {
                throw OPENRAVE_EXCEPTION_FORMAT(_("timeout of %f s failed"),(1e-6*static_cast<double>(timeout)),ORE_Timeout);
            }
            _UpdatePublishedBodies();
        }
    }

    virtual void _UpdatePublishedBodies()
    {
        // updated the published bodies, resize dynamically in case an exception occurs
        // when creating an item and bad data is left inside _vPublishedBodies
        _vPublishedBodies.resize(_GetNumBodies());
        int iwritten = 0;

        std::vector<dReal> vdoflastsetvalues;
        for(const KinBodyPtr& pbody : _vecbodies) {
            if (!pbody) {
                continue;
            }
            if( pbody->_nHierarchyComputed != 2 ) {
                // skip
                continue;
            }

            KinBody::BodyState& state = _vPublishedBodies[iwritten];
            state.Reset();
            state.pbody = pbody;
            pbody->GetLinkTransformations(state.vectrans, vdoflastsetvalues);
            pbody->GetLinkEnableStates(state.vLinkEnableStates);
            pbody->GetDOFValues(state.jointvalues);
            pbody->GetGrabbedInfo(state.vGrabbedInfos);
            state.strname =pbody->GetName();
            state.uri = pbody->GetURI();
            state.updatestamp = pbody->GetUpdateStamp();
            state.environmentid = pbody->GetEnvironmentBodyIndex();
            if( pbody->IsRobot() ) {
                RobotBasePtr probot = RaveInterfaceCast<RobotBase>(pbody);
                if( !!probot ) {
                    RobotBase::ManipulatorPtr pmanip = probot->GetActiveManipulator();
                    if( !!pmanip ) {
                        state.activeManipulatorName = pmanip->GetName();
                        state.activeManipulatorTransform = pmanip->GetTransform();
                    }
                    probot->GetConnectedBodyActiveStates(state.vConnectedBodyActiveStates);
                }
            }
            ++iwritten;
        }

        if( iwritten < (int)_vPublishedBodies.size() ) {
            _vPublishedBodies.resize(iwritten);
        }
    }

    virtual std::pair<std::string, dReal> GetUnit() const
    {
        return _unit;
    }

    virtual void SetUnit(std::pair<std::string, dReal> unit)
    {
        _unit = unit;
    }

    /// \brief similar to GetInfo, but creates a copy of an up-to-date info, safe for caller to manipulate
    virtual void ExtractInfo(EnvironmentBaseInfo& info) override
    {
        EnvironmentMutex::scoped_lock lockenv(GetMutex());
        std::vector<KinBodyPtr> vBodies;
        {
            boost::timed_mutex::scoped_lock lock(_mutexInterfaces);
            vBodies = _vecbodies;
        }
        const int numBodies = _GetNumBodies();
        info._vBodyInfos.resize(numBodies);
        int validBodyItr = 0;
        for(KinBodyPtr& pbody : vBodies) {
            if (!pbody) {
                continue;
            }
            if (pbody->IsRobot()) {
                info._vBodyInfos[validBodyItr].reset(new RobotBase::RobotBaseInfo());
                RaveInterfaceCast<RobotBase>(pbody)->ExtractInfo(*(OPENRAVE_DYNAMIC_POINTER_CAST<RobotBase::RobotBaseInfo>(info._vBodyInfos[validBodyItr])));
            } else {
                info._vBodyInfos[validBodyItr].reset(new KinBody::KinBodyInfo());
                pbody->ExtractInfo(*info._vBodyInfos[validBodyItr]);
            }
            ++validBodyItr;
        }
        BOOST_ASSERT(i == numBodies);
        info._name = _name;
        info._keywords = _keywords;
        info._description = _description;
        if (!!_pPhysicsEngine) {
            info._gravity = _pPhysicsEngine->GetGravity();
        }
        info._uInt64Parameters = _mapUInt64Parameters;
    }

    /// \brief update EnvironmentBase according to new EnvironmentBaseInfo, returns false if update cannot be performed and requires InitFromInfo
    void UpdateFromInfo(const EnvironmentBaseInfo& info, std::vector<KinBodyPtr>& vCreatedBodies, std::vector<KinBodyPtr>& vModifiedBodies, std::vector<KinBodyPtr>& vRemovedBodies, UpdateFromInfoMode updateMode) override
    {
        RAVELOG_VERBOSE_FORMAT("=== UpdateFromInfo start, env=%d ===", GetId());

        vCreatedBodies.clear();
        vModifiedBodies.clear();
        vRemovedBodies.clear();

        EnvironmentMutex::scoped_lock lockenv(GetMutex());
        std::vector<dReal> vDOFValues;

        if( updateMode != UFIM_OnlySpecifiedBodiesExact ) {
            // copy basic info into EnvironmentBase
            _revision = info._revision;
            _name = info._name;
            _keywords = info._keywords;
            _description = info._description;
            _mapUInt64Parameters = info._uInt64Parameters;

            // set gravity
            if (!!_pPhysicsEngine) {
                Vector gravityDiff = _pPhysicsEngine->GetGravity() - info._gravity;
                if (OpenRAVE::RaveFabs(gravityDiff.x) > 1e-7 || OpenRAVE::RaveFabs(gravityDiff.y) > 1e-7 || OpenRAVE::RaveFabs(gravityDiff.z) > 1e-7) {
                    _pPhysicsEngine->SetGravity(info._gravity);
                }
            }
        }

        // make a copy of _vecbodies because we will be doing some reordering
        std::vector<KinBodyPtr> vBodies;
        {
            boost::timed_mutex::scoped_lock lock(_mutexInterfaces);
            vBodies = _vecbodies;
        }
        std::vector<int> vUsedBodyIndices; // used indices of vBodies

        // internally manipulates _vecbodies using _AddKinBody/_AddRobot/_RemoveKinBodyFromIterator
        for(int inputBodyIndex = 0; inputBodyIndex < (int)info._vBodyInfos.size(); ++inputBodyIndex) {
            const KinBody::KinBodyInfoConstPtr& pKinBodyInfo = info._vBodyInfos[inputBodyIndex];
            const KinBody::KinBodyInfo& kinBodyInfo = *pKinBodyInfo;
            RAVELOG_VERBOSE_FORMAT("==== body: env = %d, id = %s, name = %s ===", GetId()%pKinBodyInfo->_id%pKinBodyInfo->_name);
            RobotBase::RobotBaseInfoConstPtr pRobotBaseInfo = OPENRAVE_DYNAMIC_POINTER_CAST<const RobotBase::RobotBaseInfo>(pKinBodyInfo);
            KinBodyPtr pMatchExistingBody; // matches to pKinBodyInfo
            int bodyIndex = -1; // index to vBodies to use. -1 if not used
            {
                // find existing body in the env
                std::vector<KinBodyPtr>::iterator itExistingSameId = vBodies.end();
                std::vector<KinBodyPtr>::iterator itExistingSameName = vBodies.end();
                std::vector<KinBodyPtr>::iterator itExistingSameIdName = vBodies.end();

                if( updateMode == UFIM_OnlySpecifiedBodiesExact ) {
                    // can be any of the bodies, but have to make sure not to overlap
                    //bodyIndex = inputBodyIndex;
                    // search only in the unprocessed part of vBodies
                    for(int ibody = 0; ibody < (int)vBodies.size(); ++ibody) {
                        if( find(vUsedBodyIndices.begin(), vUsedBodyIndices.end(), ibody) != vUsedBodyIndices.end() ) {
                            continue;
                        }
                        const KinBodyPtr& pbody = vBodies[ibody];
                        if (!pbody) {
                            continue;
                        }
                        bool bIdMatch = !pbody->_id.empty() && pbody->_id == kinBodyInfo._id;
                        bool bNameMatch = !pbody->_name.empty() && pbody->_name == kinBodyInfo._name;
                        if( bIdMatch && bNameMatch ) {
                            itExistingSameIdName = itExistingSameId = itExistingSameName = vBodies.begin() + ibody;
                            break;
                        }
                        if( bIdMatch && itExistingSameId == vBodies.end() ) {
                            itExistingSameId = vBodies.begin() + ibody;
                        }
                        if( bNameMatch && itExistingSameName == vBodies.end() ) {
                            itExistingSameName = vBodies.begin() + ibody;
                        }
                    }
                }
                else {
                    bodyIndex = inputBodyIndex;
                    // search only in the unprocessed part of vBodies
                    if( (int)vBodies.size() > inputBodyIndex ) {
                        for (std::vector<KinBodyPtr>::iterator itBody = vBodies.begin() + inputBodyIndex; itBody != vBodies.end(); ++itBody) {
                            if (!(*itBody)) {
                                continue;
                            }
                            bool bIdMatch = !(*itBody)->_id.empty() && (*itBody)->_id == kinBodyInfo._id;
                            bool bNameMatch = !(*itBody)->_name.empty() && (*itBody)->_name == kinBodyInfo._name;
                            if( bIdMatch && bNameMatch ) {
                                itExistingSameIdName = itBody;
                                itExistingSameId = itBody;
                                itExistingSameName = itBody;
                                break;
                            }
                            if( bIdMatch && itExistingSameId == vBodies.end() ) {
                                itExistingSameId = itBody;
                            }
                            if( bNameMatch && itExistingSameName == vBodies.end() ) {
                                itExistingSameName = itBody;
                            }
                        }
                    }
                }

                std::vector<KinBodyPtr>::iterator itExisting = itExistingSameIdName;
                if( itExisting == vBodies.end() ) {
                    itExisting = itExistingSameId;
                }
                if( itExisting == vBodies.end() ) {
                    itExisting = itExistingSameName;
                }

                // check if interface type changed, if so, remove the body and treat it as a new body
                if (itExisting != vBodies.end()) {
                    KinBodyPtr pBody = *itExisting;
                    bool bInterfaceMatches = pBody->GetXMLId() == pKinBodyInfo->_interfaceType;
                    if( !bInterfaceMatches || pBody->IsRobot() != pKinBodyInfo->_isRobot ) {
                        RAVELOG_VERBOSE_FORMAT("env=%d, body %s interface is changed, remove old body from environment. xmlid=%s, _interfaceType=%s, isRobot %d != %d", GetId()%pBody->_id%pBody->GetXMLId()%pKinBodyInfo->_interfaceType%pBody->IsRobot()%pKinBodyInfo->_isRobot);
                        itExisting = vBodies.end();
                        vRemovedBodies.push_back(pBody);

                        boost::timed_mutex::scoped_lock lock(_mutexInterfaces);
                        vector<KinBodyPtr>::iterator itBodyToRemove = std::find(_vecbodies.begin(), _vecbodies.end(), pBody);
                        if( itBodyToRemove != _vecbodies.end() ) {
                            _InvalidateKinBodyFromEnvBodyIndex(pBody->GetEnvironmentBodyIndex());
                        }
                    }
                }

                if( itExisting != vBodies.end() ) {
                    if( itExisting != itExistingSameName && itExistingSameName != vBodies.end() ) {
                        // new name will conflict with *itExistingSameName, so should change the names to something temporarily
                        // for now, clear since the body should be processed later again
                        (*itExistingSameName)->_name.clear();
                    }
                    pMatchExistingBody = *itExisting;
                    int nMatchingIndex = itExisting-vBodies.begin();
                    if ( bodyIndex >= 0 && bodyIndex != nMatchingIndex) {
                        // re-arrange vBodies according to the order of infos
                        KinBodyPtr pTempBody = vBodies.at(bodyIndex);
                        vBodies.at(bodyIndex) = pMatchExistingBody;
                        *itExisting = pTempBody;
                    }

                    if( updateMode == UFIM_OnlySpecifiedBodiesExact ) {
                        vUsedBodyIndices.push_back(nMatchingIndex);
                    }
                }
            }

            KinBodyPtr pInitBody; // body that has to be Init() again
            if( !!pMatchExistingBody ) {
                RAVELOG_VERBOSE_FORMAT("env=%d, update existing body %s", GetId()%pMatchExistingBody->_id);
                // interface should match at this point
                // update existing body or robot
                UpdateFromInfoResult updateFromInfoResult = UFIR_NoChange;
                if (pKinBodyInfo->_isRobot && pMatchExistingBody->IsRobot()) {
                    RobotBasePtr pRobot = RaveInterfaceCast<RobotBase>(pMatchExistingBody);
                    if( !!pRobotBaseInfo ) {
                        updateFromInfoResult = pRobot->UpdateFromRobotInfo(*pRobotBaseInfo);
                    }
                    else {
                        updateFromInfoResult = pRobot->UpdateFromKinBodyInfo(*pKinBodyInfo);
                    }
                } else {
                    updateFromInfoResult = pMatchExistingBody->UpdateFromKinBodyInfo(*pKinBodyInfo);
                }
                RAVELOG_VERBOSE_FORMAT("env=%d, update body %s from info result %d", GetId()%pMatchExistingBody->_id%updateFromInfoResult);
                if (updateFromInfoResult == UFIR_NoChange) {
                    continue;
                }
                vModifiedBodies.push_back(pMatchExistingBody);
                if (updateFromInfoResult == UFIR_Success) {
                    continue;
                }

                // updating this body requires removing it and re-adding it to env
                {
                    boost::timed_mutex::scoped_lock lock(_mutexInterfaces);
                    vector<KinBodyPtr>::iterator itExisting = std::find(_vecbodies.begin(), _vecbodies.end(), pMatchExistingBody);
                    if( itExisting != _vecbodies.end() ) {
                        _InvalidateKinBodyFromEnvBodyIndex(pMatchExistingBody->GetEnvironmentBodyIndex());
                    }
                }

                if (pMatchExistingBody->IsRobot()) {
                    RobotBasePtr pRobot = RaveInterfaceCast<RobotBase>(pMatchExistingBody);
                    if (updateFromInfoResult == UFIR_RequireRemoveFromEnvironment) {
                        // first try udpating again after removing from env
                        if( !!pRobotBaseInfo ) {
                            updateFromInfoResult = pRobot->UpdateFromRobotInfo(*pRobotBaseInfo);
                        }
                        else {
                            updateFromInfoResult = pRobot->UpdateFromKinBodyInfo(*pKinBodyInfo);
                        }
                    }
                    if (updateFromInfoResult != UFIR_NoChange && updateFromInfoResult != UFIR_Success) {
                        // have to reinit
                        if( !!pRobotBaseInfo ) {
                            pRobot->InitFromRobotInfo(*pRobotBaseInfo);
                        }
                        else {
                            pRobot->InitFromKinBodyInfo(*pKinBodyInfo);
                        }
                    }

                    pInitBody = pRobot;
                    _AddRobot(pRobot, IAM_StrictNameChecking); // internally locks _mutexInterfaces, name guarnateed to be unique
                }
                else {
                    if (updateFromInfoResult == UFIR_RequireRemoveFromEnvironment) {
                        // first try udpating again after removing from env
                        updateFromInfoResult = pMatchExistingBody->UpdateFromKinBodyInfo(*pKinBodyInfo);
                    }
                    if (updateFromInfoResult != UFIR_NoChange && updateFromInfoResult != UFIR_Success) {
                        // have to reinit
                        pMatchExistingBody->InitFromKinBodyInfo(*pKinBodyInfo);
                    }

                    pInitBody = pMatchExistingBody;
                    _AddKinBody(pMatchExistingBody, IAM_StrictNameChecking); // internally locks _mutexInterfaces, name guarnateed to be unique
                }
            }
            else {
                // for new body or robot
                KinBodyPtr pNewBody;
                if (pKinBodyInfo->_isRobot) {
                    RAVELOG_VERBOSE_FORMAT("add new robot %s", pKinBodyInfo->_id);
                    RobotBasePtr pRobot = RaveCreateRobot(shared_from_this(), pKinBodyInfo->_interfaceType);
                    if( !pRobot ) {
                        pRobot = RaveCreateRobot(shared_from_this(), "");
                    }

                    if( !!pRobotBaseInfo ) {
                        pRobot->InitFromRobotInfo(*pRobotBaseInfo);
                    }
                    else {
                        pRobot->InitFromKinBodyInfo(*pKinBodyInfo);
                    }
                    pInitBody = pRobot;
                    _AddRobot(pRobot, IAM_AllowRenaming);
                    pNewBody = RaveInterfaceCast<KinBody>(pRobot);
                }
                else {
                    RAVELOG_VERBOSE_FORMAT("add new kinbody %s", pKinBodyInfo->_id);
                    pNewBody = RaveCreateKinBody(shared_from_this(), pKinBodyInfo->_interfaceType);
                    if( !pNewBody ) {
                        pNewBody = RaveCreateKinBody(shared_from_this(), "");
                    }
                    pNewBody->InitFromKinBodyInfo(*pKinBodyInfo);
                    pInitBody = pNewBody;
                    _AddKinBody(pNewBody, IAM_AllowRenaming);
                }

                if( bodyIndex >= 0 ) {
                    if( updateMode == UFIM_OnlySpecifiedBodiesExact ) {
                        vUsedBodyIndices.push_back(bodyIndex);
                    }
                    vBodies.insert(vBodies.begin()+bodyIndex, pNewBody);
                }
                else {
                    if( updateMode == UFIM_OnlySpecifiedBodiesExact ) {
                        vUsedBodyIndices.push_back(vBodies.size());
                    }
                    vBodies.push_back(pNewBody);
                }
                vCreatedBodies.push_back(pNewBody);
            }

            if (!!pInitBody) {
                // only for init body we need to set name and dofvalues again
                OPENRAVE_ASSERT_OP_FORMAT0(pInitBody->GetName(), ==, pKinBodyInfo->_name, "names should be matching", ORE_InvalidArguments);

                // dof value
                bool bChanged = false;
                pInitBody->GetDOFValues(vDOFValues);
                FOREACH(it, pKinBodyInfo->_dofValues) {
                    FOREACH(itJoint, pInitBody->_vecjoints) {
                        if ((*itJoint)->GetName() == it->first.first) {
                            if( RaveFabs(vDOFValues[(*itJoint)->GetDOFIndex()+it->first.second] - (*it).second) > 1e-10 ) {
                                vDOFValues[(*itJoint)->GetDOFIndex()+it->first.second] = (*it).second;
                                bChanged = true;
                            }
                            break;
                        }
                    }
                }

                if( !bChanged ) {
                    dReal dist = TransformDistanceFast(pInitBody->GetTransform(), pKinBodyInfo->_transform);
                    if( dist > 1e-7 ) {
                        bChanged = true;
                    }
                }

                if( bChanged ) {
                    pInitBody->SetDOFValues(vDOFValues, pKinBodyInfo->_transform, KinBody::CLA_Nothing);
                }
            }
        }

        if( updateMode != UFIM_OnlySpecifiedBodiesExact ) {
            // remove extra bodies at the end of vBodies
            if( vBodies.size() > info._vBodyInfos.size() ) {
                boost::timed_mutex::scoped_lock lock(_mutexInterfaces);
                for (std::vector<KinBodyPtr>::iterator itBody = vBodies.begin() + info._vBodyInfos.size(); itBody != vBodies.end(); ) {
                    KinBodyPtr pBody = *itBody;
                    if (!pBody) {
                        continue;
                    }
                    RAVELOG_VERBOSE_FORMAT("remove extra body env=%d, id=%s, name=%s", GetId()%pBody->_id%pBody->_name);

                    vector<KinBodyPtr>::iterator itBodyToRemove = std::find(_vecbodies.begin(), _vecbodies.end(), pBody);
                    if( itBodyToRemove != _vecbodies.end() ) {
                        _InvalidateKinBodyFromEnvBodyIndex(pBody->GetEnvironmentBodyIndex());
                    }

                    vRemovedBodies.push_back(pBody);
                    itBody = vBodies.erase(itBody);
                }
            }
        }

        // after all bodies are added, update the grab states
        std::vector<KinBody::GrabbedInfoConstPtr> vGrabbedInfos;
        for(const KinBody::KinBodyInfoPtr& pKinBodyInfo : info._vBodyInfos) {
            const std::string& bodyName = pKinBodyInfo->_name;

            // find existing body in the env, use name since that is more guaranteed to be unique
            std::vector<KinBodyPtr>::iterator itExistingBody = vBodies.end();
            FOREACH(itBody, vBodies) {
                if ((*itBody)->_name == bodyName) {
                    itExistingBody = itBody;
                    break;
                }
            }

            if (itExistingBody != vBodies.end()) {
                // grabbed infos
                vGrabbedInfos.clear();
                vGrabbedInfos.reserve(pKinBodyInfo->_vGrabbedInfos.size());
                FOREACHC(itGrabbedInfo, pKinBodyInfo->_vGrabbedInfos) {
                    if (!!GetKinBody((*itGrabbedInfo)->_grabbedname)) {
                        vGrabbedInfos.push_back(*itGrabbedInfo);
                    }
                    else {
                        RAVELOG_WARN_FORMAT("env=%d, body %s grabbed by %s is gone, ignoring grabbed info %s", GetId()%(*itGrabbedInfo)->_grabbedname%pKinBodyInfo->_name%(*itGrabbedInfo)->_id);
                    }
                }
                (*itExistingBody)->ResetGrabbed(vGrabbedInfos);
            }
            else {
                RAVELOG_WARN_FORMAT("env=%d, could not find body with name='%s'", GetId()%bodyName);
            }
        }

        UpdatePublishedBodies();
    }

    int GetRevision() const override {
        EnvironmentMutex::scoped_lock lockenv(GetMutex());
        return _revision;
    }

    void SetName(const std::string& sceneName) override {
        EnvironmentMutex::scoped_lock lockenv(GetMutex());
        _name = sceneName;
    }

    std::string GetName() const {
        EnvironmentMutex::scoped_lock lockenv(GetMutex());
        return _name;
    }

    void SetDescription(const std::string& sceneDescription) override {
        EnvironmentMutex::scoped_lock lockenv(GetMutex());
        _description = sceneDescription;
    }

    std::string GetDescription() const override {
        EnvironmentMutex::scoped_lock lockenv(GetMutex());
        return _description;
    }

    void SetKeywords(const std::vector<std::string>& sceneKeywords) override {
        EnvironmentMutex::scoped_lock lockenv(GetMutex());
        _keywords = sceneKeywords;
    }

    std::vector<std::string> GetKeywords() const override {
        EnvironmentMutex::scoped_lock lockenv(GetMutex());
        return _keywords;
    }

    void SetUInt64Parameter(const std::string& parameterName, uint64_t value) override {
        EnvironmentMutex::scoped_lock lockenv(GetMutex());
        _mapUInt64Parameters[parameterName] = value;
    }

    bool RemoveUInt64Parameter(const std::string& parameterName) override
    {
        EnvironmentMutex::scoped_lock lockenv(GetMutex());
        return _mapUInt64Parameters.erase(parameterName) > 0;
    }

    uint64_t GetUInt64Parameter(const std::string& parameterName, uint64_t defaultValue) const override {
        EnvironmentMutex::scoped_lock lockenv(GetMutex());
        std::map<std::string, uint64_t>::const_iterator it = _mapUInt64Parameters.find(parameterName);
        if( it != _mapUInt64Parameters.end() ) {
            return it->second;
        }

        return defaultValue;
    }

protected:

    /// \brief invalidates a kinbody from _vecbodies
    /// \param[in] bodyIndex environment body index of kin body to be invalidated
    /// assumes environment and _mutexInterfaces are locked
    void _InvalidateKinBodyFromEnvBodyIndex(int bodyIndex)
    {
        KinBodyPtr& pbody = _vecbodies.at(bodyIndex);
        if (!pbody) {
            return;
        }
        KinBody& body = *pbody;
        // before deleting, make sure no robots are grabbing it!!
        for (KinBodyPtr& probot : _vecbodies) {
            if( !!probot && probot->IsGrabbing(body) ) {
                RAVELOG_WARN_FORMAT("env=%d, remove %s already grabbed by robot %s!", GetId()%body.GetName()%probot->GetName());
                probot->Release(body);
            }
        }

        body.ReleaseAllGrabbed();
        if( body.IsRobot() ) {
            vector<RobotBasePtr>::iterator itrobot = std::find(_vecrobots.begin(), _vecrobots.end(), RaveInterfaceCast<RobotBase>(pbody));
            if( itrobot != _vecrobots.end() ) {
                _vecrobots.erase(itrobot);
            }
        }
        if( !!_pCurrentChecker ) {
            _pCurrentChecker->RemoveKinBody(pbody);
        }
        if( !!_pPhysicsEngine ) {
            _pPhysicsEngine->RemoveKinBody(pbody);
        }
        body._PostprocessChangedParameters(KinBody::Prop_BodyRemoved);
        RemoveEnvironmentId(pbody);
        pbody.reset(); // invalidate
        _nBodiesModifiedStamp++;
    }

    void _SetDefaultGravity()
    {
        if( !!_pPhysicsEngine ) {
            // At a latitude of L with altitude H (above sea level), the acceleration due to gravity at sea level is approximately
            // g= 9.780327 * ( 1 + .0053024*sin(L)**2 - .0000058*sin(2L)**2 ) - 0.000003086*H meters per second**2.
            // tokyo,japan 35.6894875 deg
            // rate of change with respect to altitude is da/dH= -2*g*R**2/(R+H)3 = -2g*a*/(R+H)
            _pPhysicsEngine->SetGravity(Vector(0,0,-9.797930195020351));
        }
    }

    virtual bool _ParseXMLFile(BaseXMLReaderPtr preader, const std::string& filename)
    {
        EnvironmentMutex::scoped_lock lockenv(GetMutex());
        return OpenRAVEXMLParser::ParseXMLFile(preader, filename);
    }

    virtual bool _ParseXMLData(BaseXMLReaderPtr preader, const std::string& pdata)
    {
        EnvironmentMutex::scoped_lock lockenv(GetMutex());
        return OpenRAVEXMLParser::ParseXMLData(preader, pdata);
    }

    virtual void _Clone(boost::shared_ptr<Environment const> r, int options, bool bCheckSharedResources=false)
    {
        if( !bCheckSharedResources ) {
            Destroy();
        }

        boost::mutex::scoped_lock lockinit(_mutexInit);
        if( !bCheckSharedResources ) {
            SetCollisionChecker(CollisionCheckerBasePtr());
            SetPhysicsEngine(PhysicsEngineBasePtr());
        }

        _nBodiesModifiedStamp = r->_nBodiesModifiedStamp;
        _homedirectory = r->_homedirectory;
        _fDeltaSimTime = r->_fDeltaSimTime;
        _nCurSimTime = 0;
        _nSimStartTime = utils::GetMicroTime();
        _environmentIndexRecyclePool = r->_environmentIndexRecyclePool;
        _bRealTime = r->_bRealTime;

        _name = r->_name;
        _description = r->_description;
        _keywords = r->_keywords;
        _mapUInt64Parameters = r->_mapUInt64Parameters;

        _bInit = true;
        _bEnableSimulation = r->_bEnableSimulation;

        SetDebugLevel(r->GetDebugLevel());

        if( !bCheckSharedResources || !(options & Clone_Bodies) ) {
            {
                // clear internal interface lists
                boost::timed_mutex::scoped_lock lock(_mutexInterfaces);
                // release all grabbed
                for (KinBodyPtr& probot : _vecbodies) {
                    if (!!probot) {
                        probot->ReleaseAllGrabbed();
                    }
                }
                for (KinBodyPtr& pbody : _vecbodies) {
                    if (!!pbody) {
                        pbody->Destroy();
                    }
                }
                _vecbodies.clear();
                for (RobotBasePtr& probot : _vecrobots) {
                    if (!!probot) {
                        probot->Destroy();
                    }
                }
                _vecrobots.clear();
                _vPublishedBodies.clear();
            }
            // a little tricky due to a deadlocking situation
            std::vector<KinBodyWeakPtr> weakBodies;
            {
                boost::mutex::scoped_lock locknetworkid(_mutexEnvironmentIds);
                weakBodies = _vecWeakBodies;
                _vecWeakBodies.clear();
            }
            weakBodies.clear();
        }

        list<ViewerBasePtr> listViewers = _listViewers;
        list< pair<ModuleBasePtr, std::string> > listModules = _listModules;
        {
            boost::timed_mutex::scoped_lock lock(_mutexInterfaces);
            _listViewers.clear();
            _listModules.clear();
        }

        if( !(options & Clone_Viewer) ) {
            RAVELOG_VERBOSE("resetting raveviewer\n");
            FOREACH(itviewer, listViewers) {
                // don't reset the viewer since it can already be dead
                // todo: this call could lead into a deadlock if a SIGINT got called from the viewer thread
                (*itviewer)->quitmainloop();
            }
            listViewers.clear();
        }

        if( !(options & Clone_Modules) ) {
            listModules.clear();
        }

        EnvironmentMutex::scoped_lock lock(GetMutex());
        //boost::mutex::scoped_lock locknetworkid(_mutexEnvironmentIds); // why is this here? if locked, then KinBody::_ComputeInternalInformation freezes on GetBodyFromEnvironmentId call

        bool bCollisionCheckerChanged = false;
        if( !!r->GetCollisionChecker() ) {
            if( !bCheckSharedResources || (!!_pCurrentChecker && _pCurrentChecker->GetXMLId() != r->GetCollisionChecker()->GetXMLId()) ) {
                try {
                    CollisionCheckerBasePtr p = RaveCreateCollisionChecker(shared_from_this(),r->GetCollisionChecker()->GetXMLId());
                    p->Clone(r->GetCollisionChecker(),options);
                    SetCollisionChecker(p);
                    bCollisionCheckerChanged = true;
                }
                catch(const std::exception& ex) {
                    throw OPENRAVE_EXCEPTION_FORMAT(_("failed to clone collision checker %s: %s"), r->GetCollisionChecker()->GetXMLId()%ex.what(),ORE_InvalidPlugin);
                }
            }
        }
        else {
            SetCollisionChecker(CollisionCheckerBasePtr());
        }

        bool bPhysicsEngineChanged = false;
        if( !!r->GetPhysicsEngine() ) {
            if( !bCheckSharedResources || (!!_pPhysicsEngine && _pPhysicsEngine->GetXMLId() != r->GetPhysicsEngine()->GetXMLId()) ) {
                try {
                    PhysicsEngineBasePtr p = RaveCreatePhysicsEngine(shared_from_this(),r->GetPhysicsEngine()->GetXMLId());
                    p->Clone(r->GetPhysicsEngine(),options);
                    SetPhysicsEngine(p);
                    bPhysicsEngineChanged = true;
                }
                catch(const std::exception& ex) {
                    throw OPENRAVE_EXCEPTION_FORMAT(_("failed to clone physics engine %s: %s"), r->GetPhysicsEngine()->GetXMLId()%ex.what(),ORE_InvalidPlugin);
                }
            }
        }
        else {
            SetPhysicsEngine(PhysicsEngineBasePtr());
        }

        if( options & Clone_Bodies ) {
            boost::timed_mutex::scoped_lock lock(r->_mutexInterfaces);
            std::vector<RobotBasePtr> vecrobots;
            std::vector<KinBodyPtr> vecbodies;
            std::vector<std::pair<Vector,Vector> > linkvelocities;
            _vecWeakBodies.clear();
            if( bCheckSharedResources ) {
                // delete any bodies/robots from mapBodies that are not in r->_vecrobots and r->_vecbodies
                vecrobots.swap(_vecrobots);
                vecbodies.swap(_vecbodies);
            }
            // first initialize the pointers
            list<KinBodyPtr> listToClone, listToCopyState;
            FOREACHC(itrobot, r->_vecrobots) {
                try {
                    RobotBasePtr pnewrobot;
                    if( bCheckSharedResources ) {
                        FOREACH(itrobot2,vecrobots) {
                            if( (*itrobot2)->GetName() == (*itrobot)->GetName() && (*itrobot2)->GetKinematicsGeometryHash() == (*itrobot)->GetKinematicsGeometryHash() ) {
                                pnewrobot = *itrobot2;
                                break;
                            }
                        }
                    }
                    if( !pnewrobot ) {
                        pnewrobot = RaveCreateRobot(shared_from_this(), (*itrobot)->GetXMLId());
                        pnewrobot->_name = (*itrobot)->_name; // at least copy the names
                        listToClone.push_back(*itrobot);
                    }
                    else {
                        //TODO
                        //pnewrobot->ReleaseAllGrabbed(); // will re-grab later?
                        listToCopyState.push_back(*itrobot);
                    }
                    const int bodyId = (*itrobot)->GetEnvironmentBodyIndex();
                    pnewrobot->_environmentBodyIndex = bodyId;
                    BOOST_ASSERT( (int)_vecWeakBodies.size() < bodyId + 1 || !_vecWeakBodies.at(bodyId).lock());

<<<<<<< HEAD
                    {
                        const std::vector<KinBodyPtr>::const_iterator it = std::lower_bound(_vecbodies.begin(), _vecbodies.end(), bodyId, cmpEnvBodyIndex);
                        _vecbodies.insert(it, pnewrobot);
                    }
=======
                    _vecbodies.at(bodyId) = pnewrobot;
>>>>>>> a4229aef
                    {
                        const std::vector<RobotBasePtr>::const_iterator it = std::lower_bound(_vecrobots.begin(), _vecrobots.end(), bodyId, cmpEnvBodyIndex);
                        _vecrobots.insert(it, pnewrobot);
                    }

                    if ((int)_vecWeakBodies.size() < bodyId + 1) {
                        _vecWeakBodies.resize(bodyId + 1, KinBodyWeakPtr());
                    }
                    _vecWeakBodies[bodyId] = pnewrobot;
                }
                catch(const std::exception &ex) {
                    RAVELOG_ERROR_FORMAT("failed to clone robot %s: %s", (*itrobot)->GetName()%ex.what());
                }
            }
            for (const KinBodyPtr& pbody : r->_vecbodies) {
                const KinBody& body = *pbody;
                const int bodyId = body.GetEnvironmentBodyIndex();
                if( bodyId < (int)_vecWeakBodies.size() && !!_vecWeakBodies.at(bodyId).lock() ) {
                    continue;
                }
                try {
                    KinBodyPtr pnewbody;
                    if( bCheckSharedResources ) {
                        FOREACH(itbody2,vecbodies) {
                            if( !(*itbody2) ) {
                                RAVELOG_WARN_FORMAT("env=%d, a body in vecbodies is not initialized", GetId());
                            }
                            else {
                                if( (*itbody2)->GetName() == body.GetName() && (*itbody2)->GetKinematicsGeometryHash() == body.GetKinematicsGeometryHash() ) {
                                    pnewbody = *itbody2;
                                    break;
                                }
                            }
                        }
                    }
                    if( !pnewbody ) {
                        pnewbody.reset(new KinBody(PT_KinBody,shared_from_this()));
                        pnewbody->_name = body._name; // at least copy the names
                        listToClone.push_back(pbody);
                    }
                    else {
                        listToCopyState.push_back(pbody);
<<<<<<< HEAD
                    }
                    pnewbody->_environmentBodyIndex = bodyId;
                    {
                        const std::vector<KinBodyPtr>::const_iterator it = std::lower_bound(_vecbodies.begin(), _vecbodies.end(), bodyId, cmpEnvBodyIndex);
                        _vecbodies.insert(it, pnewbody);
                    }
=======
                    }
                    pnewbody->_environmentBodyIndex = bodyId;
                    {
                        const std::vector<KinBodyPtr>::const_iterator it = std::lower_bound(_vecbodies.begin(), _vecbodies.end(), bodyId, cmpEnvBodyIndex);
                        _vecbodies.insert(it, pnewbody);
                    }
>>>>>>> a4229aef

                    if ((int)_vecWeakBodies.size() < bodyId + 1) {
                        _vecWeakBodies.resize(bodyId + 1, KinBodyWeakPtr());
                    }
                    _vecWeakBodies[bodyId] = pnewbody;
                }
                catch(const std::exception &ex) {
                    RAVELOG_ERROR_FORMAT("env=%d, failed to clone body %s: %s", GetId()%body.GetName()%ex.what());
                }
            }

            // copy state before cloning
            if( listToCopyState.size() > 0 ) {
                for (const KinBodyPtr& pbody : listToCopyState) {
                    const KinBody& body = *pbody;
                    const int bodyId = body.GetEnvironmentBodyIndex();
                    KinBodyPtr pnewbody = _vecWeakBodies[bodyId].lock();
                    if( bCollisionCheckerChanged ) {
                        GetCollisionChecker()->InitKinBody(pnewbody);
                    }
                    if( bPhysicsEngineChanged ) {
                        GetPhysicsEngine()->InitKinBody(pnewbody);
                    }
                    pnewbody->__hashkinematics = body.__hashkinematics;
                    if( pnewbody->IsRobot() ) {
                        RobotBasePtr poldrobot = RaveInterfaceCast<RobotBase>(pbody);
                        RobotBasePtr pnewrobot = RaveInterfaceCast<RobotBase>(pnewbody);
                        // don't clone grabbed bodies!
                        RobotBase::RobotStateSaver saver(poldrobot, 0xffffffff&~KinBody::Save_GrabbedBodies);
                        saver.Restore(pnewrobot);
                        pnewrobot->__hashrobotstructure = poldrobot->__hashrobotstructure;
                    }
                    else {
                        KinBody::KinBodyStateSaver saver(pbody, 0xffffffff&~KinBody::Save_GrabbedBodies);
                        saver.Restore(pnewbody);
                    }
                }
            }

            // now clone
            for (const KinBodyPtr& pbody : listToClone) {
                const KinBody& body = *pbody;
                const int bodyId = body.GetEnvironmentBodyIndex();
                try {
                    KinBodyPtr pnewbody = _vecWeakBodies[bodyId].lock();
                    if( !!pnewbody ) {
                        pnewbody->Clone(pbody,options);
                    }
                }
                catch(const std::exception &ex) {
                    RAVELOG_ERROR_FORMAT("failed to clone body %s: %s", body.GetName()%ex.what());
                }
            }

            for (const KinBodyPtr& pbody : listToClone) {
                const KinBody& body = *pbody;
                const int bodyId = body.GetEnvironmentBodyIndex();
                KinBodyPtr pnewbody = _vecWeakBodies[bodyId].lock();
                pnewbody->_ComputeInternalInformation();
                GetCollisionChecker()->InitKinBody(pnewbody);
                GetPhysicsEngine()->InitKinBody(pnewbody);
                pnewbody->__hashkinematics = body.__hashkinematics; /// _ComputeInternalInformation resets the hashes
                if( pnewbody->IsRobot() ) {
                    RobotBasePtr poldrobot = RaveInterfaceCast<RobotBase>(pbody);
                    RobotBasePtr pnewrobot = RaveInterfaceCast<RobotBase>(pnewbody);
                    pnewrobot->__hashrobotstructure = poldrobot->__hashrobotstructure;
                }
            }
            // update the state after every body is initialized!
            for (const KinBodyPtr& pbody : listToClone) {
                const KinBody& body = *pbody;
                const int bodyId = body.GetEnvironmentBodyIndex();
                KinBodyPtr pnewbody = _vecWeakBodies[bodyId].lock();
                if( body.IsRobot() ) {
                    RobotBasePtr poldrobot = RaveInterfaceCast<RobotBase>(pbody);
                    RobotBasePtr pnewrobot = RaveInterfaceCast<RobotBase>(_vecWeakBodies[bodyId].lock());
                    // need to also update active dof/active manip since it is erased by _ComputeInternalInformation
                    RobotBase::RobotStateSaver saver(poldrobot, KinBody::Save_GrabbedBodies|KinBody::Save_LinkVelocities|KinBody::Save_ActiveDOF|KinBody::Save_ActiveManipulator);
                    saver.Restore(pnewrobot);
                }
                else {
                    KinBody::KinBodyStateSaver saver(pbody, KinBody::Save_GrabbedBodies|KinBody::Save_LinkVelocities); // all the others should have been saved?
                    saver.Restore(pnewbody);
                }
            }
            if( listToCopyState.size() > 0 ) {
                // check for re-grabs after cloning is done
                for (const KinBodyPtr& pbody : listToCopyState) {
                    const KinBody& body = *pbody;
                    if( body.IsRobot() ) {
                        const int bodyId = body.GetEnvironmentBodyIndex();
                        RobotBasePtr poldrobot = RaveInterfaceCast<RobotBase>(pbody);
                        RobotBasePtr pnewrobot = RaveInterfaceCast<RobotBase>(_vecWeakBodies[bodyId].lock());
                        RobotBase::RobotStateSaver saver(poldrobot, KinBody::Save_GrabbedBodies);
                        saver.Restore(pnewrobot);
                    }
                }
            }
        }
        if( options & Clone_Sensors ) {
            boost::timed_mutex::scoped_lock lock(r->_mutexInterfaces);
            FOREACHC(itsensor,r->_listSensors) {
                try {
                    SensorBasePtr pnewsensor = RaveCreateSensor(shared_from_this(), (*itsensor)->GetXMLId());
                    pnewsensor->Clone(*itsensor, options);
                    _listSensors.push_back(pnewsensor);
                }
                catch(const std::exception &ex) {
                    RAVELOG_ERROR_FORMAT("failed to clone sensor %: %s", (*itsensor)->GetName()%ex.what());
                }
            }
        }
        // sensors might be attached on a robot?, so have to re-update
        FOREACH(itrobot, _vecrobots) {
            (*itrobot)->_UpdateAttachedSensors();
        }

        if( options & Clone_Simulation ) {
            _bEnableSimulation = r->_bEnableSimulation;
            _nCurSimTime = r->_nCurSimTime;
            _nSimStartTime = r->_nSimStartTime;
        }

        if( options & Clone_Modules ) {
            list< pair<ModuleBasePtr, std::string> > listModules2 = r->_listModules;
            FOREACH(itmodule2, listModules2) {
                try {
                    ModuleBasePtr pmodule;
                    std::string cmdargs;
                    if( bCheckSharedResources ) {
                        FOREACH(itmodule,listModules) {
                            if( itmodule->first->GetXMLId() == itmodule2->first->GetXMLId() ) {
                                pmodule = itmodule->first;
                                cmdargs = itmodule->second;
                                listModules.erase(itmodule);
                                break;
                            }
                        }
                    }
                    if( !pmodule ) {
                        pmodule = RaveCreateModule(shared_from_this(),itmodule2->first->GetXMLId());
                        cmdargs = itmodule2->second;
                    }
                    // add first before cloning!
                    AddModule(pmodule, cmdargs);
                    pmodule->Clone(itmodule2->first, options);
                }
                catch(const std::exception &ex) {
                    RAVELOG_ERROR_FORMAT("failed to clone module %s: %s", itmodule2->first->GetXMLId()%ex.what());
                }
            }
        }

        listModules.clear(); // have to clear the unused modules

        if( options & Clone_Viewer ) {
            list<ViewerBasePtr> listViewers2;
            r->GetViewers(listViewers2);
            FOREACH(itviewer2, listViewers2) {
                try {
                    ViewerBasePtr pviewer;
                    if( bCheckSharedResources ) {
                        FOREACH(itviewer,listViewers) {
                            if( (*itviewer)->GetXMLId() == (*itviewer2)->GetXMLId() ) {
                                pviewer = *itviewer;
                                listViewers.erase(itviewer);
                                break;
                            }
                        }
                    }
                    if( !pviewer ) {
                        pviewer = RaveCreateViewer(shared_from_this(),(*itviewer2)->GetXMLId());
                    }
                    pviewer->Clone(*itviewer2,options);
                    Add(pviewer, IAM_AllowRenaming, std::string());
                }
                catch(const std::exception &ex) {
                    RAVELOG_ERROR_FORMAT("failed to clone viewer %s: %s", (*itviewer2)->GetName()%ex.what());
                }
            }
        }

        // reset left-over viewers
        FOREACH(itviewer, listViewers) {
            (*itviewer)->quitmainloop();
        }
        listViewers.clear();

        if( !bCheckSharedResources ) {
            if( !!_threadSimulation && _bEnableSimulation ) {
                _StartSimulationThread();
            }
        }
    }

    /// \brief checks if name is unique in _vecbodies
    ///
    /// assuming _mutexInterfaces is locked
    virtual bool _CheckUniqueName(KinBodyConstPtr pbody, bool bDoThrow=false) const
    {
        for (const KinBodyPtr& pExistingBody : _vecbodies) {
            if (!pExistingBody) {
                continue;
            }
            if(( pExistingBody != pbody) &&( pExistingBody->GetName() == pbody->GetName()) ) {
                if( bDoThrow ) {
                    throw OPENRAVE_EXCEPTION_FORMAT(_("env=%d, body %s does not have unique name"), GetId()%pbody->GetName(), ORE_BodyNameConflict);
                }
                return false;
            }
        }
        return true;
    }

    /// \brief do not allow empty ids
    virtual bool _CheckUniqueId(KinBodyConstPtr pbody, bool bDoThrow=false) const
    {
        const std::string& inputBodyId = pbody->GetId();
        if( inputBodyId.empty() ) {
            if( bDoThrow ) {
                throw OPENRAVE_EXCEPTION_FORMAT(_("env=%d, body '%s' does not have a valid id '%s'"), GetId()%pbody->GetName()%inputBodyId, ORE_BodyIdConflict);
            }
            return false;
        }
        for (const KinBodyPtr& pExistingBody : _vecbodies) {
            if (!pExistingBody) {
                continue;
            }
            if(( pExistingBody != pbody) &&( pExistingBody->GetId() == inputBodyId) ) {
                if( bDoThrow ) {
                    throw OPENRAVE_EXCEPTION_FORMAT(_("env=%d, body '%s' does not have unique id '%s'"), GetId()%pbody->GetName()%pbody->GetId(), ORE_BodyIdConflict);
                }
                return false;
            }
        }
        return true;
    }

    virtual bool _CheckUniqueName(SensorBaseConstPtr psensor, bool bDoThrow=false) const
    {
        FOREACHC(itsensor,_listSensors) {
            if(( *itsensor != psensor) &&( (*itsensor)->GetName() == psensor->GetName()) ) {
                if( bDoThrow ) {
                    throw OPENRAVE_EXCEPTION_FORMAT(_("env=%d, sensor %s does not have unique name"), GetId()%psensor->GetName(), ORE_SensorNameConflict);
                }
                return false;
            }
        }
        return true;
    }
    virtual bool _CheckUniqueName(ViewerBaseConstPtr pviewer, bool bDoThrow=false) const
    {
        FOREACHC(itviewer,_listViewers) {
            if(( *itviewer != pviewer) &&( (*itviewer)->GetName() == pviewer->GetName()) ) {
                if( bDoThrow ) {
                    throw OPENRAVE_EXCEPTION_FORMAT(_("env=%d, viewer '%s' does not have unique name"), GetId()%pviewer->GetName(), ORE_BodyNameConflict);
                }
                return false;
            }
        }
        return true;
    }

    virtual void SetEnvironmentId(KinBodyPtr pbody)
    {
        boost::mutex::scoped_lock locknetworkid(_mutexEnvironmentIds);
        const bool bRecycleId = !_environmentIndexRecyclePool.empty();
        int bodyId = 0;
        if (bRecycleId) {
            std::set<int>::iterator smallestIt = _environmentIndexRecyclePool.begin();
            bodyId = *smallestIt;
            _environmentIndexRecyclePool.erase(smallestIt);
            //RAVELOG_INFO_FORMAT("env=%d, recycled body bodyId=%d for %s. %d remaining", GetId()%bodyId%pbody->GetName()%_environmentIndexRecyclePool.size());
        }
        else {
            bodyId = _vecWeakBodies.empty() ? 1 : _vecWeakBodies.size(); // skip 0
            // cannot use _vecbodies here, at this point, _vecbodies may not be updated
            RAVELOG_DEBUG_FORMAT("env=%d, assigned new body bodyId=%d for %s, this should not happen unless total number of bodies in env keeps increasing", GetId()%bodyId%pbody->GetName());
        }
        //BOOST_ASSERT( _vecWeakBodies.size() < bodyId + 1 || !_vecWeakBodies.at(bodyId).lock());
        pbody->_environmentBodyIndex=bodyId;

        if ((int)_vecWeakBodies.size() < bodyId + 1) {
            _vecWeakBodies.resize(bodyId + 1, KinBodyWeakPtr());
        }
        _vecWeakBodies[bodyId] = pbody;
    }

    virtual void RemoveEnvironmentId(KinBodyPtr pbody)
    {
        boost::mutex::scoped_lock locknetworkid(_mutexEnvironmentIds);

        const int bodyId = pbody->_environmentBodyIndex;
        if (bodyId == (int)_vecWeakBodies.size() - 1) {
            int numErase = 1; // last element is already decided to be erased
            for (; numErase < (int)_vecWeakBodies.size() - 1; ++numErase) {
                if (!!_vecWeakBodies[(int)_vecWeakBodies.size() - 1 - numErase].lock()) {
                    break;
                }
            }
            _vecWeakBodies.erase(_vecWeakBodies.end() - numErase, _vecWeakBodies.end());
        }
        else {
            _vecWeakBodies.at(bodyId).reset();
        }

        _environmentIndexRecyclePool.insert(bodyId); // for recycle later
        RAVELOG_VERBOSE_FORMAT("env=%d, removed body name=%s (body index=%d), recycle body index later", GetId()%pbody->GetName()%pbody->_environmentBodyIndex);

        pbody->_environmentBodyIndex = 0;
        pbody->_DeinitializeInternalInformation();
    }

    void _StartSimulationThread()
    {
        if( !_threadSimulation ) {
            _bShutdownSimulation = false;
            _threadSimulation.reset(new boost::thread(boost::bind(&Environment::_SimulationThread, this)));
        }
    }

    void _StopSimulationThread()
    {
        _bShutdownSimulation = true;
        if( !!_threadSimulation ) {
            _threadSimulation->join();
            _threadSimulation.reset();
        }
    }

    void _SimulationThread()
    {
        int environmentid = RaveGetEnvironmentId(shared_from_this());

        uint64_t nLastUpdateTime = utils::GetMicroTime();
        uint64_t nLastSleptTime = utils::GetMicroTime();
        RAVELOG_VERBOSE_FORMAT("starting simulation thread envid=%d", environmentid);
        while( _bInit && !_bShutdownSimulation ) {
            bool bNeedSleep = true;
            boost::shared_ptr<EnvironmentMutex::scoped_try_lock> lockenv;
            if( _bEnableSimulation ) {
                bNeedSleep = false;
                lockenv = _LockEnvironmentWithTimeout(100000);
                if( !!lockenv ) {
                    //Get deltasimtime in microseconds
                    int64_t deltasimtime = (int64_t)(_fDeltaSimTime*1000000.0f);
                    try {
                        StepSimulation(_fDeltaSimTime);
                    }
                    catch(const std::exception &ex) {
                        RAVELOG_ERROR("simulation thread exception: %s\n",ex.what());
                    }
                    uint64_t passedtime = utils::GetMicroTime()-_nSimStartTime;
                    int64_t sleeptime = _nCurSimTime-passedtime;
                    //Hardcoded tolerance for now
                    const int tol=2;
                    if( _bRealTime ) {
                        if(( sleeptime > deltasimtime/tol) &&( sleeptime > 1000) ) {
                            lockenv.reset();
                            // sleep for less time since sleep isn't accurate at all and we have a 7ms buffer
                            int actual_sleep=max((int)sleeptime*6/8,1000);
                            boost::this_thread::sleep (boost::posix_time::microseconds(actual_sleep));
                            //RAVELOG_INFO("sleeptime ideal %d, actually slept: %d\n",(int)sleeptime,(int)actual_sleep);
                            nLastSleptTime = utils::GetMicroTime();
                            //Since already slept this cycle, wait till next time to sleep.
                            bNeedSleep = false;
                        }
                        else if( sleeptime < -deltasimtime/tol && ( sleeptime < -1000) ) {
                            // simulation is getting late, so catch up (doesn't happen often in light loads)
                            //RAVELOG_INFO("sim catching up: %d\n",-(int)sleeptime);
                            _nSimStartTime += -sleeptime;     //deltasimtime;
                        }
                    }
                    else {
                        nLastSleptTime = utils::GetMicroTime();
                    }

                    //RAVELOG_INFOA("sim: %f, real: %f\n",_nCurSimTime*1e-6f,(utils::GetMicroTime()-_nSimStartTime)*1e-6f);
                }
            }

            if( utils::GetMicroTime()-nLastSleptTime > 20000 ) {     // 100000 freezes the environment
                lockenv.reset();
                boost::this_thread::sleep(boost::posix_time::milliseconds(1));
                bNeedSleep = false;
                nLastSleptTime = utils::GetMicroTime();
            }

            if( utils::GetMicroTime()-nLastUpdateTime > 10000 ) {
                if( !lockenv ) {
                    lockenv = _LockEnvironmentWithTimeout(100000);
                }
                if( !!lockenv ) {
                    nLastUpdateTime = utils::GetMicroTime();
                    // environment might be getting destroyed during this call, so to avoid a potential deadlock, add a timeout
                    try {
                        UpdatePublishedBodies(1000000); // 1.0s
                    }
                    catch(const std::exception& ex) {
                        RAVELOG_WARN("timeout of UpdatePublishedBodies\n");
                    }
                }
            }

            //TODO: Verify if this always has to happen even if thread slept in RT if statement above
            lockenv.reset(); // always release at the end of loop to give other threads time
            if( bNeedSleep ) {
                boost::this_thread::sleep(boost::posix_time::milliseconds(1));
            }
        }
    }

    /// _mutexInterfaces should not be locked
    void _CallBodyCallbacks(KinBodyPtr pbody, int action)
    {
        std::list<UserDataWeakPtr> listRegisteredBodyCallbacks;
        {
            boost::timed_mutex::scoped_lock lock(_mutexInterfaces);
            listRegisteredBodyCallbacks = _listRegisteredBodyCallbacks;
        }
        FOREACH(it, listRegisteredBodyCallbacks) {
            BodyCallbackDataPtr pdata = boost::dynamic_pointer_cast<BodyCallbackData>(it->lock());
            if( !!pdata ) {
                pdata->_callback(pbody, action);
            }
        }
    }

    boost::shared_ptr<EnvironmentMutex::scoped_try_lock> _LockEnvironmentWithTimeout(uint64_t timeout)
    {
        // try to acquire the lock
#if BOOST_VERSION >= 103500
        boost::shared_ptr<EnvironmentMutex::scoped_try_lock> lockenv(new EnvironmentMutex::scoped_try_lock(GetMutex(),boost::defer_lock_t()));
#else
        boost::shared_ptr<EnvironmentMutex::scoped_try_lock> lockenv(new EnvironmentMutex::scoped_try_lock(GetMutex(),false));
#endif
        uint64_t basetime = utils::GetMicroTime();
        while(utils::GetMicroTime()-basetime<timeout ) {
            lockenv->try_lock();
            if( !!*lockenv ) {
                break;
            }
        }

        if( !*lockenv ) {
            lockenv.reset();
        }
        return lockenv;
    }

    static bool _IsColladaURI(const std::string& uri)
    {
        string scheme, authority, path, query, fragment;
        string s1, s3, s6, s8;
        static pcrecpp::RE re("^(([^:/?#]+):)?(//([^/?#]*))?([^?#]*)(\\?([^#]*))?(#(.*))?");
        bool bmatch = re.FullMatch(uri, &s1, &scheme, &s3, &authority, &path, &s6, &query, &s8, &fragment);
        return bmatch && scheme.size() > 0 && _IsColladaFile(path); //scheme.size() > 0;
    }

    static bool _IsColladaFile(const std::string& filename)
    {
        size_t len = filename.size();
        if( len < 4 ) {
            return false;
        }
        if( filename[len-4] == '.' && ::tolower(filename[len-3]) == 'd' && ::tolower(filename[len-2]) == 'a' && ::tolower(filename[len-1]) == 'e' ) {
            return true;
        }
        if( filename[len-4] == '.' && ::tolower(filename[len-3]) == 'z' && ::tolower(filename[len-2]) == 'a' && ::tolower(filename[len-1]) == 'e' ) {
            return true;
        }
        return false;
    }
    static bool _IsColladaData(const std::string& data)
    {
        return data.find("<COLLADA") != std::string::npos;
    }

    static bool _IsXFile(const std::string& filename)
    {
        size_t len = filename.size();
        if( len < 2 ) {
            return false;
        }
        return filename[len-2] == '.' && ::tolower(filename[len-1]) == 'x';
    }

    static bool _IsXData(const std::string& data)
    {
        return data.size() >= 4 && data[0] == 'x' && data[1] == 'o' && data[2] == 'f' && data[3] == ' ';
    }

    static bool _IsIVData(const std::string& data)
    {
        if( data.size() >= 10 ) {
            if( data.substr(0,10) == string("#Inventor ") ) {
                return true;
            }
        }
        return false;
    }

    static bool _IsOpenRAVEFile(const std::string& filename)
    {
        size_t len = filename.size();
        if( len < 4 ) {
            return false;
        }
        if(( filename[len-4] == '.') &&( ::tolower(filename[len-3]) == 'x') &&( ::tolower(filename[len-2]) == 'm') &&( ::tolower(filename[len-1]) == 'l') ) {
            return true;
        }
        return false;
    }
    static bool _IsRigidModelFile(const std::string& filename)
    {
        static boost::array<std::string,21> s_geometryextentsions = { { "iv","vrml","wrl","stl","blend","3ds","ase","obj","ply","dxf","lwo","lxo","ac","ms3d","x","mesh.xml","irrmesh","irr","nff","off","raw"}};
        FOREACH(it, s_geometryextentsions) {
            if( filename.size() > it->size()+1 ) {
                size_t len = filename.size();
                if( filename.at(len-it->size()-1) == '.' ) {
                    bool bsuccess = true;
                    for(size_t i = 0; i < it->size(); ++i) {
                        if( ::tolower(filename[len-i-1]) != (*it)[it->size()-i-1] ) {
                            bsuccess = false;
                            break;
                        }
                    }
                    if( bsuccess ) {
                        return true;
                    }
                }
            }
        }
        return false;
    }

    static bool _IsJSONURI(const std::string& uri)
    {
        string scheme, authority, path, query, fragment;
        string s1, s3, s6, s8;
        static pcrecpp::RE re("^(([^:/?#]+):)?(//([^/?#]*))?([^?#]*)(\\?([^#]*))?(#(.*))?");
        bool bmatch = re.FullMatch(uri, &s1, &scheme, &s3, &authority, &path, &s6, &query, &s8, &fragment);
        return bmatch && scheme.size() > 0 && _IsJSONFile(path); //scheme.size() > 0;
    }

    static bool _IsJSONFile(const std::string& filename)
    {
        size_t len = filename.size();
        if( len < 5 ) {
            return false;
        }
        if( filename[len-5] == '.' && ::tolower(filename[len-4]) == 'j' && ::tolower(filename[len-3]) == 's' && ::tolower(filename[len-2]) == 'o' && ::tolower(filename[len-1]) == 'n' ) {
            return true;
        }
        return false;
    }

    static bool _IsJSONData(const std::string& data)
    {
        return data.size() >= 2 && data[0] == '{';
    }

    static bool _IsMsgPackURI(const std::string& uri)
    {
        string scheme, authority, path, query, fragment;
        string s1, s3, s6, s8;
        static pcrecpp::RE re("^(([^:/?#]+):)?(//([^/?#]*))?([^?#]*)(\\?([^#]*))?(#(.*))?");
        bool bmatch = re.FullMatch(uri, &s1, &scheme, &s3, &authority, &path, &s6, &query, &s8, &fragment);
        return bmatch && scheme.size() > 0 && _IsMsgPackFile(path); //scheme.size() > 0;
    }

    static bool _IsMsgPackFile(const std::string& filename)
    {
        // .msgpack
        size_t len = filename.size();
        if( len < 8 ) {
            return false;
        }
        if( filename[len-8] == '.' && ::tolower(filename[len-7]) == 'm' && ::tolower(filename[len-6]) == 's' && ::tolower(filename[len-5]) == 'g' && ::tolower(filename[len-4]) == 'p' && ::tolower(filename[len-3]) == 'a' && ::tolower(filename[len-2]) == 'c' && ::tolower(filename[len-1]) == 'k' ) {
            return true;
        }
        return false;
    }

    static bool _IsMsgPackData(const std::string& data)
    {
        return data.size() > 0 && !std::isprint(data[0]);
    }

    void _ClearRapidJsonBuffer()
    {
        // TODO resize smartly
        _prLoadEnvAlloc->Clear();
    }

    std::vector<RobotBasePtr> _vecrobots;      ///< robots (possibly controlled) sorted by env body index ascending order. protected by _mutexInterfaces
<<<<<<< HEAD
    std::vector<KinBodyPtr> _vecbodies;     ///< all objects that are collidable (includes robots) sorted by env body index ascending order. protected by _mutexInterfaces
=======
    std::vector<KinBodyPtr> _vecbodies;     ///< all objects that are collidable (includes robots) sorted by env body index ascending order. Note that some element can be nullptr, and size of _vecbodies should be kept unchanged when body is removed from env. protected by _mutexInterfaces
>>>>>>> a4229aef

    list< std::pair<ModuleBasePtr, std::string> > _listModules;     ///< modules loaded in the environment and the strings they were intialized with. Initialization strings are used for cloning.
    list<SensorBasePtr> _listSensors;     ///< sensors loaded in the environment
    list<ViewerBasePtr> _listViewers;     ///< viewers loaded in the environment

    dReal _fDeltaSimTime;                    ///< delta time for simulate step
    uint64_t _nCurSimTime;                        ///< simulation time since the start of the environment
    uint64_t _nSimStartTime;
    int _nBodiesModifiedStamp;     ///< incremented every tiem bodies vector is modified

    CollisionCheckerBasePtr _pCurrentChecker;
    PhysicsEngineBasePtr _pPhysicsEngine;

    std::vector<KinBodyWeakPtr> _vecWeakBodies;     ///< a vector of all the bodies in the environment. index of element is the environment body id of the stored kin body (so index 0 is null pointer). Note that some element can be expired, meaning that weak pointer may be pointing to nullpointer. Also, size of _vecWeakBodies may be greater than size of _vecbodies. Controlled through the KinBody constructor and destructors
    std::set<int> _environmentIndexRecyclePool; ///< body indices which can be reused later, because kin bodies who had these id's previously are already removed from the environment. This is to prevent env id's from growing without bound when kin bodies are removed and added repeatedly. 

    boost::shared_ptr<boost::thread> _threadSimulation;                      ///< main loop for environment simulation

    mutable EnvironmentMutex _mutexEnvironment;          ///< protects internal data from multithreading issues
    mutable boost::mutex _mutexEnvironmentIds;      ///< protects _vecbodies/_vecrobots from multithreading issues
    mutable boost::timed_mutex _mutexInterfaces;     ///< lock when managing interfaces like _listOwnedInterfaces, _listModules, _vecWeakBodies
    mutable boost::mutex _mutexInit;     ///< lock for destroying the environment

    vector<KinBody::BodyState> _vPublishedBodies;
    string _homedirectory;
    std::pair<std::string, dReal> _unit; ///< unit name mm, cm, inches, m and the conversion for meters

    UserDataPtr _handlegenericrobot, _handlegenerictrajectory, _handlemulticontroller, _handlegenericphysicsengine, _handlegenericcollisionchecker;

    list<InterfaceBasePtr> _listOwnedInterfaces;

    std::list<UserDataWeakPtr> _listRegisteredCollisionCallbacks;     ///< see EnvironmentBase::RegisterCollisionCallback
    std::list<UserDataWeakPtr> _listRegisteredBodyCallbacks;     ///< see EnvironmentBase::RegisterBodyCallback

    std::map<std::string, uint64_t> _mapUInt64Parameters; ///< a custom user-driven parameters
    std::vector<uint8_t> _vRapidJsonLoadBuffer;
    boost::shared_ptr<rapidjson::MemoryPoolAllocator<> > _prLoadEnvAlloc; ///< allocator used for loading environments

    bool _bInit;                   ///< environment is initialized
    bool _bEnableSimulation;            ///< enable simulation loop
    bool _bShutdownSimulation; ///< if true, the simulation thread should shutdown
    bool _bRealTime;

    friend class EnvironmentXMLReader;
};

#endif<|MERGE_RESOLUTION|>--- conflicted
+++ resolved
@@ -49,8 +49,6 @@
     return pbody->GetEnvironmentBodyIndex() < envBodyIndex;
 }
 
-<<<<<<< HEAD
-=======
 /// \brief ensures vector size is at least size
 template <typename T>
 inline void EnsureVectorSize(std::vector<T>& vec, size_t size)
@@ -62,7 +60,6 @@
 }
 
 
->>>>>>> a4229aef
 class Environment : public EnvironmentBase
 {
     class GraphHandleMulti : public GraphHandle
@@ -364,18 +361,12 @@
             boost::timed_mutex::scoped_lock lock(_mutexInterfaces);
             boost::mutex::scoped_lock locknetworkid(_mutexEnvironmentIds);
 
-<<<<<<< HEAD
-            FOREACH(itbody,_vecbodies) {
-                (*itbody)->_environmentBodyIndex=0;
-                (*itbody)->Destroy();
-=======
             for (KinBodyPtr& pbody : _vecbodies) {
                 if (!pbody) {
                     continue;
                 }
                 pbody->_environmentBodyIndex=0;
                 pbody->Destroy();
->>>>>>> a4229aef
             }
             if( _listRegisteredBodyCallbacks.size() > 0 ) {
                 for (KinBodyPtr& pbody : _vecbodies) {
@@ -909,16 +900,8 @@
             SetEnvironmentId(pbody);
             
             const int newBodyIndex = pbody->GetEnvironmentBodyIndex();
-<<<<<<< HEAD
-            {
-                const std::vector<KinBodyPtr>::const_iterator it = std::lower_bound(_vecbodies.begin(), _vecbodies.end(), newBodyIndex, cmpEnvBodyIndex);
-                BOOST_ASSERT(it == _vecbodies.end() || (**it).GetEnvironmentBodyIndex() != newBodyIndex); // check uniqueness
-                _vecbodies.insert(it, pbody);
-            }
-=======
             EnsureVectorSize(_vecbodies, newBodyIndex+1);
             _vecbodies.at(newBodyIndex) = pbody;
->>>>>>> a4229aef
             _nBodiesModifiedStamp++;
         }
         pbody->_ComputeInternalInformation();
@@ -980,17 +963,8 @@
             SetEnvironmentId(robot);
             
             const int newBodyIndex = robot->GetEnvironmentBodyIndex();
-<<<<<<< HEAD
-            {
-                const std::vector<KinBodyPtr>::const_iterator it = std::lower_bound(_vecbodies.begin(), _vecbodies.end(), newBodyIndex, cmpEnvBodyIndex);
-                BOOST_ASSERT(it == _vecbodies.end() || (**it).GetEnvironmentBodyIndex() != newBodyIndex); // check uniqueness
-                //RAVELOG_INFO_FORMAT("env=%dinsert body %s at %d (body index=%d)", GetId()%robot->GetName()%(std::distance(_vecbodies.cbegin(), it))%newBodyIndex);
-                _vecbodies.insert(it, robot);
-            }
-=======
             EnsureVectorSize(_vecbodies, newBodyIndex+1);
             _vecbodies.at(newBodyIndex) = robot;
->>>>>>> a4229aef
             {
                 const std::vector<RobotBasePtr>::const_iterator it = std::lower_bound(_vecrobots.begin(), _vecrobots.end(), newBodyIndex, cmpEnvBodyIndex);
                 BOOST_ASSERT(it == _vecrobots.end() || (**it).GetEnvironmentBodyIndex() != newBodyIndex); // check uniqueness
@@ -1195,19 +1169,6 @@
             }
         }
         return 0;
-    }
-
-    int GetMaxEnvironmentBodyIndex() const override
-    {
-        boost::timed_mutex::scoped_lock lock(_mutexInterfaces);
-        if (_vecbodies.empty()) {
-            return 0;
-        }
-        // bodies are sorted by environment body index, so last body should have the largest
-        const int lastBodyEnvironmentBodyIndex = _vecbodies.back()->GetEnvironmentBodyIndex();
-        BOOST_ASSERT(lastBodyEnvironmentBodyIndex > 0);
-        //RAVELOG_INFO_FORMAT("env=%d -> %d (%d)", GetId()%lastBodyEnvironmentBodyIndex%_vecbodies.size());
-        return lastBodyEnvironmentBodyIndex;
     }
 
     virtual RobotBasePtr GetRobot(const std::string& pname) const
@@ -1422,18 +1383,12 @@
             listModules = _listModules;
         }
 
-<<<<<<< HEAD
-        FOREACH(it, vecbodies) {
-            if( (*it)->GetEnvironmentBodyIndex() ) {     // have to check if valid
-                (*it)->SimulationStep(fTimeStep);
-=======
         for (const KinBodyPtr& pBody : vecbodies) {
             if (!pBody) {
                 continue;
             }
             if( pBody->GetEnvironmentBodyIndex() ) {     // have to check if valid
                 pBody->SimulationStep(fTimeStep);
->>>>>>> a4229aef
             }
         }
         FOREACH(itmodule, listModules) {
@@ -3315,14 +3270,7 @@
                     pnewrobot->_environmentBodyIndex = bodyId;
                     BOOST_ASSERT( (int)_vecWeakBodies.size() < bodyId + 1 || !_vecWeakBodies.at(bodyId).lock());
 
-<<<<<<< HEAD
-                    {
-                        const std::vector<KinBodyPtr>::const_iterator it = std::lower_bound(_vecbodies.begin(), _vecbodies.end(), bodyId, cmpEnvBodyIndex);
-                        _vecbodies.insert(it, pnewrobot);
-                    }
-=======
                     _vecbodies.at(bodyId) = pnewrobot;
->>>>>>> a4229aef
                     {
                         const std::vector<RobotBasePtr>::const_iterator it = std::lower_bound(_vecrobots.begin(), _vecrobots.end(), bodyId, cmpEnvBodyIndex);
                         _vecrobots.insert(it, pnewrobot);
@@ -3365,21 +3313,12 @@
                     }
                     else {
                         listToCopyState.push_back(pbody);
-<<<<<<< HEAD
                     }
                     pnewbody->_environmentBodyIndex = bodyId;
                     {
                         const std::vector<KinBodyPtr>::const_iterator it = std::lower_bound(_vecbodies.begin(), _vecbodies.end(), bodyId, cmpEnvBodyIndex);
                         _vecbodies.insert(it, pnewbody);
                     }
-=======
-                    }
-                    pnewbody->_environmentBodyIndex = bodyId;
-                    {
-                        const std::vector<KinBodyPtr>::const_iterator it = std::lower_bound(_vecbodies.begin(), _vecbodies.end(), bodyId, cmpEnvBodyIndex);
-                        _vecbodies.insert(it, pnewbody);
-                    }
->>>>>>> a4229aef
 
                     if ((int)_vecWeakBodies.size() < bodyId + 1) {
                         _vecWeakBodies.resize(bodyId + 1, KinBodyWeakPtr());
@@ -3976,11 +3915,7 @@
     }
 
     std::vector<RobotBasePtr> _vecrobots;      ///< robots (possibly controlled) sorted by env body index ascending order. protected by _mutexInterfaces
-<<<<<<< HEAD
-    std::vector<KinBodyPtr> _vecbodies;     ///< all objects that are collidable (includes robots) sorted by env body index ascending order. protected by _mutexInterfaces
-=======
     std::vector<KinBodyPtr> _vecbodies;     ///< all objects that are collidable (includes robots) sorted by env body index ascending order. Note that some element can be nullptr, and size of _vecbodies should be kept unchanged when body is removed from env. protected by _mutexInterfaces
->>>>>>> a4229aef
 
     list< std::pair<ModuleBasePtr, std::string> > _listModules;     ///< modules loaded in the environment and the strings they were intialized with. Initialization strings are used for cloning.
     list<SensorBasePtr> _listSensors;     ///< sensors loaded in the environment
