// -*- coding: utf-8 -*-
// Copyright (C) 2013 Rosen Diankov <rosen.diankov@gmail.com>
//
// This file is part of OpenRAVE.
// OpenRAVE is free software: you can redistribute it and/or modify
// it under the terms of the GNU Lesser General Public License as published by
// the Free Software Foundation, either version 3 of the License, or
// at your option) any later version.
//
// This program is distributed in the hope that it will be useful,
// but WITHOUT ANY WARRANTY; without even the implied warranty of
// MERCHANTABILITY or FITNESS FOR A PARTICULAR PURPOSE.  See the
// GNU Lesser General Public License for more details.
//
// You should have received a copy of the GNU Lesser General Public License
// along with this program.  If not, see <http://www.gnu.org/licenses/>.
#define RAPIDJSON_HAS_STDSTRING 1
#include "jsoncommon.h"
#include "stringutils.h"

#if OPENRAVE_CURL
#include "jsondownloader.h"
#endif

#include <openrave/openravejson.h>
#include <openrave/openravemsgpack.h>
#include <openrave/openrave.h>
#include <openrave/openraveexception.h>
#include <rapidjson/istreamwrapper.h>
#include <string>
#include <fstream>
#include <unordered_set>

#ifdef HAVE_BOOST_FILESYSTEM
#include <boost/filesystem/operations.hpp>
#endif

namespace OpenRAVE {

int64_t ConvertIsoFormatDateTimeToLinuxTimeUS(const char* pIsoFormatDateTime); // declared in libopenrave.h

/// \brief if filename endswith oldSuffix, replace it with newSuffix
///
/// \return true if replaced oldSuffix with newSuffix
static bool _ReplaceFilenameSuffix(std::string& filename, const std::string& oldSuffix, const std::string& newSuffix) {
    // fix extension, replace dae with json
    // this is done for ease of migration
    if (RemoveSuffix(filename, oldSuffix)) {
        filename += newSuffix;
    }

    return false;
}

/// \brief open and cache a msgpack document
static void OpenMsgPackDocument(const std::string& filename, rapidjson::Document& doc)
{
    std::ifstream ifs(filename.c_str());
    try {
        MsgPack::ParseMsgPack(doc, ifs);
    }
    catch(const std::exception& ex) {
        throw OPENRAVE_EXCEPTION_FORMAT("Failed to parse msgpack format for file '%s': %s", filename%ex.what(), ORE_Failed);
    }
}

/// \brief open and cache a json document
static void OpenRapidJsonDocument(const std::string& filename, rapidjson::Document& doc)
{
    std::ifstream ifs(filename.c_str());
    rapidjson::IStreamWrapper isw(ifs);
    rapidjson::ParseResult ok = doc.ParseStream<rapidjson::kParseFullPrecisionFlag>(isw);
    if (!ok) {
        throw OPENRAVE_EXCEPTION_FORMAT("failed to parse json document \"%s\"", filename, ORE_InvalidArguments);
    }
}

<<<<<<< HEAD
/// \brief open and cache an encrypted document
static void OpenEncryptedDocument(const std::string& filename, rapidjson::Document& doc)
{
    std::ifstream ifs(filename.c_str());
    std::stringstream ss;
    if (GpgDecrypt(ifs, ss)) {
        try {
            if (StringEndsWith(filename, ".json.gpg")) {
                orjson::ParseJson(doc, ss);
            } else if (StringEndsWith(filename, ".msgpack.gpg")) {
                MsgPack::ParseMsgPack(doc, ss);
            }
        } catch (const std::exception& ex) {
            throw OPENRAVE_EXCEPTION_FORMAT("Failed to parse encrypted file '%s': %s", filename % ex.what(), ORE_Failed);
        }
=======
/// \brief get the scheme of the uri, e.g. file: or openrave:
static void ParseURI(const char* pUri, std::string& scheme, std::string& path, std::string& fragment)
{
    path = pUri;
    size_t hashindex = path.find_last_of('#');
    if (hashindex != std::string::npos) {
        fragment = path.substr(hashindex + 1);
        path = path.substr(0, hashindex);
    }

    size_t colonindex = path.find_first_of(':');
    if (colonindex != std::string::npos) {
        // notice: in python code, like realtimerobottask3.py, it pass scheme as {openravescene: mujin}. No colon,
        scheme = path.substr(0, colonindex);
        path = path.substr(colonindex + 1);
>>>>>>> 2de5cd39
    }
}

static std::string ResolveURI(const std::string& scheme, const std::string& path, const std::string& curdir, const std::vector<std::string>& vOpenRAVESchemeAliases)
{
    if (scheme.empty() && path.empty() ) {
        return std::string();
    }
    else if (scheme == "file")
    {
        return RaveFindLocalFile(path, curdir);
    }
    else if (find(vOpenRAVESchemeAliases.begin(), vOpenRAVESchemeAliases.end(), scheme) != vOpenRAVESchemeAliases.end())
    {
        return RaveFindLocalFile(path, curdir);
    }

    return std::string();
}
/// \brief resolve a uri
static std::string ResolveURI(const char* pUri, const std::string& curdir, const std::vector<std::string>& vOpenRAVESchemeAliases)
{
    std::string scheme, path, fragment;
    ParseURI(pUri, scheme, path, fragment);
    return ResolveURI(scheme, path, curdir, vOpenRAVESchemeAliases);
}

static std::string CanonicalizeURI(const std::string& suburi, const std::string& parentUri, const std::string& parentFilename)
{
    std::string scheme, path, fragment;
    ParseURI(suburi.c_str(), scheme, path, fragment);

    if (scheme.empty() && path.empty() ) {
        if (!parentUri.empty()) {
            std::string scheme2, path2, fragment2;
            ParseURI(parentUri.c_str(), scheme2, path2, fragment2);
            return scheme2 + ":" + path2 + "#" + fragment;
        }
        if (!parentFilename.empty()) {
            return std::string("file:") + parentFilename + "#" + fragment;
        }
    }
    return suburi;
}

class JSONReader
{
public:

    JSONReader(const AttributesList& atts, EnvironmentBasePtr penv, const std::string& defaultSuffix) : _penv(penv), _defaultSuffix(defaultSuffix)
    {
        std::string remoteUrl;
        std::string unixEndpoint;

        FOREACHC(itatt, atts) {
            if (itatt->first == "openravescheme") {
                std::stringstream ss(itatt->second);
                _vOpenRAVESchemeAliases = std::vector<std::string>((istream_iterator<std::string>(ss)), istream_iterator<std::string>());
            }
            else if (itatt->first == "mustresolveuri") {
                _bMustResolveURI = _stricmp(itatt->second.c_str(), "true") == 0 || itatt->second=="1";
            }
            else if (itatt->first == "mustresolveenvuri") {
                _bMustResolveEnvironmentURI = _stricmp(itatt->second.c_str(), "true") == 0 || itatt->second=="1";
            }
            else if (itatt->first == "scalegeometry") {
                stringstream ss(itatt->second);
                // take the first argument given from scalegeometry to set as the overall geometry scale
                ss >> _fGeomScale;
            }
            else if (itatt->first == "remoteurl") {
                remoteUrl = itatt->second;
            }
            else if (itatt->first == "unixendpoint") {
                unixEndpoint = itatt->second;
            }
            else if (itatt->first == "timeout") {
                dReal timeout = 0;
                stringstream ss(itatt->second);
                ss >> timeout;
                _downloadTimeoutUS = timeout * 1000000; // convert timeout from seconds to microseconds
            }
            else if (itatt->first == "excludeBodyId") {
                _excludeBodyIds.emplace(itatt->second);
            }
        }
        if (_vOpenRAVESchemeAliases.size() == 0) {
            _vOpenRAVESchemeAliases.push_back("openrave");
        }

        // set global scale when initalize jsonreader.
        _fGlobalScale = GetLengthUnitStandardValue<dReal>(_penv->GetUnitInfo().lengthUnit);
        _deserializeOptions = 0;


        if (!remoteUrl.empty()) {
#if OPENRAVE_CURL
            _pDownloader = boost::make_shared<JSONDownloader>(_rapidJSONDocuments, _vOpenRAVESchemeAliases, remoteUrl, unixEndpoint);
#else
            throw OPENRAVE_EXCEPTION_FORMAT("\"remoteurl\" option is not supported, have to compile openrave with CURL support first", _filename, ORE_InvalidArguments);
#endif
        }
    }

    virtual ~JSONReader()
    {
    }

    const std::vector<std::string>& GetOpenRAVESchemeAliases() const {
        return _vOpenRAVESchemeAliases;
    }

    /// \brief Extract all bodies and add them into environment
    bool ExtractAll(const rapidjson::Value& rEnvInfo, UpdateFromInfoMode updateMode, std::vector<KinBodyPtr>& vCreatedBodies, std::vector<KinBodyPtr>& vModifiedBodies, std::vector<KinBodyPtr>& vRemovedBodies, rapidjson::Document::AllocatorType& alloc)
    {
        uint64_t starttimeus = utils::GetMonotonicTime();
        vCreatedBodies.clear();
        vModifiedBodies.clear();
        vRemovedBodies.clear();
        if( !rEnvInfo.IsObject() ) {
            throw OPENRAVE_EXCEPTION_FORMAT("The environment data needs to be a valid dictionary. Currently it is '%s'", orjson::DumpJson(rEnvInfo), ORE_InvalidArguments);
        }

        EnvironmentBase::EnvironmentBaseInfo envInfo;
        if( updateMode == UFIM_OnlySpecifiedBodiesExact ) {
            _ExtractSpecifiedBodies(envInfo, rEnvInfo);
        }
        else {
            // extract everything
            _penv->ExtractInfo(envInfo);
        }

        {
            const char *const modifiedAt = orjson::GetCStringJsonValueByKey(rEnvInfo, "modifiedAt");
            if ( modifiedAt != nullptr ) {
                envInfo._lastModifiedAtUS = ConvertIsoFormatDateTimeToLinuxTimeUS(modifiedAt);
            }
        }
        {
            rapidjson::Value::ConstMemberIterator itRevisionId = rEnvInfo.FindMember("revisionId");
            if( itRevisionId != rEnvInfo.MemberEnd() ) {
                int64_t revisionId = 0;
                orjson::LoadJsonValue(itRevisionId->value, revisionId);
                envInfo._revisionId = revisionId;
            }
        }

        std::map<RobotBase::ConnectedBodyInfoPtr, std::string> mapProcessedConnectedBodyUris;

        const char* pReferenceUri = orjson::GetCStringJsonValueByKey(rEnvInfo, "referenceUri", "");

        // If remote URL is provided, start the process to download everything and load it into the json map
        if (IsDownloadingFromRemote()) {
#if OPENRAVE_CURL
            JSONDownloaderScope jsonDownload(*_pDownloader, alloc, !(_deserializeOptions & IDO_IgnoreReferenceUri));
            jsonDownload.QueueDownloadReferenceURIs(rEnvInfo);
            jsonDownload.WaitForDownloads(_downloadTimeoutUS);
#endif
        }

        // Keep going up the line and checking for all referenceUri bodies
        if (_IsExpandableReferenceUri(pReferenceUri)) {
            std::string scheme, path, fragment;
            ParseURI(pReferenceUri, scheme, path, fragment);

            std::string fullFilename;
            if (IsDownloadingFromRemote()) {
                // here we use fullFilename as key to look up in _rapidJSONDocuments
                if (scheme == "file") {
                    fullFilename = path;
                } else {
                    fullFilename = scheme + ":" + path;
                }
            }
            else {
                fullFilename = ResolveURI(scheme, path, std::string(), GetOpenRAVESchemeAliases());
            }
            if (fullFilename.empty()) {
#ifdef HAVE_BOOST_FILESYSTEM
                // check using the current _filename dir as the current dir
                fullFilename = ResolveURI(scheme, path, boost::filesystem::path(_filename).parent_path().string(), GetOpenRAVESchemeAliases());
#endif
                if (fullFilename.empty()) {
                    RAVELOG_ERROR_FORMAT("env=%d, failed to resolve a filename from env referenceUri='%s'", _penv->GetId()%pReferenceUri);
                    return false;
                }
            }

            boost::shared_ptr<const rapidjson::Document> prReferenceEnvInfo = _GetDocumentFromFilename(fullFilename, alloc);
            if (!prReferenceEnvInfo) {
                RAVELOG_WARN_FORMAT("env=%d, failed to load referenced body from filename '%s'", _penv->GetId()%fullFilename);
                if (_bMustResolveURI) {
                    throw OPENRAVE_EXCEPTION_FORMAT("env=%d, failed to load referenced body from referenceUri='%s'", _penv->GetId()%pReferenceUri, ORE_InvalidURI);
                }
                return false;
            }
            RAVELOG_VERBOSE_FORMAT("resolved fullFilename=%s", fullFilename);

            if( updateMode == UFIM_OnlySpecifiedBodiesExact ) {
                _ExtractSpecifiedBodies(envInfo, *prReferenceEnvInfo);
            }

            if( prReferenceEnvInfo->IsObject() ) {
                _ProcessEnvInfoBodies(envInfo, *prReferenceEnvInfo, alloc, pReferenceUri, fullFilename, mapProcessedConnectedBodyUris);
            }
        }
        else if( !!pReferenceUri[0] ) {
            if( _bMustResolveEnvironmentURI ) {
                throw OPENRAVE_EXCEPTION_FORMAT("Failed to load env referenceUri='%s' from file '%s'", pReferenceUri%_filename, ORE_InvalidURI);
            }

            RAVELOG_ERROR_FORMAT("Failed to load env referenceUri='%s' from file '%s'", pReferenceUri%_filename);
        }

        _ProcessEnvInfoBodies(envInfo, rEnvInfo, alloc, _uri.c_str(), _filename, mapProcessedConnectedBodyUris);

        std::vector<KinBody::KinBodyInfoPtr>::iterator itBodyInfo = envInfo._vBodyInfos.begin();
        while(itBodyInfo != envInfo._vBodyInfos.end()) {
            const KinBody::KinBodyInfoPtr& pKinBodyInfo = *itBodyInfo;
            if( pKinBodyInfo->_name.empty() ) {
                if( _bIgnoreInvalidBodies ) {
                    itBodyInfo = envInfo._vBodyInfos.erase(itBodyInfo);
                    continue;
                }
                else {
                    int options = 0;
                    dReal fUnitScale = 1;
                    rapidjson::Document rTempKinBodyInfo;
                    pKinBodyInfo->SerializeJSON(rTempKinBodyInfo, rTempKinBodyInfo.GetAllocator(), fUnitScale, options);
                    throw OPENRAVE_EXCEPTION_FORMAT("Has body with no name in file '%s', so cannot load the scene: %s", _filename%orjson::DumpJson(rTempKinBodyInfo), ORE_InvalidArguments);
                }
            }
            if ( _excludeBodyIds.find(pKinBodyInfo->_id) != _excludeBodyIds.end() ) {
                itBodyInfo = envInfo._vBodyInfos.erase(itBodyInfo);
                continue;
            }

            ++itBodyInfo;
        }

        // have to remove any duplicate names, prioritize ones that have higher index
        for(int iBody = 0; iBody+1 < (int) envInfo._vBodyInfos.size(); ++iBody) {
            bool bFoundLast = false;
            int iTest = envInfo._vBodyInfos.size()-1;
            while(iTest > iBody) {
                const std::string& bodyname = envInfo._vBodyInfos[iBody]->_name;
                if( envInfo._vBodyInfos[iTest]->_name == bodyname ) {
                    if( !bFoundLast ) {
                        RAVELOG_WARN_FORMAT("env=%d, remove redundant entry %d and replace with %d with body name '%s'", _penv->GetId()%iBody%iTest%bodyname);
                        envInfo._vBodyInfos[iBody] = envInfo._vBodyInfos[iTest];
                        bFoundLast = true;
                    }
                    else {
                        RAVELOG_WARN_FORMAT("env=%d, remove redundant entry %d with body name '%s'", _penv->GetId()%iTest%bodyname);
                    }
                    envInfo._vBodyInfos.erase(envInfo._vBodyInfos.begin()+iTest);
                }
                --iTest;
            }
        }

        // clean up any invalid connected bodies
        for(int iBody = 0; iBody < (int) envInfo._vBodyInfos.size(); ++iBody) {
            RobotBase::RobotBaseInfoPtr pRobotBaseInfo = OPENRAVE_DYNAMIC_POINTER_CAST<RobotBase::RobotBaseInfo>(envInfo._vBodyInfos[iBody]);
            if( !!pRobotBaseInfo ) {
                std::vector<RobotBase::ConnectedBodyInfoPtr>::iterator it = pRobotBaseInfo->_vConnectedBodyInfos.begin();
                while(it != pRobotBaseInfo->_vConnectedBodyInfos.end()) {
                    RobotBase::ConnectedBodyInfoPtr& pconnected = *it;
                    if( pconnected->_linkname.empty() ) {
                        RAVELOG_WARN_FORMAT("env=%d erasing connected body id='%s' since it has empty linkname", _penv->GetId()%pconnected->_id);
                        it = pRobotBaseInfo->_vConnectedBodyInfos.erase(it);
                    }
                    else if( pconnected->_name.empty() ) {
                        RAVELOG_WARN_FORMAT("env=%d erasing connected body id='%s' since it has empty name", _penv->GetId()%pconnected->_id);
                        it = pRobotBaseInfo->_vConnectedBodyInfos.erase(it);
                    }
                    else {
                        ++it;
                    }
                }
            }
        }

        _penv->UpdateFromInfo(envInfo, vCreatedBodies, vModifiedBodies, vRemovedBodies, updateMode);
        RAVELOG_DEBUG_FORMAT("env=%d, loaded %d bodies in %u[us]", _penv->GetId()%envInfo._vBodyInfos.size()%(utils::GetMonotonicTime()-starttimeus));
        return true;
    }

    bool ExtractFirst(const rapidjson::Value& rEnvInfo, KinBodyPtr& ppbody, rapidjson::Document::AllocatorType& alloc)
    {
        // If remote URL is provided, start the process to download everything and load it into the json map
        if (IsDownloadingFromRemote()) {
#if OPENRAVE_CURL
            JSONDownloaderScope jsonDownload(*_pDownloader, alloc, !(_deserializeOptions & IDO_IgnoreReferenceUri));
            jsonDownload.QueueDownloadReferenceURIs(rEnvInfo);
            jsonDownload.WaitForDownloads(_downloadTimeoutUS);
#endif
        }

        // extract the first articulated system found.
        dReal fUnitScale = _GetUnitScale(rEnvInfo, 1.0);
        if (rEnvInfo.HasMember("bodies") && (rEnvInfo)["bodies"].IsArray()) {
            std::map<RobotBase::ConnectedBodyInfoPtr, std::string> mapProcessedConnectedBodyUris;
            for (rapidjson::Value::ConstValueIterator itr = (rEnvInfo)["bodies"].Begin(); itr != (rEnvInfo)["bodies"].End(); ++itr) {
                return _Extract(*itr, ppbody, rEnvInfo, fUnitScale, alloc, mapProcessedConnectedBodyUris);
            }
        }
        return false;
    }

    bool ExtractOne(const rapidjson::Value& rEnvInfo, KinBodyPtr& ppbody, const string& uri, rapidjson::Document::AllocatorType& alloc)
    {
        std::string scheme, path, fragment;
        ParseURI(uri.c_str(), scheme, path, fragment);
        if (fragment == "") {
            return ExtractFirst(rEnvInfo, ppbody, alloc);
        }

        // If remote URL is provided, start the process to download everything and load it into the json map
        if (IsDownloadingFromRemote()) {
#if OPENRAVE_CURL
            JSONDownloaderScope jsonDownload(*_pDownloader, alloc, !(_deserializeOptions & IDO_IgnoreReferenceUri));
            jsonDownload.QueueDownloadReferenceURIs(rEnvInfo);
            jsonDownload.WaitForDownloads(_downloadTimeoutUS);
#endif
        }

        // find the body by uri fragment
        if (rEnvInfo.HasMember("bodies") && (rEnvInfo)["bodies"].IsArray()) {
            std::map<RobotBase::ConnectedBodyInfoPtr, std::string> mapProcessedConnectedBodyUris;
            dReal fUnitScale = _GetUnitScale(rEnvInfo, 1.0);
            for (rapidjson::Value::ConstValueIterator itr = (rEnvInfo)["bodies"].Begin(); itr != (rEnvInfo)["bodies"].End(); ++itr) {
                std::string bodyId;
                orjson::LoadJsonValueByKey(*itr, "id", bodyId);
                if (bodyId == fragment) {
                    return _Extract(*itr, ppbody, rEnvInfo, fUnitScale, alloc, mapProcessedConnectedBodyUris);
                }
            }
        }
        return false;
    }

    void SetURI(const std::string& uri)
    {
        if (uri.empty()) {
            _uri.clear();
            return;
        }
        std::string scheme, path, fragment;
        ParseURI(uri.c_str(), scheme, path, fragment);
        if (!scheme.empty() && !path.empty()) {
            _uri = uri;
            return;
        }
        RAVELOG_WARN_FORMAT("SetURI ignore invalid uri '%s'", uri);
    }

    void SetFilename(const std::string& filename)
    {
        _filename = filename;

        // need to convert absolute filename back to openrave:/filename
        std::string newFilename;
        if (RaveInvertFileLookup(newFilename, filename)) {
            _uri = _vOpenRAVESchemeAliases[0] + ":/" + newFilename;
            RAVELOG_VERBOSE_FORMAT("Set filename to '%s' and uri to '%s'", filename%_uri);
        }
        else {
            RAVELOG_VERBOSE_FORMAT("Set filename to '%s'", filename);
        }
    }

    bool IsDownloadingFromRemote() const
    {
#if OPENRAVE_CURL
        return !!_pDownloader;
#else
        return false;
#endif
    }

    /// \brief open and cache a json document remotly
    void OpenRemoteDocument(const std::string& uri, rapidjson::Document& doc)
    {
#if OPENRAVE_CURL
        // download only one document, do not recurse
        JSONDownloaderScope jsonDownload(*_pDownloader, doc.GetAllocator(), false);
        jsonDownload.Download(uri.c_str(), doc, _downloadTimeoutUS);
#else
        throw OPENRAVE_EXCEPTION_FORMAT("Do not support downloading remote document '%s'.", uri, ORE_NotImplemented);
#endif
    }

protected:

    /// \brief returns true if the referenceUri is a valid URI that can be loaded
    bool _IsExpandableReferenceUri(const char* pReferenceUri) const
    {
        if (_deserializeOptions & IDO_IgnoreReferenceUri) {
            return false;
        }
        if (!pReferenceUri || !pReferenceUri[0]) {
            return false;
        }
        std::string scheme, path, fragment;
        ParseURI(pReferenceUri, scheme, path, fragment);
        if (!fragment.empty()) {
            return true;
        }
        else if (!scheme.empty() && !path.empty()) {
            return true;
        }
        return false;
    }

    boost::shared_ptr<const rapidjson::Document> _GetDocumentFromFilename(const std::string& fullFilename, rapidjson::Document::AllocatorType& alloc)
    {
        boost::shared_ptr<const rapidjson::Document> doc;
        // TODO: optimize this. for the first time doc is cached, all the expandable object will never get cached, because we are not update document cache after expand any body
        if (_rapidJSONDocuments.find(fullFilename) != _rapidJSONDocuments.end()) {
            doc = _rapidJSONDocuments[fullFilename];
        }
        else if (!IsDownloadingFromRemote()) {
            boost::shared_ptr<rapidjson::Document> newDoc;
            if (StringEndsWith(fullFilename, ".json")) {
                newDoc.reset(new rapidjson::Document(&alloc));
                OpenRapidJsonDocument(fullFilename, *newDoc);
            }
            else if (StringEndsWith(fullFilename, ".msgpack")) {
                newDoc.reset(new rapidjson::Document(&alloc));
                OpenMsgPackDocument(fullFilename, *newDoc);
            }
            else if (StringEndsWith(fullFilename, ".gpg")) {
                newDoc.reset(new rapidjson::Document(&alloc));
                OpenEncryptedDocument(fullFilename, *newDoc);
            }
            if (!!newDoc) {
                doc = newDoc;
                _rapidJSONDocuments[fullFilename] = doc;
            }
        }
        return doc;
    }

    void _ProcessEnvInfoBodies(EnvironmentBase::EnvironmentBaseInfo& envInfo, const rapidjson::Value& rEnvInfo, rapidjson::Document::AllocatorType& alloc, const char* pCurrentUri, const std::string& currentFilename, std::map<RobotBase::ConnectedBodyInfoPtr, std::string>& mapProcessedConnectedBodyUris)
    {
        dReal fUnitScale = _GetUnitScale(rEnvInfo, 1.0);
        std::vector<int> vInputToBodyInfoMapping;
        if (rEnvInfo.HasMember("bodies")) {
            const rapidjson::Value& rBodies = rEnvInfo["bodies"];
            vInputToBodyInfoMapping.resize(rBodies.Size(),-1); // -1, no mapping by default

            for(int iInputBodyIndex = 0; iInputBodyIndex < (int)rBodies.Size(); ++iInputBodyIndex) {
                const rapidjson::Value& rBodyInfo = rBodies[iInputBodyIndex];
                std::string bodyId = orjson::GetJsonValueByKey<std::string>(rBodyInfo, "id", "");
                std::string bodyName = orjson::GetJsonValueByKey<std::string>(rBodyInfo, "name", "");
                const char* pReferenceUri = orjson::GetCStringJsonValueByKey(rBodyInfo, "referenceUri", "");
                if (_IsExpandableReferenceUri(pReferenceUri)) {
                    std::set<std::string> circularReference;
                    RAVELOG_VERBOSE_FORMAT("env=%s, processing reference uri '%s' from iInputBodyIndex%d", _penv->GetNameId()%pReferenceUri%iInputBodyIndex);
                    int insertIndex = _ExpandRapidJSON(envInfo, bodyId, bodyName, rEnvInfo, pReferenceUri, circularReference, fUnitScale, alloc, _filename);
                    if( insertIndex < 0 ) {
                        RAVELOG_WARN_FORMAT("failed to load referenced body from uri '%s' inside file '%s'", pReferenceUri%_filename);
                        if (_bMustResolveURI) {
                            throw OPENRAVE_EXCEPTION_FORMAT("failed to load referenced body from referenceUri='%s'", pReferenceUri, ORE_InvalidURI);
                        }
                    }
                    else {
                        vInputToBodyInfoMapping.at(iInputBodyIndex) = insertIndex;
                    }
                }
                else if( !!pReferenceUri[0] ) {
                    if (_bMustResolveURI) {
                        throw OPENRAVE_EXCEPTION_FORMAT("body '%s' has invalid referenceUri='%s", bodyId%pReferenceUri, ORE_InvalidURI);
                    }

                    RAVELOG_WARN_FORMAT("env=%d, body '%s' has invalid referenceUri='%s'", _penv->GetId()%bodyId%pReferenceUri);
                }
            }
        }

        envInfo.DeserializeJSONWithMapping(rEnvInfo, fUnitScale, _deserializeOptions, vInputToBodyInfoMapping);
        FOREACH(itBodyInfo, envInfo._vBodyInfos) {
            KinBody::KinBodyInfoPtr& pKinBodyInfo = *itBodyInfo;
            // ensure uri is set
            if (pKinBodyInfo->_uri.empty() && !pKinBodyInfo->_id.empty() ) {
                // only set the URI if the current uri or current filename are not empty. Otherwise will get a fragment "#???", which cannot be loaded
                pKinBodyInfo->_uri = CanonicalizeURI("#" + pKinBodyInfo->_id, pCurrentUri, currentFilename);
            }
            if (pKinBodyInfo->_uri.empty() ) {
                pKinBodyInfo->_uri = _uri;
            }
            RobotBase::RobotBaseInfoPtr pRobotBaseInfo = OPENRAVE_DYNAMIC_POINTER_CAST<RobotBase::RobotBaseInfo>(pKinBodyInfo);
            if( !!pRobotBaseInfo ) {
                _ProcessURIsInRobotBaseInfo(*pRobotBaseInfo, rEnvInfo, fUnitScale, alloc, mapProcessedConnectedBodyUris);
            }
        }
    }

    /// \param originBodyId optional parameter to search into the current envInfo. If empty, then always create a new object
    /// \param rEnvInfo[in] used for resolving references pointing to the current environment
    ///
    /// \return the index into envInfo._vBodyInfos where the entry was edited. If failed, then return -1
    int _ExpandRapidJSON(EnvironmentBase::EnvironmentBaseInfo& envInfo, const std::string& originBodyId, const std::string& originBodyName, const rapidjson::Value& rEnvInfo, const char* pReferenceUri, std::set<std::string>& circularReference, dReal fUnitScale, rapidjson::Document::AllocatorType& alloc, const std::string& currentFilename) {
        if (circularReference.find(pReferenceUri) != circularReference.end()) {
            RAVELOG_ERROR_FORMAT("failed to load scene, circular reference to uri '%s' found on originBodyId '%s', originBodyName '%s'", pReferenceUri%originBodyId%originBodyName);
            return -1;
        }
        RAVELOG_DEBUG_FORMAT("env=%s, adding '%s' for tracking circular reference, so far %d uris tracked. Scope is '%s'", _penv->GetNameId()%pReferenceUri%circularReference.size()%currentFilename);
        circularReference.insert(pReferenceUri);

        dReal fRefUnitScale = fUnitScale;  // unit scale for rRefKinBodyInfo
        rapidjson::Value rRefKinBodyInfo; // holds the read data from pReferenceUri

        // parse the uri
        std::string scheme, path, fragment;
        ParseURI(pReferenceUri, scheme, path, fragment);


        int insertIndex = -1;

        // deal with uri that has just #fragment
        if(scheme.empty() && path.empty() && !fragment.empty()) {
            // reference to itself
            bool bFoundBody = false;
            if (rEnvInfo.HasMember("bodies")) {
                for(rapidjson::Value::ConstValueIterator it = rEnvInfo["bodies"].Begin(); it != rEnvInfo["bodies"].End(); it++) {
                    std::string id = orjson::GetJsonValueByKey<std::string>(*it, "id", "");
                    if (id == fragment) {
                        rRefKinBodyInfo.CopyFrom(*it, alloc);
                        bFoundBody = true;
                        break;
                    }
                }
            }
            if (!bFoundBody) {
                RAVELOG_ERROR_FORMAT("env=%s, failed to find body using referenceUri '%s' in originBodyId '%s', originBodyName '%s'", _penv->GetNameId()%pReferenceUri%originBodyId%originBodyName);
                return -1;
            }

            const char* pNextReferenceUri = orjson::GetCStringJsonValueByKey(rRefKinBodyInfo, "referenceUri", "");
            if (_IsExpandableReferenceUri(pNextReferenceUri)) {
                RAVELOG_VERBOSE_FORMAT("env=%s, processing next reference uri '%s'", _penv->GetNameId()%pNextReferenceUri);
                insertIndex = _ExpandRapidJSON(envInfo, originBodyId, originBodyName, rEnvInfo, pNextReferenceUri, circularReference, fUnitScale, alloc, currentFilename);
                // regardless of insertIndex, should fall through so can process rEnvInfo
            }
            else if( !!pNextReferenceUri[0] ) {
                RAVELOG_ERROR_FORMAT("nextReferenceUri='%s' is not a valid URI. Scope is '%s'", pNextReferenceUri%currentFilename);
            }
        }
        // deal with uri with scheme:/path#fragment
        else if (!scheme.empty() && !path.empty()) {
            // replace .dae to .json or .msgpack, depends on orignal document file defaultSuffix
            if( _ReplaceFilenameSuffix(path, ".dae", _defaultSuffix) ) {
                RAVELOG_WARN_FORMAT("env=%d, filename had '.dae' suffix, so changed to %s", _penv->GetId()%path);
            }
            std::string fullFilename;

            if (IsDownloadingFromRemote()) {
                // here we use fullFilename as key to look up in _rapidJSONDocuments
                if (scheme == "file") {
                    fullFilename = path;
                } else {
                    fullFilename = scheme + ":" + path;
                }
            }
            else {
                fullFilename = ResolveURI(scheme, path, std::string(), GetOpenRAVESchemeAliases());
            }
            if (fullFilename.empty()) {

#ifdef HAVE_BOOST_FILESYSTEM
                fullFilename = ResolveURI(scheme, path, boost::filesystem::path(currentFilename).parent_path().string(), GetOpenRAVESchemeAliases());
#endif
                if (fullFilename.empty()) {
                    RAVELOG_ERROR_FORMAT("env=%d, failed to resolve referenceUri '%s' into a file. Coming from bodyId='%s', bodyName='%s' in file '%s'", _penv->GetId()%pReferenceUri%originBodyId%originBodyName%currentFilename);
                    if (_bMustResolveURI) {
                        throw OPENRAVE_EXCEPTION_FORMAT("Failed to resolve referenceUri='%s' in body definition '%s' from file '%s'", pReferenceUri%originBodyId%currentFilename, ORE_InvalidURI);
                    }

                    return -1;
                }
            }

            uint64_t beforeOpenStampUS = utils::GetMonotonicTime();

            boost::shared_ptr<const rapidjson::Document> pReferenceScene = _GetDocumentFromFilename(fullFilename, alloc);
            if (!pReferenceScene ) {
                RAVELOG_ERROR_FORMAT("referenced document from file '%s' cannot be loaded.", fullFilename);
                return -1;
            }
            if (!(*pReferenceScene).HasMember("bodies")) {
                RAVELOG_ERROR_FORMAT("referenced document from file '%s' has no 'bodies' field: %s", fullFilename%orjson::DumpJson(*pReferenceScene));
                return -1;
            }
            fRefUnitScale = _GetUnitScale(*pReferenceScene, 1.0); // for now default has to be meters... fUnitScale);

            bool bFoundBody = false;
            for(rapidjson::Value::ConstValueIterator it = (*pReferenceScene)["bodies"].Begin(); it != (*pReferenceScene)["bodies"].End(); it++) {
                std::string id = orjson::GetJsonValueByKey<std::string>(*it, "id", "");
                if (id == fragment || fragment.empty()) {
                    rRefKinBodyInfo.CopyFrom(*it, alloc);
                    bFoundBody = true;
                    break;
                }
            }
            if (!bFoundBody) {
                RAVELOG_ERROR_FORMAT("failed to find body using referenceUri '%s' in body id=%s, name=%s", pReferenceUri%originBodyId%originBodyName);
                return -1;
            }

            const char* pNextReferenceUri = orjson::GetCStringJsonValueByKey(rRefKinBodyInfo, "referenceUri", "");

            if (_IsExpandableReferenceUri(pNextReferenceUri)) {
                RAVELOG_DEBUG_FORMAT("env=%d, opened file '%s', found body from fragment='%s', and now processing its referenceUri='%s, took %u[us]'", _penv->GetId()%fullFilename%fragment%pNextReferenceUri%(utils::GetMonotonicTime()-beforeOpenStampUS));
                insertIndex = _ExpandRapidJSON(envInfo, originBodyId, originBodyName, *pReferenceScene, pNextReferenceUri, circularReference, fUnitScale, alloc, fullFilename);
                // regardless of insertIndex, should fall through so can process rEnvInfo
            }
            else {
                RAVELOG_DEBUG_FORMAT("env=%d, opened file '%s', found body from fragment='%s', took %u[us]", _penv->GetId()%fullFilename%fragment%(utils::GetMonotonicTime()-beforeOpenStampUS));
            }
        }
        else {
            RAVELOG_WARN_FORMAT("ignoring invalid referenceUri '%s' in body id=%s, name=%s", pReferenceUri%originBodyId%originBodyName);
            return -1;
        }

        // search for originBodyId if it isn't empty
        if( insertIndex < 0 && !originBodyId.empty() ) {
            for(int ibody = 0; ibody < (int)envInfo._vBodyInfos.size(); ++ibody) {
                KinBody::KinBodyInfoPtr& pExistingBodyInfo = envInfo._vBodyInfos[ibody];
                if( pExistingBodyInfo->_id == originBodyId ) {
                    bool isExistingRobot = !!OPENRAVE_DYNAMIC_POINTER_CAST<RobotBase::RobotBaseInfo>(pExistingBodyInfo);
                    bool isNewRobot = orjson::GetJsonValueByKey<bool>(rRefKinBodyInfo, "isRobot", isExistingRobot);

                    if( isExistingRobot && !isNewRobot ) {
                        // new is not a robot, but previous was
                        KinBody::KinBodyInfoPtr pNewKinBodyInfo(new KinBody::KinBodyInfo());
                        *pNewKinBodyInfo= *((KinBody::KinBodyInfo*)pExistingBodyInfo.get());
                        pExistingBodyInfo = pNewKinBodyInfo;
                    }
                    else if( !isExistingRobot && isNewRobot ) {
                        RobotBase::RobotBaseInfoPtr pNewRobotInfo(new RobotBase::RobotBaseInfo());
                        *((KinBody::KinBodyInfo*)pNewRobotInfo.get())  = *pExistingBodyInfo;
                        pExistingBodyInfo = pNewRobotInfo;
                    }
                    insertIndex = ibody;
                    break;
                }
            }
        }

        KinBody::KinBodyInfoPtr pNewKinBodyInfo;
        if( insertIndex >= 0 ) {
            RAVELOG_DEBUG_FORMAT("env=%d, loaded referenced body '%s' with id='%s' from uri '%s'. Scope is '%s'", _penv->GetId()%envInfo._vBodyInfos.at(insertIndex)->_name%originBodyId%pReferenceUri%currentFilename);
            pNewKinBodyInfo = envInfo._vBodyInfos[insertIndex];

            const bool isPartial = orjson::GetJsonValueByKey<bool>(rRefKinBodyInfo, "__isPartial__", true);
            RAVELOG_VERBOSE_FORMAT("Deserializing rRefKinBodyInfo=%s into insertIndex=%d, isPartial=%d", orjson::DumpJson(rRefKinBodyInfo)%insertIndex%isPartial);
            if (!isPartial) {
                pNewKinBodyInfo->Reset();
            }
        } else {
            bool isNewRobot = orjson::GetJsonValueByKey<bool>(rRefKinBodyInfo, "isRobot", false);
            if( isNewRobot ) {
                pNewKinBodyInfo.reset(new RobotBase::RobotBaseInfo());
            }
            else {
                pNewKinBodyInfo.reset(new KinBody::KinBodyInfo());
            }
        }

        pNewKinBodyInfo->DeserializeJSON(rRefKinBodyInfo, fRefUnitScale, _deserializeOptions);

        if( !originBodyId.empty() ) {
            pNewKinBodyInfo->_id = originBodyId;
        }

        if( pNewKinBodyInfo->_name.empty() ) {
            RAVELOG_DEBUG_FORMAT("env=%d, kinbody id='%s' has empty name, coming from file '%s', perhaps it will get overwritten later. Data is %s. Scope is '%s'", _penv->GetId()%originBodyId%currentFilename%orjson::DumpJson(rRefKinBodyInfo)%currentFilename);
        }

        if( originBodyId.empty() ) {
            // try matching with names
            for(int ibody = 0; ibody < (int)envInfo._vBodyInfos.size(); ++ibody) {
                KinBody::KinBodyInfoPtr& pExistingBodyInfo = envInfo._vBodyInfos[ibody];
                if( !originBodyName.empty() && pExistingBodyInfo->_name == originBodyName ) {
                    RAVELOG_VERBOSE_FORMAT("env=%d, found existing body with id='%s', name='%s', so overwriting it. Scope is '%s'", _penv->GetId()%originBodyId%pNewKinBodyInfo->_name%currentFilename);
                    envInfo._vBodyInfos[ibody] = pNewKinBodyInfo;
                    insertIndex = ibody;
                    break;
                }
            }
        }

        // insert the new body info now if it hasn't been inserted
        if( insertIndex < 0 ) {
            // might get overwritten later, so ok if name is empty
            insertIndex = envInfo._vBodyInfos.size();
            envInfo._vBodyInfos.push_back(pNewKinBodyInfo);
            RAVELOG_DEBUG_FORMAT("env=%d, could not find existing body with id='%s', name='%s', so inserting it. Scope is '%s'", _penv->GetId()%originBodyId%pNewKinBodyInfo->_name%currentFilename);
        }
        return insertIndex;
    }

    inline dReal _GetUnitScale(const rapidjson::Value& doc, dReal defaultScale)
    {
        if (doc.HasMember("unitInfo")) {
            UnitInfo unitInfo;
            orjson::LoadJsonValueByKey(doc, "unitInfo", unitInfo);
            return 1.0 / GetLengthUnitStandardValue<dReal>(unitInfo.lengthUnit) * _fGlobalScale * _fGeomScale;
        }
        std::pair<std::string, dReal> unit = {"", defaultScale};
        orjson::LoadJsonValueByKey(doc, "unit", unit);
        return unit.second * _fGlobalScale * _fGeomScale;
    }

    template<typename T>
    void _ExtractTransform(const rapidjson::Value& bodyValue, boost::shared_ptr<T> pbody, dReal fUnitScale)
    {
        Transform transform;
        if (bodyValue.HasMember("transform")) {
            orjson::LoadJsonValueByKey(bodyValue, "transform", transform);
        }
        transform.trans *= fUnitScale;
        pbody->SetTransform(transform);
    }

    bool _Extract(const rapidjson::Value& rBodyInfo, KinBodyPtr& pBodyOut, const rapidjson::Value& rEnvInfo, dReal fUnitScale, rapidjson::Document::AllocatorType& alloc, std::map<RobotBase::ConnectedBodyInfoPtr, std::string>& mapProcessedConnectedBodyUris)
    {
        // extract for robot
        bool isRobot = orjson::GetJsonValueByKey<bool>(rBodyInfo, "isRobot");
        std::string bodyId = orjson::GetJsonValueByKey<std::string>(rBodyInfo, "id", "");
        std::string bodyName = orjson::GetJsonValueByKey<std::string>(rBodyInfo, "name", "");
        const char* pReferenceUri = orjson::GetCStringJsonValueByKey(rBodyInfo, "referenceUri", "");

        EnvironmentBase::EnvironmentBaseInfo envInfo; // dummy for reference uris
        int insertIndex = -1;
        if (_IsExpandableReferenceUri(pReferenceUri)) {
            if (IsDownloadingFromRemote()) {
#if OPENRAVE_CURL
                JSONDownloaderScope jsonDownload(*_pDownloader, alloc, !(_deserializeOptions & IDO_IgnoreReferenceUri));
                jsonDownload.QueueDownloadURI(pReferenceUri);
                jsonDownload.WaitForDownloads(_downloadTimeoutUS);
#endif
            }
            std::set<std::string> circularReference; // dummy
            RAVELOG_VERBOSE_FORMAT("env=%s, processing reference uri '%s'", _penv->GetNameId()%pReferenceUri);
            insertIndex = _ExpandRapidJSON(envInfo, bodyId, bodyName, rEnvInfo, pReferenceUri, circularReference, fUnitScale, alloc, _filename);
            if( insertIndex < 0 ) {
                RAVELOG_WARN_FORMAT("env=%s, failed to load referenced body from uri '%s' inside file '%s'", _penv->GetNameId()%pReferenceUri%_filename);
                if (_bMustResolveURI) {
                    throw OPENRAVE_EXCEPTION_FORMAT("failed to load referenced body from referenceUri='%s'", pReferenceUri, ORE_InvalidURI);
                }

            }
        }
        else if( !!pReferenceUri[0] ) {
            if (_bMustResolveURI) {
                throw OPENRAVE_EXCEPTION_FORMAT("body '%s' has invalid referenceUri='%s", bodyId%pReferenceUri, ORE_InvalidURI);
            }

            RAVELOG_WARN_FORMAT("env=%d, body '%s' has invalid referenceUri='%s'", _penv->GetId()%bodyId%pReferenceUri);
        }

        KinBody::KinBodyInfoPtr pKinBodyInfo;
        RobotBase::RobotBaseInfoPtr pRobotBaseInfo;
        if( insertIndex >= 0 ) {
            pKinBodyInfo = envInfo._vBodyInfos.at(insertIndex);
            if( isRobot ) {
                pRobotBaseInfo = OPENRAVE_DYNAMIC_POINTER_CAST<RobotBase::RobotBaseInfo>(pKinBodyInfo);
            }
        }
        else {
            if( isRobot ) {
                pRobotBaseInfo.reset(new RobotBase::RobotBaseInfo());
                pKinBodyInfo = pRobotBaseInfo;
            }
            else {
                pKinBodyInfo.reset(new KinBody::KinBodyInfo());
            }
        }
        pKinBodyInfo->DeserializeJSON(rBodyInfo, fUnitScale, _deserializeOptions);

        if (pKinBodyInfo->_uri.empty() && !pKinBodyInfo->_id.empty() ) {
            // only set the URI if the current uri or current filename are not empty. Otherwise will get a fragment "#???", which cannot be loaded
            pKinBodyInfo->_uri = CanonicalizeURI("#" + pKinBodyInfo->_id, _uri, _filename);
        }
        if (pKinBodyInfo->_uri.empty() ) {
            pKinBodyInfo->_uri = _uri;
        }

        KinBodyPtr pBody;
        if( !!pRobotBaseInfo ) {
            _ProcessURIsInRobotBaseInfo(*pRobotBaseInfo, rEnvInfo, fUnitScale, alloc, mapProcessedConnectedBodyUris);
            RobotBasePtr pRobot;
            pRobot = RaveCreateRobot(_penv, pRobotBaseInfo->_interfaceType);
            if( !pRobot ) {
                pRobot = RaveCreateRobot(_penv, "");
            }
            if( !pRobot ) {
                return false;
            }
            if (!pRobot->InitFromRobotInfo(*pRobotBaseInfo)) {
                return false;
            }

            pBody = pRobot;
        }
        else {
            pBody = RaveCreateKinBody(_penv, pKinBodyInfo->_interfaceType);
            if( !pBody ) {
                pBody = RaveCreateKinBody(_penv, "");
            }
            if( !pBody ) {
                return false;
            }
            if (!pBody->InitFromKinBodyInfo(*pKinBodyInfo)) {
                return false;
            }
        }
        pBody->SetName(pKinBodyInfo->_name);
        {
            const char *const modifiedAt = orjson::GetCStringJsonValueByKey(rEnvInfo, "modifiedAt");
            if ( modifiedAt != nullptr ) {
                pBody->SetLastModifiedAtUS(ConvertIsoFormatDateTimeToLinuxTimeUS(modifiedAt));
            }
        }
        {
            rapidjson::Value::ConstMemberIterator itRevisionId = rEnvInfo.FindMember("revisionId");
            if( itRevisionId != rEnvInfo.MemberEnd() ) {
                int64_t revisionId = 0;
                orjson::LoadJsonValue(itRevisionId->value, revisionId);
                pBody->SetRevisionId(revisionId);
            }
        }
        _ExtractTransform(rBodyInfo, pBody, fUnitScale);
        pBodyOut = pBody;
        return true;
    }

    /// \brief processes any URIs in the info structures
    ///
    /// \param[in] rEnvInfo used for resolving references pointing to the current environment
    /// \param[inout] mapProcessedConnectedBodyUris a map of the already processed connected bodies with their URIs. This is to prevent multiple passes from opening the same files
    void _ProcessURIsInRobotBaseInfo(RobotBase::RobotBaseInfo& robotInfo, const rapidjson::Value& rEnvInfo, dReal fUnitScale, rapidjson::Document::AllocatorType& alloc, std::map<RobotBase::ConnectedBodyInfoPtr, std::string>& mapProcessedConnectedBodyUris)
    {

        if (IsDownloadingFromRemote()) {
#if OPENRAVE_CURL
            JSONDownloaderScope jsonDownload(*_pDownloader, alloc, !(_deserializeOptions & IDO_IgnoreReferenceUri));
            FOREACH(itConnected, robotInfo._vConnectedBodyInfos) {
                RobotBase::ConnectedBodyInfoPtr& pConnected = *itConnected;
                if (_IsExpandableReferenceUri(pConnected->_uri.c_str())) {
                    jsonDownload.QueueDownloadURI(pConnected->_uri.c_str());
                }
            }
            jsonDownload.WaitForDownloads(_downloadTimeoutUS);
#endif
        }

        FOREACH(itConnected, robotInfo._vConnectedBodyInfos) {
            RobotBase::ConnectedBodyInfoPtr& pConnected = *itConnected;
            std::map<RobotBase::ConnectedBodyInfoPtr, std::string>::iterator itProcessedEntry = mapProcessedConnectedBodyUris.find(pConnected);
            if( itProcessedEntry != mapProcessedConnectedBodyUris.end() && itProcessedEntry->second == pConnected->_uri ) {
                continue;
            }

            if( !_IsExpandableReferenceUri(pConnected->_uri.c_str()) ) {
                continue;
            }

            std::set<std::string> circularReference;
            EnvironmentBase::EnvironmentBaseInfo envInfo;
            int insertIndex = _ExpandRapidJSON(envInfo, "__connectedBody__", "", rEnvInfo, pConnected->_uri.c_str(), circularReference, fUnitScale, alloc, _filename);
            if( insertIndex < 0 ) {
                RAVELOG_ERROR_FORMAT("env=%d, failed to load connected body from uri '%s'", _penv->GetId()%pConnected->_uri);
                if (_bMustResolveURI) {
                    throw OPENRAVE_EXCEPTION_FORMAT("failed to load connected body from referenceUri='%s'", pConnected->_uri, ORE_InvalidURI);
                }
                continue;
            }
//            if (envInfo._vBodyInfos.size() != 1) {
//                RAVELOG_ERROR_FORMAT("failed to load connected body from uri '%s', number of bodies loaded %d", pConnected->_uri%envInfo._vBodyInfos.size());
//                if (_bMustResolveURI) {
//                    throw OPENRAVE_EXCEPTION_FORMAT("failed to load connected body from uri '%s', number of bodies loaded %d", pConnected->_uri%envInfo._vBodyInfos.size(), ORE_InvalidURI);
//                }
//                continue;
//            }
            KinBody::KinBodyInfoPtr pKinBodyInfo = envInfo._vBodyInfos.at(insertIndex);
            RobotBase::RobotBaseInfoPtr pRobotBaseInfo = OPENRAVE_DYNAMIC_POINTER_CAST<RobotBase::RobotBaseInfo>(pKinBodyInfo);
            if (!pRobotBaseInfo) {
                RAVELOG_ERROR_FORMAT("env=%d, failed to load connected body from uri '%s', referenced body not a robot", _penv->GetId()%pConnected->_uri);
                if (_bMustResolveURI) {
                    throw OPENRAVE_EXCEPTION_FORMAT("failed to load connected body from referenceUri='%s', referenced body not a robot", pConnected->_uri, ORE_InvalidURI);
                }
                continue;
            }
            pConnected->_vLinkInfos = pRobotBaseInfo->_vLinkInfos;
            pConnected->_vJointInfos = pRobotBaseInfo->_vJointInfos;
            pConnected->_vManipulatorInfos = pRobotBaseInfo->_vManipulatorInfos;
            pConnected->_vAttachedSensorInfos = pRobotBaseInfo->_vAttachedSensorInfos;
            pConnected->_vGripperInfos = pRobotBaseInfo->_vGripperInfos;
            mapProcessedConnectedBodyUris[pConnected] = pConnected->_uri;
        }
    }

    /// \brief extracts the specified bodies of rEnvInfo into envInfo.
    ///
    /// If envInfo already holds bodies, tries to extract ones that do not conflict
    void _ExtractSpecifiedBodies(EnvironmentBase::EnvironmentBaseInfo& envInfo, const rapidjson::Value& rEnvInfo)
    {
        int numOriginalBodyInfos = (int)envInfo._vBodyInfos.size();

        // extract only the bodies used in rEnvInfo
        rapidjson::Value::ConstMemberIterator itBodies = rEnvInfo.FindMember("bodies");
        if( itBodies != rEnvInfo.MemberEnd() && itBodies->value.IsArray() ) {
            const rapidjson::Value& rBodies = itBodies->value;
            std::string id; // cache
            envInfo._vBodyInfos.reserve(rBodies.Size()); // reserve at least this much
            for (rapidjson::Value::ConstValueIterator itBodyInfo = rBodies.Begin(); itBodyInfo != rBodies.End(); ++itBodyInfo) {
                const rapidjson::Value& rBodyInfo = *itBodyInfo;

                rapidjson::Value::ConstMemberIterator itId = rBodyInfo.FindMember("id");
                id.clear();
                if( itId != rBodyInfo.MemberEnd() ) {
                    orjson::LoadJsonValue(itId->value, id);
                }

                KinBodyPtr pbody;
                if( !id.empty() ) {
                    pbody = _penv->GetKinBodyById(id);
                }
                else {
                    // try the name
                    std::string& name = id; // cache
                    rapidjson::Value::ConstMemberIterator itName = rBodyInfo.FindMember("name");
                    if( itName != rBodyInfo.MemberEnd() ) {
                        orjson::LoadJsonValue(itName->value, name);
                        if( !name.empty() ) {
                            pbody = _penv->GetKinBody(name);
                        }
                    }
                }

                if( !!pbody && !envInfo._uri.empty() ) {
                    // make sure the URIs match
                    if( !pbody->GetURI().empty() ) {
                        bool bURIMatch = pbody->GetURI().size() >= envInfo._uri.size() && strncmp(pbody->GetURI().c_str(), envInfo._uri.c_str(), envInfo._uri.size()) == 0;
                        if( !bURIMatch ) {
                            RAVELOG_DEBUG_FORMAT("env=%d, cannot update body '%s' with id='%s' since its uri '%s' does not match the env uri '%s'", _penv->GetId()%pbody->GetName()%pbody->GetId()%pbody->GetURI()%envInfo._uri);
                            continue;
                        }
                    }
                }

                if( !!pbody ) {
                    // check if pbody is already in envInfo (up to numOriginalBodyInfos)
                    bool bHasInfo = false;
                    for(int iCheckIndex = 0; iCheckIndex < numOriginalBodyInfos; ++iCheckIndex) {
                        const KinBody::KinBodyInfo& checkInfo = *envInfo._vBodyInfos[iCheckIndex];
                        if( !pbody->GetId().empty() ) {
                            if( checkInfo._id == pbody->GetId() ) {
                                bHasInfo = true;
                                break;
                            }
                        }
                        else {
                            if( checkInfo._name == pbody->GetName() ) {
                                bHasInfo = true;
                                break;
                            }
                        }
                    }

                    if( !bHasInfo ) {
                        bool isDeleted = orjson::GetJsonValueByKey<bool>(rBodyInfo, "__deleted__", false);
                        if( isDeleted ) {
                            RAVELOG_DEBUG_FORMAT("env=%d, removing body '%s' since got __deleted__", _penv->GetId()%pbody->GetName());
                            _penv->Remove(pbody);
                        }
                        else {
                            // no need to add an entry if partial is false since all the data will be in rBodyInfo
                            bool isPartial = orjson::GetJsonValueByKey<bool>(rBodyInfo, "__isPartial__", true);
                            if( isPartial ) {
                                KinBody::KinBodyInfoPtr pKinBodyInfo;
                                if (pbody->IsRobot()) {
                                    RobotBase::RobotBaseInfoPtr pRobotInfo(new RobotBase::RobotBaseInfo());
                                    RaveInterfaceCast<RobotBase>(pbody)->ExtractInfo(*pRobotInfo, EIO_Everything);
                                    pKinBodyInfo = pRobotInfo;
                                }
                                else {
                                    pKinBodyInfo.reset(new KinBody::KinBodyInfo());
                                    pbody->ExtractInfo(*pKinBodyInfo, EIO_Everything);
                                }
                                envInfo._vBodyInfos.push_back(pKinBodyInfo);
                            }
                        }
                    }
                }
            }
        }
    }

    dReal _fGlobalScale = 1.0;
    dReal _fGeomScale = 1.0;
    uint64_t _downloadTimeoutUS = 10000000; ///< download timeout in microseconds
    EnvironmentBasePtr _penv;
    int _deserializeOptions = 0; ///< options used for deserializing
    std::string _filename; ///< original filename used to open reader
    std::string _uri; ///< original uri used to open reader
    std::string _defaultSuffix; ///< defaultSuffix of the main document, either ".json" or ".msgpack"
    std::vector<std::string> _vOpenRAVESchemeAliases;
    std::unordered_set<std::string> _excludeBodyIds; ///< list of body ids to exclude from importing
    bool _bMustResolveURI = false; ///< if true, throw exception if object uri does not resolve
    bool _bMustResolveEnvironmentURI = false; ///< if true, throw exception if environment uri does not resolve
    bool _bIgnoreInvalidBodies = false; ///< if true, ignores any invalid bodies

    std::map<std::string, boost::shared_ptr<const rapidjson::Document> > _rapidJSONDocuments; ///< cache for opened rapidjson Documents

#if OPENRAVE_CURL
    JSONDownloaderPtr _pDownloader; ///< downloader for downloading remote files, only non-null if remoteurl is set
#endif
};


bool RaveParseJSON(EnvironmentBasePtr penv, const std::string& uri, const rapidjson::Value& rEnvInfo, UpdateFromInfoMode updateMode, std::vector<KinBodyPtr>& vCreatedBodies, std::vector<KinBodyPtr>& vModifiedBodies, std::vector<KinBodyPtr>& vRemovedBodies, const AttributesList& atts, rapidjson::Document::AllocatorType& alloc)
{
    JSONReader reader(atts, penv, ".json");
    reader.SetURI(uri);
    return reader.ExtractAll(rEnvInfo, updateMode, vCreatedBodies, vModifiedBodies, vRemovedBodies, alloc);
}

bool RaveParseJSON(EnvironmentBasePtr penv, const std::string& uri, KinBodyPtr& ppbody, const rapidjson::Value& doc, const AttributesList& atts, rapidjson::Document::AllocatorType& alloc)
{
    JSONReader reader(atts, penv, ".json");
    reader.SetURI(uri);
    return reader.ExtractFirst(doc, ppbody, alloc);
}

bool RaveParseJSON(EnvironmentBasePtr penv, const std::string& uri, RobotBasePtr& pprobot, const rapidjson::Value& doc, const AttributesList& atts, rapidjson::Document::AllocatorType& alloc)
{
    JSONReader reader(atts, penv, ".json");
    reader.SetURI(uri);
    KinBodyPtr pbody;
    if( reader.ExtractFirst(doc, pbody, alloc) ) {
        pprobot = OPENRAVE_DYNAMIC_POINTER_CAST<RobotBase>(pbody);
        return true;
    }
    return false;
}

bool RaveParseJSONFile(EnvironmentBasePtr penv, const std::string& filename, UpdateFromInfoMode updateMode, const AttributesList& atts, rapidjson::Document::AllocatorType& alloc)
{
    std::string fullFilename = RaveFindLocalFile(filename);
    if (fullFilename.size() == 0 ) {
        return false;
    }
    JSONReader reader(atts, penv, ".json");
    reader.SetFilename(fullFilename);
    rapidjson::Document rEnvInfo(&alloc);
    OpenRapidJsonDocument(fullFilename, rEnvInfo);
    std::vector<KinBodyPtr> vCreatedBodies, vModifiedBodies, vRemovedBodies;
    return reader.ExtractAll(rEnvInfo, updateMode, vCreatedBodies, vModifiedBodies, vRemovedBodies, alloc);
}

bool RaveParseJSONFile(EnvironmentBasePtr penv, KinBodyPtr& ppbody, const std::string& filename, const AttributesList& atts, rapidjson::Document::AllocatorType& alloc)
{
    std::string fullFilename = RaveFindLocalFile(filename);
    if (fullFilename.size() == 0 ) {
        return false;
    }
    rapidjson::Document doc(&alloc);
    OpenRapidJsonDocument(fullFilename, doc);
    JSONReader reader(atts, penv, ".json");
    reader.SetFilename(fullFilename);
    return reader.ExtractFirst(doc, ppbody, alloc);
}

bool RaveParseJSONFile(EnvironmentBasePtr penv, RobotBasePtr& pprobot, const std::string& filename, const AttributesList& atts, rapidjson::Document::AllocatorType& alloc)
{
    KinBodyPtr pbody;
    if (RaveParseJSONFile(penv, pbody, filename, atts, alloc)) {
        pprobot = OPENRAVE_DYNAMIC_POINTER_CAST<RobotBase>(pbody);
        return true;
    }
    return false;
}

bool RaveParseJSONURI(EnvironmentBasePtr penv, const std::string& uri, UpdateFromInfoMode updateMode, const AttributesList& atts, rapidjson::Document::AllocatorType& alloc)
{
    JSONReader reader(atts, penv, ".json");
    reader.SetURI(uri);
    rapidjson::Document rEnvInfo(&alloc);
#if OPENRAVE_CURL
    if (reader.IsDownloadingFromRemote()) {
        reader.OpenRemoteDocument(uri, rEnvInfo);
    } else
#endif
    {
        std::string fullFilename = ResolveURI(uri.c_str(), std::string(), reader.GetOpenRAVESchemeAliases());
        if (fullFilename.size() == 0 ) {
            return false;
        }
        OpenRapidJsonDocument(fullFilename, rEnvInfo);
    }
    std::vector<KinBodyPtr> vCreatedBodies, vModifiedBodies, vRemovedBodies;
    return reader.ExtractAll(rEnvInfo, updateMode, vCreatedBodies, vModifiedBodies, vRemovedBodies, alloc);
}

bool RaveParseJSONURI(EnvironmentBasePtr penv, KinBodyPtr& ppbody, const std::string& uri, const AttributesList& atts, rapidjson::Document::AllocatorType& alloc)
{
    JSONReader reader(atts, penv, ".json");
    reader.SetURI(uri);
    rapidjson::Document doc(&alloc);
#if OPENRAVE_CURL
    if (reader.IsDownloadingFromRemote()) {
        reader.OpenRemoteDocument(uri, doc);
    } else
#endif
    {
        std::string fullFilename = ResolveURI(uri.c_str(), std::string(), reader.GetOpenRAVESchemeAliases());
        if (fullFilename.size() == 0 ) {
            return false;
        }
        OpenRapidJsonDocument(fullFilename, doc);
    }
    return reader.ExtractOne(doc, ppbody, uri, alloc);
}

bool RaveParseJSONURI(EnvironmentBasePtr penv, RobotBasePtr& pprobot, const std::string& uri, const AttributesList& atts, rapidjson::Document::AllocatorType& alloc)
{
<<<<<<< HEAD
=======
    JSONReader reader(atts, penv, ".json");
    reader.SetURI(uri);
    rapidjson::Document doc(&alloc);
#if OPENRAVE_CURL
    if (reader.IsDownloadingFromRemote()) {
        reader.OpenRemoteDocument(uri, doc);
    } else
#endif
    {
        std::string fullFilename = ResolveURI(uri.c_str(), std::string(), reader.GetOpenRAVESchemeAliases());
        if (fullFilename.size() == 0 ) {
            return false;
        }
        OpenRapidJsonDocument(fullFilename, doc);
    }
>>>>>>> 2de5cd39
    KinBodyPtr pbody;
    if (RaveParseJSONURI(penv, pbody, uri, atts, alloc)) {
        pprobot = OPENRAVE_DYNAMIC_POINTER_CAST<RobotBase>(pbody);
        return true;
    }
    return false;
}

bool RaveParseJSONData(EnvironmentBasePtr penv, const std::string& uri, const std::string& data, UpdateFromInfoMode updateMode, const AttributesList& atts, rapidjson::Document::AllocatorType& alloc)
{
    rapidjson::Document rEnvInfo(&alloc);
    orjson::ParseJson(rEnvInfo, data);
    JSONReader reader(atts, penv, ".json");
    reader.SetURI(uri);
    std::vector<KinBodyPtr> vCreatedBodies, vModifiedBodies, vRemovedBodies;
    return reader.ExtractAll(rEnvInfo, updateMode, vCreatedBodies, vModifiedBodies, vRemovedBodies, alloc);
}

bool RaveParseJSONData(EnvironmentBasePtr penv, KinBodyPtr& ppbody, const std::string& uri, const std::string& data, const AttributesList& atts, rapidjson::Document::AllocatorType& alloc)
{
    rapidjson::Document doc(&alloc);
    orjson::ParseJson(doc, data);
    JSONReader reader(atts, penv, ".json");
    reader.SetURI(uri);
    return reader.ExtractFirst(doc, ppbody, alloc);
}

bool RaveParseJSONData(EnvironmentBasePtr penv, RobotBasePtr& pprobot, const std::string& uri, const std::string& data, const AttributesList& atts, rapidjson::Document::AllocatorType& alloc)
{
<<<<<<< HEAD
=======
    rapidjson::Document doc(&alloc);
    orjson::ParseJson(doc, data);
    JSONReader reader(atts, penv, ".json");
    reader.SetURI(uri);
>>>>>>> 2de5cd39
    KinBodyPtr pbody;
    if (RaveParseJSONData(penv, pbody, data, atts, alloc)) {
        pprobot = OPENRAVE_DYNAMIC_POINTER_CAST<RobotBase>(pbody);
        return true;
    }
    return false;
}

bool RaveParseMsgPackFile(EnvironmentBasePtr penv, const std::string& filename, UpdateFromInfoMode updateMode, const AttributesList& atts, rapidjson::Document::AllocatorType& alloc)
{
    std::string fullFilename = RaveFindLocalFile(filename);
    if (fullFilename.size() == 0 ) {
        return false;
    }
    rapidjson::Document rEnvInfo(&alloc);
    OpenMsgPackDocument(fullFilename, rEnvInfo);
    JSONReader reader(atts, penv, ".msgpack");
    reader.SetFilename(fullFilename);
    std::vector<KinBodyPtr> vCreatedBodies, vModifiedBodies, vRemovedBodies;
    return reader.ExtractAll(rEnvInfo, updateMode, vCreatedBodies, vModifiedBodies, vRemovedBodies, alloc);
}

bool RaveParseMsgPackFile(EnvironmentBasePtr penv, KinBodyPtr& ppbody, const std::string& filename, const AttributesList& atts, rapidjson::Document::AllocatorType& alloc)
{
    std::string fullFilename = RaveFindLocalFile(filename);
    if (fullFilename.size() == 0 ) {
        return false;
    }
    rapidjson::Document doc(&alloc);
    OpenMsgPackDocument(fullFilename, doc);
    JSONReader reader(atts, penv, ".msgpack");
    reader.SetFilename(fullFilename);
    return reader.ExtractFirst(doc, ppbody, alloc);
}

bool RaveParseMsgPackFile(EnvironmentBasePtr penv, RobotBasePtr& pprobot, const std::string& filename, const AttributesList& atts, rapidjson::Document::AllocatorType& alloc)
{
    KinBodyPtr pbody;
    if(RaveParseMsgPackFile(penv, pbody, filename, atts, alloc)) {
        pprobot = OPENRAVE_DYNAMIC_POINTER_CAST<RobotBase>(pbody);
        return true;
    }
    return false;
}

bool RaveParseEncryptedFile(EnvironmentBasePtr penv, const std::string& filename, UpdateFromInfoMode updateMode, const AttributesList& atts, rapidjson::Document::AllocatorType& alloc)
{
    std::string fullFilename = RaveFindLocalFile(filename);
    if (fullFilename.size() == 0 ) {
        return false;
    }
    rapidjson::Document rEnvInfo(&alloc);
    OpenEncryptedDocument(fullFilename, rEnvInfo);
    JSONReader reader(atts, penv, ".gpg");
    reader.SetFilename(fullFilename);
    std::vector<KinBodyPtr> vCreatedBodies, vModifiedBodies, vRemovedBodies;
    return reader.ExtractAll(rEnvInfo, updateMode, vCreatedBodies, vModifiedBodies, vRemovedBodies, alloc);
}

bool RaveParseEncryptedFile(EnvironmentBasePtr penv, KinBodyPtr& ppbody, const std::string& filename, const AttributesList& atts, rapidjson::Document::AllocatorType& alloc)
{
    std::string fullFilename = RaveFindLocalFile(filename);
    if (fullFilename.size() == 0 ) {
        return false;
    }
    rapidjson::Document doc(&alloc);
    OpenEncryptedDocument(fullFilename, doc);
    JSONReader reader(atts, penv, ".gpg");
    reader.SetFilename(fullFilename);
    return reader.ExtractFirst(doc, ppbody, alloc);
}

bool RaveParseEncryptedFile(EnvironmentBasePtr penv, RobotBasePtr& pprobot, const std::string& filename, const AttributesList& atts, rapidjson::Document::AllocatorType& alloc)
{
    KinBodyPtr pbody;
    if(RaveParseEncryptedFile(penv, pbody, filename, atts, alloc)) {
        pprobot = OPENRAVE_DYNAMIC_POINTER_CAST<RobotBase>(pbody);
        return true;
    }
    return false;
}

bool RaveParseMsgPackURI(EnvironmentBasePtr penv, const std::string& uri, UpdateFromInfoMode updateMode, const AttributesList& atts, rapidjson::Document::AllocatorType& alloc)
{
    JSONReader reader(atts, penv, ".msgpack");
    reader.SetURI(uri);
    rapidjson::Document rEnvInfo(&alloc);
#if OPENRAVE_CURL
    if (reader.IsDownloadingFromRemote()) {
        reader.OpenRemoteDocument(uri, rEnvInfo);
    } else
#endif
    {
        std::string fullFilename = ResolveURI(uri.c_str(), std::string(), reader.GetOpenRAVESchemeAliases());
        if (fullFilename.size() == 0 ) {
            return false;
        }
        OpenMsgPackDocument(fullFilename, rEnvInfo);
    }
    std::vector<KinBodyPtr> vCreatedBodies, vModifiedBodies, vRemovedBodies;
    return reader.ExtractAll(rEnvInfo, updateMode, vCreatedBodies, vModifiedBodies, vRemovedBodies, alloc);
}

bool RaveParseMsgPackURI(EnvironmentBasePtr penv, KinBodyPtr& ppbody, const std::string& uri, const AttributesList& atts, rapidjson::Document::AllocatorType& alloc)
{
    JSONReader reader(atts, penv, ".msgpack");
    reader.SetURI(uri);
    rapidjson::Document doc(&alloc);
#if OPENRAVE_CURL
    if (reader.IsDownloadingFromRemote()) {
        reader.OpenRemoteDocument(uri, doc);
    } else
#endif
    {
        std::string fullFilename = ResolveURI(uri.c_str(), std::string(), reader.GetOpenRAVESchemeAliases());
        if (fullFilename.size() == 0 ) {
            RAVELOG_DEBUG_FORMAT("could not resolve uri='%s' into a path", uri);
            return false;
        }
        OpenMsgPackDocument(fullFilename, doc);
    }
    return reader.ExtractOne(doc, ppbody, uri, alloc);
}

bool RaveParseMsgPackURI(EnvironmentBasePtr penv, RobotBasePtr& pprobot, const std::string& uri, const AttributesList& atts, rapidjson::Document::AllocatorType& alloc)
{
<<<<<<< HEAD
=======
    JSONReader reader(atts, penv, ".msgpack");
    reader.SetURI(uri);
    rapidjson::Document doc(&alloc);
#if OPENRAVE_CURL
    if (reader.IsDownloadingFromRemote()) {
        reader.OpenRemoteDocument(uri, doc);
    } else
#endif
    {
        std::string fullFilename = ResolveURI(uri.c_str(), std::string(), reader.GetOpenRAVESchemeAliases());
        if (fullFilename.size() == 0 ) {
            RAVELOG_DEBUG_FORMAT("could not resolve uri='%s' into a path", uri);
            return false;
        }
        OpenMsgPackDocument(fullFilename, doc);
    }
>>>>>>> 2de5cd39
    KinBodyPtr pbody;
    if (RaveParseMsgPackURI(penv, pbody, uri, atts, alloc)) {
        pprobot = OPENRAVE_DYNAMIC_POINTER_CAST<RobotBase>(pbody);
        return true;
    }
    return false;
}

bool RaveParseMsgPackData(EnvironmentBasePtr penv, const std::string& uri, const std::string& data, UpdateFromInfoMode updateMode, const AttributesList& atts, rapidjson::Document::AllocatorType& alloc)
{
    rapidjson::Document rEnvInfo(&alloc);
    MsgPack::ParseMsgPack(rEnvInfo, data);
    JSONReader reader(atts, penv, ".msgpack");
    reader.SetURI(uri);
    std::vector<KinBodyPtr> vCreatedBodies, vModifiedBodies, vRemovedBodies;
    return reader.ExtractAll(rEnvInfo, updateMode, vCreatedBodies, vModifiedBodies, vRemovedBodies, alloc);
}

bool RaveParseMsgPackData(EnvironmentBasePtr penv, KinBodyPtr& ppbody, const std::string& uri, const std::string& data, const AttributesList& atts, rapidjson::Document::AllocatorType& alloc)
{
    rapidjson::Document doc(&alloc);
    MsgPack::ParseMsgPack(doc, data);
    JSONReader reader(atts, penv, ".msgpack");
    reader.SetURI(uri);
    return reader.ExtractFirst(doc, ppbody, alloc);
}

bool RaveParseMsgPackData(EnvironmentBasePtr penv, RobotBasePtr& pprobot, const std::string& uri, const std::string& data, const AttributesList& atts, rapidjson::Document::AllocatorType& alloc)
{
    KinBodyPtr pbody;
    if (RaveParseMsgPackData(penv, pbody, data, atts, alloc)) {
        pprobot = OPENRAVE_DYNAMIC_POINTER_CAST<RobotBase>(pbody);
        return true;
    }
    return false;
}


bool RaveParseEncryptedJSONData(EnvironmentBasePtr penv, const std::string& data, UpdateFromInfoMode updateMode, const AttributesList& atts, rapidjson::Document::AllocatorType& alloc)
{
    std::istringstream iss(data);
    std::ostringstream oss;
    if (!GpgDecrypt(iss, oss)) {
        return false;
    }
    return RaveParseJSONData(std::move(penv), oss.str(), updateMode, atts, alloc);
}

bool RaveParseEncryptedJSONData(EnvironmentBasePtr penv, KinBodyPtr& ppbody, const std::string& data, const AttributesList& atts, rapidjson::Document::AllocatorType& alloc)
{
    std::istringstream iss(data);
    std::ostringstream oss;
    if (!GpgDecrypt(iss, oss)) {
        return false;
    }
    return RaveParseJSONData(std::move(penv), ppbody, oss.str(), atts, alloc);
}

bool RaveParseEncryptedJSONData(EnvironmentBasePtr penv, RobotBasePtr& pprobot, const std::string& data, const AttributesList& atts, rapidjson::Document::AllocatorType& alloc)
{
    std::istringstream iss(data);
    std::ostringstream oss;
    if (!GpgDecrypt(iss, oss)) {
        return false;
    }
    return RaveParseJSONData(std::move(penv), pprobot, oss.str(), atts, alloc);
}

bool RaveParseEncryptedMsgPackData(EnvironmentBasePtr penv, const std::string& data, UpdateFromInfoMode updateMode, const AttributesList& atts, rapidjson::Document::AllocatorType& alloc)
{
    std::istringstream iss(data);
    std::ostringstream oss;
    if (!GpgDecrypt(iss, oss)) {
        return false;
    }
    return RaveParseMsgPackData(std::move(penv), oss.str(), updateMode, atts, alloc);
}

bool RaveParseEncryptedMsgPackData(EnvironmentBasePtr penv, KinBodyPtr& ppbody, const std::string& data, const AttributesList& atts, rapidjson::Document::AllocatorType& alloc)
{
    std::istringstream iss(data);
    std::ostringstream oss;
    if (!GpgDecrypt(iss, oss)) {
        return false;
    }
    return RaveParseMsgPackData(std::move(penv), ppbody, oss.str(), atts, alloc);
}

bool RaveParseEncryptedMsgPackData(EnvironmentBasePtr penv, RobotBasePtr& pprobot, const std::string& data, const AttributesList& atts, rapidjson::Document::AllocatorType& alloc)
{
    std::istringstream iss(data);
    std::ostringstream oss;
    if (!GpgDecrypt(iss, oss)) {
        return false;
    }
    return RaveParseMsgPackData(std::move(penv), pprobot, oss.str(), atts, alloc);
}

///// Support for PGP-encrypted data

bool RaveParseEncryptedURI(EnvironmentBasePtr penv, const std::string& uri, UpdateFromInfoMode updateMode, const AttributesList& atts, rapidjson::Document::AllocatorType& alloc)
{
    JSONReader reader(atts, penv, ".gpg");
    reader.SetURI(uri);
    rapidjson::Document rEnvInfo(&alloc);
#if OPENRAVE_CURL
    if (reader.IsDownloadingFromRemote()) {
        reader.OpenRemoteDocument(uri, rEnvInfo);
    } else
#endif
    {
        std::string fullFilename = ResolveURI(uri, std::string(), reader.GetOpenRAVESchemeAliases());
        if (fullFilename.size() == 0 ) {
            return false;
        }
        OpenEncryptedDocument(fullFilename, rEnvInfo);
    }
    std::vector<KinBodyPtr> vCreatedBodies, vModifiedBodies, vRemovedBodies;
    return reader.ExtractAll(rEnvInfo, updateMode, vCreatedBodies, vModifiedBodies, vRemovedBodies, alloc);
}

bool RaveParseEncryptedURI(EnvironmentBasePtr penv, KinBodyPtr& ppbody, const std::string& uri, const AttributesList& atts, rapidjson::Document::AllocatorType& alloc)
{
    JSONReader reader(atts, penv, ".gpg");
    reader.SetURI(uri);
    rapidjson::Document doc(&alloc);
<<<<<<< HEAD
#if OPENRAVE_CURL
    if (reader.IsDownloadingFromRemote()) {
        reader.OpenRemoteDocument(uri, doc);
    } else
#endif
    {
        std::string fullFilename = ResolveURI(uri, std::string(), reader.GetOpenRAVESchemeAliases());
        if (fullFilename.size() == 0 ) {
            return false;
        }
        OpenEncryptedDocument(fullFilename, doc);
    }
    return reader.ExtractOne(doc, ppbody, uri, alloc);
}

bool RaveParseEncryptedURI(EnvironmentBasePtr penv, RobotBasePtr& pprobot, const std::string& uri, const AttributesList& atts, rapidjson::Document::AllocatorType& alloc)
{
=======
    MsgPack::ParseMsgPack(doc, data);
    JSONReader reader(atts, penv, ".msgpack");
    reader.SetURI(uri);
>>>>>>> 2de5cd39
    KinBodyPtr pbody;
    if (RaveParseEncryptedURI(penv, pbody, uri, atts, alloc)) {
        pprobot = OPENRAVE_DYNAMIC_POINTER_CAST<RobotBase>(pbody);
        return true;
    }
    return false;
}

} // namespace OpenRAVE<|MERGE_RESOLUTION|>--- conflicted
+++ resolved
@@ -75,7 +75,6 @@
     }
 }
 
-<<<<<<< HEAD
 /// \brief open and cache an encrypted document
 static void OpenEncryptedDocument(const std::string& filename, rapidjson::Document& doc)
 {
@@ -91,23 +90,6 @@
         } catch (const std::exception& ex) {
             throw OPENRAVE_EXCEPTION_FORMAT("Failed to parse encrypted file '%s': %s", filename % ex.what(), ORE_Failed);
         }
-=======
-/// \brief get the scheme of the uri, e.g. file: or openrave:
-static void ParseURI(const char* pUri, std::string& scheme, std::string& path, std::string& fragment)
-{
-    path = pUri;
-    size_t hashindex = path.find_last_of('#');
-    if (hashindex != std::string::npos) {
-        fragment = path.substr(hashindex + 1);
-        path = path.substr(0, hashindex);
-    }
-
-    size_t colonindex = path.find_first_of(':');
-    if (colonindex != std::string::npos) {
-        // notice: in python code, like realtimerobottask3.py, it pass scheme as {openravescene: mujin}. No colon,
-        scheme = path.substr(0, colonindex);
-        path = path.substr(colonindex + 1);
->>>>>>> 2de5cd39
     }
 }
 
@@ -1240,24 +1222,6 @@
 
 bool RaveParseJSONURI(EnvironmentBasePtr penv, RobotBasePtr& pprobot, const std::string& uri, const AttributesList& atts, rapidjson::Document::AllocatorType& alloc)
 {
-<<<<<<< HEAD
-=======
-    JSONReader reader(atts, penv, ".json");
-    reader.SetURI(uri);
-    rapidjson::Document doc(&alloc);
-#if OPENRAVE_CURL
-    if (reader.IsDownloadingFromRemote()) {
-        reader.OpenRemoteDocument(uri, doc);
-    } else
-#endif
-    {
-        std::string fullFilename = ResolveURI(uri.c_str(), std::string(), reader.GetOpenRAVESchemeAliases());
-        if (fullFilename.size() == 0 ) {
-            return false;
-        }
-        OpenRapidJsonDocument(fullFilename, doc);
-    }
->>>>>>> 2de5cd39
     KinBodyPtr pbody;
     if (RaveParseJSONURI(penv, pbody, uri, atts, alloc)) {
         pprobot = OPENRAVE_DYNAMIC_POINTER_CAST<RobotBase>(pbody);
@@ -1287,15 +1251,8 @@
 
 bool RaveParseJSONData(EnvironmentBasePtr penv, RobotBasePtr& pprobot, const std::string& uri, const std::string& data, const AttributesList& atts, rapidjson::Document::AllocatorType& alloc)
 {
-<<<<<<< HEAD
-=======
-    rapidjson::Document doc(&alloc);
-    orjson::ParseJson(doc, data);
-    JSONReader reader(atts, penv, ".json");
-    reader.SetURI(uri);
->>>>>>> 2de5cd39
     KinBodyPtr pbody;
-    if (RaveParseJSONData(penv, pbody, data, atts, alloc)) {
+    if (RaveParseJSONData(penv, pbody, uri, data, atts, alloc)) {
         pprobot = OPENRAVE_DYNAMIC_POINTER_CAST<RobotBase>(pbody);
         return true;
     }
@@ -1420,25 +1377,6 @@
 
 bool RaveParseMsgPackURI(EnvironmentBasePtr penv, RobotBasePtr& pprobot, const std::string& uri, const AttributesList& atts, rapidjson::Document::AllocatorType& alloc)
 {
-<<<<<<< HEAD
-=======
-    JSONReader reader(atts, penv, ".msgpack");
-    reader.SetURI(uri);
-    rapidjson::Document doc(&alloc);
-#if OPENRAVE_CURL
-    if (reader.IsDownloadingFromRemote()) {
-        reader.OpenRemoteDocument(uri, doc);
-    } else
-#endif
-    {
-        std::string fullFilename = ResolveURI(uri.c_str(), std::string(), reader.GetOpenRAVESchemeAliases());
-        if (fullFilename.size() == 0 ) {
-            RAVELOG_DEBUG_FORMAT("could not resolve uri='%s' into a path", uri);
-            return false;
-        }
-        OpenMsgPackDocument(fullFilename, doc);
-    }
->>>>>>> 2de5cd39
     KinBodyPtr pbody;
     if (RaveParseMsgPackURI(penv, pbody, uri, atts, alloc)) {
         pprobot = OPENRAVE_DYNAMIC_POINTER_CAST<RobotBase>(pbody);
@@ -1469,7 +1407,7 @@
 bool RaveParseMsgPackData(EnvironmentBasePtr penv, RobotBasePtr& pprobot, const std::string& uri, const std::string& data, const AttributesList& atts, rapidjson::Document::AllocatorType& alloc)
 {
     KinBodyPtr pbody;
-    if (RaveParseMsgPackData(penv, pbody, data, atts, alloc)) {
+    if (RaveParseMsgPackData(penv, pbody, uri, data, atts, alloc)) {
         pprobot = OPENRAVE_DYNAMIC_POINTER_CAST<RobotBase>(pbody);
         return true;
     }
@@ -1477,64 +1415,64 @@
 }
 
 
-bool RaveParseEncryptedJSONData(EnvironmentBasePtr penv, const std::string& data, UpdateFromInfoMode updateMode, const AttributesList& atts, rapidjson::Document::AllocatorType& alloc)
+bool RaveParseEncryptedJSONData(EnvironmentBasePtr penv, const std::string& uri, const std::string& data, UpdateFromInfoMode updateMode, const AttributesList& atts, rapidjson::Document::AllocatorType& alloc)
 {
     std::istringstream iss(data);
     std::ostringstream oss;
     if (!GpgDecrypt(iss, oss)) {
         return false;
     }
-    return RaveParseJSONData(std::move(penv), oss.str(), updateMode, atts, alloc);
-}
-
-bool RaveParseEncryptedJSONData(EnvironmentBasePtr penv, KinBodyPtr& ppbody, const std::string& data, const AttributesList& atts, rapidjson::Document::AllocatorType& alloc)
+    return RaveParseJSONData(std::move(penv), oss.str(), uri, updateMode, atts, alloc);
+}
+
+bool RaveParseEncryptedJSONData(EnvironmentBasePtr penv, KinBodyPtr& ppbody, const std::string& uri, const std::string& data, const AttributesList& atts, rapidjson::Document::AllocatorType& alloc)
 {
     std::istringstream iss(data);
     std::ostringstream oss;
     if (!GpgDecrypt(iss, oss)) {
         return false;
     }
-    return RaveParseJSONData(std::move(penv), ppbody, oss.str(), atts, alloc);
-}
-
-bool RaveParseEncryptedJSONData(EnvironmentBasePtr penv, RobotBasePtr& pprobot, const std::string& data, const AttributesList& atts, rapidjson::Document::AllocatorType& alloc)
+    return RaveParseJSONData(std::move(penv), ppbody, uri, oss.str(), atts, alloc);
+}
+
+bool RaveParseEncryptedJSONData(EnvironmentBasePtr penv, RobotBasePtr& pprobot, const std::string& uri, const std::string& data, const AttributesList& atts, rapidjson::Document::AllocatorType& alloc)
 {
     std::istringstream iss(data);
     std::ostringstream oss;
     if (!GpgDecrypt(iss, oss)) {
         return false;
     }
-    return RaveParseJSONData(std::move(penv), pprobot, oss.str(), atts, alloc);
-}
-
-bool RaveParseEncryptedMsgPackData(EnvironmentBasePtr penv, const std::string& data, UpdateFromInfoMode updateMode, const AttributesList& atts, rapidjson::Document::AllocatorType& alloc)
+    return RaveParseJSONData(std::move(penv), pprobot, uri, oss.str(), atts, alloc);
+}
+
+bool RaveParseEncryptedMsgPackData(EnvironmentBasePtr penv, const std::string& uri, const std::string& data, UpdateFromInfoMode updateMode, const AttributesList& atts, rapidjson::Document::AllocatorType& alloc)
 {
     std::istringstream iss(data);
     std::ostringstream oss;
     if (!GpgDecrypt(iss, oss)) {
         return false;
     }
-    return RaveParseMsgPackData(std::move(penv), oss.str(), updateMode, atts, alloc);
-}
-
-bool RaveParseEncryptedMsgPackData(EnvironmentBasePtr penv, KinBodyPtr& ppbody, const std::string& data, const AttributesList& atts, rapidjson::Document::AllocatorType& alloc)
+    return RaveParseMsgPackData(std::move(penv), uri, oss.str(), updateMode, atts, alloc);
+}
+
+bool RaveParseEncryptedMsgPackData(EnvironmentBasePtr penv, KinBodyPtr& ppbody, const std::string& uri, const std::string& data, const AttributesList& atts, rapidjson::Document::AllocatorType& alloc)
 {
     std::istringstream iss(data);
     std::ostringstream oss;
     if (!GpgDecrypt(iss, oss)) {
         return false;
     }
-    return RaveParseMsgPackData(std::move(penv), ppbody, oss.str(), atts, alloc);
-}
-
-bool RaveParseEncryptedMsgPackData(EnvironmentBasePtr penv, RobotBasePtr& pprobot, const std::string& data, const AttributesList& atts, rapidjson::Document::AllocatorType& alloc)
+    return RaveParseMsgPackData(std::move(penv), ppbody, uri, oss.str(), atts, alloc);
+}
+
+bool RaveParseEncryptedMsgPackData(EnvironmentBasePtr penv, RobotBasePtr& pprobot, const std::string& uri, const std::string& data, const AttributesList& atts, rapidjson::Document::AllocatorType& alloc)
 {
     std::istringstream iss(data);
     std::ostringstream oss;
     if (!GpgDecrypt(iss, oss)) {
         return false;
     }
-    return RaveParseMsgPackData(std::move(penv), pprobot, oss.str(), atts, alloc);
+    return RaveParseMsgPackData(std::move(penv), pprobot, uri, oss.str(), atts, alloc);
 }
 
 ///// Support for PGP-encrypted data
@@ -1550,7 +1488,7 @@
     } else
 #endif
     {
-        std::string fullFilename = ResolveURI(uri, std::string(), reader.GetOpenRAVESchemeAliases());
+        std::string fullFilename = ResolveURI(uri.c_str(), std::string(), reader.GetOpenRAVESchemeAliases());
         if (fullFilename.size() == 0 ) {
             return false;
         }
@@ -1565,14 +1503,13 @@
     JSONReader reader(atts, penv, ".gpg");
     reader.SetURI(uri);
     rapidjson::Document doc(&alloc);
-<<<<<<< HEAD
 #if OPENRAVE_CURL
     if (reader.IsDownloadingFromRemote()) {
         reader.OpenRemoteDocument(uri, doc);
     } else
 #endif
     {
-        std::string fullFilename = ResolveURI(uri, std::string(), reader.GetOpenRAVESchemeAliases());
+        std::string fullFilename = ResolveURI(uri.c_str(), std::string(), reader.GetOpenRAVESchemeAliases());
         if (fullFilename.size() == 0 ) {
             return false;
         }
@@ -1583,11 +1520,6 @@
 
 bool RaveParseEncryptedURI(EnvironmentBasePtr penv, RobotBasePtr& pprobot, const std::string& uri, const AttributesList& atts, rapidjson::Document::AllocatorType& alloc)
 {
-=======
-    MsgPack::ParseMsgPack(doc, data);
-    JSONReader reader(atts, penv, ".msgpack");
-    reader.SetURI(uri);
->>>>>>> 2de5cd39
     KinBodyPtr pbody;
     if (RaveParseEncryptedURI(penv, pbody, uri, atts, alloc)) {
         pprobot = OPENRAVE_DYNAMIC_POINTER_CAST<RobotBase>(pbody);
