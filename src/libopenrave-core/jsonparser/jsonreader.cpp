--- conflicted
+++ resolved
@@ -37,8 +37,6 @@
 
 namespace OpenRAVE {
 
-<<<<<<< HEAD
-=======
 static int64_t ConvertIsoFormatDateTimeToLinuxTimeUS(const char* pIsoFormatDateTime)
 {
     if (pIsoFormatDateTime == nullptr) {
@@ -78,14 +76,6 @@
     return timestamp;
 }
 
-static bool _EndsWith(const std::string& fullString, const std::string& endString) {
-    if (fullString.length() >= endString.length()) {
-        return fullString.compare(fullString.length() - endString.length(), endString.length(), endString) == 0;
-    }
-    return false;
-}
-
->>>>>>> fc6b7ff6
 /// \brief if filename endswith oldSuffix, replace it with newSuffix
 ///
 /// \return true if replaced oldSuffix with newSuffix
@@ -1117,13 +1107,10 @@
 
 bool RaveParseJSON(EnvironmentBasePtr penv, const std::string& uri, RobotBasePtr& pprobot, const rapidjson::Value& doc, const AttributesList& atts, rapidjson::Document::AllocatorType& alloc)
 {
-<<<<<<< HEAD
-=======
     JSONReader reader(atts, penv, ".json");
     reader.SetURI(uri);
->>>>>>> fc6b7ff6
     KinBodyPtr pbody;
-    if (RaveParseJSON(penv, pbody, doc, atts, alloc)) {
+    if( reader.ExtractFirst(doc, pbody, alloc) ) {
         pprobot = OPENRAVE_DYNAMIC_POINTER_CAST<RobotBase>(pbody);
         return true;
     }
