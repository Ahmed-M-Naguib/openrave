--- conflicted
+++ resolved
@@ -1,963 +1,959 @@
-cmake_minimum_required (VERSION 3.0)
-project(OpenRAVE)
-set( CMAKE_ALLOW_LOOSE_LOOP_CONSTRUCTS TRUE )
-
-# Define here the needed parameters
-set (OPENRAVE_VERSION_MAJOR 0)
-set (OPENRAVE_VERSION_MINOR 119)
-<<<<<<< HEAD
-set (OPENRAVE_VERSION_PATCH 5)
-=======
-set (OPENRAVE_VERSION_PATCH 6)
->>>>>>> 9bb1fe65
-set (OPENRAVE_VERSION ${OPENRAVE_VERSION_MAJOR}.${OPENRAVE_VERSION_MINOR}.${OPENRAVE_VERSION_PATCH})
-set (OPENRAVE_SOVERSION ${OPENRAVE_VERSION_MAJOR}.${OPENRAVE_VERSION_MINOR})
-message(STATUS "Compiling OpenRAVE Version ${OPENRAVE_VERSION}, soversion=${OPENRAVE_SOVERSION}")
-
-message(STATUS "Using cmake version ${CMAKE_MAJOR_VERSION}.${CMAKE_MINOR_VERSION}.${CMAKE_PATCH_VERSION}" )
-# http://www.cmake.org/cmake/help/cmake-2.6.html#policy:CMP0002
-cmake_policy(SET CMP0002 NEW)
-# http://www.cmake.org/cmake/help/cmake-2.6.html#policy:CMP0003
-cmake_policy(SET CMP0003 NEW)
-
-if(NOT CMAKE_CXX_STANDARD)
-  set(CMAKE_CXX_STANDARD 14) # C++14 for std::shared_timed_mutex
-endif()
-# Use, i.e. don't skip the full RPATH for the build tree
-set(CMAKE_SKIP_BUILD_RPATH  FALSE)
-
-# When building, don't use the install RPATH already
-# (but later on when installing)
-set(CMAKE_BUILD_WITH_INSTALL_RPATH FALSE)
-
-set(LIB_SUFFIX CACHE STRING "suffix for the library directory need for x86-64 systems that use lib64 ")
-
-# Add the automatically determined parts of the RPATH
-# which point to directories outside the build tree to the install RPATH
-set(CMAKE_INSTALL_RPATH_USE_LINK_PATH TRUE)
-
-# Custom CMake options
-option(OPT_VIDEORECORDING "Enable video recording" ON)
-option(OPT_PLUGINS "Build the pluings" ON)
-option(OPT_DOUBLE_PRECISION "Use double precision" ON)
-option(OPT_ACCURATEMATH "Use accurate and robust math to account for floating-point errors" ON)
-option(OPT_PYTHON "Build python bindings" ON)
-option(OPT_PYTHON3 "Build python bindings" ON)
-option(OPT_OCTAVE "Build octave bindings" ON)
-option(OPT_MATLAB "Build matlab bindings" ON)
-option(OPT_STATIC "Build static libraries" OFF)
-option(OPT_COLLADA "Build with COLLADA support" ON)
-option(OPT_BULLET "Use Bullet Collision/Physics if available" ON)
-option(OPT_ODE_COLLISION "Use ODE collision checker if available" ON)
-option(OPT_FCL_COLLISION "Use FCL collision checker if available" ON)
-option(OPT_QTCOIN_VIEWER "Use QT/Coin Viewer if available" ON)
-option(OPT_QTOSG_VIEWER "Use QT/OpenSceneGraph Viewer if available" ON)
-option(OPT_BUILD_PACKAGES "Set to ON to generate CPack configuration files and packaging targets" OFF)
-option(OPT_BUILD_PACKAGE_DEFAULT "Set to ON to generate a default openrave package that creates symlinks" ON)
-option(OPT_IKFAST_FLOAT32 "Set to ON to allow loading of ikfast shared objects compiled with 32bit float (64bit double is always supported regardless of this option)" ON)
-option(OPT_FLANN "Temporary switch to force building of flann" OFF)
-option(OPT_CBINDINGS "Build the C-bindings libraries libopenrave_c and libopenrave-core_c" ON)
-option(OPT_LOG4CXX "Use log4cxx for logging" ON)
-option(OPT_MSGPACK "Support msgpack format" ON)
-option(OPT_CURL "Use curl for downloading resources" ON)
-option(OPT_INSTALL_3DMODELDATA "If ON, then install the 3D model data." ON)
-option(OPT_EXTRA_ROBOTS "If ON, then install extra robots as part of 3D model data" ON)
-option(OPT_ENVIRONMENT_RECURSIVE_LOCK "Use recursive mutex for the Environment. Defaults to ON." ON)
-option(OPT_STATIC_PLUGINS "Statically compile in plugins" OFF)
-option(OPT_PIC "Build position independent code" ON)
-
-set(CMAKE_POSITION_INDEPENDENT_CODE ${OPT_PIC})
-
-set(PACKAGE_VERSION "0" CACHE STRING "the package-specific version used for uploading the sources")
-set(CMAKE_MODULE_PATH ${CMAKE_MODULE_PATH} "${CMAKE_CURRENT_SOURCE_DIR}/modules-cmake")
-set(CPACK_DEBIAN_PACKAGE_NAME openrave${OPENRAVE_VERSION_MAJOR}.${OPENRAVE_VERSION_MINOR})
-
-if (OPT_ENVIRONMENT_RECURSIVE_LOCK)
-  message(STATUS "using threads and synchronization primitives from std.")
-  set(OPENRAVE_ENVIRONMENT_RECURSIVE_LOCK 1)
-else()
-  set(OPENRAVE_ENVIRONMENT_RECURSIVE_LOCK 0)
-endif()
-
-if(OPT_DOUBLE_PRECISION)
-  set(OPENRAVE_PRECISION 1)
-  set(CPACK_DEBIAN_PACKAGE_NAME "${CPACK_DEBIAN_PACKAGE_NAME}-dp")
-  message(STATUS "Using double precision")
-else()
-  set(OPENRAVE_PRECISION 0)
-  set(CPACK_DEBIAN_PACKAGE_NAME "${CPACK_DEBIAN_PACKAGE_NAME}-sp")
-  message(STATUS "Using single precision")
-endif()
-
-if (OPT_STATIC_PLUGINS)
-  set(OPT_PLUGINS OFF)
-  set(OPENRAVE_STATIC_PLUGINS 1)
-else()
-  set(OPENRAVE_STATIC_PLUGINS 0)
-endif()
-
-set(COMPONENT_PREFIX "${CPACK_DEBIAN_PACKAGE_NAME}-")
-string(TOUPPER ${COMPONENT_PREFIX} COMPONENT_PREFIX_UPPER)
-set(CPACK_COMPONENTS_ALL ${COMPONENT_PREFIX}base ${COMPONENT_PREFIX}dev ${COMPONENT_PREFIX}data)
-
-message(STATUS "detected system processor: ${CMAKE_SYSTEM_PROCESSOR}")
-
-include(CheckIncludeFile)
-include(CheckIncludeFileCXX)
-include(CheckLibraryExists)
-include(CheckFunctionExists)
-include(CheckCXXSourceCompiles)
-include(CheckCXXSourceRuns)
-include(CheckCXXCompilerFlag)
-include(CheckTypeSize)
-include(InstallSymlink)
-include(GNUInstallDirs)
-
-find_package(PkgConfig) # pkg_check_modules
-
-if( WIN32 )
-  # does not support symlinks
-  set(OPENRAVE_BIN_SUFFIX)
-else()
-  set(OPENRAVE_BIN_SUFFIX ${OPENRAVE_SOVERSION} CACHE STRING "Add the MAJOR.MINOR openrave version suffixes to all executable installed files")
-endif()
-
-set(OPENRAVE_SHARE_DIR "share/openrave-${OPENRAVE_SOVERSION}" CACHE PATH "Relative path for shared OpenRAVE data")
-set(OPENRAVE_DATA_INSTALL_DIR "${OPENRAVE_SHARE_DIR}" CACHE PATH "Scene and robot files installation directory")
-set(OPENRAVE_PLUGINS_INSTALL_DIR "lib${LIB_SUFFIX}/openrave${OPENRAVE_SOVERSION}-plugins" CACHE PATH "OpenRAVE plugins installation directory")
-set(OPENRAVE_LOCALE_INSTALL_DIR "share/locale" CACHE PATH "Relative path for OpenRAVE translation files")
-set(OPENRAVE_OCTAVE_INSTALL_DIR "${OPENRAVE_SHARE_DIR}/octave" CACHE PATH "OpenRAVE Octave bindings installation directory")
-set(OPENRAVE_MATLAB_INSTALL_DIR "${OPENRAVE_SHARE_DIR}/matlab" CACHE PATH "OpenRAVE MATLAB bindings installation directory")
-set(OPENRAVE_INCLUDE_INSTALL_DIR "openrave-${OPENRAVE_VERSION_MAJOR}.${OPENRAVE_VERSION_MINOR}" CACHE STRING "Directory name for header files")
-if( UNIX OR CYGWIN)
-  # cache has to be STRING instead of PATH for path to remain relative
-  set(BASH_COMPLETION_DIR CACHE STRING "Directory where bash completion files will be installed in, on linux it is /etc/bash_completion.d")# Additional CMake modules for 3rd party library checks reside here
-endif()
-
-set(OPENRAVE_PLUGINS_INSTALL_ABSOLUTE_DIR "${CMAKE_INSTALL_PREFIX}/${OPENRAVE_PLUGINS_INSTALL_DIR}" CACHE PATH "Absolute dir for plugins on target OS path, used to write to header file")
-set(OPENRAVE_DATA_INSTALL_ABSOLUTE_DIR "${CMAKE_INSTALL_PREFIX}/${OPENRAVE_DATA_INSTALL_DIR}" CACHE PATH "Absolute dir for data on target OS path, used to write to header file")
-set(OPENRAVE_LOCALE_INSTALL_ABSOLUTE_DIR "${CMAKE_INSTALL_PREFIX}/${OPENRAVE_LOCALE_INSTALL_DIR}" CACHE PATH "Absolute dir for translation files on target OS path, used to write to header file")
-
-# The RPATH to be used when installing
-set(CMAKE_INSTALL_RPATH "${CMAKE_INSTALL_PREFIX}/lib${LIB_SUFFIX}" "${OPENRAVE_PLUGINS_INSTALL_ABSOLUTE_DIR}")
-
-set(CMAKE_TRY_COMPILE_CONFIGURATION Release CACHE STRING "very important to only test release since default is debug, and it usually reuquires special libraries")
-set(OPENRAVE_INCLUDE_LOCAL_DIRS ${CMAKE_CURRENT_SOURCE_DIR}/include)
-set(OPENRAVEPY_INCLUDE_LOCAL_DIRS ${CMAKE_CURRENT_BINARY_DIR}/python/bindings/include ${CMAKE_CURRENT_SOURCE_DIR}/python/bindings/include)
-
-message(STATUS "CMAKE_INSTALL_PREFIX          = ${CMAKE_INSTALL_PREFIX}")
-message(STATUS "PYTHON_EXECUTABLE             = ${PYTHON_EXECUTABLE}")
-message(STATUS "OPENRAVE_BIN_SUFFIX           = ${OPENRAVE_BIN_SUFFIX}")
-message(STATUS "OPENRAVE_INCLUDE_LOCAL_DIRS   = ${OPENRAVE_INCLUDE_LOCAL_DIRS}")
-message(STATUS "OPENRAVEPY_INCLUDE_LOCAL_DIRS = ${OPENRAVEPY_INCLUDE_LOCAL_DIRS}")
-
-# need this in the very first include, otherwise openrave plugins can accidentaly compile with a system-installed openrave headers.
-include_directories(${CMAKE_CURRENT_BINARY_DIR}/include)
-include_directories(${OPENRAVE_INCLUDE_LOCAL_DIRS}) # needed since plugins include openrave/openrave.h
-
-set(REQUIRED_INCLUDES "" CACHE STRING "Includes to always force  when compiling")
-include_directories(${REQUIRED_INCLUDES})
-
-set(COMPILER_IS_CLANG FALSE)
-if( CMAKE_CXX_COMPILER_ID MATCHES "Clang" )
-  set(COMPILER_IS_CLANG TRUE)
-endif()
-
-if( CMAKE_COMPILER_IS_GNUCC OR CMAKE_COMPILER_IS_GNUCXX OR COMPILER_IS_CLANG)
-  add_definitions("-fno-strict-aliasing -Wall -Werror=shadow")
-  add_definitions("-Werror=return-type")
-endif()
-
-if( CMAKE_COMPILER_IS_GNUCC OR CMAKE_COMPILER_IS_GNUCXX )
-  add_definitions("-Werror=return-local-addr")
-elseif( COMPILER_IS_CLANG )
-  add_definitions("-Werror=return-stack-address")
-endif()
-
-set(OPENRAVE_EXPORT_CXXFLAGS)
-
-if( CMAKE_COMPILER_IS_GNUCC OR CMAKE_COMPILER_IS_GNUCXX OR COMPILER_IS_CLANG)
-  set(CMAKE_CXX_FLAGS_OPTIMIZED "-O3 -DNDEBUG -DBOOST_DISABLE_ASSERTS -D_SECURE_SCL=0") # this practically removes all checks making it a very dangerous options to play with
-  set(CMAKE_CXX_FLAGS_RELEASE "-O3 -DNDEBUG")
-  set(CMAKE_CXX_FLAGS_RELWITHDEBINFO "-g3 -O3 -DNDEBUG")
-  set(CMAKE_CXX_FLAGS_DEBUG "-g3 -D_DEBUG")
-
-  # the _GLIBCXX_DEBUG flag is very helpful in bounds checking for vector[] and iterators, however it requires all
-  # libraries linking with openrave to use it
-#  if( CMAKE_BUILD_TYPE STREQUAL "Debug")
-#    set(OPENRAVE_EXPORT_CXXFLAGS "${OPENRAVE_EXPORT_CXXFLAGS} -D_GLIBCXX_DEBUG")
-#  endif()
-endif()
-
-if( MSVC )
-  set(LINKER_HAS_RDYNAMIC 0)
-  set(LINKER_HAS_BSYMBOLIC 0)
-  set(LINKER_HAS_BSYMBOLIC_FUNCTIONS 0)
-  set(LINKER_HAS_VISIBILITY 0)
-  set(LINKER_HAS_VISIBILITY_INLINES_HIDDEN 0)
-else()
-  check_cxx_compiler_flag("-rdynamic" LINKER_HAS_RDYNAMIC)
-  check_cxx_compiler_flag("-Bsymbolic" LINKER_HAS_BSYMBOLIC)
-  check_cxx_compiler_flag("-Bsymbolic-functions" LINKER_HAS_BSYMBOLIC_FUNCTIONS)
-  check_cxx_compiler_flag("-fvisibility=hidden" LINKER_HAS_VISIBILITY)
-  check_cxx_compiler_flag("-fvisibility-inlines-hidden" LINKER_HAS_VISIBILITY_INLINES_HIDDEN)
-endif()
-
-if( APPLE OR ${CMAKE_SYSTEM_NAME} MATCHES "Darwin")
-  # apple doesn't have 64bit versions of file opening functions, so add them
-  add_definitions(-Dfopen64=fopen -Dfseeko64=fseeko -Dfseek64=fseek -Dftell64=ftell -Dftello64=ftello)
-endif()
-
-set(OPENRAVE_CORE_INCLUDE_LOCAL_DIRS ${CMAKE_CURRENT_SOURCE_DIR}/src/libopenrave-core)
-set(OPENRAVE_LINK_DIRS "")
-
-if( MSVC )
-  add_definitions(-D_CRT_SECURE_NO_WARNINGS -D_CRT_SECURE_NO_DEPRECATE)
-  add_definitions(-D_SCL_SECURE_NO_WARNINGS -D_SCL_SECURE_NO_DEPRECATE)
-
-  #gives linking problems
-  #string(REGEX REPLACE "/MDd" "/MD" CMAKE_CXX_FLAGS_DEBUG "${CMAKE_CXX_FLAGS_DEBUG}")
-  #string(REGEX REPLACE "/MDd" "/MD" CMAKE_C_FLAGS_DEBUG "${CMAKE_C_FLAGS_DEBUG}")
-
-  # /EHc- allow extern "C" functions to throw exceptions
-  set(CMAKE_CXX_FLAGS "${CMAKE_CXX_FLAGS} /EHc- ")
-  set(CMAKE_CXX_FLAGS_DEBUG "${CMAKE_CXX_FLAGS_DEBUG} /EHc- ")
-  set(CMAKE_CXX_FLAGS_RELEASE "${CMAKE_CXX_FLAGS_RELEASE} /EHc- ")
-  set(CMAKE_CXX_FLAGS_MINSIZEREL "${CMAKE_CXX_FLAGS_MINSIZEREL} /EHc- ")
-  set(CMAKE_CXX_FLAGS_RELWITHDEBINFO "${CMAKE_CXX_FLAGS_RELWITHDEBINFO} /EHc- ")
-
-  # untar the source files
-  set(EXTRA_MSVC_DEPEND msvc_boost msvc_collada msvc_libxml2 msvc_ode msvc_soqt)
-  foreach(MSVC_LIBRARY ${EXTRA_MSVC_DEPEND})
-    if( NOT EXISTS "${CMAKE_CURRENT_SOURCE_DIR}/${MSVC_LIBRARY}" )
-      execute_process(COMMAND ${CMAKE_COMMAND} -E tar xzf "${CMAKE_CURRENT_SOURCE_DIR}/${MSVC_LIBRARY}.tgz" WORKING_DIRECTORY "${CMAKE_CURRENT_SOURCE_DIR}")
-    endif()
-
-    add_custom_command(
-      OUTPUT ${CMAKE_CURRENT_SOURCE_DIR}/${MSVC_LIBRARY}
-      COMMAND ${CMAKE_COMMAND} -E chdir
-      ARGS "${CMAKE_CURRENT_SOURCE_DIR}" ${CMAKE_COMMAND} -E tar xzf "${CMAKE_CURRENT_SOURCE_DIR}/${MSVC_LIBRARY}.tgz"
-      DEPENDS ${CMAKE_CURRENT_SOURCE_DIR}/${MSVC_LIBRARY}.tgz)
-    add_custom_target(${MSVC_LIBRARY} ALL DEPENDS ${CMAKE_CURRENT_SOURCE_DIR}/${MSVC_LIBRARY})
-  endforeach()
-
-  check_include_file(stdint.h HAVE_STDINT_H)
-  if( NOT HAVE_STDINT_H )
-    install(FILES ${CMAKE_CURRENT_SOURCE_DIR}/msvc_include/stdint.h DESTINATION include/openrave-${OPENRAVE_VERSION_MAJOR}.${OPENRAVE_VERSION_MINOR} COMPONENT ${COMPONENT_PREFIX}dev)
-    include_directories(${CMAKE_CURRENT_SOURCE_DIR}/msvc_include)
-  endif()
-  
-  # have to install dlls manually
-  if( MSVC70 OR MSVC71 )
-    set(MSVC_PREFIX "vc70")
-  elseif( MSVC80 )
-    set(MSVC_PREFIX "vc80")
-  elseif( MSVC90 )
-    set(MSVC_PREFIX "vc90")
-  else()
-    set(MSVC_PREFIX "vc100")
-  endif()
-  set(OPENRAVE_LIBRARY_SUFFIX "${OPENRAVE_SOVERSION}-${MSVC_PREFIX}-mt" CACHE STRING "Suffix to append to library names")
-  
-  # force multi-threaded DLL boost
-  set(Boost_USE_MULTITHREAD ON)
-  set(Boost_USE_STATIC_LIBS OFF)
-  set(Boost_USE_STATIC_RUNTIME OFF)
-  set(Boost_CFLAGS "-DBOOST_ALL_DYN_LINK -DBOOST_ALL_NO_LIB")
-else()
-  set(OPENRAVE_LIBRARY_SUFFIX "${OPENRAVE_SOVERSION}" CACHE STRING "Suffix to append to library names")
-endif()
-
-find_package(Boost REQUIRED COMPONENTS filesystem system thread iostreams)
-set(OPENRAVE_BOOST_INCLUDE_DIRS ${Boost_INCLUDE_DIRS})
-set(OPENRAVE_BOOST_LIB_DIRS ${Boost_LIBRARY_DIRS})
-
-if(CMAKE_COMPILER_IS_GNUCC OR CMAKE_COMPILER_IS_GNUCXX OR COMPILER_IS_CLANG )
-  set(NATIVE_COMPILE_FLAGS "" CACHE STRING "compilation flags to pass to tools that are executed at build-time. For example '-march=native -mtune=native'. By default this is empty.")
-else()
-  set(NATIVE_COMPILE_FLAGS "")
-endif()
-
-# generate the md5 sum for all OpenRAVE interfaces
-add_subdirectory(cpp-gen-md5)
-include_directories("${CMAKE_CURRENT_SOURCE_DIR}/cpp-gen-md5")
-
-if( MSVC )
-  if( EXTRA_MSVC_DEPEND )
-    add_dependencies(cpp-gen-md5-native ${EXTRA_MSVC_DEPEND})
-  endif()
-  set(CPPGENMD5 cpp-gen-md5-native)
-else()
-  set(CPPGENMD5 "${CMAKE_CURRENT_BINARY_DIR}/cpp-gen-md5/cpp-gen-md5-native")
-endif()
-
-set(interfacehashes_h ${CMAKE_CURRENT_BINARY_DIR}/include/openrave/interfacehashes.h)
-add_custom_command(
-  OUTPUT ${interfacehashes_h}
-  COMMAND ${CPPGENMD5}
-  ARGS "${OPENRAVE_PRECISION}" "${CMAKE_CURRENT_SOURCE_DIR}/include/openrave/interface.h"
-       "${CMAKE_CURRENT_SOURCE_DIR}/include/openrave/collisionchecker.h" OPENRAVE_COLLISIONCHECKER_HASH
-       "${CMAKE_CURRENT_SOURCE_DIR}/include/openrave/robot.h" OPENRAVE_ROBOT_HASH
-       "${CMAKE_CURRENT_SOURCE_DIR}/include/openrave/planner.h" OPENRAVE_PLANNER_HASH
-       "${CMAKE_CURRENT_SOURCE_DIR}/include/openrave/kinbody.h" OPENRAVE_KINBODY_HASH
-       "${CMAKE_CURRENT_SOURCE_DIR}/include/openrave/sensorsystem.h" OPENRAVE_SENSORSYSTEM_HASH
-       "${CMAKE_CURRENT_SOURCE_DIR}/include/openrave/controller.h" OPENRAVE_CONTROLLER_HASH
-       "${CMAKE_CURRENT_SOURCE_DIR}/include/openrave/module.h" OPENRAVE_MODULE_HASH
-       "${CMAKE_CURRENT_SOURCE_DIR}/include/openrave/iksolver.h" OPENRAVE_IKSOLVER_HASH
-       "${CMAKE_CURRENT_SOURCE_DIR}/include/openrave/physicsengine.h" OPENRAVE_PHYSICSENGINE_HASH
-       "${CMAKE_CURRENT_SOURCE_DIR}/include/openrave/sensor.h" OPENRAVE_SENSOR_HASH
-       "${CMAKE_CURRENT_SOURCE_DIR}/include/openrave/trajectory.h" OPENRAVE_TRAJECTORY_HASH
-       "${CMAKE_CURRENT_SOURCE_DIR}/include/openrave/viewer.h" OPENRAVE_VIEWER_HASH
-       "${CMAKE_CURRENT_SOURCE_DIR}/include/openrave/spacesampler.h" OPENRAVE_SPACESAMPLER_HASH
-       "${CMAKE_CURRENT_SOURCE_DIR}/include/openrave/environment.h" OPENRAVE_ENVIRONMENT_HASH
-       "${CMAKE_CURRENT_SOURCE_DIR}/include/openrave/plugininfo.h" OPENRAVE_PLUGININFO_HASH
-       > "${interfacehashes_h}"
-  DEPENDS cpp-gen-md5-native
-  ${CMAKE_CURRENT_SOURCE_DIR}/include/openrave/interface.h
-  ${CMAKE_CURRENT_SOURCE_DIR}/include/openrave/collisionchecker.h
-  ${CMAKE_CURRENT_SOURCE_DIR}/include/openrave/robot.h
-  ${CMAKE_CURRENT_SOURCE_DIR}/include/openrave/planner.h
-  ${CMAKE_CURRENT_SOURCE_DIR}/include/openrave/kinbody.h
-  ${CMAKE_CURRENT_SOURCE_DIR}/include/openrave/sensorsystem.h
-  ${CMAKE_CURRENT_SOURCE_DIR}/include/openrave/controller.h
-  ${CMAKE_CURRENT_SOURCE_DIR}/include/openrave/module.h
-  ${CMAKE_CURRENT_SOURCE_DIR}/include/openrave/iksolver.h
-  ${CMAKE_CURRENT_SOURCE_DIR}/include/openrave/physicsengine.h
-  ${CMAKE_CURRENT_SOURCE_DIR}/include/openrave/sensor.h
-  ${CMAKE_CURRENT_SOURCE_DIR}/include/openrave/trajectory.h
-  ${CMAKE_CURRENT_SOURCE_DIR}/include/openrave/viewer.h
-  ${CMAKE_CURRENT_SOURCE_DIR}/include/openrave/spacesampler.h
-  ${CMAKE_CURRENT_SOURCE_DIR}/include/openrave/environment.h
-  ${CMAKE_CURRENT_SOURCE_DIR}/include/openrave/plugininfo.h)
-
-add_custom_target(interfacehashes_target ALL DEPENDS ${interfacehashes_h} ${EXTRA_MSVC_DEPEND})
-install(FILES ${CMAKE_CURRENT_BINARY_DIR}/include/openrave/interfacehashes.h DESTINATION ${CMAKE_INSTALL_INCLUDEDIR}/${OPENRAVE_INCLUDE_INSTALL_DIR}/openrave)
-
-# math libraries
-find_package(GMP)
-find_package(GMPXX)
-find_package(MPFR 2.4)
-if( MPFR_FOUND )
-  check_library_exists(${MPFR_LIBRARIES} mpfr_div_d "${MPFR_LIBRARIES_DIR}" MPFR_DIV_D_FOUND)
-  if( NOT MPFR_DIV_D_FOUND )
-    message(WARNING "MPFR verison too old, does not support mpfr_div_d function")
-    set(MPFR_FOUND 0)
-  endif()
-endif()
-find_package(MPFI)
-
-
-if( OPT_ACCURATEMATH AND NOT MSVC AND NOT ${CMAKE_SYSTEM_PROCESSOR} MATCHES aarch64 )
-  check_library_exists(crlibm crlibm_init "" CRLIBM_FOUND_LIB)
-  check_include_file(crlibm.h HAVE_CRLIBM_H)
-  if(NOT CRLIBM_FOUND_LIB OR NOT HAVE_CRLIBM_H)
-    message(STATUS "Using local crlibm")
-    add_subdirectory(3rdparty/crlibm-1.0beta4)
-  endif()
-endif()
-
-#if( MSVC )
-#  # MSVC has prepackaged assimp libraries
-#  set(ASSIMP_PATH ${CMAKE_CURRENT_SOURCE_DIR}/msvc_assimp)
-#endif()
-find_package(ASSIMP)
-if( NOT ASSIMP_FOUND )
-  pkg_check_modules(ASSIMP assimp)
-endif()
-
-if( ASSIMP_FOUND )
-  message(STATUS "assimp version ${ASSIMP_VERSION}, ${ASSIMP_PACKAGE_VERSION}, ${ASSIMP_INCLUDE_DIRS}")
-  # For older versions of libassimp2, 
-  # like the one in Ubuntu 12.04 
-  set(CMAKE_REQUIRED_LIBRARIES assimp) 
-  check_cxx_source_compiles(" 
-  #include <assimp/Logger.h> 
-  int main() 
-  { 
-      Assimp::Logger::WARN; 
-      return 0; 
-  }" 
-  IS_ASSIMP_PRE_R896 
-  )
-  set(CMAKE_REQUIRED_LIBRARIES)
-  if( ${ASSIMP_VERSION} STRGREATER "2.0.0" )
-    set(IS_ASSIMP3 1)
-  endif()
-endif()
-
-check_library_exists(rt clock_gettime "" CLOCK_GETTIME_FOUND)
-if( CLOCK_GETTIME_FOUND )
-  add_definitions(-DCLOCK_GETTIME_FOUND)
-endif()
-
-find_package(RapidJSON)
-if( RAPIDJSON_FOUND )
-  include_directories(${RAPIDJSON_INCLUDES})
-else()
-  message(FATAL_ERROR "rapidjson library not found")
-endif()
-
-set(OPENRAVE_MSGPACK 0)
-if( OPT_MSGPACK )
-pkg_check_modules(msgpack msgpack)
-if( msgpack_FOUND )
-  set(OPENRAVE_MSGPACK 1)
-endif()
-endif()
-
-find_package(LibXml2 REQUIRED)
-
-# for qtcoin plugin.
-# it is necessary to check here since we would like the qt version stored in the openrave-config file
-if( WIN32 )
-  if( NOT ENV{QTDIR} )
-    # should fix this
-    message(STATUS "Setting QTDIR=C:/Qt/4.7.1, msvc qt installer by default installs to C:/Qt")
-    set(ENV{QTDIR} "C:/Qt/4.7.1")
-  endif()
-endif()
-
-find_package(Qt5 COMPONENTS Core Gui Widgets OpenGL)
-if (NOT (Qt5Gui_FOUND AND Qt5Core_FOUND AND Qt5Widgets_FOUND AND Qt5OpenGL_FOUND))
-  message(STATUS "WARNING: Qt5 not found, is your QTDIR enviornment variable set?")
-  find_package(Qt5Core)
-  find_package(Qt5Gui)
-  if( Qt5Core_FOUND AND Qt5Gui_FOUND )
-    message(STATUS "Found Qt5")
-  else()
-    message(STATUS "Disabling QtCoin GUI plugin")
-  endif()
-endif ()
-
-# always include libpcrecpp since we need it for URL parsing
-pkg_check_modules(libpcrecpp libpcrecpp)
-if( libpcrecpp_FOUND )
-  set(CMAKE_REQUIRED_INCLUDES ${libpcrecpp_INCLUDE_DIRS} ${REQUIRED_INCLUDES})
-  check_include_file_cxx(pcrecpp.h HAVE_PCRECPP_H)
-  set(CMAKE_REQUIRED_INCLUDES)
-  if( NOT HAVE_PCRECPP_H )
-    set(libpcrecpp_FOUND 0)
-  endif()
-endif()
-
-if( NOT libpcrecpp_FOUND )
-  message(STATUS "System pcre not found, using local from sources")
-  # include the local pcre
-  add_subdirectory(3rdparty/pcre-8.02)
-
-  set(libpcrecpp_FOUND 1)
-endif()
-
-if( OPT_COLLADA )
-  if( MSVC )
-    # MSVC has prepackaged collada libraries
-    set(COLLADA_PATH ${CMAKE_CURRENT_SOURCE_DIR}/msvc_collada)
-  endif()
-  #find_package(COLLADA_DOM 2.4 COMPONENTS 1.5 1.4 PATHS ${COLLADA_PATH})
-  find_package(COLLADA_DOM 2.3 COMPONENTS 1.5 PATHS ${COLLADA_PATH})
-
-  if( COLLADA_DOM_FOUND )
-    if( COLLADA_DOM_VERSION VERSION_LESS "2.5.0" )
-      message(STATUS "collada version ${COLLADA_DOM_VERSION} does not support write to memory")
-      set(COLLADA_SUPPORT_WRITE_MEMORY 0)
-    else()
-      message(STATUS "collada version ${COLLADA_DOM_VERSION} supports write to memory")
-      set(COLLADA_SUPPORT_WRITE_MEMORY 1)
-    endif()
-  endif()
-  
-  find_package(ZLIB)
-  if( NOT ZLIB_FOUND )
-    message(STATUS "compiling zlib from souces")
-    # compile from sources
-    add_subdirectory(3rdparty/zlib)
-  endif()
-
-  pkg_check_modules(minizip minizip)
-  if(minizip_FOUND)
-    set(MINIZIP_INCLUDE_DIR ${minizip_INCLUDE_DIRS})
-  else()
-    add_subdirectory(3rdparty/minizip)
-    set(MINIZIP_INCLUDE_DIR ${CMAKE_CURRENT_SOURCE_DIR}/3rdparty/minizip ${ZLIB_INCLUDE_DIR})
-  endif()
-
-  if( COLLADA_DOM_FOUND )
-    if( MSVC )
-      # have to copy the DLLs, but not the other stuff in the lib dir
-      file(GLOB collada_dlls "${COLLADA_DOM_LIBRARY_DIRS}/*-${MSVC_PREFIX}-*.dll")
-      install(FILES ${collada_dlls} DESTINATION bin COMPONENT ${COMPONENT_PREFIX}base)
-    endif()
-  else()
-    if( ZLIB_FOUND AND Boost_FILESYSTEM_FOUND AND Boost_SYSTEM_FOUND )
-      add_subdirectory(3rdparty/collada-2.4.0)
-    else()
-      set(OPENRAVE_LINK_DIRS ${OPENRAVE_LINK_DIRS} ${COLLADA_DOM_LIBRARY_DIRS})
-    endif()
-  endif()
-endif()
-
-if( COLLADA_DOM_FOUND )
-  # because several programs rely on linking with openrave-core, need to expose the link library
-  set(OPENRAVE_LINK_DIRS ${OPENRAVE_LINK_DIRS} ${COLLADA_DOM_LIBRARY_DIRS})
-else()
-  message(STATUS "no COLLADA support found")
-endif()
-
-link_directories(${OPENRAVE_LINK_DIRS})
-
-# have to rely on the ivcon converter as a backup plan since assimp does not support iv/vrml
-add_subdirectory(3rdparty/ivcon)
-set(IVCON_FOUND 1)
-set(IVCON_LIBRARY ivcon)
-set(IVCON_INCLUDE_DIR "${CMAKE_CURRENT_SOURCE_DIR}/3rdparty/ivcon")
-
-## check qhull library
-check_library_exists(qhull_r qh_new_qhull "" QHULL_REENTRANT_FOUND_LIB)
-check_include_file(libqhull_r/libqhull_r.h HAVE_QHULL_REENTRANT_H)
-if( QHULL_REENTRANT_FOUND_LIB AND HAVE_QHULL_REENTRANT_H )
-    set(QHULL_FOUND 1)
-    set(QHULL_USE_REENTRANT 1)
-    set(QHULL_INCLUDE_DIR)
-    message(STATUS "Use reentrant qhull")
-else()
-  check_library_exists(qhull qh_new_qhull "" QHULL_FOUND_LIB)
-  check_include_file(qhull/qhull_a.h HAVE_QHULL_H)
-  if( QHULL_FOUND_LIB AND HAVE_QHULL_H )
-    set(QHULL_FOUND 1)
-    set(QHULL_INCLUDE_DIR)
-  else()
-    # have to compile from sources
-    message(STATUS "compiling local qhull library")
-    add_subdirectory(3rdparty/qhull)
-    set(QHULL_INCLUDE_DIR "${CMAKE_CURRENT_SOURCE_DIR}/3rdparty")
-    set(QHULL_FOUND 1)
-  endif()
-endif()
-
-## check ANN library
-check_include_file_cxx(ANN/ANN.h HAVE_ANN_H)
-if( HAVE_ANN_H )
-  # _Z8annClosev is the gcc c++ mangled name of annClose
-  check_library_exists(ANN _Z8annClosev "" ANN_FOUND_CXX_LIB)
-  if( NOT ANN_FOUND_CXX_LIB )
-    check_library_exists(ANN annClose "" ANN_FOUND_C_LIB)
-  endif()
-  if(ANN_FOUND_C_LIB OR ANN_FOUND_CXX_LIB)
-    set(ANN_FOUND_LIB 1)
-  else()
-    set(ANN_FOUND_LIB 0)
-  endif()
-  if( NOT ANN_FOUND_LIB )
-    message(STATUS "Found ANN headers but not library!")
-  endif()
-endif()
-
-if( ANN_FOUND_LIB AND HAVE_ANN_H )
-  set(ANN_FOUND 1)
-  set(ANN_INCLUDE_DIR)
-  set(ANN_CFLAGS)
-else()
-  # have to compile from sources
-  message(STATUS "compiling local ann library")
-  add_subdirectory(3rdparty/ann)
-  set(ANN_INCLUDE_DIR "${CMAKE_CURRENT_SOURCE_DIR}/3rdparty/ann/include")
-  set(ANN_CFLAGS "-DANN_STATIC_LIBRARY")
-  set(ANN_FOUND 1)
-endif()
-
-#if( OPT_FLANN )
-#  find_package(FLANN)
-#  if( NOT FLANN_FOUND)
-#    ## check FLANN library
-#    set(BUILD_MATLAB_BINDINGS false)
-#    if( OPT_PYTHON AND PYTHON_EXECUTABLE )
-#      set(BUILD_PYTHON_BINDINGS true)
-#    else()
-#      set(BUILD_PYTHON_BINDINGS false)
-#    endif()
-#    set(BUILD_C_BINDINGS true)
-#    message(STATUS "compiling local flann library")
-#    add_subdirectory(3rdparty/flann-1.6.6)
-#    set(FLANN_INCLUDE_DIRS "${CMAKE_CURRENT_SOURCE_DIR}/3rdparty/flann-1.6.6/src/cpp")
-#    set(FLANN_FOUND 1) # use flann_cpp_s to link statically
-#  endif()
-#endif()
-
-# function expression parser library
-find_package(fparser 4.5)
-if( fparser_FOUND )
-    message(STATUS "Found fparser, version ${fparser_VERSION}")
-    set(FPARSER_INCLUDE_DIRS "${fparser_INCLUDE_DIR}")
-    set(FPARSER_LIBRARIES "${fparser_LIBRARY}")
-    set(FPARSER_CXX_FLAGS "${fparser_CXX_FLAGS} -DOPENRAVE_FPARSER_SETEPSILON")
-    set(FPARSER_LINK_FLAGS "${fparser_LINK_FLAGS}")
-else()
-  if( PKG_CONFIG_FOUND )
-    pkg_search_module(FPARSER fparser)
-  endif()
-  if( NOT FPARSER_FOUND )
-    message(STATUS "compiling local fparser library")
-    add_subdirectory(3rdparty/fparser-4.5.2)
-    set(FPARSER_CXX_FLAGS "${FPARSER_CXX_FLAGS} -DOPENRAVE_FPARSER_SETEPSILON")
-  else()
-    set(FPARSER_CXX_FLAGS "${FPARSER_CFLAGS}")
-    set(FPARSER_LINK_FLAGS "${FPARSER_LDFLAGS}")
-    message(STATUS "using fparser from pkg-config, cflags: ${FPARSER_CFLAGS}, link flags: ${FPARSER_LINK_FLAGS}")
-    set(FPARSER_CXX_FLAGS "${FPARSER_CXX_FLAGS} -DOPENRAVE_FPARSER_SETEPSILON")
-  endif()
-endif()
-
-# log4cxx logging lib
-set(OPENRAVE_LOG4CXX 0)
-set(OPENRAVE_LOG4CXX_INCLUDE_DIRS)
-set(OPENRAVE_LOG4CXX_LIB_DIRS)
-set(OPENRAVE_LOG4CXX_LIBRARY)
-if( OPT_LOG4CXX )
-  pkg_check_modules(LOG4CXX liblog4cxx)
-  if( LOG4CXX_FOUND )
-    if( MSVC )
-      set(OPENRAVE_LOG4CXX_INCLUDE_DIRS "/I\"${LOG4CXX_INCLUDEDIR}\"")
-      set(OPENRAVE_LOG4CXX_LIB_DIRS "/LIBPATH:\"${LOG4CXX_LIBDIR}\"")
-    else()
-      set(OPENRAVE_LOG4CXX_INCLUDE_DIRS "-I${LOG4CXX_INCLUDEDIR}")
-      set(OPENRAVE_LOG4CXX_LIB_DIRS "-L${LOG4CXX_LIBDIR}")
-    endif()
-    set(OPENRAVE_LOG4CXX_LIBRARY "-l${LOG4CXX_LIBRARIES}")
-
-    include_directories(${LOG4CXX_INCLUDEDIR})
-    set(OPENRAVE_LINK_DIRS ${OPENRAVE_LINK_DIRS} ${LOG4CXX_LIBDIR})
-    set(OPENRAVE_LOG4CXX 1)
-  endif()
-endif()
-
-# libcurl for downloading resources
-set(OPENRAVE_CURL 0)
-set(OPENRAVE_CURL_LIBRARIES)
-if( OPT_CURL )
-  find_package(CURL)
-  if ( CURL_FOUND )
-    set(OPENRAVE_CURL_LIBRARIES ${CURL_LIBRARIES})
-    set(OPENRAVE_CURL 1)
-  endif()
-endif()
-
-link_directories(${OPENRAVE_LINK_DIRS})
-
-message(STATUS "compiling local convexdecomposition library")
-add_subdirectory(3rdparty/convexdecomposition)
-set(CONVEXDECOMPOSITION_INCLUDE_DIR "${CMAKE_CURRENT_SOURCE_DIR}/3rdparty/convexdecomposition")
-if( UNIX )
-  set(CONVEXDECOMPOSITION_CFLAGS "-DLINUX")
-else()
-  set(CONVEXDECOMPOSITION_CFLAGS "")
-endif()
-set(CONVEXDECOMPOSITION_FOUND 1)
-
-if( Boost_FILESYSTEM_FOUND AND Boost_SYSTEM_FOUND )
-  add_definitions(-DHAVE_BOOST_FILESYSTEM)
-endif()
-
-add_subdirectory(src)
-add_subdirectory(octave_matlab)
-add_subdirectory(locale)
-
-# Python version agnostic
-if( NOT WIN32 AND OPENRAVE_BIN_SUFFIX )
-  set(OPENRAVEPY_VER_NAME "_openravepy_${OPENRAVE_VERSION_MAJOR}_${OPENRAVE_VERSION_MINOR}")
-else()
-  set(OPENRAVEPY_VER_NAME "_openravepy_")
-endif()
-
-if (OPT_PYTHON)
-  find_package(Python2 2.7 REQUIRED COMPONENTS Interpreter Development NumPy)
-  message(STATUS "Python 2 version is ${Python2_VERSION}")
-  execute_process(
-    COMMAND ${Python2_EXECUTABLE} -c "import distutils.sysconfig as sysconf; import os; \
-      print(os.path.relpath(sysconf.get_python_lib(1, prefix='${CMAKE_INSTALL_PREFIX}'), '${CMAKE_INSTALL_PREFIX}'))"
-      OUTPUT_VARIABLE OPENRAVE_PYTHON2_INSTALL_DIR OUTPUT_STRIP_TRAILING_WHITESPACE
-      WORKING_DIRECTORY "${CMAKE_CURRENT_SOURCE_DIR}"
-  )
-  message(STATUS "Python2 site-packages path is ${OPENRAVE_PYTHON2_INSTALL_DIR}")
-  set(OPENRAVEPY2_INSTALL_DIR "${OPENRAVE_PYTHON2_INSTALL_DIR}/openravepy" CACHE PATH "OpenRAVE Python bindings installation directory")
-  set(OPENRAVEPY2_VER_INSTALL_DIR "${OPENRAVEPY2_INSTALL_DIR}/${OPENRAVEPY_VER_NAME}") # used by openrave-config.cmake
-
-  # Backward compat
-  set(OPENRAVE_PYTHON_INSTALL_DIR ${OPENRAVE_PYTHON2_INSTALL_DIR})
-  set(OPENRAVEPY_INSTALL_DIR      ${OPENRAVEPY2_INSTALL_DIR})
-  set(OPENRAVEPY_VER_INSTALL_DIR  ${OPENRAVEPY2_VER_INSTALL_DIR})
-
-  # get the sympy version
-  execute_process(
-    COMMAND ${Python2_EXECUTABLE} -c "import sympy; print(sympy.__version__)"
-    OUTPUT_VARIABLE _sympy_version OUTPUT_STRIP_TRAILING_WHITESPACE
-    RESULT_VARIABLE _sympy_version_failed
-  )
-  set(OPENRAVE_USE_LOCAL_SYMPY 1)
-  if( ${_sympy_version_failed} EQUAL 0 )
-    message(STATUS "Found sympy version '${_sympy_version}'")
-    if( "${_sympy_version}" VERSION_GREATER "0.6.3" OR "${_sympy_version}" VERSION_EQUAL "0.6.3" )
-      set(OPENRAVE_USE_LOCAL_SYMPY 0)
-      if( "${_sympy_version}" VERSION_LESS "0.6.7" OR "${_sympy_version}" VERSION_EQUAL "0.6.7" )
-        message(STATUS "Found sympy version 0.6.x, will patch this instead of installing local version")
-      else()
-        message(STATUS "Assuming sympy version 0.7.x or greater")
-      endif()
-    endif()
-  else()
-      message(STATUS "failed to find python sympy system installation")
-  endif()
-
-  if( OPENRAVE_USE_LOCAL_SYMPY )
-    message(STATUS "System sympy (v=${_sympy_version}) is not right version, using local sympy")
-    # extract sympy
-    if( NOT EXISTS "${CMAKE_CURRENT_SOURCE_DIR}/sympy/__init__.py" OR NOT EXISTS "${CMAKE_CURRENT_SOURCE_DIR}/sympy/solvers/tests")
-      message(STATUS "extracting sympy to ${CMAKE_CURRENT_SOURCE_DIR}")
-      execute_process(
-        COMMAND ${CMAKE_COMMAND} -E tar xzf "${CMAKE_CURRENT_SOURCE_DIR}/sympy_0.7.1.tgz"
-        WORKING_DIRECTORY "${CMAKE_CURRENT_SOURCE_DIR}")
-    endif()
-    install(DIRECTORY "${CMAKE_CURRENT_SOURCE_DIR}/sympy" DESTINATION ${OPENRAVE_PYTHON2_INSTALL_DIR} COMPONENT ${COMPONENT_PREFIX}python PATTERN ".svn" EXCLUDE)
-  endif()
-
-  add_library(openravepy2_meta INTERFACE)
-  target_include_directories(openravepy2_meta INTERFACE
-    $<BUILD_INTERFACE:${CMAKE_SOURCE_DIR}/include>
-    $<BUILD_INTERFACE:${CMAKE_BINARY_DIR}/include>
-    $<BUILD_INTERFACE:${CMAKE_SOURCE_DIR}/python/bindings/include>
-    $<BUILD_INTERFACE:${CMAKE_BINARY_DIR}/python/bindings/include>
-    $<BUILD_INTERFACE:${OPENRAVE_INCLUDE_LOCAL_DIRS}>
-    $<BUILD_INTERFACE:${OPENRAVE_CORE_INCLUDE_LOCAL_DIRS}>
-    $<INSTALL_INTERFACE:${CMAKE_INSTALL_PREFIX}/${OPENRAVEPY2_VER_INSTALL_DIR}/include>
-    $<INSTALL_INTERFACE:${CMAKE_INSTALL_INCLUDEDIR}/${OPENRAVE_INCLUDE_INSTALL_DIR}>
-  )
-  install(TARGETS openravepy2_meta EXPORT openrave-targets)
-
-  set(PYBIND11_NOPYTHON ON)
-  find_package(pybind11 2.9.2) # 2.9.2 is the last version of pybind11 to support Python 2.
-
-  if (pybind11_FOUND)
-    target_link_libraries(openravepy2_meta INTERFACE rt Python2::Module Python2::NumPy pybind11::module libopenrave libopenrave-core)
-    target_compile_options(openravepy2_meta INTERFACE "-fvisibility=hidden") # pybind11 requires less visibility
-    target_compile_definitions(openravepy2_meta INTERFACE "OPENRAVE_CORE_DLL=1" "USE_PYBIND11_PYTHON_BINDINGS=1")
-    set(USE_PYBIND11_PYTHON_BINDINGS ON)
-  elseif()
-    find_package(Boost REQUIRED COMPONENTS python thread)
-    target_link_libraries(openravepy2_meta INTERFACE rt Python2::Module Python2::NumPy Boost::python Boost::thread libopenrave libopenrave-core)
-    target_compile_definitions(openravepy2_meta INTERFACE "OPENRAVE_CORE_DLL=1")
-    set(USE_PYBIND11_PYTHON_BINDINGS OFF)
-  endif()
-endif()
-
-if (OPT_PYTHON3)
-  find_package(Python3 REQUIRED COMPONENTS Interpreter Development NumPy)
-  message(STATUS "Python 3 version is ${Python3_VERSION}")
-  execute_process(
-    COMMAND ${Python3_EXECUTABLE} -c "import distutils.sysconfig as sysconf; import os; \
-      print(os.path.relpath(sysconf.get_python_lib(1, prefix='${CMAKE_INSTALL_PREFIX}'), '${CMAKE_INSTALL_PREFIX}'))"
-      OUTPUT_VARIABLE OPENRAVE_PYTHON3_INSTALL_DIR OUTPUT_STRIP_TRAILING_WHITESPACE
-      WORKING_DIRECTORY "${CMAKE_CURRENT_SOURCE_DIR}"
-  )
-  message(STATUS "Python3 site-packages path is ${OPENRAVE_PYTHON3_INSTALL_DIR}")
-  set(OPENRAVEPY3_INSTALL_DIR "${OPENRAVE_PYTHON3_INSTALL_DIR}/openravepy" CACHE PATH "OpenRAVE Python3 bindings installation directory")
-  set(OPENRAVEPY3_VER_INSTALL_DIR "${OPENRAVEPY3_INSTALL_DIR}/${OPENRAVEPY_VER_NAME}") # used by openrave-config.cmake
-
-  # Set only if Python2 is not enabled.
-  if (NOT OPT_PYTHON)
-    set(OPENRAVE_PYTHON_INSTALL_DIR ${OPENRAVE_PYTHON3_INSTALL_DIR})
-    set(OPENRAVEPY_INSTALL_DIR      ${OPENRAVEPY3_INSTALL_DIR})
-    set(OPENRAVEPY_VER_INSTALL_DIR  ${OPENRAVEPY3_VER_INSTALL_DIR})
-  endif()
-
-  add_library(openravepy3_meta INTERFACE)
-  target_include_directories(openravepy3_meta INTERFACE
-    $<BUILD_INTERFACE:${CMAKE_SOURCE_DIR}/include>
-    $<BUILD_INTERFACE:${CMAKE_BINARY_DIR}/include>
-    $<BUILD_INTERFACE:${CMAKE_SOURCE_DIR}/python/bindings/include>
-    $<BUILD_INTERFACE:${CMAKE_BINARY_DIR}/python/bindings/include>
-    $<BUILD_INTERFACE:${OPENRAVE_INCLUDE_LOCAL_DIRS}>
-    $<BUILD_INTERFACE:${OPENRAVE_CORE_INCLUDE_LOCAL_DIRS}>
-    $<INSTALL_INTERFACE:${CMAKE_INSTALL_PREFIX}/${OPENRAVEPY3_VER_INSTALL_DIR}/include>
-    $<INSTALL_INTERFACE:${CMAKE_INSTALL_INCLUDEDIR}/${OPENRAVE_INCLUDE_INSTALL_DIR}>
-  )
-  install(TARGETS openravepy3_meta EXPORT openrave-targets)
-
-  set(PYBIND11_NOPYTHON ON)
-  find_package(pybind11 2.9.2) # 2.9.2 is the last version of pybind11 to support Python 2.
-
-  if (pybind11_FOUND)
-    target_link_libraries(openravepy3_meta INTERFACE rt Python3::Module Python3::NumPy pybind11::module libopenrave libopenrave-core)
-    target_compile_options(openravepy3_meta INTERFACE "-fvisibility=hidden") # pybind11 requires less visibility
-    target_compile_definitions(openravepy3_meta INTERFACE "OPENRAVE_CORE_DLL=1" "USE_PYBIND11_PYTHON_BINDINGS=1")
-    set(USE_PYBIND11_PYTHON3_BINDINGS ON)
-  else()
-    find_package(Boost REQUIRED COMPONENTS python thread)
-    target_link_libraries(openravepy3_meta INTERFACE rt Python3::Module Python3::NumPy Boost::python Boost::thread libopenrave libopenrave-core)
-    target_compile_definitions(openravepy3_meta INTERFACE "OPENRAVE_CORE_DLL=1")
-    set(USE_PYBIND11_PYTHON3_BINDINGS OFF)
-  endif()
-endif()
-
-if (OPT_PYTHON OR OPT_PYTHON3)
-  add_subdirectory(python)
-  if (pybind11_FOUND)
-    install(DIRECTORY ${CMAKE_CURRENT_SOURCE_DIR}/python/bindings/include/openravepy/pybind11 DESTINATION include/${OPENRAVE_INCLUDE_INSTALL_DIR}/openravepy)
-  else()
-    install(DIRECTORY ${CMAKE_CURRENT_SOURCE_DIR}/python/bindings/include/openravepy/boostpython DESTINATION include/${OPENRAVE_INCLUDE_INSTALL_DIR}/openravepy)
-  endif()
-endif()
-
-set(OPENRAVE_PYTHON_INSTALL_ABSOLUTE_DIR "${CMAKE_INSTALL_PREFIX}/${OPENRAVE_PYTHON_INSTALL_DIR}" CACHE PATH "Absolute dir for python on target OS path, used to write to header file")
-message(STATUS "OPENRAVE_PYTHON_INSTALL_DIR   = ${OPENRAVE_PYTHON_INSTALL_DIR}")
-
-# plugins have to be after python since they could use openravepy extensions
-if(OPT_PLUGINS)
-  add_subdirectory(plugins)
-endif()
-
-if( WIN32 )
-  configure_file("${CMAKE_CURRENT_SOURCE_DIR}/openrave-config.cpp.in" "${CMAKE_CURRENT_BINARY_DIR}/openrave-config.cpp" IMMEDIATE @ONLY)
-  add_executable(openrave-config "${CMAKE_CURRENT_BINARY_DIR}/openrave-config.cpp")
-  set_target_properties(openrave-config PROPERTIES OUTPUT_NAME openrave${OPENRAVE_BIN_SUFFIX}-config)
-  install(TARGETS openrave-config DESTINATION bin COMPONENT ${COMPONENT_PREFIX}base)
-else()
-  configure_file("${CMAKE_CURRENT_SOURCE_DIR}/openrave-config.in" "${CMAKE_CURRENT_BINARY_DIR}/openrave${OPENRAVE_BIN_SUFFIX}-config" IMMEDIATE @ONLY)
-  install(PROGRAMS ${CMAKE_CURRENT_BINARY_DIR}/openrave${OPENRAVE_BIN_SUFFIX}-config DESTINATION bin COMPONENT ${COMPONENT_PREFIX}base)
-endif()
-if( OPT_BUILD_PACKAGE_DEFAULT AND OPENRAVE_BIN_SUFFIX )
-  # create all the directories ahead of time, or otherwise WORKING_DIRECTORY will not work
-  install(CODE "execute_process(COMMAND ${CMAKE_COMMAND} -E make_directory \${CMAKE_INSTALL_PREFIX}/bin COMMAND ${CMAKE_COMMAND} -E make_directory \${CMAKE_INSTALL_PREFIX}/lib${LIB_SUFFIX}/pkgconfig COMMAND ${CMAKE_COMMAND} -E make_directory \${CMAKE_INSTALL_PREFIX}/${BASH_COMPLETION_DIR})" COMPONENT openrave)
-  InstallSymlink(openrave${OPENRAVE_BIN_SUFFIX}-config ${CMAKE_INSTALL_PREFIX}/bin/openrave-config)
-endif()
-
-# Write and install cmake export control files
-include(CMakePackageConfigHelpers)
-configure_package_config_file(
-  ${CMAKE_CURRENT_SOURCE_DIR}/openrave-config.cmake.in
-  ${CMAKE_CURRENT_BINARY_DIR}/openrave-config.cmake
-  INSTALL_DESTINATION
-    ${CMAKE_INSTALL_LIBDIR}/cmake/openrave-${OPENRAVE_SOVERSION}
-  PATH_VARS
-    RAPIDJSON_INCLUDES
-)
-write_basic_package_version_file(
-  ${CMAKE_CURRENT_BINARY_DIR}/openrave-config-version.cmake
-  VERSION "${OPENRAVE_VERSION_MAJOR}.${OPENRAVE_VERSION_MINOR}.${OPENRAVE_VERSION_PATCH}"
-  COMPATIBILITY AnyNewerVersion
-)
-install(FILES "${CMAKE_CURRENT_BINARY_DIR}/openrave-config.cmake" "${CMAKE_CURRENT_BINARY_DIR}/openrave-config-version.cmake" DESTINATION ${CMAKE_INSTALL_LIBDIR}/cmake/openrave-${OPENRAVE_SOVERSION})
-install(EXPORT openrave-targets NAMESPACE OpenRAVE:: FILE openrave-targets.cmake DESTINATION ${CMAKE_INSTALL_LIBDIR}/cmake/openrave-${OPENRAVE_SOVERSION})
-
-# Install header files
-install(DIRECTORY ${CMAKE_SOURCE_DIR}/include/openrave/     DESTINATION ${CMAKE_INSTALL_INCLUDEDIR}/${OPENRAVE_INCLUDE_INSTALL_DIR}/openrave)
-if (OPT_CBINDINGS)
-  install(DIRECTORY ${CMAKE_SOURCE_DIR}/include/openrave_c/ DESTINATION ${CMAKE_INSTALL_INCLUDEDIR}/${OPENRAVE_INCLUDE_INSTALL_DIR}/openrave_c)
-endif()
-
-configure_file(${CMAKE_CURRENT_SOURCE_DIR}/config.h.in ${CMAKE_CURRENT_BINARY_DIR}/include/openrave/config.h IMMEDIATE @ONLY)
-install(FILES ${CMAKE_CURRENT_BINARY_DIR}/include/openrave/config.h DESTINATION ${CMAKE_INSTALL_INCLUDEDIR}/${OPENRAVE_INCLUDE_INSTALL_DIR}/openrave)
-install(FILES COPYING LICENSE.lgpl LICENSE.apache DESTINATION ${OPENRAVE_SHARE_DIR})
-
-if( UNIX OR CYGWIN)
-  configure_file("${CMAKE_CURRENT_SOURCE_DIR}/openrave_completion.bash.in" "${CMAKE_CURRENT_BINARY_DIR}/openrave_completion.bash" @ONLY IMMEDIATE)
-  install(FILES "${CMAKE_CURRENT_BINARY_DIR}/openrave_completion.bash" DESTINATION ${OPENRAVE_SHARE_DIR} COMPONENT ${COMPONENT_PREFIX}base )
-  configure_file("${CMAKE_CURRENT_SOURCE_DIR}/openrave.pc.in" "${CMAKE_CURRENT_BINARY_DIR}/openrave${OPENRAVE_BIN_SUFFIX}.pc" @ONLY IMMEDIATE)
-  install(FILES "${CMAKE_CURRENT_BINARY_DIR}/openrave${OPENRAVE_BIN_SUFFIX}.pc" DESTINATION lib${LIB_SUFFIX}/pkgconfig COMPONENT ${COMPONENT_PREFIX}dev)
-  configure_file("${CMAKE_CURRENT_SOURCE_DIR}/openrave-core.pc.in" "${CMAKE_CURRENT_BINARY_DIR}/openrave${OPENRAVE_BIN_SUFFIX}-core.pc" @ONLY IMMEDIATE)
-  install(FILES "${CMAKE_CURRENT_BINARY_DIR}/openrave${OPENRAVE_BIN_SUFFIX}-core.pc" DESTINATION lib${LIB_SUFFIX}/pkgconfig COMPONENT ${COMPONENT_PREFIX}dev)
-  if( OPT_BUILD_PACKAGE_DEFAULT AND OPENRAVE_BIN_SUFFIX )
-    InstallSymlink(openrave${OPENRAVE_BIN_SUFFIX}.pc ${CMAKE_INSTALL_PREFIX}/lib${LIB_SUFFIX}/pkgconfig/openrave.pc)
-
-    InstallSymlink(openrave${OPENRAVE_BIN_SUFFIX}-core.pc ${CMAKE_INSTALL_PREFIX}/lib${LIB_SUFFIX}/pkgconfig/openrave-core.pc)
-
-
-    if( BASH_COMPLETION_DIR )
-      get_filename_component(BASH_COMPLETION_ABSOLUTE_DIR ${CMAKE_INSTALL_PREFIX}/${BASH_COMPLETION_DIR} ABSOLUTE)
-
-      get_filename_component(BASH_COMPLETION_SHARE_DIR ${CMAKE_INSTALL_PREFIX}/${OPENRAVE_SHARE_DIR} ABSOLUTE)
-
-      file(RELATIVE_PATH BASH_COMPLETION_RELATIVE_DIR ${BASH_COMPLETION_ABSOLUTE_DIR} ${BASH_COMPLETION_SHARE_DIR})
-
-      InstallSymlink(${BASH_COMPLETION_RELATIVE_DIR}/openrave_completion.bash ${BASH_COMPLETION_ABSOLUTE_DIR}/openrave_completion.bash)
-
-    endif()
-  endif()
-  # don't need symlinks
-  configure_file("${CMAKE_CURRENT_SOURCE_DIR}/openrave.bash.in" "${CMAKE_CURRENT_BINARY_DIR}/openrave.bash" IMMEDIATE @ONLY)
-  install(FILES ${CMAKE_CURRENT_BINARY_DIR}/openrave.bash DESTINATION ${OPENRAVE_SHARE_DIR} COMPONENT ${COMPONENT_PREFIX}base)
-endif()
-
-# add make uninstall capability
-configure_file("${CMAKE_CURRENT_SOURCE_DIR}/modules-cmake/cmake_uninstall.cmake.in" "${CMAKE_CURRENT_BINARY_DIR}/cmake_uninstall.cmake" IMMEDIATE @ONLY)
-add_custom_target(uninstall "${CMAKE_COMMAND}" -P "${CMAKE_CURRENT_BINARY_DIR}/cmake_uninstall.cmake")
-
-if(CMAKE_CPACK_COMMAND AND UNIX AND OPT_BUILD_PACKAGES)
-  # Packing information
-  set(CPACK_PACKAGE_NAME OpenRAVE)
-  set(CPACK_PACKAGE_CONTACT "OpenRAVE Testing (Testing and Releasing of OpenRAVE Packages) <openrave.testing@gmail.com>" CACHE STRING "Package maintainer and PGP signer.")
-  set(CPACK_PACKAGE_VENDOR "http://openrave.org")
-  set(CPACK_PACKAGE_DISPLAY_NAME "OpenRAVE ${OPENRAVE_VERSION}")
-  set(CPACK_PACKAGE_DESCRIPTION_SUMMARY "- Open Robotics Automation Virtual Environment")
-  if( OPT_DOUBLE_PRECISION )
-    set(CPACK_PACKAGE_DESCRIPTION_SUMMARY "${CPACK_PACKAGE_DESCRIPTION_SUMMARY} using double precision")
-  else()
-    set(CPACK_PACKAGE_DESCRIPTION_SUMMARY "${CPACK_PACKAGE_DESCRIPTION_SUMMARY} using single precision")
-  endif()
-  set(CPACK_PACKAGE_VERSION "${OPENRAVE_VERSION}.${PACKAGE_VERSION}")
-  set(CPACK_PACKAGE_VERSION_MAJOR ${OPENRAVE_VERSION_MAJOR})
-  set(CPACK_PACKAGE_VERSION_MINOR ${OPENRAVE_VERSION_MINOR})
-  set(CPACK_PACKAGE_VERSION_PATCH ${OPENRAVE_VERSION_PATCH})
-  set(CPACK_PACKAGE_INSTALL_DIRECTORY "openrave${OPENRAVE_VERSION_MAJOR}.${OPENRAVE_VERSION_MINOR}" CACHE STRING "CPack install directory")
-  set(CPACK_PACKAGE_DESCRIPTION_FILE ${CMAKE_CURRENT_SOURCE_DIR}/docs/source/description.rst)
-  set(CPACK_RESOURCE_FILE_LICENSE ${CMAKE_CURRENT_SOURCE_DIR}/COPYING)
-
-  set(CPACK_COMPONENT_${COMPONENT_PREFIX_UPPER}BASE_REQUIRED 1)
-  set(CPACK_COMPONENT_${COMPONENT_PREFIX_UPPER}BASE_DISPLAY_NAME "core libraries and tools")
-  set(CPACK_COMPONENT_${COMPONENT_PREFIX_UPPER}DATA_DISPLAY_NAME "basic robots, models, and scene files used in the examples")
-  set(CPACK_COMPONENT_${COMPONENT_PREFIX_UPPER}DEV_DISPLAY_NAME "development files and examples")
-  set(CPACK_COMPONENT_${COMPONENT_PREFIX_UPPER}DEV_DEPENDS ${COMPONENT_PREFIX}base libboost-thread-dev libboost-date-time-dev)
-
-  # necessary to add a circular dependency to ${CPACK_DEBIAN_PACKAGE_NAME}?
-  foreach(OPENRAVE_COMPONENT ${CPACK_COMPONENTS_ALL})
-    string(TOUPPER ${OPENRAVE_COMPONENT} UPPER_COMPONENT)
-    set( CPACK_COMPONENT_${UPPER_COMPONENT}_DEPENDS ${CPACK_COMPONENT_${UPPER_COMPONENT}_DEPENDS} openrave-minimal)
-  endforeach()
-
-  # base
-  set(CPACK_DEBIAN_BUILD_DEPENDS_UBUNTU debhelper cmake python-dev libxml2-dev libboost-dev ffmpeg zlib1g-dev python-numpy "python-sympy (>=0.6.3)" desktop-file-utils libboost-filesystem-dev libboost-system-dev libboost-python-dev libboost-thread-dev libboost-date-time-dev "octave3.2-headers|liboctave-dev" "collada-dom-dev (>=2.4.0)" pkg-config "fparser-dev (>=4.4.3)" libhdf5-serial-dev liblapack-dev gettext)
-  # add once infinite precision computations are enabled:
-  # libmpfr-dev libgmp3-dev libmpfi-dev libgmpxx4ldbl python-gmpy
-  # plugins:
-  set(CPACK_DEBIAN_BUILD_DEPENDS_UBUNTU ${CPACK_DEBIAN_BUILD_DEPENDS_UBUNTU} libboost-iostreams-dev libboost-regex-dev qtbase5-dev qtbase5-dev-tools libqhull-dev libavcodec-dev libavformat-dev libswscale-dev libsimage-dev libode-dev libsoqt4-dev "assimp-dev|libassimp-dev" libbullet-dev)# libopenscenegraph-dev)
-
-  # debian
-  set(CPACK_DEBIAN_PACKAGE_PRIORITY optional)
-  set(CPACK_DEBIAN_PACKAGE_SECTION devel)
-  set(CPACK_DEBIAN_PACKAGE_DEPENDS openrave-minimal)
-  set(CPACK_DEBIAN_PACKAGE_SUGGESTS cmake)
-  set(CPACK_DEBIAN_PACKAGE_RECOMMENDS ${CPACK_COMPONENTS_ALL})
-  set(CPACK_DEBIAN_CMAKE_OPTIONS "-DBASH_COMPLETION_DIR=../etc/bash_completion.d -DOPT_DOUBLE_PRECISION=${OPT_DOUBLE_PRECISION} -DOPT_BUILD_PACKAGE_DEFAULT=${OPT_BUILD_PACKAGE_DEFAULT}")
-  set(CPACK_DEBIAN_PACKAGE_REMOVE_SOURCE_FILES )
-  set(CPACK_DEBIAN_PACKAGE_SOURCE_COPY "${CMAKE_SOURCE_DIR}/release/copydebfiles.py")
-  set(CPACK_DEBIAN_CHANGELOG "  * ChangeLog can be found at https://openrave.svn.sourceforge.net/svnroot/openrave/tags/${OPENRAVE_VERSION}/docs/source/changelog.rst\n\n")
-  execute_process(COMMAND lsb_release -is
-    OUTPUT_VARIABLE _lsb_distribution OUTPUT_STRIP_TRAILING_WHITESPACE
-    RESULT_VARIABLE _lsb_release_failed)
-  set(CPACK_DEBIAN_DISTRIBUTION_NAME ${_lsb_distribution} CACHE STRING "Name of the distrubiton")
-  string(TOLOWER ${CPACK_DEBIAN_DISTRIBUTION_NAME} CPACK_DEBIAN_DISTRIBUTION_NAME)
-  if( ${CPACK_DEBIAN_DISTRIBUTION_NAME} STREQUAL "ubuntu" )
-    set(CPACK_DEBIAN_DISTRIBUTION_RELEASES lucid precise quantal raring saucy CACHE STRING "Release code-names of the distrubiton release")
-  endif()
-  if( OPT_BUILD_PACKAGE_DEFAULT )
-    set(CPACK_COMPONENT_OPENRAVE_DEPENDS ${CPACK_DEBIAN_PACKAGE_NAME})
-    set(CPACK_COMPONENT_OPENRAVE_DISPLAY_NAME "${CPACK_PACKAGE_DESCRIPTION_SUMMARY}")
-    set(CPACK_COMPONENT_OPENRAVE-MINIMAL_DISPLAY_NAME "minimal shared files for all versions")
-    set(CPACK_COMPONENT_OPENRAVE-MINIMAL_DESCRIPTION "Uninstall this package to remove all OpenRAVE installations")
-    set(CPACK_COMPONENTS_ALL ${CPACK_COMPONENTS_ALL} openrave openrave-minimal openrave-python-minimal)
-  endif()
-  
-  #TODO: extra robot CAD model files from: https://openrave.svn.sourceforge.net/svnroot/openrave/data/robots
-
-  set(DPUT_HOST "ppa:openrave/testing" CACHE STRING "PPA repository to upload the debian sources")
-  include(CPack)
-  include(DebSourcePPA)
-endif()
+cmake_minimum_required (VERSION 3.0)
+project(OpenRAVE)
+set( CMAKE_ALLOW_LOOSE_LOOP_CONSTRUCTS TRUE )
+
+# Define here the needed parameters
+set (OPENRAVE_VERSION_MAJOR 0)
+set (OPENRAVE_VERSION_MINOR 119)
+set (OPENRAVE_VERSION_PATCH 7)
+set (OPENRAVE_VERSION ${OPENRAVE_VERSION_MAJOR}.${OPENRAVE_VERSION_MINOR}.${OPENRAVE_VERSION_PATCH})
+set (OPENRAVE_SOVERSION ${OPENRAVE_VERSION_MAJOR}.${OPENRAVE_VERSION_MINOR})
+message(STATUS "Compiling OpenRAVE Version ${OPENRAVE_VERSION}, soversion=${OPENRAVE_SOVERSION}")
+
+message(STATUS "Using cmake version ${CMAKE_MAJOR_VERSION}.${CMAKE_MINOR_VERSION}.${CMAKE_PATCH_VERSION}" )
+# http://www.cmake.org/cmake/help/cmake-2.6.html#policy:CMP0002
+cmake_policy(SET CMP0002 NEW)
+# http://www.cmake.org/cmake/help/cmake-2.6.html#policy:CMP0003
+cmake_policy(SET CMP0003 NEW)
+
+if(NOT CMAKE_CXX_STANDARD)
+  set(CMAKE_CXX_STANDARD 14) # C++14 for std::shared_timed_mutex
+endif()
+# Use, i.e. don't skip the full RPATH for the build tree
+set(CMAKE_SKIP_BUILD_RPATH  FALSE)
+
+# When building, don't use the install RPATH already
+# (but later on when installing)
+set(CMAKE_BUILD_WITH_INSTALL_RPATH FALSE)
+
+set(LIB_SUFFIX CACHE STRING "suffix for the library directory need for x86-64 systems that use lib64 ")
+
+# Add the automatically determined parts of the RPATH
+# which point to directories outside the build tree to the install RPATH
+set(CMAKE_INSTALL_RPATH_USE_LINK_PATH TRUE)
+
+# Custom CMake options
+option(OPT_VIDEORECORDING "Enable video recording" ON)
+option(OPT_PLUGINS "Build the pluings" ON)
+option(OPT_DOUBLE_PRECISION "Use double precision" ON)
+option(OPT_ACCURATEMATH "Use accurate and robust math to account for floating-point errors" ON)
+option(OPT_PYTHON "Build python bindings" ON)
+option(OPT_PYTHON3 "Build python bindings" ON)
+option(OPT_OCTAVE "Build octave bindings" ON)
+option(OPT_MATLAB "Build matlab bindings" ON)
+option(OPT_STATIC "Build static libraries" OFF)
+option(OPT_COLLADA "Build with COLLADA support" ON)
+option(OPT_BULLET "Use Bullet Collision/Physics if available" ON)
+option(OPT_ODE_COLLISION "Use ODE collision checker if available" ON)
+option(OPT_FCL_COLLISION "Use FCL collision checker if available" ON)
+option(OPT_QTCOIN_VIEWER "Use QT/Coin Viewer if available" ON)
+option(OPT_QTOSG_VIEWER "Use QT/OpenSceneGraph Viewer if available" ON)
+option(OPT_BUILD_PACKAGES "Set to ON to generate CPack configuration files and packaging targets" OFF)
+option(OPT_BUILD_PACKAGE_DEFAULT "Set to ON to generate a default openrave package that creates symlinks" ON)
+option(OPT_IKFAST_FLOAT32 "Set to ON to allow loading of ikfast shared objects compiled with 32bit float (64bit double is always supported regardless of this option)" ON)
+option(OPT_FLANN "Temporary switch to force building of flann" OFF)
+option(OPT_CBINDINGS "Build the C-bindings libraries libopenrave_c and libopenrave-core_c" ON)
+option(OPT_LOG4CXX "Use log4cxx for logging" ON)
+option(OPT_MSGPACK "Support msgpack format" ON)
+option(OPT_CURL "Use curl for downloading resources" ON)
+option(OPT_INSTALL_3DMODELDATA "If ON, then install the 3D model data." ON)
+option(OPT_EXTRA_ROBOTS "If ON, then install extra robots as part of 3D model data" ON)
+option(OPT_ENVIRONMENT_RECURSIVE_LOCK "Use recursive mutex for the Environment. Defaults to ON." ON)
+option(OPT_STATIC_PLUGINS "Statically compile in plugins" OFF)
+option(OPT_PIC "Build position independent code" ON)
+
+set(CMAKE_POSITION_INDEPENDENT_CODE ${OPT_PIC})
+
+set(PACKAGE_VERSION "0" CACHE STRING "the package-specific version used for uploading the sources")
+set(CMAKE_MODULE_PATH ${CMAKE_MODULE_PATH} "${CMAKE_CURRENT_SOURCE_DIR}/modules-cmake")
+set(CPACK_DEBIAN_PACKAGE_NAME openrave${OPENRAVE_VERSION_MAJOR}.${OPENRAVE_VERSION_MINOR})
+
+if (OPT_ENVIRONMENT_RECURSIVE_LOCK)
+  message(STATUS "using threads and synchronization primitives from std.")
+  set(OPENRAVE_ENVIRONMENT_RECURSIVE_LOCK 1)
+else()
+  set(OPENRAVE_ENVIRONMENT_RECURSIVE_LOCK 0)
+endif()
+
+if(OPT_DOUBLE_PRECISION)
+  set(OPENRAVE_PRECISION 1)
+  set(CPACK_DEBIAN_PACKAGE_NAME "${CPACK_DEBIAN_PACKAGE_NAME}-dp")
+  message(STATUS "Using double precision")
+else()
+  set(OPENRAVE_PRECISION 0)
+  set(CPACK_DEBIAN_PACKAGE_NAME "${CPACK_DEBIAN_PACKAGE_NAME}-sp")
+  message(STATUS "Using single precision")
+endif()
+
+if (OPT_STATIC_PLUGINS)
+  set(OPT_PLUGINS OFF)
+  set(OPENRAVE_STATIC_PLUGINS 1)
+else()
+  set(OPENRAVE_STATIC_PLUGINS 0)
+endif()
+
+set(COMPONENT_PREFIX "${CPACK_DEBIAN_PACKAGE_NAME}-")
+string(TOUPPER ${COMPONENT_PREFIX} COMPONENT_PREFIX_UPPER)
+set(CPACK_COMPONENTS_ALL ${COMPONENT_PREFIX}base ${COMPONENT_PREFIX}dev ${COMPONENT_PREFIX}data)
+
+message(STATUS "detected system processor: ${CMAKE_SYSTEM_PROCESSOR}")
+
+include(CheckIncludeFile)
+include(CheckIncludeFileCXX)
+include(CheckLibraryExists)
+include(CheckFunctionExists)
+include(CheckCXXSourceCompiles)
+include(CheckCXXSourceRuns)
+include(CheckCXXCompilerFlag)
+include(CheckTypeSize)
+include(InstallSymlink)
+include(GNUInstallDirs)
+
+find_package(PkgConfig) # pkg_check_modules
+
+if( WIN32 )
+  # does not support symlinks
+  set(OPENRAVE_BIN_SUFFIX)
+else()
+  set(OPENRAVE_BIN_SUFFIX ${OPENRAVE_SOVERSION} CACHE STRING "Add the MAJOR.MINOR openrave version suffixes to all executable installed files")
+endif()
+
+set(OPENRAVE_SHARE_DIR "share/openrave-${OPENRAVE_SOVERSION}" CACHE PATH "Relative path for shared OpenRAVE data")
+set(OPENRAVE_DATA_INSTALL_DIR "${OPENRAVE_SHARE_DIR}" CACHE PATH "Scene and robot files installation directory")
+set(OPENRAVE_PLUGINS_INSTALL_DIR "lib${LIB_SUFFIX}/openrave${OPENRAVE_SOVERSION}-plugins" CACHE PATH "OpenRAVE plugins installation directory")
+set(OPENRAVE_LOCALE_INSTALL_DIR "share/locale" CACHE PATH "Relative path for OpenRAVE translation files")
+set(OPENRAVE_OCTAVE_INSTALL_DIR "${OPENRAVE_SHARE_DIR}/octave" CACHE PATH "OpenRAVE Octave bindings installation directory")
+set(OPENRAVE_MATLAB_INSTALL_DIR "${OPENRAVE_SHARE_DIR}/matlab" CACHE PATH "OpenRAVE MATLAB bindings installation directory")
+set(OPENRAVE_INCLUDE_INSTALL_DIR "openrave-${OPENRAVE_VERSION_MAJOR}.${OPENRAVE_VERSION_MINOR}" CACHE STRING "Directory name for header files")
+if( UNIX OR CYGWIN)
+  # cache has to be STRING instead of PATH for path to remain relative
+  set(BASH_COMPLETION_DIR CACHE STRING "Directory where bash completion files will be installed in, on linux it is /etc/bash_completion.d")# Additional CMake modules for 3rd party library checks reside here
+endif()
+
+set(OPENRAVE_PLUGINS_INSTALL_ABSOLUTE_DIR "${CMAKE_INSTALL_PREFIX}/${OPENRAVE_PLUGINS_INSTALL_DIR}" CACHE PATH "Absolute dir for plugins on target OS path, used to write to header file")
+set(OPENRAVE_DATA_INSTALL_ABSOLUTE_DIR "${CMAKE_INSTALL_PREFIX}/${OPENRAVE_DATA_INSTALL_DIR}" CACHE PATH "Absolute dir for data on target OS path, used to write to header file")
+set(OPENRAVE_LOCALE_INSTALL_ABSOLUTE_DIR "${CMAKE_INSTALL_PREFIX}/${OPENRAVE_LOCALE_INSTALL_DIR}" CACHE PATH "Absolute dir for translation files on target OS path, used to write to header file")
+
+# The RPATH to be used when installing
+set(CMAKE_INSTALL_RPATH "${CMAKE_INSTALL_PREFIX}/lib${LIB_SUFFIX}" "${OPENRAVE_PLUGINS_INSTALL_ABSOLUTE_DIR}")
+
+set(CMAKE_TRY_COMPILE_CONFIGURATION Release CACHE STRING "very important to only test release since default is debug, and it usually reuquires special libraries")
+set(OPENRAVE_INCLUDE_LOCAL_DIRS ${CMAKE_CURRENT_SOURCE_DIR}/include)
+set(OPENRAVEPY_INCLUDE_LOCAL_DIRS ${CMAKE_CURRENT_BINARY_DIR}/python/bindings/include ${CMAKE_CURRENT_SOURCE_DIR}/python/bindings/include)
+
+message(STATUS "CMAKE_INSTALL_PREFIX          = ${CMAKE_INSTALL_PREFIX}")
+message(STATUS "PYTHON_EXECUTABLE             = ${PYTHON_EXECUTABLE}")
+message(STATUS "OPENRAVE_BIN_SUFFIX           = ${OPENRAVE_BIN_SUFFIX}")
+message(STATUS "OPENRAVE_INCLUDE_LOCAL_DIRS   = ${OPENRAVE_INCLUDE_LOCAL_DIRS}")
+message(STATUS "OPENRAVEPY_INCLUDE_LOCAL_DIRS = ${OPENRAVEPY_INCLUDE_LOCAL_DIRS}")
+
+# need this in the very first include, otherwise openrave plugins can accidentaly compile with a system-installed openrave headers.
+include_directories(${CMAKE_CURRENT_BINARY_DIR}/include)
+include_directories(${OPENRAVE_INCLUDE_LOCAL_DIRS}) # needed since plugins include openrave/openrave.h
+
+set(REQUIRED_INCLUDES "" CACHE STRING "Includes to always force  when compiling")
+include_directories(${REQUIRED_INCLUDES})
+
+set(COMPILER_IS_CLANG FALSE)
+if( CMAKE_CXX_COMPILER_ID MATCHES "Clang" )
+  set(COMPILER_IS_CLANG TRUE)
+endif()
+
+if( CMAKE_COMPILER_IS_GNUCC OR CMAKE_COMPILER_IS_GNUCXX OR COMPILER_IS_CLANG)
+  add_definitions("-fno-strict-aliasing -Wall -Werror=shadow")
+  add_definitions("-Werror=return-type")
+endif()
+
+if( CMAKE_COMPILER_IS_GNUCC OR CMAKE_COMPILER_IS_GNUCXX )
+  add_definitions("-Werror=return-local-addr")
+elseif( COMPILER_IS_CLANG )
+  add_definitions("-Werror=return-stack-address")
+endif()
+
+set(OPENRAVE_EXPORT_CXXFLAGS)
+
+if( CMAKE_COMPILER_IS_GNUCC OR CMAKE_COMPILER_IS_GNUCXX OR COMPILER_IS_CLANG)
+  set(CMAKE_CXX_FLAGS_OPTIMIZED "-O3 -DNDEBUG -DBOOST_DISABLE_ASSERTS -D_SECURE_SCL=0") # this practically removes all checks making it a very dangerous options to play with
+  set(CMAKE_CXX_FLAGS_RELEASE "-O3 -DNDEBUG")
+  set(CMAKE_CXX_FLAGS_RELWITHDEBINFO "-g3 -O3 -DNDEBUG")
+  set(CMAKE_CXX_FLAGS_DEBUG "-g3 -D_DEBUG")
+
+  # the _GLIBCXX_DEBUG flag is very helpful in bounds checking for vector[] and iterators, however it requires all
+  # libraries linking with openrave to use it
+#  if( CMAKE_BUILD_TYPE STREQUAL "Debug")
+#    set(OPENRAVE_EXPORT_CXXFLAGS "${OPENRAVE_EXPORT_CXXFLAGS} -D_GLIBCXX_DEBUG")
+#  endif()
+endif()
+
+if( MSVC )
+  set(LINKER_HAS_RDYNAMIC 0)
+  set(LINKER_HAS_BSYMBOLIC 0)
+  set(LINKER_HAS_BSYMBOLIC_FUNCTIONS 0)
+  set(LINKER_HAS_VISIBILITY 0)
+  set(LINKER_HAS_VISIBILITY_INLINES_HIDDEN 0)
+else()
+  check_cxx_compiler_flag("-rdynamic" LINKER_HAS_RDYNAMIC)
+  check_cxx_compiler_flag("-Bsymbolic" LINKER_HAS_BSYMBOLIC)
+  check_cxx_compiler_flag("-Bsymbolic-functions" LINKER_HAS_BSYMBOLIC_FUNCTIONS)
+  check_cxx_compiler_flag("-fvisibility=hidden" LINKER_HAS_VISIBILITY)
+  check_cxx_compiler_flag("-fvisibility-inlines-hidden" LINKER_HAS_VISIBILITY_INLINES_HIDDEN)
+endif()
+
+if( APPLE OR ${CMAKE_SYSTEM_NAME} MATCHES "Darwin")
+  # apple doesn't have 64bit versions of file opening functions, so add them
+  add_definitions(-Dfopen64=fopen -Dfseeko64=fseeko -Dfseek64=fseek -Dftell64=ftell -Dftello64=ftello)
+endif()
+
+set(OPENRAVE_CORE_INCLUDE_LOCAL_DIRS ${CMAKE_CURRENT_SOURCE_DIR}/src/libopenrave-core)
+set(OPENRAVE_LINK_DIRS "")
+
+if( MSVC )
+  add_definitions(-D_CRT_SECURE_NO_WARNINGS -D_CRT_SECURE_NO_DEPRECATE)
+  add_definitions(-D_SCL_SECURE_NO_WARNINGS -D_SCL_SECURE_NO_DEPRECATE)
+
+  #gives linking problems
+  #string(REGEX REPLACE "/MDd" "/MD" CMAKE_CXX_FLAGS_DEBUG "${CMAKE_CXX_FLAGS_DEBUG}")
+  #string(REGEX REPLACE "/MDd" "/MD" CMAKE_C_FLAGS_DEBUG "${CMAKE_C_FLAGS_DEBUG}")
+
+  # /EHc- allow extern "C" functions to throw exceptions
+  set(CMAKE_CXX_FLAGS "${CMAKE_CXX_FLAGS} /EHc- ")
+  set(CMAKE_CXX_FLAGS_DEBUG "${CMAKE_CXX_FLAGS_DEBUG} /EHc- ")
+  set(CMAKE_CXX_FLAGS_RELEASE "${CMAKE_CXX_FLAGS_RELEASE} /EHc- ")
+  set(CMAKE_CXX_FLAGS_MINSIZEREL "${CMAKE_CXX_FLAGS_MINSIZEREL} /EHc- ")
+  set(CMAKE_CXX_FLAGS_RELWITHDEBINFO "${CMAKE_CXX_FLAGS_RELWITHDEBINFO} /EHc- ")
+
+  # untar the source files
+  set(EXTRA_MSVC_DEPEND msvc_boost msvc_collada msvc_libxml2 msvc_ode msvc_soqt)
+  foreach(MSVC_LIBRARY ${EXTRA_MSVC_DEPEND})
+    if( NOT EXISTS "${CMAKE_CURRENT_SOURCE_DIR}/${MSVC_LIBRARY}" )
+      execute_process(COMMAND ${CMAKE_COMMAND} -E tar xzf "${CMAKE_CURRENT_SOURCE_DIR}/${MSVC_LIBRARY}.tgz" WORKING_DIRECTORY "${CMAKE_CURRENT_SOURCE_DIR}")
+    endif()
+
+    add_custom_command(
+      OUTPUT ${CMAKE_CURRENT_SOURCE_DIR}/${MSVC_LIBRARY}
+      COMMAND ${CMAKE_COMMAND} -E chdir
+      ARGS "${CMAKE_CURRENT_SOURCE_DIR}" ${CMAKE_COMMAND} -E tar xzf "${CMAKE_CURRENT_SOURCE_DIR}/${MSVC_LIBRARY}.tgz"
+      DEPENDS ${CMAKE_CURRENT_SOURCE_DIR}/${MSVC_LIBRARY}.tgz)
+    add_custom_target(${MSVC_LIBRARY} ALL DEPENDS ${CMAKE_CURRENT_SOURCE_DIR}/${MSVC_LIBRARY})
+  endforeach()
+
+  check_include_file(stdint.h HAVE_STDINT_H)
+  if( NOT HAVE_STDINT_H )
+    install(FILES ${CMAKE_CURRENT_SOURCE_DIR}/msvc_include/stdint.h DESTINATION include/openrave-${OPENRAVE_VERSION_MAJOR}.${OPENRAVE_VERSION_MINOR} COMPONENT ${COMPONENT_PREFIX}dev)
+    include_directories(${CMAKE_CURRENT_SOURCE_DIR}/msvc_include)
+  endif()
+  
+  # have to install dlls manually
+  if( MSVC70 OR MSVC71 )
+    set(MSVC_PREFIX "vc70")
+  elseif( MSVC80 )
+    set(MSVC_PREFIX "vc80")
+  elseif( MSVC90 )
+    set(MSVC_PREFIX "vc90")
+  else()
+    set(MSVC_PREFIX "vc100")
+  endif()
+  set(OPENRAVE_LIBRARY_SUFFIX "${OPENRAVE_SOVERSION}-${MSVC_PREFIX}-mt" CACHE STRING "Suffix to append to library names")
+  
+  # force multi-threaded DLL boost
+  set(Boost_USE_MULTITHREAD ON)
+  set(Boost_USE_STATIC_LIBS OFF)
+  set(Boost_USE_STATIC_RUNTIME OFF)
+  set(Boost_CFLAGS "-DBOOST_ALL_DYN_LINK -DBOOST_ALL_NO_LIB")
+else()
+  set(OPENRAVE_LIBRARY_SUFFIX "${OPENRAVE_SOVERSION}" CACHE STRING "Suffix to append to library names")
+endif()
+
+find_package(Boost REQUIRED COMPONENTS filesystem system thread iostreams)
+set(OPENRAVE_BOOST_INCLUDE_DIRS ${Boost_INCLUDE_DIRS})
+set(OPENRAVE_BOOST_LIB_DIRS ${Boost_LIBRARY_DIRS})
+
+if(CMAKE_COMPILER_IS_GNUCC OR CMAKE_COMPILER_IS_GNUCXX OR COMPILER_IS_CLANG )
+  set(NATIVE_COMPILE_FLAGS "" CACHE STRING "compilation flags to pass to tools that are executed at build-time. For example '-march=native -mtune=native'. By default this is empty.")
+else()
+  set(NATIVE_COMPILE_FLAGS "")
+endif()
+
+# generate the md5 sum for all OpenRAVE interfaces
+add_subdirectory(cpp-gen-md5)
+include_directories("${CMAKE_CURRENT_SOURCE_DIR}/cpp-gen-md5")
+
+if( MSVC )
+  if( EXTRA_MSVC_DEPEND )
+    add_dependencies(cpp-gen-md5-native ${EXTRA_MSVC_DEPEND})
+  endif()
+  set(CPPGENMD5 cpp-gen-md5-native)
+else()
+  set(CPPGENMD5 "${CMAKE_CURRENT_BINARY_DIR}/cpp-gen-md5/cpp-gen-md5-native")
+endif()
+
+set(interfacehashes_h ${CMAKE_CURRENT_BINARY_DIR}/include/openrave/interfacehashes.h)
+add_custom_command(
+  OUTPUT ${interfacehashes_h}
+  COMMAND ${CPPGENMD5}
+  ARGS "${OPENRAVE_PRECISION}" "${CMAKE_CURRENT_SOURCE_DIR}/include/openrave/interface.h"
+       "${CMAKE_CURRENT_SOURCE_DIR}/include/openrave/collisionchecker.h" OPENRAVE_COLLISIONCHECKER_HASH
+       "${CMAKE_CURRENT_SOURCE_DIR}/include/openrave/robot.h" OPENRAVE_ROBOT_HASH
+       "${CMAKE_CURRENT_SOURCE_DIR}/include/openrave/planner.h" OPENRAVE_PLANNER_HASH
+       "${CMAKE_CURRENT_SOURCE_DIR}/include/openrave/kinbody.h" OPENRAVE_KINBODY_HASH
+       "${CMAKE_CURRENT_SOURCE_DIR}/include/openrave/sensorsystem.h" OPENRAVE_SENSORSYSTEM_HASH
+       "${CMAKE_CURRENT_SOURCE_DIR}/include/openrave/controller.h" OPENRAVE_CONTROLLER_HASH
+       "${CMAKE_CURRENT_SOURCE_DIR}/include/openrave/module.h" OPENRAVE_MODULE_HASH
+       "${CMAKE_CURRENT_SOURCE_DIR}/include/openrave/iksolver.h" OPENRAVE_IKSOLVER_HASH
+       "${CMAKE_CURRENT_SOURCE_DIR}/include/openrave/physicsengine.h" OPENRAVE_PHYSICSENGINE_HASH
+       "${CMAKE_CURRENT_SOURCE_DIR}/include/openrave/sensor.h" OPENRAVE_SENSOR_HASH
+       "${CMAKE_CURRENT_SOURCE_DIR}/include/openrave/trajectory.h" OPENRAVE_TRAJECTORY_HASH
+       "${CMAKE_CURRENT_SOURCE_DIR}/include/openrave/viewer.h" OPENRAVE_VIEWER_HASH
+       "${CMAKE_CURRENT_SOURCE_DIR}/include/openrave/spacesampler.h" OPENRAVE_SPACESAMPLER_HASH
+       "${CMAKE_CURRENT_SOURCE_DIR}/include/openrave/environment.h" OPENRAVE_ENVIRONMENT_HASH
+       "${CMAKE_CURRENT_SOURCE_DIR}/include/openrave/plugininfo.h" OPENRAVE_PLUGININFO_HASH
+       > "${interfacehashes_h}"
+  DEPENDS cpp-gen-md5-native
+  ${CMAKE_CURRENT_SOURCE_DIR}/include/openrave/interface.h
+  ${CMAKE_CURRENT_SOURCE_DIR}/include/openrave/collisionchecker.h
+  ${CMAKE_CURRENT_SOURCE_DIR}/include/openrave/robot.h
+  ${CMAKE_CURRENT_SOURCE_DIR}/include/openrave/planner.h
+  ${CMAKE_CURRENT_SOURCE_DIR}/include/openrave/kinbody.h
+  ${CMAKE_CURRENT_SOURCE_DIR}/include/openrave/sensorsystem.h
+  ${CMAKE_CURRENT_SOURCE_DIR}/include/openrave/controller.h
+  ${CMAKE_CURRENT_SOURCE_DIR}/include/openrave/module.h
+  ${CMAKE_CURRENT_SOURCE_DIR}/include/openrave/iksolver.h
+  ${CMAKE_CURRENT_SOURCE_DIR}/include/openrave/physicsengine.h
+  ${CMAKE_CURRENT_SOURCE_DIR}/include/openrave/sensor.h
+  ${CMAKE_CURRENT_SOURCE_DIR}/include/openrave/trajectory.h
+  ${CMAKE_CURRENT_SOURCE_DIR}/include/openrave/viewer.h
+  ${CMAKE_CURRENT_SOURCE_DIR}/include/openrave/spacesampler.h
+  ${CMAKE_CURRENT_SOURCE_DIR}/include/openrave/environment.h
+  ${CMAKE_CURRENT_SOURCE_DIR}/include/openrave/plugininfo.h)
+
+add_custom_target(interfacehashes_target ALL DEPENDS ${interfacehashes_h} ${EXTRA_MSVC_DEPEND})
+install(FILES ${CMAKE_CURRENT_BINARY_DIR}/include/openrave/interfacehashes.h DESTINATION ${CMAKE_INSTALL_INCLUDEDIR}/${OPENRAVE_INCLUDE_INSTALL_DIR}/openrave)
+
+# math libraries
+find_package(GMP)
+find_package(GMPXX)
+find_package(MPFR 2.4)
+if( MPFR_FOUND )
+  check_library_exists(${MPFR_LIBRARIES} mpfr_div_d "${MPFR_LIBRARIES_DIR}" MPFR_DIV_D_FOUND)
+  if( NOT MPFR_DIV_D_FOUND )
+    message(WARNING "MPFR verison too old, does not support mpfr_div_d function")
+    set(MPFR_FOUND 0)
+  endif()
+endif()
+find_package(MPFI)
+
+
+if( OPT_ACCURATEMATH AND NOT MSVC AND NOT ${CMAKE_SYSTEM_PROCESSOR} MATCHES aarch64 )
+  check_library_exists(crlibm crlibm_init "" CRLIBM_FOUND_LIB)
+  check_include_file(crlibm.h HAVE_CRLIBM_H)
+  if(NOT CRLIBM_FOUND_LIB OR NOT HAVE_CRLIBM_H)
+    message(STATUS "Using local crlibm")
+    add_subdirectory(3rdparty/crlibm-1.0beta4)
+  endif()
+endif()
+
+#if( MSVC )
+#  # MSVC has prepackaged assimp libraries
+#  set(ASSIMP_PATH ${CMAKE_CURRENT_SOURCE_DIR}/msvc_assimp)
+#endif()
+find_package(ASSIMP)
+if( NOT ASSIMP_FOUND )
+  pkg_check_modules(ASSIMP assimp)
+endif()
+
+if( ASSIMP_FOUND )
+  message(STATUS "assimp version ${ASSIMP_VERSION}, ${ASSIMP_PACKAGE_VERSION}, ${ASSIMP_INCLUDE_DIRS}")
+  # For older versions of libassimp2, 
+  # like the one in Ubuntu 12.04 
+  set(CMAKE_REQUIRED_LIBRARIES assimp) 
+  check_cxx_source_compiles(" 
+  #include <assimp/Logger.h> 
+  int main() 
+  { 
+      Assimp::Logger::WARN; 
+      return 0; 
+  }" 
+  IS_ASSIMP_PRE_R896 
+  )
+  set(CMAKE_REQUIRED_LIBRARIES)
+  if( ${ASSIMP_VERSION} STRGREATER "2.0.0" )
+    set(IS_ASSIMP3 1)
+  endif()
+endif()
+
+check_library_exists(rt clock_gettime "" CLOCK_GETTIME_FOUND)
+if( CLOCK_GETTIME_FOUND )
+  add_definitions(-DCLOCK_GETTIME_FOUND)
+endif()
+
+find_package(RapidJSON)
+if( RAPIDJSON_FOUND )
+  include_directories(${RAPIDJSON_INCLUDES})
+else()
+  message(FATAL_ERROR "rapidjson library not found")
+endif()
+
+set(OPENRAVE_MSGPACK 0)
+if( OPT_MSGPACK )
+pkg_check_modules(msgpack msgpack)
+if( msgpack_FOUND )
+  set(OPENRAVE_MSGPACK 1)
+endif()
+endif()
+
+find_package(LibXml2 REQUIRED)
+
+# for qtcoin plugin.
+# it is necessary to check here since we would like the qt version stored in the openrave-config file
+if( WIN32 )
+  if( NOT ENV{QTDIR} )
+    # should fix this
+    message(STATUS "Setting QTDIR=C:/Qt/4.7.1, msvc qt installer by default installs to C:/Qt")
+    set(ENV{QTDIR} "C:/Qt/4.7.1")
+  endif()
+endif()
+
+find_package(Qt5 COMPONENTS Core Gui Widgets OpenGL)
+if (NOT (Qt5Gui_FOUND AND Qt5Core_FOUND AND Qt5Widgets_FOUND AND Qt5OpenGL_FOUND))
+  message(STATUS "WARNING: Qt5 not found, is your QTDIR enviornment variable set?")
+  find_package(Qt5Core)
+  find_package(Qt5Gui)
+  if( Qt5Core_FOUND AND Qt5Gui_FOUND )
+    message(STATUS "Found Qt5")
+  else()
+    message(STATUS "Disabling QtCoin GUI plugin")
+  endif()
+endif ()
+
+# always include libpcrecpp since we need it for URL parsing
+pkg_check_modules(libpcrecpp libpcrecpp)
+if( libpcrecpp_FOUND )
+  set(CMAKE_REQUIRED_INCLUDES ${libpcrecpp_INCLUDE_DIRS} ${REQUIRED_INCLUDES})
+  check_include_file_cxx(pcrecpp.h HAVE_PCRECPP_H)
+  set(CMAKE_REQUIRED_INCLUDES)
+  if( NOT HAVE_PCRECPP_H )
+    set(libpcrecpp_FOUND 0)
+  endif()
+endif()
+
+if( NOT libpcrecpp_FOUND )
+  message(STATUS "System pcre not found, using local from sources")
+  # include the local pcre
+  add_subdirectory(3rdparty/pcre-8.02)
+
+  set(libpcrecpp_FOUND 1)
+endif()
+
+if( OPT_COLLADA )
+  if( MSVC )
+    # MSVC has prepackaged collada libraries
+    set(COLLADA_PATH ${CMAKE_CURRENT_SOURCE_DIR}/msvc_collada)
+  endif()
+  #find_package(COLLADA_DOM 2.4 COMPONENTS 1.5 1.4 PATHS ${COLLADA_PATH})
+  find_package(COLLADA_DOM 2.3 COMPONENTS 1.5 PATHS ${COLLADA_PATH})
+
+  if( COLLADA_DOM_FOUND )
+    if( COLLADA_DOM_VERSION VERSION_LESS "2.5.0" )
+      message(STATUS "collada version ${COLLADA_DOM_VERSION} does not support write to memory")
+      set(COLLADA_SUPPORT_WRITE_MEMORY 0)
+    else()
+      message(STATUS "collada version ${COLLADA_DOM_VERSION} supports write to memory")
+      set(COLLADA_SUPPORT_WRITE_MEMORY 1)
+    endif()
+  endif()
+  
+  find_package(ZLIB)
+  if( NOT ZLIB_FOUND )
+    message(STATUS "compiling zlib from souces")
+    # compile from sources
+    add_subdirectory(3rdparty/zlib)
+  endif()
+
+  pkg_check_modules(minizip minizip)
+  if(minizip_FOUND)
+    set(MINIZIP_INCLUDE_DIR ${minizip_INCLUDE_DIRS})
+  else()
+    add_subdirectory(3rdparty/minizip)
+    set(MINIZIP_INCLUDE_DIR ${CMAKE_CURRENT_SOURCE_DIR}/3rdparty/minizip ${ZLIB_INCLUDE_DIR})
+  endif()
+
+  if( COLLADA_DOM_FOUND )
+    if( MSVC )
+      # have to copy the DLLs, but not the other stuff in the lib dir
+      file(GLOB collada_dlls "${COLLADA_DOM_LIBRARY_DIRS}/*-${MSVC_PREFIX}-*.dll")
+      install(FILES ${collada_dlls} DESTINATION bin COMPONENT ${COMPONENT_PREFIX}base)
+    endif()
+  else()
+    if( ZLIB_FOUND AND Boost_FILESYSTEM_FOUND AND Boost_SYSTEM_FOUND )
+      add_subdirectory(3rdparty/collada-2.4.0)
+    else()
+      set(OPENRAVE_LINK_DIRS ${OPENRAVE_LINK_DIRS} ${COLLADA_DOM_LIBRARY_DIRS})
+    endif()
+  endif()
+endif()
+
+if( COLLADA_DOM_FOUND )
+  # because several programs rely on linking with openrave-core, need to expose the link library
+  set(OPENRAVE_LINK_DIRS ${OPENRAVE_LINK_DIRS} ${COLLADA_DOM_LIBRARY_DIRS})
+else()
+  message(STATUS "no COLLADA support found")
+endif()
+
+link_directories(${OPENRAVE_LINK_DIRS})
+
+# have to rely on the ivcon converter as a backup plan since assimp does not support iv/vrml
+add_subdirectory(3rdparty/ivcon)
+set(IVCON_FOUND 1)
+set(IVCON_LIBRARY ivcon)
+set(IVCON_INCLUDE_DIR "${CMAKE_CURRENT_SOURCE_DIR}/3rdparty/ivcon")
+
+## check qhull library
+check_library_exists(qhull_r qh_new_qhull "" QHULL_REENTRANT_FOUND_LIB)
+check_include_file(libqhull_r/libqhull_r.h HAVE_QHULL_REENTRANT_H)
+if( QHULL_REENTRANT_FOUND_LIB AND HAVE_QHULL_REENTRANT_H )
+    set(QHULL_FOUND 1)
+    set(QHULL_USE_REENTRANT 1)
+    set(QHULL_INCLUDE_DIR)
+    message(STATUS "Use reentrant qhull")
+else()
+  check_library_exists(qhull qh_new_qhull "" QHULL_FOUND_LIB)
+  check_include_file(qhull/qhull_a.h HAVE_QHULL_H)
+  if( QHULL_FOUND_LIB AND HAVE_QHULL_H )
+    set(QHULL_FOUND 1)
+    set(QHULL_INCLUDE_DIR)
+  else()
+    # have to compile from sources
+    message(STATUS "compiling local qhull library")
+    add_subdirectory(3rdparty/qhull)
+    set(QHULL_INCLUDE_DIR "${CMAKE_CURRENT_SOURCE_DIR}/3rdparty")
+    set(QHULL_FOUND 1)
+  endif()
+endif()
+
+## check ANN library
+check_include_file_cxx(ANN/ANN.h HAVE_ANN_H)
+if( HAVE_ANN_H )
+  # _Z8annClosev is the gcc c++ mangled name of annClose
+  check_library_exists(ANN _Z8annClosev "" ANN_FOUND_CXX_LIB)
+  if( NOT ANN_FOUND_CXX_LIB )
+    check_library_exists(ANN annClose "" ANN_FOUND_C_LIB)
+  endif()
+  if(ANN_FOUND_C_LIB OR ANN_FOUND_CXX_LIB)
+    set(ANN_FOUND_LIB 1)
+  else()
+    set(ANN_FOUND_LIB 0)
+  endif()
+  if( NOT ANN_FOUND_LIB )
+    message(STATUS "Found ANN headers but not library!")
+  endif()
+endif()
+
+if( ANN_FOUND_LIB AND HAVE_ANN_H )
+  set(ANN_FOUND 1)
+  set(ANN_INCLUDE_DIR)
+  set(ANN_CFLAGS)
+else()
+  # have to compile from sources
+  message(STATUS "compiling local ann library")
+  add_subdirectory(3rdparty/ann)
+  set(ANN_INCLUDE_DIR "${CMAKE_CURRENT_SOURCE_DIR}/3rdparty/ann/include")
+  set(ANN_CFLAGS "-DANN_STATIC_LIBRARY")
+  set(ANN_FOUND 1)
+endif()
+
+#if( OPT_FLANN )
+#  find_package(FLANN)
+#  if( NOT FLANN_FOUND)
+#    ## check FLANN library
+#    set(BUILD_MATLAB_BINDINGS false)
+#    if( OPT_PYTHON AND PYTHON_EXECUTABLE )
+#      set(BUILD_PYTHON_BINDINGS true)
+#    else()
+#      set(BUILD_PYTHON_BINDINGS false)
+#    endif()
+#    set(BUILD_C_BINDINGS true)
+#    message(STATUS "compiling local flann library")
+#    add_subdirectory(3rdparty/flann-1.6.6)
+#    set(FLANN_INCLUDE_DIRS "${CMAKE_CURRENT_SOURCE_DIR}/3rdparty/flann-1.6.6/src/cpp")
+#    set(FLANN_FOUND 1) # use flann_cpp_s to link statically
+#  endif()
+#endif()
+
+# function expression parser library
+find_package(fparser 4.5)
+if( fparser_FOUND )
+    message(STATUS "Found fparser, version ${fparser_VERSION}")
+    set(FPARSER_INCLUDE_DIRS "${fparser_INCLUDE_DIR}")
+    set(FPARSER_LIBRARIES "${fparser_LIBRARY}")
+    set(FPARSER_CXX_FLAGS "${fparser_CXX_FLAGS} -DOPENRAVE_FPARSER_SETEPSILON")
+    set(FPARSER_LINK_FLAGS "${fparser_LINK_FLAGS}")
+else()
+  if( PKG_CONFIG_FOUND )
+    pkg_search_module(FPARSER fparser)
+  endif()
+  if( NOT FPARSER_FOUND )
+    message(STATUS "compiling local fparser library")
+    add_subdirectory(3rdparty/fparser-4.5.2)
+    set(FPARSER_CXX_FLAGS "${FPARSER_CXX_FLAGS} -DOPENRAVE_FPARSER_SETEPSILON")
+  else()
+    set(FPARSER_CXX_FLAGS "${FPARSER_CFLAGS}")
+    set(FPARSER_LINK_FLAGS "${FPARSER_LDFLAGS}")
+    message(STATUS "using fparser from pkg-config, cflags: ${FPARSER_CFLAGS}, link flags: ${FPARSER_LINK_FLAGS}")
+    set(FPARSER_CXX_FLAGS "${FPARSER_CXX_FLAGS} -DOPENRAVE_FPARSER_SETEPSILON")
+  endif()
+endif()
+
+# log4cxx logging lib
+set(OPENRAVE_LOG4CXX 0)
+set(OPENRAVE_LOG4CXX_INCLUDE_DIRS)
+set(OPENRAVE_LOG4CXX_LIB_DIRS)
+set(OPENRAVE_LOG4CXX_LIBRARY)
+if( OPT_LOG4CXX )
+  pkg_check_modules(LOG4CXX liblog4cxx)
+  if( LOG4CXX_FOUND )
+    if( MSVC )
+      set(OPENRAVE_LOG4CXX_INCLUDE_DIRS "/I\"${LOG4CXX_INCLUDEDIR}\"")
+      set(OPENRAVE_LOG4CXX_LIB_DIRS "/LIBPATH:\"${LOG4CXX_LIBDIR}\"")
+    else()
+      set(OPENRAVE_LOG4CXX_INCLUDE_DIRS "-I${LOG4CXX_INCLUDEDIR}")
+      set(OPENRAVE_LOG4CXX_LIB_DIRS "-L${LOG4CXX_LIBDIR}")
+    endif()
+    set(OPENRAVE_LOG4CXX_LIBRARY "-l${LOG4CXX_LIBRARIES}")
+
+    include_directories(${LOG4CXX_INCLUDEDIR})
+    set(OPENRAVE_LINK_DIRS ${OPENRAVE_LINK_DIRS} ${LOG4CXX_LIBDIR})
+    set(OPENRAVE_LOG4CXX 1)
+  endif()
+endif()
+
+# libcurl for downloading resources
+set(OPENRAVE_CURL 0)
+set(OPENRAVE_CURL_LIBRARIES)
+if( OPT_CURL )
+  find_package(CURL)
+  if ( CURL_FOUND )
+    set(OPENRAVE_CURL_LIBRARIES ${CURL_LIBRARIES})
+    set(OPENRAVE_CURL 1)
+  endif()
+endif()
+
+link_directories(${OPENRAVE_LINK_DIRS})
+
+message(STATUS "compiling local convexdecomposition library")
+add_subdirectory(3rdparty/convexdecomposition)
+set(CONVEXDECOMPOSITION_INCLUDE_DIR "${CMAKE_CURRENT_SOURCE_DIR}/3rdparty/convexdecomposition")
+if( UNIX )
+  set(CONVEXDECOMPOSITION_CFLAGS "-DLINUX")
+else()
+  set(CONVEXDECOMPOSITION_CFLAGS "")
+endif()
+set(CONVEXDECOMPOSITION_FOUND 1)
+
+if( Boost_FILESYSTEM_FOUND AND Boost_SYSTEM_FOUND )
+  add_definitions(-DHAVE_BOOST_FILESYSTEM)
+endif()
+
+add_subdirectory(src)
+add_subdirectory(octave_matlab)
+add_subdirectory(locale)
+
+# Python version agnostic
+if( NOT WIN32 AND OPENRAVE_BIN_SUFFIX )
+  set(OPENRAVEPY_VER_NAME "_openravepy_${OPENRAVE_VERSION_MAJOR}_${OPENRAVE_VERSION_MINOR}")
+else()
+  set(OPENRAVEPY_VER_NAME "_openravepy_")
+endif()
+
+if (OPT_PYTHON)
+  find_package(Python2 2.7 REQUIRED COMPONENTS Interpreter Development NumPy)
+  message(STATUS "Python 2 version is ${Python2_VERSION}")
+  execute_process(
+    COMMAND ${Python2_EXECUTABLE} -c "import distutils.sysconfig as sysconf; import os; \
+      print(os.path.relpath(sysconf.get_python_lib(1, prefix='${CMAKE_INSTALL_PREFIX}'), '${CMAKE_INSTALL_PREFIX}'))"
+      OUTPUT_VARIABLE OPENRAVE_PYTHON2_INSTALL_DIR OUTPUT_STRIP_TRAILING_WHITESPACE
+      WORKING_DIRECTORY "${CMAKE_CURRENT_SOURCE_DIR}"
+  )
+  message(STATUS "Python2 site-packages path is ${OPENRAVE_PYTHON2_INSTALL_DIR}")
+  set(OPENRAVEPY2_INSTALL_DIR "${OPENRAVE_PYTHON2_INSTALL_DIR}/openravepy" CACHE PATH "OpenRAVE Python bindings installation directory")
+  set(OPENRAVEPY2_VER_INSTALL_DIR "${OPENRAVEPY2_INSTALL_DIR}/${OPENRAVEPY_VER_NAME}") # used by openrave-config.cmake
+
+  # Backward compat
+  set(OPENRAVE_PYTHON_INSTALL_DIR ${OPENRAVE_PYTHON2_INSTALL_DIR})
+  set(OPENRAVEPY_INSTALL_DIR      ${OPENRAVEPY2_INSTALL_DIR})
+  set(OPENRAVEPY_VER_INSTALL_DIR  ${OPENRAVEPY2_VER_INSTALL_DIR})
+
+  # get the sympy version
+  execute_process(
+    COMMAND ${Python2_EXECUTABLE} -c "import sympy; print(sympy.__version__)"
+    OUTPUT_VARIABLE _sympy_version OUTPUT_STRIP_TRAILING_WHITESPACE
+    RESULT_VARIABLE _sympy_version_failed
+  )
+  set(OPENRAVE_USE_LOCAL_SYMPY 1)
+  if( ${_sympy_version_failed} EQUAL 0 )
+    message(STATUS "Found sympy version '${_sympy_version}'")
+    if( "${_sympy_version}" VERSION_GREATER "0.6.3" OR "${_sympy_version}" VERSION_EQUAL "0.6.3" )
+      set(OPENRAVE_USE_LOCAL_SYMPY 0)
+      if( "${_sympy_version}" VERSION_LESS "0.6.7" OR "${_sympy_version}" VERSION_EQUAL "0.6.7" )
+        message(STATUS "Found sympy version 0.6.x, will patch this instead of installing local version")
+      else()
+        message(STATUS "Assuming sympy version 0.7.x or greater")
+      endif()
+    endif()
+  else()
+      message(STATUS "failed to find python sympy system installation")
+  endif()
+
+  if( OPENRAVE_USE_LOCAL_SYMPY )
+    message(STATUS "System sympy (v=${_sympy_version}) is not right version, using local sympy")
+    # extract sympy
+    if( NOT EXISTS "${CMAKE_CURRENT_SOURCE_DIR}/sympy/__init__.py" OR NOT EXISTS "${CMAKE_CURRENT_SOURCE_DIR}/sympy/solvers/tests")
+      message(STATUS "extracting sympy to ${CMAKE_CURRENT_SOURCE_DIR}")
+      execute_process(
+        COMMAND ${CMAKE_COMMAND} -E tar xzf "${CMAKE_CURRENT_SOURCE_DIR}/sympy_0.7.1.tgz"
+        WORKING_DIRECTORY "${CMAKE_CURRENT_SOURCE_DIR}")
+    endif()
+    install(DIRECTORY "${CMAKE_CURRENT_SOURCE_DIR}/sympy" DESTINATION ${OPENRAVE_PYTHON2_INSTALL_DIR} COMPONENT ${COMPONENT_PREFIX}python PATTERN ".svn" EXCLUDE)
+  endif()
+
+  add_library(openravepy2_meta INTERFACE)
+  target_include_directories(openravepy2_meta INTERFACE
+    $<BUILD_INTERFACE:${CMAKE_SOURCE_DIR}/include>
+    $<BUILD_INTERFACE:${CMAKE_BINARY_DIR}/include>
+    $<BUILD_INTERFACE:${CMAKE_SOURCE_DIR}/python/bindings/include>
+    $<BUILD_INTERFACE:${CMAKE_BINARY_DIR}/python/bindings/include>
+    $<BUILD_INTERFACE:${OPENRAVE_INCLUDE_LOCAL_DIRS}>
+    $<BUILD_INTERFACE:${OPENRAVE_CORE_INCLUDE_LOCAL_DIRS}>
+    $<INSTALL_INTERFACE:${CMAKE_INSTALL_PREFIX}/${OPENRAVEPY2_VER_INSTALL_DIR}/include>
+    $<INSTALL_INTERFACE:${CMAKE_INSTALL_INCLUDEDIR}/${OPENRAVE_INCLUDE_INSTALL_DIR}>
+  )
+  install(TARGETS openravepy2_meta EXPORT openrave-targets)
+
+  set(PYBIND11_NOPYTHON ON)
+  find_package(pybind11 2.9.2) # 2.9.2 is the last version of pybind11 to support Python 2.
+
+  if (pybind11_FOUND)
+    target_link_libraries(openravepy2_meta INTERFACE rt Python2::Module Python2::NumPy pybind11::module libopenrave libopenrave-core)
+    target_compile_options(openravepy2_meta INTERFACE "-fvisibility=hidden") # pybind11 requires less visibility
+    target_compile_definitions(openravepy2_meta INTERFACE "OPENRAVE_CORE_DLL=1" "USE_PYBIND11_PYTHON_BINDINGS=1")
+    set(USE_PYBIND11_PYTHON_BINDINGS ON)
+  elseif()
+    find_package(Boost REQUIRED COMPONENTS python thread)
+    target_link_libraries(openravepy2_meta INTERFACE rt Python2::Module Python2::NumPy Boost::python Boost::thread libopenrave libopenrave-core)
+    target_compile_definitions(openravepy2_meta INTERFACE "OPENRAVE_CORE_DLL=1")
+    set(USE_PYBIND11_PYTHON_BINDINGS OFF)
+  endif()
+endif()
+
+if (OPT_PYTHON3)
+  find_package(Python3 REQUIRED COMPONENTS Interpreter Development NumPy)
+  message(STATUS "Python 3 version is ${Python3_VERSION}")
+  execute_process(
+    COMMAND ${Python3_EXECUTABLE} -c "import distutils.sysconfig as sysconf; import os; \
+      print(os.path.relpath(sysconf.get_python_lib(1, prefix='${CMAKE_INSTALL_PREFIX}'), '${CMAKE_INSTALL_PREFIX}'))"
+      OUTPUT_VARIABLE OPENRAVE_PYTHON3_INSTALL_DIR OUTPUT_STRIP_TRAILING_WHITESPACE
+      WORKING_DIRECTORY "${CMAKE_CURRENT_SOURCE_DIR}"
+  )
+  message(STATUS "Python3 site-packages path is ${OPENRAVE_PYTHON3_INSTALL_DIR}")
+  set(OPENRAVEPY3_INSTALL_DIR "${OPENRAVE_PYTHON3_INSTALL_DIR}/openravepy" CACHE PATH "OpenRAVE Python3 bindings installation directory")
+  set(OPENRAVEPY3_VER_INSTALL_DIR "${OPENRAVEPY3_INSTALL_DIR}/${OPENRAVEPY_VER_NAME}") # used by openrave-config.cmake
+
+  # Set only if Python2 is not enabled.
+  if (NOT OPT_PYTHON)
+    set(OPENRAVE_PYTHON_INSTALL_DIR ${OPENRAVE_PYTHON3_INSTALL_DIR})
+    set(OPENRAVEPY_INSTALL_DIR      ${OPENRAVEPY3_INSTALL_DIR})
+    set(OPENRAVEPY_VER_INSTALL_DIR  ${OPENRAVEPY3_VER_INSTALL_DIR})
+  endif()
+
+  add_library(openravepy3_meta INTERFACE)
+  target_include_directories(openravepy3_meta INTERFACE
+    $<BUILD_INTERFACE:${CMAKE_SOURCE_DIR}/include>
+    $<BUILD_INTERFACE:${CMAKE_BINARY_DIR}/include>
+    $<BUILD_INTERFACE:${CMAKE_SOURCE_DIR}/python/bindings/include>
+    $<BUILD_INTERFACE:${CMAKE_BINARY_DIR}/python/bindings/include>
+    $<BUILD_INTERFACE:${OPENRAVE_INCLUDE_LOCAL_DIRS}>
+    $<BUILD_INTERFACE:${OPENRAVE_CORE_INCLUDE_LOCAL_DIRS}>
+    $<INSTALL_INTERFACE:${CMAKE_INSTALL_PREFIX}/${OPENRAVEPY3_VER_INSTALL_DIR}/include>
+    $<INSTALL_INTERFACE:${CMAKE_INSTALL_INCLUDEDIR}/${OPENRAVE_INCLUDE_INSTALL_DIR}>
+  )
+  install(TARGETS openravepy3_meta EXPORT openrave-targets)
+
+  set(PYBIND11_NOPYTHON ON)
+  find_package(pybind11 2.9.2) # 2.9.2 is the last version of pybind11 to support Python 2.
+
+  if (pybind11_FOUND)
+    target_link_libraries(openravepy3_meta INTERFACE rt Python3::Module Python3::NumPy pybind11::module libopenrave libopenrave-core)
+    target_compile_options(openravepy3_meta INTERFACE "-fvisibility=hidden") # pybind11 requires less visibility
+    target_compile_definitions(openravepy3_meta INTERFACE "OPENRAVE_CORE_DLL=1" "USE_PYBIND11_PYTHON_BINDINGS=1")
+    set(USE_PYBIND11_PYTHON3_BINDINGS ON)
+  else()
+    find_package(Boost REQUIRED COMPONENTS python thread)
+    target_link_libraries(openravepy3_meta INTERFACE rt Python3::Module Python3::NumPy Boost::python Boost::thread libopenrave libopenrave-core)
+    target_compile_definitions(openravepy3_meta INTERFACE "OPENRAVE_CORE_DLL=1")
+    set(USE_PYBIND11_PYTHON3_BINDINGS OFF)
+  endif()
+endif()
+
+if (OPT_PYTHON OR OPT_PYTHON3)
+  add_subdirectory(python)
+  if (pybind11_FOUND)
+    install(DIRECTORY ${CMAKE_CURRENT_SOURCE_DIR}/python/bindings/include/openravepy/pybind11 DESTINATION include/${OPENRAVE_INCLUDE_INSTALL_DIR}/openravepy)
+  else()
+    install(DIRECTORY ${CMAKE_CURRENT_SOURCE_DIR}/python/bindings/include/openravepy/boostpython DESTINATION include/${OPENRAVE_INCLUDE_INSTALL_DIR}/openravepy)
+  endif()
+endif()
+
+set(OPENRAVE_PYTHON_INSTALL_ABSOLUTE_DIR "${CMAKE_INSTALL_PREFIX}/${OPENRAVE_PYTHON_INSTALL_DIR}" CACHE PATH "Absolute dir for python on target OS path, used to write to header file")
+message(STATUS "OPENRAVE_PYTHON_INSTALL_DIR   = ${OPENRAVE_PYTHON_INSTALL_DIR}")
+
+# plugins have to be after python since they could use openravepy extensions
+if(OPT_PLUGINS)
+  add_subdirectory(plugins)
+endif()
+
+if( WIN32 )
+  configure_file("${CMAKE_CURRENT_SOURCE_DIR}/openrave-config.cpp.in" "${CMAKE_CURRENT_BINARY_DIR}/openrave-config.cpp" IMMEDIATE @ONLY)
+  add_executable(openrave-config "${CMAKE_CURRENT_BINARY_DIR}/openrave-config.cpp")
+  set_target_properties(openrave-config PROPERTIES OUTPUT_NAME openrave${OPENRAVE_BIN_SUFFIX}-config)
+  install(TARGETS openrave-config DESTINATION bin COMPONENT ${COMPONENT_PREFIX}base)
+else()
+  configure_file("${CMAKE_CURRENT_SOURCE_DIR}/openrave-config.in" "${CMAKE_CURRENT_BINARY_DIR}/openrave${OPENRAVE_BIN_SUFFIX}-config" IMMEDIATE @ONLY)
+  install(PROGRAMS ${CMAKE_CURRENT_BINARY_DIR}/openrave${OPENRAVE_BIN_SUFFIX}-config DESTINATION bin COMPONENT ${COMPONENT_PREFIX}base)
+endif()
+if( OPT_BUILD_PACKAGE_DEFAULT AND OPENRAVE_BIN_SUFFIX )
+  # create all the directories ahead of time, or otherwise WORKING_DIRECTORY will not work
+  install(CODE "execute_process(COMMAND ${CMAKE_COMMAND} -E make_directory \${CMAKE_INSTALL_PREFIX}/bin COMMAND ${CMAKE_COMMAND} -E make_directory \${CMAKE_INSTALL_PREFIX}/lib${LIB_SUFFIX}/pkgconfig COMMAND ${CMAKE_COMMAND} -E make_directory \${CMAKE_INSTALL_PREFIX}/${BASH_COMPLETION_DIR})" COMPONENT openrave)
+  InstallSymlink(openrave${OPENRAVE_BIN_SUFFIX}-config ${CMAKE_INSTALL_PREFIX}/bin/openrave-config)
+endif()
+
+# Write and install cmake export control files
+include(CMakePackageConfigHelpers)
+configure_package_config_file(
+  ${CMAKE_CURRENT_SOURCE_DIR}/openrave-config.cmake.in
+  ${CMAKE_CURRENT_BINARY_DIR}/openrave-config.cmake
+  INSTALL_DESTINATION
+    ${CMAKE_INSTALL_LIBDIR}/cmake/openrave-${OPENRAVE_SOVERSION}
+  PATH_VARS
+    RAPIDJSON_INCLUDES
+)
+write_basic_package_version_file(
+  ${CMAKE_CURRENT_BINARY_DIR}/openrave-config-version.cmake
+  VERSION "${OPENRAVE_VERSION_MAJOR}.${OPENRAVE_VERSION_MINOR}.${OPENRAVE_VERSION_PATCH}"
+  COMPATIBILITY AnyNewerVersion
+)
+install(FILES "${CMAKE_CURRENT_BINARY_DIR}/openrave-config.cmake" "${CMAKE_CURRENT_BINARY_DIR}/openrave-config-version.cmake" DESTINATION ${CMAKE_INSTALL_LIBDIR}/cmake/openrave-${OPENRAVE_SOVERSION})
+install(EXPORT openrave-targets NAMESPACE OpenRAVE:: FILE openrave-targets.cmake DESTINATION ${CMAKE_INSTALL_LIBDIR}/cmake/openrave-${OPENRAVE_SOVERSION})
+
+# Install header files
+install(DIRECTORY ${CMAKE_SOURCE_DIR}/include/openrave/     DESTINATION ${CMAKE_INSTALL_INCLUDEDIR}/${OPENRAVE_INCLUDE_INSTALL_DIR}/openrave)
+if (OPT_CBINDINGS)
+  install(DIRECTORY ${CMAKE_SOURCE_DIR}/include/openrave_c/ DESTINATION ${CMAKE_INSTALL_INCLUDEDIR}/${OPENRAVE_INCLUDE_INSTALL_DIR}/openrave_c)
+endif()
+
+configure_file(${CMAKE_CURRENT_SOURCE_DIR}/config.h.in ${CMAKE_CURRENT_BINARY_DIR}/include/openrave/config.h IMMEDIATE @ONLY)
+install(FILES ${CMAKE_CURRENT_BINARY_DIR}/include/openrave/config.h DESTINATION ${CMAKE_INSTALL_INCLUDEDIR}/${OPENRAVE_INCLUDE_INSTALL_DIR}/openrave)
+install(FILES COPYING LICENSE.lgpl LICENSE.apache DESTINATION ${OPENRAVE_SHARE_DIR})
+
+if( UNIX OR CYGWIN)
+  configure_file("${CMAKE_CURRENT_SOURCE_DIR}/openrave_completion.bash.in" "${CMAKE_CURRENT_BINARY_DIR}/openrave_completion.bash" @ONLY IMMEDIATE)
+  install(FILES "${CMAKE_CURRENT_BINARY_DIR}/openrave_completion.bash" DESTINATION ${OPENRAVE_SHARE_DIR} COMPONENT ${COMPONENT_PREFIX}base )
+  configure_file("${CMAKE_CURRENT_SOURCE_DIR}/openrave.pc.in" "${CMAKE_CURRENT_BINARY_DIR}/openrave${OPENRAVE_BIN_SUFFIX}.pc" @ONLY IMMEDIATE)
+  install(FILES "${CMAKE_CURRENT_BINARY_DIR}/openrave${OPENRAVE_BIN_SUFFIX}.pc" DESTINATION lib${LIB_SUFFIX}/pkgconfig COMPONENT ${COMPONENT_PREFIX}dev)
+  configure_file("${CMAKE_CURRENT_SOURCE_DIR}/openrave-core.pc.in" "${CMAKE_CURRENT_BINARY_DIR}/openrave${OPENRAVE_BIN_SUFFIX}-core.pc" @ONLY IMMEDIATE)
+  install(FILES "${CMAKE_CURRENT_BINARY_DIR}/openrave${OPENRAVE_BIN_SUFFIX}-core.pc" DESTINATION lib${LIB_SUFFIX}/pkgconfig COMPONENT ${COMPONENT_PREFIX}dev)
+  if( OPT_BUILD_PACKAGE_DEFAULT AND OPENRAVE_BIN_SUFFIX )
+    InstallSymlink(openrave${OPENRAVE_BIN_SUFFIX}.pc ${CMAKE_INSTALL_PREFIX}/lib${LIB_SUFFIX}/pkgconfig/openrave.pc)
+
+    InstallSymlink(openrave${OPENRAVE_BIN_SUFFIX}-core.pc ${CMAKE_INSTALL_PREFIX}/lib${LIB_SUFFIX}/pkgconfig/openrave-core.pc)
+
+
+    if( BASH_COMPLETION_DIR )
+      get_filename_component(BASH_COMPLETION_ABSOLUTE_DIR ${CMAKE_INSTALL_PREFIX}/${BASH_COMPLETION_DIR} ABSOLUTE)
+
+      get_filename_component(BASH_COMPLETION_SHARE_DIR ${CMAKE_INSTALL_PREFIX}/${OPENRAVE_SHARE_DIR} ABSOLUTE)
+
+      file(RELATIVE_PATH BASH_COMPLETION_RELATIVE_DIR ${BASH_COMPLETION_ABSOLUTE_DIR} ${BASH_COMPLETION_SHARE_DIR})
+
+      InstallSymlink(${BASH_COMPLETION_RELATIVE_DIR}/openrave_completion.bash ${BASH_COMPLETION_ABSOLUTE_DIR}/openrave_completion.bash)
+
+    endif()
+  endif()
+  # don't need symlinks
+  configure_file("${CMAKE_CURRENT_SOURCE_DIR}/openrave.bash.in" "${CMAKE_CURRENT_BINARY_DIR}/openrave.bash" IMMEDIATE @ONLY)
+  install(FILES ${CMAKE_CURRENT_BINARY_DIR}/openrave.bash DESTINATION ${OPENRAVE_SHARE_DIR} COMPONENT ${COMPONENT_PREFIX}base)
+endif()
+
+# add make uninstall capability
+configure_file("${CMAKE_CURRENT_SOURCE_DIR}/modules-cmake/cmake_uninstall.cmake.in" "${CMAKE_CURRENT_BINARY_DIR}/cmake_uninstall.cmake" IMMEDIATE @ONLY)
+add_custom_target(uninstall "${CMAKE_COMMAND}" -P "${CMAKE_CURRENT_BINARY_DIR}/cmake_uninstall.cmake")
+
+if(CMAKE_CPACK_COMMAND AND UNIX AND OPT_BUILD_PACKAGES)
+  # Packing information
+  set(CPACK_PACKAGE_NAME OpenRAVE)
+  set(CPACK_PACKAGE_CONTACT "OpenRAVE Testing (Testing and Releasing of OpenRAVE Packages) <openrave.testing@gmail.com>" CACHE STRING "Package maintainer and PGP signer.")
+  set(CPACK_PACKAGE_VENDOR "http://openrave.org")
+  set(CPACK_PACKAGE_DISPLAY_NAME "OpenRAVE ${OPENRAVE_VERSION}")
+  set(CPACK_PACKAGE_DESCRIPTION_SUMMARY "- Open Robotics Automation Virtual Environment")
+  if( OPT_DOUBLE_PRECISION )
+    set(CPACK_PACKAGE_DESCRIPTION_SUMMARY "${CPACK_PACKAGE_DESCRIPTION_SUMMARY} using double precision")
+  else()
+    set(CPACK_PACKAGE_DESCRIPTION_SUMMARY "${CPACK_PACKAGE_DESCRIPTION_SUMMARY} using single precision")
+  endif()
+  set(CPACK_PACKAGE_VERSION "${OPENRAVE_VERSION}.${PACKAGE_VERSION}")
+  set(CPACK_PACKAGE_VERSION_MAJOR ${OPENRAVE_VERSION_MAJOR})
+  set(CPACK_PACKAGE_VERSION_MINOR ${OPENRAVE_VERSION_MINOR})
+  set(CPACK_PACKAGE_VERSION_PATCH ${OPENRAVE_VERSION_PATCH})
+  set(CPACK_PACKAGE_INSTALL_DIRECTORY "openrave${OPENRAVE_VERSION_MAJOR}.${OPENRAVE_VERSION_MINOR}" CACHE STRING "CPack install directory")
+  set(CPACK_PACKAGE_DESCRIPTION_FILE ${CMAKE_CURRENT_SOURCE_DIR}/docs/source/description.rst)
+  set(CPACK_RESOURCE_FILE_LICENSE ${CMAKE_CURRENT_SOURCE_DIR}/COPYING)
+
+  set(CPACK_COMPONENT_${COMPONENT_PREFIX_UPPER}BASE_REQUIRED 1)
+  set(CPACK_COMPONENT_${COMPONENT_PREFIX_UPPER}BASE_DISPLAY_NAME "core libraries and tools")
+  set(CPACK_COMPONENT_${COMPONENT_PREFIX_UPPER}DATA_DISPLAY_NAME "basic robots, models, and scene files used in the examples")
+  set(CPACK_COMPONENT_${COMPONENT_PREFIX_UPPER}DEV_DISPLAY_NAME "development files and examples")
+  set(CPACK_COMPONENT_${COMPONENT_PREFIX_UPPER}DEV_DEPENDS ${COMPONENT_PREFIX}base libboost-thread-dev libboost-date-time-dev)
+
+  # necessary to add a circular dependency to ${CPACK_DEBIAN_PACKAGE_NAME}?
+  foreach(OPENRAVE_COMPONENT ${CPACK_COMPONENTS_ALL})
+    string(TOUPPER ${OPENRAVE_COMPONENT} UPPER_COMPONENT)
+    set( CPACK_COMPONENT_${UPPER_COMPONENT}_DEPENDS ${CPACK_COMPONENT_${UPPER_COMPONENT}_DEPENDS} openrave-minimal)
+  endforeach()
+
+  # base
+  set(CPACK_DEBIAN_BUILD_DEPENDS_UBUNTU debhelper cmake python-dev libxml2-dev libboost-dev ffmpeg zlib1g-dev python-numpy "python-sympy (>=0.6.3)" desktop-file-utils libboost-filesystem-dev libboost-system-dev libboost-python-dev libboost-thread-dev libboost-date-time-dev "octave3.2-headers|liboctave-dev" "collada-dom-dev (>=2.4.0)" pkg-config "fparser-dev (>=4.4.3)" libhdf5-serial-dev liblapack-dev gettext)
+  # add once infinite precision computations are enabled:
+  # libmpfr-dev libgmp3-dev libmpfi-dev libgmpxx4ldbl python-gmpy
+  # plugins:
+  set(CPACK_DEBIAN_BUILD_DEPENDS_UBUNTU ${CPACK_DEBIAN_BUILD_DEPENDS_UBUNTU} libboost-iostreams-dev libboost-regex-dev qtbase5-dev qtbase5-dev-tools libqhull-dev libavcodec-dev libavformat-dev libswscale-dev libsimage-dev libode-dev libsoqt4-dev "assimp-dev|libassimp-dev" libbullet-dev)# libopenscenegraph-dev)
+
+  # debian
+  set(CPACK_DEBIAN_PACKAGE_PRIORITY optional)
+  set(CPACK_DEBIAN_PACKAGE_SECTION devel)
+  set(CPACK_DEBIAN_PACKAGE_DEPENDS openrave-minimal)
+  set(CPACK_DEBIAN_PACKAGE_SUGGESTS cmake)
+  set(CPACK_DEBIAN_PACKAGE_RECOMMENDS ${CPACK_COMPONENTS_ALL})
+  set(CPACK_DEBIAN_CMAKE_OPTIONS "-DBASH_COMPLETION_DIR=../etc/bash_completion.d -DOPT_DOUBLE_PRECISION=${OPT_DOUBLE_PRECISION} -DOPT_BUILD_PACKAGE_DEFAULT=${OPT_BUILD_PACKAGE_DEFAULT}")
+  set(CPACK_DEBIAN_PACKAGE_REMOVE_SOURCE_FILES )
+  set(CPACK_DEBIAN_PACKAGE_SOURCE_COPY "${CMAKE_SOURCE_DIR}/release/copydebfiles.py")
+  set(CPACK_DEBIAN_CHANGELOG "  * ChangeLog can be found at https://openrave.svn.sourceforge.net/svnroot/openrave/tags/${OPENRAVE_VERSION}/docs/source/changelog.rst\n\n")
+  execute_process(COMMAND lsb_release -is
+    OUTPUT_VARIABLE _lsb_distribution OUTPUT_STRIP_TRAILING_WHITESPACE
+    RESULT_VARIABLE _lsb_release_failed)
+  set(CPACK_DEBIAN_DISTRIBUTION_NAME ${_lsb_distribution} CACHE STRING "Name of the distrubiton")
+  string(TOLOWER ${CPACK_DEBIAN_DISTRIBUTION_NAME} CPACK_DEBIAN_DISTRIBUTION_NAME)
+  if( ${CPACK_DEBIAN_DISTRIBUTION_NAME} STREQUAL "ubuntu" )
+    set(CPACK_DEBIAN_DISTRIBUTION_RELEASES lucid precise quantal raring saucy CACHE STRING "Release code-names of the distrubiton release")
+  endif()
+  if( OPT_BUILD_PACKAGE_DEFAULT )
+    set(CPACK_COMPONENT_OPENRAVE_DEPENDS ${CPACK_DEBIAN_PACKAGE_NAME})
+    set(CPACK_COMPONENT_OPENRAVE_DISPLAY_NAME "${CPACK_PACKAGE_DESCRIPTION_SUMMARY}")
+    set(CPACK_COMPONENT_OPENRAVE-MINIMAL_DISPLAY_NAME "minimal shared files for all versions")
+    set(CPACK_COMPONENT_OPENRAVE-MINIMAL_DESCRIPTION "Uninstall this package to remove all OpenRAVE installations")
+    set(CPACK_COMPONENTS_ALL ${CPACK_COMPONENTS_ALL} openrave openrave-minimal openrave-python-minimal)
+  endif()
+  
+  #TODO: extra robot CAD model files from: https://openrave.svn.sourceforge.net/svnroot/openrave/data/robots
+
+  set(DPUT_HOST "ppa:openrave/testing" CACHE STRING "PPA repository to upload the debian sources")
+  include(CPack)
+  include(DebSourcePPA)
+endif()