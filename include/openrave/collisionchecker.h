--- conflicted
+++ resolved
@@ -44,11 +44,8 @@
     CO_AllLinkCollisions = 0x20, ///< if set then all the link collisions will be returned inside CollisionReport::vLinkColliding. Collision is slower because more pairs have to be checked.
     CO_AllGeometryCollisions = 0x40, ///< if set, then will return the collisions of all the colliding geometries. Do not need to explore all pairs of links once the first pair is found. This option can be slow.
     CO_AllGeometryContacts = 0x80, ///< if set, then will return the contact points of all the colliding geometries. Do not need to explore all pairs of links once the first pair is found. This option can be slow.
-<<<<<<< HEAD
-=======
 
     CO_IgnoreCallbacks = 0x100 ///< if set, then will not use the registered collision callbacks.
->>>>>>> 4844256f
 };
 
 /// \brief action to perform whenever a collision is detected between objects
