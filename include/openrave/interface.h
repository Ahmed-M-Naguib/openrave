// -*- coding: utf-8 -*-
// Copyright (C) 2006-2011 Rosen Diankov <rosen.diankov@gmail.com>
//
// This file is part of OpenRAVE.
// OpenRAVE is free software: you can redistribute it and/or modify
// it under the terms of the GNU Lesser General Public License as published by
// the Free Software Foundation, either version 3 of the License, or
// at your option) any later version.
//
// This program is distributed in the hope that it will be useful,
// but WITHOUT ANY WARRANTY; without even the implied warranty of
// MERCHANTABILITY or FITNESS FOR A PARTICULAR PURPOSE.  See the
// GNU Lesser General Public License for more details.
//
// You should have received a copy of the GNU Lesser General Public License
// along with this program.  If not, see <http://www.gnu.org/licenses/>.
/** \file   interface.h
    \brief  Base interface definition that all exported interfaces derive from.

    Automatically included with \ref openrave.h
 */
#ifndef OPENRAVE_INTERFACE_BASE
#define OPENRAVE_INTERFACE_BASE

#ifdef USE_TBB
#include "tbb/concurrent_hash_map.h"
#endif

namespace OpenRAVE {

/// serialization options for interfaces
enum SerializationOptions
{
    SO_Kinematics = 0x01, ///< kinematics information
    SO_Dynamics = 0x02, ///< dynamics information
    SO_BodyState = 0x04, ///< state of the body
    SO_NamesAndFiles = 0x08, ///< resource files and names
    SO_RobotManipulators = 0x10, ///< serialize robot manipulators
    SO_RobotSensors = 0x20, ///< serialize robot sensors
    SO_Geometry = 0x40, ///< geometry information (for collision detection)
    SO_InverseKinematics = 0x80, ///< information necessary for inverse kinematics. If Transform6D, then don't include the manipulator local transform
};

/** \brief <b>[interface]</b> Base class for all interfaces that OpenRAVE provides. See \ref interface_concepts.
    \ingroup interfaces
 */
class OPENRAVE_API InterfaceBase : public tools::enable_shared_from_this<InterfaceBase>
{
public:

#ifdef NUSE_TBB
    typedef tbb::concurrent_unordered_map<std::string, XMLReadablePtr, CaseInsensitiveHashCompare> READERSMAP;
#else
    typedef std::map<std::string, XMLReadablePtr, CaseInsensitiveCompare> READERSMAP;
#endif

    InterfaceBase(InterfaceType type, EnvironmentBasePtr penv);

    /// NOT Thread-safe when using the TBB library
    virtual ~InterfaceBase();

    inline InterfaceType GetInterfaceType() const {
        return __type;
    }

    /// set internally by RaveDatabase <b>[multi-thread safe]</b>
    /// \return the unique identifier that describes this class type, case is ignored
    /// should be the same id used to create the object
    inline const std::string& GetXMLId() const {
        return __strxmlid;
    }

    /// set internally by RaveDatabase <b>[multi-thread safe]</b>
    /// \return the pluginname this interface was loaded from
    inline const std::string& GetPluginName() const {
        return __strpluginname;
    }

    /// \return The environment that this interface is attached to. <b>[multi-thread safe]</b>
    inline EnvironmentBasePtr GetEnv() const {
        return __penv;
    }

    /// \brief Returns the raw map reference, this is \b not multithread safe and the GetInterfaceMutex should be locked before using.
    inline const READERSMAP& GetReadableInterfaces() const {
        return __mapReadableInterfaces;
    }

    /// \brief Returns the readable interface. <b>[multi-thread safe]</b>
    virtual XMLReadablePtr GetReadableInterface(const std::string& xmltag) const;

    /// \brief Set a new readable interface and return the previously set interface if it exists. <b>[multi-thread safe]</b>
    virtual XMLReadablePtr SetReadableInterface(const std::string& xmltag, XMLReadablePtr readable);

    /// \brief Documentation of the interface in reStructuredText format. See \ref writing_plugins_doc. <b>[multi-thread safe]</b>
    virtual const std::string& GetDescription() const {
        return __description;
    }

    /// \brief sets a description <b>[multi-thread safe]</b>
    virtual void SetDescription(const std::string& description) {
        __description = description;
    }

    /// \brief set user data for a specific key. <b>[multi-thread safe]</b>
    ///
    /// Because user data can be used for caching objects, it is necessary to allow functions taking const pointers of the interface can reset the pointers.
    virtual void SetUserData(const std::string& key, UserDataPtr data) const;

    /// \brief return the user custom data <b>[multi-thread safe]</b>
    virtual UserDataPtr GetUserData(const std::string& key=std::string()) const;

    /// \brief removes a user data pointer. if user data pointer does not exist, then return 0, otherwise 1. <b>[multi-thread safe]</b>
    virtual bool RemoveUserData(const std::string& key) const;

    /// \deprecated (12/12/11)
    virtual void SetUserData(UserDataPtr data) RAVE_DEPRECATED {
        SetUserData(std::string(),data);
    }

    /// \brief the URI used to load the interface. <b>[multi-thread safe]</b>
    ///
    /// Sometimes the URI could hold special markers like "#" like in COLLADA files in order to target objects insides a particular file.
    virtual const std::string& GetURI() const {
        return __struri;
    }
    virtual const std::string& GetXMLFilename() const {
        return __struri;
    }

    /// \brief Clone the contents of an interface to the current interface.
    ///
    /// \param preference the interface whose information to clone
    /// \param cloningoptions mask of CloningOptions
    /// \throw openrave_exception if command doesn't succeed
    virtual void Clone(InterfaceBaseConstPtr preference, int cloningoptions);

    /// \brief return true if the command is supported
    virtual bool SupportsCommand(const std::string& cmd);

    /** \brief Used to send special commands to the interface and receive output.

        The command must be registered by \ref RegisterCommand. A special command '\b help' is
        always supported and provides a way for the user to query the current commands and the help
        string. The format of the returned help commands are in reStructuredText. The following commands are possible:
        - '\b help [command name]' - get the help string of just that command.
        - '\b help commands' - return the names of all the possible commands

        \param is the input stream containing the command
        \param os the output stream containing the output
        \exception openrave_exception Throw if the command is not supported.
        \return true if the command is successfully processed, otherwise false.
     */
    virtual bool SendCommand(std::ostream& os, std::istream& is);

    /// \biref Similar to \ref SendCommand except the inputs and outputs are a string
    ///
    /// This function should not be overridden by the user, therefore it isn't virtual.
    /// It is is slower than \ref SendCommand since it has to cast the strings to stringstreams.
    inline bool SendCommand(std::string& output, const std::string& input) {
        std::stringstream soutput, sinput(input);
        bool bSuccess = SendCommand(soutput, sinput);
        if( bSuccess ) {
            output = soutput.str();
        }
        return bSuccess;
    }

    /** \brief serializes the interface

        The readable interfaces are also serialized within the tag, for example:

        \code{.xml}
        <sometag> <!-- root writer -->
          <interface> <!-- first child -->
            <readableinterface/> <!-- readable interface -->
          </interface>
        </sometag>
        \endcode

        Depending on the writer format, extra tags might be created.
     */
    virtual void Serialize(BaseXMLWriterPtr writer, int options=0) const;

protected:
    /// \brief The function to be executed for every command.
    ///
    /// \param sinput - input of the command
    /// \param sout - output of the command
    /// \return If false, there was an error with the command, true if successful
    typedef boost::function<bool (std::ostream&, std::istream&)> InterfaceCommandFn;
    class OPENRAVE_API InterfaceCommand
    {
public:
        InterfaceCommand() {
        }
        InterfaceCommand(InterfaceCommandFn newfn, const std::string& newhelp) : fn(newfn), help(newhelp) {
        }
        InterfaceCommandFn fn; ///< command function to run
        std::string help; ///< help string explaining command arguments
    };

    /// \brief Registers a command and its help string. <b>[multi-thread safe]</b>
    ///
    /// \param cmdname - command name, converted to lower case
    /// \param fncmd function to execute for the command
    /// \param strhelp - help string in reStructuredText, see \ref writing_plugins_doc.
    /// \exception openrave_exception Throw if there exists a registered command already.
    virtual void RegisterCommand(const std::string& cmdname, InterfaceCommandFn fncmd, const std::string& strhelp);

    /// \brief Unregisters the command. <b>[multi-thread safe]</b>
    virtual void UnregisterCommand(const std::string& cmdname);

    virtual const char* GetHash() const = 0;
    std::string __description;     /// \see GetDescription()
    std::string __struri; ///< \see GetURI

    virtual boost::shared_mutex& GetInterfaceMutex() const {
        return _mutexInterface;
    }

private:
    /// Write the help commands to an output stream
    /// CAUTION : This method is not thread-safe when using the TBB library
    virtual bool _GetCommandHelp(std::ostream& sout, std::istream& sinput) const;

    inline InterfaceBase& operator=(const InterfaceBase&r) {
        throw openrave_exception("InterfaceBase copying not allowed");
    }

    mutable boost::shared_mutex _mutexInterface; ///< internal mutex for protecting data from methods that might be access from any thread (those methods should be commented).
    InterfaceType __type; ///< \see GetInterfaceType
    UserDataPtr __plugin; ///< handle to plugin that controls the executable code. As long as this plugin pointer is present, module will not be unloaded.
    std::string __strpluginname; ///< the name of the plugin, necessary?
    std::string __strxmlid; ///< \see GetXMLId
    EnvironmentBasePtr __penv; ///< \see GetEnv

#ifdef USE_TBB
    typedef tbb::concurrent_unordered_map<std::string, UserDataPtr> USERDATAMAP;
#else
    typedef std::map<std::string, UserDataPtr> USERDATAMAP;
#endif
    mutable USERDATAMAP __mapUserData; ///< \see GetUserData

    READERSMAP __mapReadableInterfaces; ///< pointers to extra interfaces that are included with this object
<<<<<<< HEAD

#ifdef USE_TBB
    typedef tbb::concurrent_unordered_map<std::string, boost::shared_ptr<InterfaceCommand>, CaseInsensitiveHashCompare> CMDMAP;
#else
    typedef std::map<std::string, boost::shared_ptr<InterfaceCommand>, CaseInsensitiveCompare> CMDMAP;
#endif
=======
    typedef std::map<std::string, tools::shared_ptr<InterfaceCommand>, CaseInsensitiveCompare> CMDMAP;
>>>>>>> f0bdd410
    CMDMAP __mapCommands; ///< all registered commands

#ifdef RAVE_PRIVATE
#ifdef _MSC_VER
    friend class Environment;
    friend class OpenRAVEXMLParser::InterfaceXMLReader;
    friend class XFileReader;
#else
    friend class ::Environment;
    friend class ::OpenRAVEXMLParser::InterfaceXMLReader;
    friend class ::XFileReader;
#endif
#endif
    friend class ColladaReader;
    friend class RaveDatabase;
};

} // end namespace OpenRAVE

#endif<|MERGE_RESOLUTION|>--- conflicted
+++ resolved
@@ -243,16 +243,12 @@
     mutable USERDATAMAP __mapUserData; ///< \see GetUserData
 
     READERSMAP __mapReadableInterfaces; ///< pointers to extra interfaces that are included with this object
-<<<<<<< HEAD
 
 #ifdef USE_TBB
-    typedef tbb::concurrent_unordered_map<std::string, boost::shared_ptr<InterfaceCommand>, CaseInsensitiveHashCompare> CMDMAP;
+    typedef tbb::concurrent_unordered_map<std::string, tools::shared_ptr<InterfaceCommand>, CaseInsensitiveHashCompare> CMDMAP;
 #else
     typedef std::map<std::string, boost::shared_ptr<InterfaceCommand>, CaseInsensitiveCompare> CMDMAP;
 #endif
-=======
-    typedef std::map<std::string, tools::shared_ptr<InterfaceCommand>, CaseInsensitiveCompare> CMDMAP;
->>>>>>> f0bdd410
     CMDMAP __mapCommands; ///< all registered commands
 
 #ifdef RAVE_PRIVATE
