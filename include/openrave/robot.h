--- conflicted
+++ resolved
@@ -1343,15 +1343,13 @@
 
     virtual void _UpdateAttachedSensors();
 
-<<<<<<< HEAD
+    /// \brief goes through all the link/joint ids and makes sure they are unique
+    void _ResolveInfoIds() override;
+
     /// \brief Ensures we have always mapped a manipulator to its "essential kinematics chain"---starting with a baselink-eelink pair, we exclude any static joints in between,
     /// and also the first and last few prismatic joints. So the first and last joints in the essential kinematics chain are always revolute.
     /// \param [in] pmanip    manipulator that, if not mapped yet, will be mapped to its essential kinematics chain
     virtual void _EnsureEssentialKinematicsChainRegisteredOnManipulator(ManipulatorConstPtr pmanip);
-=======
-    /// \brief goes through all the link/joint ids and makes sure they are unique
-    void _ResolveInfoIds() override;
->>>>>>> d281ea60
 
     std::vector<ManipulatorPtr> _vecManipulators; ///< \see GetManipulators
     ManipulatorPtr _pManipActive;
@@ -1374,11 +1372,10 @@
     dReal _fQuatLimitMaxAngle, _fQuatMaxAngleVelocity, _fQuatAngleResolution, _fQuatAngleWeight;
 
     ConfigurationSpecification _activespec;
-<<<<<<< HEAD
+
+    // posture describer
     std::map<LinkPair, PostureDescriberBasePtr> _mPostureDescribers; ///< maps a baselink-eelink pair to a posture describer that is capable of describing the kinematics chain; several manipulators can be attached to the same end-effector with different local tool transforms & directions, while they share the same baselink-eelink pair and the 6D IK hash, so we only need one describer for all these manipulators.
     std::map<ManipulatorConstPtr, LinkPair> _mEssentialLinkPairs; ///< maps a manipulator to its essential link pair, formed by its baselink-eelink pair, but excluding any static joints and the first, last few prismatic joints
-=======
->>>>>>> d281ea60
 
 private:
     virtual const char* GetHash() const {
