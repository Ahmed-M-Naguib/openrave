// -*- coding: utf-8 -*-
// Copyright (C) 2006-2012 Rosen Diankov <rosen.diankov@gmail.com>
//
// This file is part of OpenRAVE.
// OpenRAVE is free software: you can redistribute it and/or modify
// it under the terms of the GNU Lesser General Public License as published by
// the Free Software Foundation, either version 3 of the License, or
// at your option) any later version.
//
// This program is distributed in the hope that it will be useful,
// but WITHOUT ANY WARRANTY; without even the implied warranty of
// MERCHANTABILITY or FITNESS FOR A PARTICULAR PURPOSE.  See the
// GNU Lesser General Public License for more details.
//
// You should have received a copy of the GNU Lesser General Public License
// along with this program.  If not, see <http://www.gnu.org/licenses/>.
/** \file   robot.h
    \brief  Base robot and manipulator description.

    Automatically included with \ref openrave.h
 */
#ifndef OPENRAVE_ROBOT_H
#define OPENRAVE_ROBOT_H

namespace OpenRAVE {

/** \brief <b>[interface]</b> A robot is a kinematic body that has attached manipulators, sensors, and controllers. <b>If not specified, method is not multi-thread safe.</b> See \ref arch_robot.
    \ingroup interfaces
 */
class OPENRAVE_API RobotBase : public KinBody
{
public:
    /// \brief holds all user-set manipulator information used to initialize the Manipulator class.
    ///
    /// This is serializable and independent of environment.
    class OPENRAVE_API ManipulatorInfo
    {
public:
        ManipulatorInfo() {}
        ManipulatorInfo(const ManipulatorInfo& other) {
            *this = other;
        };
        ManipulatorInfo& operator=(const ManipulatorInfo& other) {
            _name = other._name;
            _sBaseLinkName = other._sBaseLinkName;
            _sEffectorLinkName = other._sEffectorLinkName;
            _tLocalTool = other._tLocalTool;
            _vChuckingDirection = other._vChuckingDirection;
            _vdirection = other._vdirection;
            _sIkSolverXMLId = other._sIkSolverXMLId;
            _vGripperJointNames = other._vGripperJointNames;
            _grippername = other._grippername;
            _id = other._id;
            return *this;
        }
        bool operator==(const ManipulatorInfo& other) const {
            return _name == other._name
                && _sBaseLinkName == other._sBaseLinkName
                && _sEffectorLinkName == other._sEffectorLinkName
                && _tLocalTool == other._tLocalTool
                && _vChuckingDirection == other._vChuckingDirection
                && _vdirection == other._vdirection
                && _sIkSolverXMLId == other._sIkSolverXMLId
                && _vGripperJointNames == other._vGripperJointNames
                && _grippername == other._grippername
                && _id == other._id;
        }
        bool operator!=(const ManipulatorInfo& other) const {
            return !operator==(other);
        }

        virtual void SerializeJSON(rapidjson::Value &value, rapidjson::Document::AllocatorType& allocator, dReal fUnitScale=1.0, int options=0) const;
        virtual void DeserializeJSON(const rapidjson::Value& value, dReal fUnitScale=1.0);

        std::string _id; ///< unique id for manipulator info
        std::string _name;
        std::string _sBaseLinkName, _sEffectorLinkName; ///< name of the base and effector links of the robot used to determine the chain
        Transform _tLocalTool;
        std::vector<dReal> _vChuckingDirection; ///< the normal direction to move joints for the hand to grasp something
        Vector _vdirection = Vector(0,0,1);
        std::string _sIkSolverXMLId; ///< xml id of the IkSolver interface to attach
        std::vector<std::string> _vGripperJointNames;         ///< names of the gripper joints
        std::string _grippername; ///< associates the manipulator with a GripperInfo
        std::string _toolChangerConnectedBodyToolName; ///< When this parameter is non-empty, then this manipulator's end effector points to the mounting link of a tool changer system, then all the connected bodies that are mounted on this link become mutually exclusive in the sense that only one can be connected at a time. The value of the parameter targets a tool (manipulator) name inside those related connected bodies to select when the tool changing is complete.
    };
    typedef boost::shared_ptr<ManipulatorInfo> ManipulatorInfoPtr;
    typedef boost::shared_ptr<ManipulatorInfo const> ManipulatorInfoConstPtr;

    /// \brief Holds the definition of a gripper that can be mounted on the robot.
    class OPENRAVE_API GripperInfo
    {
public:
        GripperInfo() {};
        GripperInfo(const GripperInfo& other) {
            *this = other;
        };
        GripperInfo& operator=(const GripperInfo& other);
        bool operator==(const GripperInfo& other) const {
            return _id == other._id
                && name == other.name
                && grippertype == other.grippertype
                && gripperJointNames == other.gripperJointNames
                && _docGripperInfo == other._docGripperInfo;
        }
        bool operator!=(const GripperInfo& other) const {
            return !operator==(other);
        }

        virtual void SerializeJSON(rapidjson::Value &value, rapidjson::Document::AllocatorType& allocator, dReal fUnitScale=1.0, int options=0) const;
        virtual void DeserializeJSON(const rapidjson::Value& value, dReal fUnitScale=1.0);


        std::string _id; /// < unique id
        std::string name; ///< unique name
        std::string grippertype; ///< gripper type
        std::vector<std::string> gripperJointNames; ///< names of the gripper joints

        rapidjson::Document _docGripperInfo; ///< contains entire rapid json document to hold custom parameters
    };
    typedef boost::shared_ptr<GripperInfo> GripperInfoPtr;
    typedef boost::shared_ptr<GripperInfo const> GripperInfoConstPtr;

    /// \brief Defines a chain of joints for an arm and set of joints for a gripper. Simplifies operating with them.
    class OPENRAVE_API Manipulator : public boost::enable_shared_from_this<Manipulator>
    {
        Manipulator(RobotBasePtr probot, const ManipulatorInfo& info);
        Manipulator(const Manipulator &r);

        /// \brief can switch the underyling robot
        Manipulator(RobotBasePtr probot, boost::shared_ptr<Manipulator const> r);

public:
        virtual ~Manipulator();

        /// \brief return a serializable info holding everything to initialize a manipulator
        virtual inline const ManipulatorInfo& GetInfo() const {
            return _info;
        }

        virtual inline const ManipulatorInfo& UpdateAndGetInfo() {
            UpdateInfo();
            return GetInfo();
        }

        virtual void UpdateInfo();

        /// \brief similar to GetInfo, but creates a copy of an up-to-date info, safe for caller to manipulate
        virtual void ExtractInfo(RobotBase::ManipulatorInfo& info) const;

        /// \brief update Manipulator according to new ManipulatorInfo, returns false if update cannot be performed and requires InitFromInfo
        virtual UpdateFromInfoResult UpdateFromInfo(const RobotBase::ManipulatorInfo& info);

        /// \brief Return the transformation of the manipulator frame
        ///
        /// The manipulator frame is defined by the the end effector link position * GetLocalToolTransform()
        /// All inverse kinematics and jacobian queries are specifying this frame.
        virtual Transform GetTransform() const;

        /// \brief return the linear/angular velocity of the manipulator coordinate system
        virtual std::pair<Vector,Vector> GetVelocity() const;

        virtual Transform GetEndEffectorTransform() const {
            return GetTransform();
        }

        virtual const std::string& GetName() const {
            return _info._name;
        }

        /// \brief get robot that manipulator belongs to.
        ///
        /// \param trylock if true then will try to get the parent pointer and return empty pointer if parent was already destroyed. Otherwise throws an exception if parent is already destroyed. By default this should be
        inline RobotBasePtr GetRobot(bool trylock=false) const {
            if( trylock ) {
                return __probot.lock();
            }
            else {
                return RobotBasePtr(__probot);
            }
        }

        /// \brief Sets the ik solver and initializes it with the current manipulator.
        ///
        /// Due to complications with translation,rotation,direction,and ray ik,
        /// the ik solver should take into account the grasp transform (_info._tLocalTool) internally.
        /// The actual ik primitives are transformed into the base frame only.
        virtual bool SetIkSolver(IkSolverBasePtr iksolver);

        /// \brief Returns the currently set ik solver
        virtual IkSolverBasePtr GetIkSolver() const;

        /// \brief the base used for the iksolver
        virtual LinkPtr GetBase() const {
            return __pBase;
        }

        /// \brief the end effector link (used to define workspace distance)
        virtual LinkPtr GetEndEffector() const {
            return __pEffector;
        }

        virtual const std::string& GetGripperName() const {
            return _info._grippername;
        }

        virtual const std::string& GetToolChangerConnectedBodyToolName() const {
            return _info._toolChangerConnectedBodyToolName;
        }

        /// \brief Release all bodies grabbed by the end effector of this manipualtor
        virtual void ReleaseAllGrabbed() {
            RobotBasePtr probot(__probot);
            probot->ReleaseAllGrabbedWithLink(*__pEffector);
        }

        /// \brief Return transform with respect to end effector defining the grasp coordinate system
        virtual const Transform& GetLocalToolTransform() const {
            return _info._tLocalTool;
        }

        /// \brief Sets the local tool transform with respect to the end effector link.
        ///
        /// Because this call will change manipulator hash, it resets the loaded IK and sends the Prop_RobotManipulatorTool message.
        virtual void SetLocalToolTransform(const Transform& t);

        /// \brief new name for manipulator
        ///
        /// \throw openrave_exception if name is already used in another manipulator
        virtual void SetName(const std::string& name);

        /// \brief Gripper indices of the joints that the  manipulator controls.
        virtual const std::vector<int>& GetGripperIndices() const {
            return __vgripperdofindices;
        }

        /// \brief Return the indices of the DOFs of the manipulator, which are used for inverse kinematics.
        ///
        /// Usually the DOF indices of the chain from pBase to pEndEffector
        virtual const std::vector<int>& GetArmIndices() const {
            return __varmdofindices;
        }

        /// \brief returns the number of DOF for the arm indices. Equivalent to GetArmIndices().size()
        virtual int GetArmDOF() const;

        /// \brief returns the number of DOF for the gripper indices. Equivalent to GetGripperIndices().size()
        virtual int GetGripperDOF() const;

        virtual const std::vector<dReal>& GetChuckingDirection() const {
            return _info._vChuckingDirection;
        }

        /// \brief sets the normal gripper direction to move joints to close/chuck the hand
        virtual void SetChuckingDirection(const std::vector<dReal>& chuckingdirection);

        /// \brief Sets the local tool direction with respect to the end effector link.
        ///
        /// Because this call will change manipulator hash, it resets the loaded IK and sends the Prop_RobotManipulatorTool message.
        virtual void SetLocalToolDirection(const Vector& direction);

        /// \brief direction of palm/head/manipulator used for approaching. defined inside the manipulator/grasp coordinate system
        virtual const Vector& GetLocalToolDirection() const {
            return _info._vdirection;
        }

        /// \brief returns the current values of the manipulator arm.
        ///
        /// Aquivalent to GetRobot()->GetDOFValues(v, GetArmIndices())
        virtual void GetArmDOFValues(std::vector<dReal>& v) const;

        /// \brief returns the current values of the manipulator gripper
        ///
        /// Aquivalent to GetRobot()->GetDOFValues(v, GetGripperIndices())
        virtual void GetGripperDOFValues(std::vector<dReal>& v) const;

        /// \brief Find a close solution to the current robot's joint values.
        ///
        /// The function is a wrapper around the IkSolver interface.
        /// Note that the solution returned is not guaranteed to be the closest solution. In order to compute that, will have to
        /// compute all the ik solutions using FindIKSolutions.
        /// \param param The transformation of the end-effector in the global coord system
        /// \param solution Will be of size GetArmIndices().size() and contain the best solution
        /// \param[in] filteroptions A bitmask of \ref IkFilterOptions values controlling what is checked for each ik solution.
        virtual bool FindIKSolution(const IkParameterization& param, std::vector<dReal>& solution, int filteroptions) const;
        virtual bool FindIKSolution(const IkParameterization& param, const std::vector<dReal>& vFreeParameters, std::vector<dReal>& solution, int filteroptions) const;
        virtual bool FindIKSolution(const IkParameterization& param, int filteroptions, IkReturnPtr ikreturn) const;
        virtual bool FindIKSolution(const IkParameterization& param, const std::vector<dReal>& vFreeParameters, int filteroptions, IkReturnPtr ikreturn) const;

        /// \brief Find all the IK solutions for the given end effector transform
        ///
        /// \param param The transformation of the end-effector in the global coord system
        /// \param solutions An array of all solutions, each element in solutions is of size GetArmIndices().size()
        /// \param[in] filteroptions A bitmask of \ref IkFilterOptions values controlling what is checked for each ik solution.
        virtual bool FindIKSolutions(const IkParameterization& param, std::vector<std::vector<dReal> >& solutions, int filteroptions) const;
        virtual bool FindIKSolutions(const IkParameterization& param, const std::vector<dReal>& vFreeParameters, std::vector<std::vector<dReal> >& solutions, int filteroptions) const;
        virtual bool FindIKSolutions(const IkParameterization& param, int filteroptions, std::vector<IkReturnPtr>& vikreturns) const;
        virtual bool FindIKSolutions(const IkParameterization& param, const std::vector<dReal>& vFreeParameters, int filteroptions, std::vector<IkReturnPtr>& vikreturns) const;

        /** \brief returns the parameterization of a given IK type for the current manipulator position.

            Ideally pluging the returned ik parameterization into FindIkSolution should return the a manipulator configuration
            such that a new call to GetIkParameterization returns the same values. In other words:
            \code
            ikparam = manip->GetIkParameterization(iktype);
            ... move robot
            std::vector<dReal> sol;
            if( FindIKSolution(ikparam,sol, filteroptions) ) {
                manip->GetRobot()->SetActiveDOFs(manip->GetArmIndices());
                manip->GetRobot()->SetActiveDOFValues(sol);
                BOOST_ASSERT( dist(manip->GetIkParameterization(iktype), ikparam) <= epsilon );
            }
            \endcode
            \param iktype the type of parameterization to request
            \param inworld if true will return the parameterization in the world coordinate system, otherwise in the base link (\ref GetBase()) coordinate system
         */
        virtual IkParameterization GetIkParameterization(IkParameterizationType iktype, bool inworld=true) const;

        /** \brief returns a full parameterization of a given IK type for the current manipulator position using an existing IkParameterization as the seed.

            Custom data is copied to the new parameterization. Furthermore, some IK types like Lookat3D and TranslationLocalGlobal6D set constraints in the global coordinate system of the manipulator. Because these values are not stored in manipulator itself, they have to be passed in through an existing IkParameterization.
            Ideally pluging the returned ik parameterization into FindIkSolution should return the a manipulator configuration
            such that a new call to GetIkParameterization returns the same values.
            \param ikparam The parameterization to use as seed.
            \param inworld if true will return the parameterization in the world coordinate system, otherwise in the base link (\ref GetBase()) coordinate system
         */
        virtual IkParameterization GetIkParameterization(const IkParameterization& ikparam, bool inworld=true) const;

        /// \brief Get all child joints of the manipulator starting at the pEndEffector link
        virtual void GetChildJoints(std::vector<JointPtr>& vjoints) const;

        /// \brief Get all child DOF indices of the manipulator starting at the pEndEffector link
        virtual void GetChildDOFIndices(std::vector<int>& vdofndices) const;

        /// \brief returns true if a link is part of the child links of the manipulator.
        ///
        /// The child links do not include the arm links.
        bool IsChildLink(LinkConstPtr plink) const RAVE_DEPRECATED {
            return IsChildLink(*plink);
        }
        virtual bool IsChildLink(const KinBody::Link& link) const;

        /// \brief Get all child links of the manipulator starting at pEndEffector link.
        ///
        /// The child links do not include the arm links.
        virtual void GetChildLinks(std::vector<LinkPtr>& vlinks) const;

        /** \brief Get all links that are independent of the arm and gripper joints

            In other words, returns all links not on the path from the base to the end effector and not children of the end effector. The base and all links rigidly attached to it are also returned.
         */
        virtual void GetIndependentLinks(std::vector<LinkPtr>& vlinks) const;

        /** \brief Checks collision with only the gripper and the rest of the environment with the current link transforms. Ignores disabled links.

            \param[out] report [optional] collision report
            \return true if a collision occurred
         */
        virtual bool CheckEndEffectorCollision(CollisionReportPtr report = CollisionReportPtr()) const;

        /** \brief Checks collision with only the gripper and the rest of the environment given a new end-effector transform. Ignores disabled links.

            \param tEE the end effector transform
            \param[out] report [optional] collision report
            \return true if a collision occurred
         */
        virtual bool CheckEndEffectorCollision(const Transform& tEE, CollisionReportPtr report = CollisionReportPtr()) const;

        /** \brief Checks self-collision with only the gripper with the rest of the robot. Ignores disabled links.

            \param[out] report [optional] collision report
            \param[in] bIgnoreManipulatorLinks if true, then will ignore any links that can potentially move because of manipulator moving.
            \return true if a collision occurred
         */
        virtual bool CheckEndEffectorSelfCollision(CollisionReportPtr report = CollisionReportPtr(), bool bIgnoreManipulatorLinks=false) const;

        /** \brief Checks self-collision with only the gripper given its end-effector transform with the rest of the robot. Ignores disabled links.

            \param tEE the end effector transform
            \param[out] report [optional] collision report
            \param[in] bIgnoreManipulatorLinks if true, then will ignore any links that can potentially move because of manipulator moving.
            \return true if a collision occurred
         */
        virtual bool CheckEndEffectorSelfCollision(const Transform& tEE, CollisionReportPtr report = CollisionReportPtr(), bool bIgnoreManipulatorLinks=false) const;

        /** \brief Checks environment collisions with only the gripper given an IK parameterization of the gripper.

            Some IkParameterizations can fully determine the gripper 6DOF location. If the type is Transform6D or the manipulator arm DOF <= IkParameterization DOF, then this would be possible. In the latter case, an ik solver is required to support the ik parameterization.
            \param ikparam the ik parameterization determining the gripper transform
            \param[inout] report [optional] collision report
            \param[in] numredundantsamples If > 0, will check collision using the full redundant degree of freedom of the IkParameterization. For example, if ikparam is IKP_TranslationDirection5D, then there's 1 degree of freedom around the axis. The manipulator will have numredundantsamples samples around this degree of freedom, and check each one. If == 0, then will use the manipulator's IK solver to get the end effector transforms to sample.
            \return true if a collision occurred
            /// \throw openrave_exception if the gripper location cannot be fully determined from the passed in ik parameterization.
         */
        virtual bool CheckEndEffectorCollision(const IkParameterization& ikparam, CollisionReportPtr report = CollisionReportPtr(), int numredundantsamples=0) const;

        /** \brief Checks self-collisions with only the gripper given an IK parameterization of the gripper.

            Some IkParameterizations can fully determine the gripper 6DOF location. If the type is Transform6D or the manipulator arm DOF <= IkParameterization DOF, then this would be possible. In the latter case, an ik solver is required to support the ik parameterization.
            \param ikparam the ik parameterization determining the gripper transform
            \param[in] numredundantsamples see CheckEndEffectorCollision
            \param[out] report [optional] collision report
            \param[in] bIgnoreManipulatorLinks if true, then will ignore any links that can potentially move because of manipulator moving.
            \return true if a collision occurred
            /// \throw openrave_exception if the gripper location cannot be fully determined from the passed in ik parameterization.
         */
        virtual bool CheckEndEffectorSelfCollision(const IkParameterization& ikparam, CollisionReportPtr report = CollisionReportPtr(), int numredundantsamples=0, bool bIgnoreManipulatorLinks=false) const;

        /** \brief Checks collision with the environment with all the independent links of the robot. Ignores disabled links.

            \param[out] report [optional] collision report
            \return true if a collision occurred
         */
        virtual bool CheckIndependentCollision(CollisionReportPtr report = CollisionReportPtr()) const;

        /** \brief Checks collision with a target body and all the independent links of the robot. Ignores disabled links.

            \param[in] the body to check the independent links with
            \param[out] report [optional] collision report
            \return true if a collision occurred
         */
        //virtual bool CheckIndependentCollision(KinBodyConstPtr body, CollisionReportPtr report = CollisionReportPtr()) const;

        /// \brief return true if the body is being grabbed by any link on this manipulator
        bool IsGrabbing(KinBodyConstPtr body) const RAVE_DEPRECATED {
            return IsGrabbing(*body);
        }
        virtual bool IsGrabbing(const KinBody &body) const;

        /// \brief computes the jacobian of the manipulator arm indices of the current manipulator frame world position.
        ///
        /// The manipulator frame is computed from Manipulator::GetTransform()
        virtual void CalculateJacobian(std::vector<dReal>& jacobian) const;

        /// \brief calls std::vector version of CalculateJacobian internally, a little inefficient since it copies memory
        virtual void CalculateJacobian(boost::multi_array<dReal,2>& jacobian) const;

        /// \brief computes the quaternion jacobian of the manipulator arm indices from the current manipulator frame rotation.
        virtual void CalculateRotationJacobian(std::vector<dReal>& jacobian) const;

        /// \brief calls std::vector version of CalculateRotationJacobian internally, a little inefficient since it copies memory
        virtual void CalculateRotationJacobian(boost::multi_array<dReal,2>& jacobian) const;

        /// \brief computes the angule axis jacobian of the manipulator arm indices.
        virtual void CalculateAngularVelocityJacobian(std::vector<dReal>& jacobian) const;

        /// \brief calls std::vector version of CalculateAngularVelocityJacobian internally, a little inefficient since it copies memory
        virtual void CalculateAngularVelocityJacobian(boost::multi_array<dReal,2>& jacobian) const;

        /// \brief return a copy of the configuration specification of the arm indices
        ///
        /// Note that the return type is by-value, so should not be used in iteration
        virtual ConfigurationSpecification GetArmConfigurationSpecification(const std::string& interpolation="") const;

        /// \brief return a copy of the configuration specification of this arm under a particular IkParameterizationType
        ///
        /// Note that the return type is by-value, so should not be used in iteration
        virtual ConfigurationSpecification GetIkConfigurationSpecification(IkParameterizationType iktype, const std::string& interpolation="") const;

        /// \brief returns the serialization of the manipulator. If options & SO_InverseKinematics, then use iktype
        virtual void serialize(std::ostream& o, int options, IkParameterizationType iktype=IKP_None) const;

        /// \brief Return hash of just the manipulator definition.
        virtual const std::string& GetStructureHash() const;

        /// \brief Return hash of all kinematics information of just the manipulator
        ///
        /// This includes joint axes, joint positions, and final grasp transform. Hash is used to cache the solvers.
        virtual const std::string& GetKinematicsStructureHash() const;

        /// \brief Return hash of the information necessary to compute a certain ik
        ///
        /// This includes joint axes, joint positions, and final grasp transform. Hash is used to cache the solvers.
        virtual const std::string& GetInverseKinematicsStructureHash(IkParameterizationType iktype) const;

protected:
        /// \brief compute internal information from user-set info
        virtual void _ComputeInternalInformation();

        ManipulatorInfo _info; ///< user-set information
private:
        RobotBaseWeakPtr __probot;
        LinkPtr __pBase, __pEffector; ///< contains weak links to robot
        std::vector<int> __vgripperdofindices, __varmdofindices;
        ConfigurationSpecification __armspec; ///< reflects __varmdofindices
        mutable IkSolverBasePtr __pIkSolver;
        mutable std::string __hashstructure, __hashkinematicsstructure;
        mutable std::map<IkParameterizationType, std::string> __maphashikstructure;

#ifdef RAVE_PRIVATE
#ifdef _MSC_VER
        friend class OpenRAVEXMLParser::ManipulatorXMLReader;
        friend class OpenRAVEXMLParser::RobotXMLReader;
        friend class XFileReader;
#else
        friend class ::OpenRAVEXMLParser::ManipulatorXMLReader;
        friend class ::OpenRAVEXMLParser::RobotXMLReader;
        friend class ::XFileReader;
#endif
#endif
        friend class ColladaReader;
        friend class RobotBase;
    };
    typedef boost::shared_ptr<RobotBase::Manipulator> ManipulatorPtr;
    typedef boost::shared_ptr<RobotBase::Manipulator const> ManipulatorConstPtr;
    typedef boost::weak_ptr<RobotBase::Manipulator> ManipulatorWeakPtr;

    /// \brief holds all user-set attached sensor information used to initialize the AttachedSensor class.
    ///
    /// This is serializable and independent of environment.
    class OPENRAVE_API AttachedSensorInfo
    {
public:
        AttachedSensorInfo() {}
        AttachedSensorInfo(const AttachedSensorInfo& other) {
            *this = other;
        };
        AttachedSensorInfo& operator=(const AttachedSensorInfo& other) {
            _id = other._id;
            _name = other._name;
            _linkname = other._linkname;
            _trelative = other._trelative;
            _sensorname = other._sensorname;
            rapidjson::Document docSensorGeometry;
            if (other._docSensorGeometry.IsObject()) {
                docSensorGeometry.CopyFrom(other._docSensorGeometry, docSensorGeometry.GetAllocator());
            }
            _docSensorGeometry.Swap(docSensorGeometry);
            return *this;
        }
        bool operator==(const AttachedSensorInfo& other) const {
            return _id == other._id
                && _name == other._name
                && _linkname == other._linkname
                && _trelative == other._trelative
                && _sensorname == other._sensorname
                && _docSensorGeometry == other._docSensorGeometry;
        }
        bool operator!=(const AttachedSensorInfo& other) const {
            return !operator==(other);
        }

        virtual void SerializeJSON(rapidjson::Value& value, rapidjson::Document::AllocatorType& allocator, dReal fUnitScale=1.0, int options=0) const;
        virtual void DeserializeJSON(const rapidjson::Value& value, dReal fUnitScale=1.0);

        std::string _id;
        std::string _name;
        std::string _linkname; ///< the robot link that the sensor is attached to
        Transform _trelative;         ///< relative transform of the sensor with respect to the attached link
        std::string _sensorname; ///< name of the sensor interface to create, in other words the sensor type
        rapidjson::Document _docSensorGeometry; ///< the sensor geometry to initialize the sensor with
    };
    typedef boost::shared_ptr<AttachedSensorInfo> AttachedSensorInfoPtr;
    typedef boost::shared_ptr<AttachedSensorInfo const> AttachedSensorInfoConstPtr;

    /// \brief Attaches a sensor to a link on the robot.
    class OPENRAVE_API AttachedSensor : public boost::enable_shared_from_this<AttachedSensor>
    {
public:
        AttachedSensor(RobotBasePtr probot);
        AttachedSensor(RobotBasePtr probot, const AttachedSensor &sensor, int cloningoptions);
        AttachedSensor(RobotBasePtr probot, const AttachedSensorInfo& info);
        virtual ~AttachedSensor();

        virtual SensorBasePtr GetSensor() const {
            return _psensor;
        }
        virtual LinkPtr GetAttachingLink() const {
            return LinkPtr(pattachedlink);
        }
        virtual const Transform& GetRelativeTransform() const {
            return _info._trelative;
        }
        virtual Transform GetTransform() const {
            return LinkPtr(pattachedlink)->GetTransform()*_info._trelative;
        }

        /// \brief get robot that manipulator belongs to.
        ///
        /// \param trylock if true then will try to get the parent pointer and return empty pointer if parent was already destroyed. Otherwise throws an exception if parent is already destroyed. By default this should be
        inline RobotBasePtr GetRobot(bool trylock=false) const {
            if( trylock ) {
                return _probot.lock();
            }
            else {
                return RobotBasePtr(_probot);
            }
        }
        virtual const std::string& GetName() const {
            return _info._name;
        }

        /// retrieves the current data from the sensor
        virtual SensorBase::SensorDataPtr GetData() const;

        virtual void SetRelativeTransform(const Transform& t);

        virtual void serialize(std::ostream& o, int options) const;

        /// \brief return hash of the sensor definition
        virtual const std::string& GetStructureHash() const;

        /// \brief Updates several fields in \ref _info depending on the current state of the attached sensor
        ///
        /// \param type the type of sensor geometry that should be updated in _info
        virtual void UpdateInfo(SensorBase::SensorType type=SensorBase::ST_Invalid);

        /// \brief returns the attached sensor info
        ///
        /// \param type the type of sensor geometry that should be updated in _info
        inline const AttachedSensorInfo& UpdateAndGetInfo(SensorBase::SensorType type=SensorBase::ST_Invalid) {
            UpdateInfo(type);
            return _info;
        }

        /// \brief returns the attached sensor info
        virtual inline const AttachedSensorInfo& GetInfo() const {
            return _info;
        }

        /// \brief similar to GetInfo, but creates a copy of an up-to-date info, safe for caller to manipulate
        virtual void ExtractInfo(RobotBase::AttachedSensorInfo& info) const;

        /// \brief update AttachedSensor according to new AttachedSensorInfo, returns false if update cannot be performed and requires InitFromInfo
        virtual UpdateFromInfoResult UpdateFromInfo(const RobotBase::AttachedSensorInfo& info);

private:
        /// \brief compute internal information from user-set info
        //virtual void _ComputeInternalInformation();

        AttachedSensorInfo _info; ///< user specified data

        RobotBaseWeakPtr _probot;
        SensorBasePtr _psensor; ///< initialized by _ComputeInternalInformation when added to the environment
        LinkWeakPtr pattachedlink;         ///< the robot link that the sensor is attached to
        SensorBase::SensorDataPtr pdata;         ///< pointer to a preallocated data using psensor->CreateSensorData()
        mutable std::string __hashstructure;
#ifdef RAVE_PRIVATE
#ifdef _MSC_VER
        friend class OpenRAVEXMLParser::AttachedSensorXMLReader;
        friend class OpenRAVEXMLParser::RobotXMLReader;
        friend class XFileReader;
#else
        friend class ::OpenRAVEXMLParser::AttachedSensorXMLReader;
        friend class ::OpenRAVEXMLParser::RobotXMLReader;
        friend class ::XFileReader;
#endif
#endif
        friend class ColladaReader;
        friend class RobotBase;
    };
    typedef boost::shared_ptr<RobotBase::AttachedSensor> AttachedSensorPtr;
    typedef boost::shared_ptr<RobotBase::AttachedSensor const> AttachedSensorConstPtr;
    typedef boost::weak_ptr<RobotBase::AttachedSensor> AttachedSensorWeakPtr;

    /// \brief holds all user-set attached kinbody information used to initialize the AttachedKinBody class.
    ///
    /// This is serializable and independent of environment.
    class OPENRAVE_API ConnectedBodyInfo
    {
public:
        ConnectedBodyInfo() {}
        ConnectedBodyInfo(const ConnectedBodyInfo& other) {
            *this = other;
        };
        ConnectedBodyInfo& operator=(const ConnectedBodyInfo& other);
        bool operator==(const ConnectedBodyInfo& other) const;
        bool operator!=(const ConnectedBodyInfo& other) const {
            return !operator==(other);
        }

        /// \brief Updates the infos depending on the robot at the identity and zero position.
        virtual void InitInfoFromBody(RobotBase& robot);
        virtual void SerializeJSON(rapidjson::Value &value, rapidjson::Document::AllocatorType& allocator, dReal fUnitScale=1.0, int options=0) const;
        virtual void DeserializeJSON(const rapidjson::Value &value, dReal fUnitScale=1.0);

        std::string _id; ///< unique id of the connected body
        std::string _name; ///< the name of the connected body info
        std::string _linkname; ///< the robot link that the body is attached to
        std::string _uri;  //< the uri where the connected body came from. this is used when writing back to the filename.
        Transform _trelative;  ///< relative transform of the body with respect to the attached link. The link transforms are multiplied by the transform of _linkname and _trelative to put them on the real robot.
        std::vector<KinBody::LinkInfoPtr> _vLinkInfos; ///< extracted link infos representing the connected body. The names are the original "desired" names. Should not consider _linkname and _trelative.
        std::vector<KinBody::JointInfoPtr> _vJointInfos; ///< extracted joint infos (inluding passive) representing the connected body. The names are the original "desired" names.
        std::vector<RobotBase::ManipulatorInfoPtr> _vManipulatorInfos; ///< extracted manip infos representing the connected body. The names are the original "desired" names.
        std::vector<RobotBase::AttachedSensorInfoPtr> _vAttachedSensorInfos; ///< extracted sensor infos representing the connected body. The names are the original "desired" names.
        std::vector<RobotBase::GripperInfoPtr> _vGripperInfos; ///< extracted gripper infos representing the connected body. The names are the original "desired" names.
<<<<<<< HEAD
        bool _bIsActive = false; ///< if true, then add the connected body. Otherwise do not add it.
=======
        int8_t _bIsActive; ///< a tri-state describing the state of the connected body. If 1, then connected body is known to be active on the robot. If 0, then known to be non-active. If -1, then the state is unknown, so planning algorithms should be careful . Otherwise do not add it.
>>>>>>> 7d470b14
    };
    typedef boost::shared_ptr<ConnectedBodyInfo> ConnectedBodyInfoPtr;
    typedef boost::shared_ptr<ConnectedBodyInfo const> ConnectedBodyInfoConstPtr;

    /// \brief Attaches a kinbody to a link on the robot.
    class OPENRAVE_API ConnectedBody : public boost::enable_shared_from_this<ConnectedBody>
    {
public:
        ConnectedBody(RobotBasePtr probot);
        ConnectedBody(RobotBasePtr probot, const ConnectedBody &connectedBody, int cloningoptions);
        ConnectedBody(RobotBasePtr probot, const ConnectedBodyInfo& info);
        virtual ~ConnectedBody();

        /// \brief have the connected body to be added to the robot kinematics. The active level has nothing to do with visibility or enabling of the links.
        ///
        /// Can only be called when robot is not added to the environment
        virtual bool SetActive(int8_t active);

        /// \brief return true
        virtual int8_t IsActive();

        /// \brief if the connected body is activated and added to the robot, this is a helper functions to enable/disable all the links
        virtual void SetLinkEnable(bool benable);

        /// \brief if the connected body is activated and added to the robot, this is a helper functions to enable/disable all the links
        virtual void SetLinkVisible(bool bvisible);

        /// \brief gets the resolved links added to the robot.
        ///
        /// Has one-to-one correspondence with _info._vLinkInfos
        virtual void GetResolvedLinks(std::vector<KinBody::LinkPtr>& links);

        /// \brief gets the resolved links added to the robot.
        ///
        /// Has one-to-one correspondence with _info._vJointInfos
        virtual void GetResolvedJoints(std::vector<KinBody::JointPtr>& joints);

        /// \brief gets the resolved dummy passive joint added by connected body.
        virtual KinBody::JointPtr GetResolvedDummyPassiveJoint();

        /// \brief gets the resolved links added to the robot.
        ///
        /// Has one-to-one correspondence with _info._vManipulatorInfos
        virtual void GetResolvedManipulators(std::vector<RobotBase::ManipulatorPtr>& manipulators);

        /// \brief gets the resolved links added to the robot.
        ///
        /// Has one-to-one correspondence with _info._vAttachedSensorInfos
        virtual void GetResolvedAttachedSensors(std::vector<RobotBase::AttachedSensorPtr>& attachedSensors);

        /// \brief gets the resolved gripper infos added to the robot.
        ///
        /// Has one-to-one correspondence with _info._vGripperInfos
        virtual void GetResolvedGripperInfos(std::vector<RobotBase::GripperInfoPtr>& gripperInfos);

        virtual LinkPtr GetAttachingLink() const {
            return LinkPtr(_pattachedlink);
        }
        virtual const Transform& GetRelativeTransform() const {
            return _info._trelative;
        }

        /// \brief return the transform of the base link of the connecting body
        virtual Transform GetTransform() const {
            return LinkPtr(_pattachedlink)->GetTransform()*_info._trelative;
        }

        /// \brief get robot that manipulator belongs to.
        ///
        /// \param trylock if true then will try to get the parent pointer and return empty pointer if parent was already destroyed. Otherwise throws an exception if parent is already destroyed. By default this should be
        inline RobotBasePtr GetRobot(bool trylock=false) const {
            if( trylock ) {
                return _pattachedrobot.lock();
            }
            else {
                return RobotBasePtr(_pattachedrobot);
            }
        }

        inline const std::string& GetName() const {
            return _info._name;
        }

        // virtual void serialize(std::ostream& o, int options) const;

        /// \brief return hash of the attached kinbody definition
        // virtual const std::string& GetStructureHash() const;

        /// \brief returns the attached kinbody info
        inline const ConnectedBodyInfo& GetInfo() const {
            return _info;
        }

        /// \brief similar to GetInfo, but creates a copy of an up-to-date info, safe for caller to manipulate
        virtual void ExtractInfo(RobotBase::ConnectedBodyInfo& info) const;

        /// \brief update ConnectedBody according to new ConnectedBodyInfo, returns false if update cannot be performed and requires InitFromInfo
        virtual UpdateFromInfoResult UpdateFromInfo(const RobotBase::ConnectedBodyInfo& info);

private:
        ConnectedBodyInfo _info; ///< user specified data (to be serialized and saved), should not contain dynamically generated parameters.

        std::string _nameprefix; ///< the name prefix to use for all the resolved link names.
        std::string _dummyPassiveJointName; ///< the joint that is used to attach the connected body to the robot link
        KinBody::JointPtr _pDummyJointCache; ///< cached Joint used for _dummyPassiveJointName
        std::vector< std::pair<std::string, RobotBase::LinkPtr> > _vResolvedLinkNames; ///< for every entry in _info._vLinkInfos, the resolved link names added to the robot. Also serves as cache for pointers
        std::vector< std::pair<std::string, RobotBase::JointPtr> > _vResolvedJointNames; ///< for every entry in _info._vJointInfos, the resolved link names. Also serves as cache for pointers.
        std::vector< std::pair<std::string, RobotBase::ManipulatorPtr> > _vResolvedManipulatorNames; ///< for every entry in _info._vManipulatorInfos. Also serves as cache for pointers
        std::vector< std::pair<std::string, RobotBase::AttachedSensorPtr> > _vResolvedAttachedSensorNames; ///< for every entry in _info._vAttachedSensorResolvedNames. Also serves as cache for pointers
        std::vector< std::pair<std::string, RobotBase::GripperInfoPtr> > _vResolvedGripperInfoNames; ///< for every entry in _info._vGripperInfos. Also serves as cache for pointers

        RobotBaseWeakPtr _pattachedrobot; ///< the robot that the body is attached to
        LinkWeakPtr _pattachedlink;         ///< the robot link that the body is attached to
        mutable std::string __hashstructure;

        friend class ColladaReader;
        friend class RobotBase;
    };

    typedef boost::shared_ptr<RobotBase::ConnectedBody> ConnectedBodyPtr;
    typedef boost::shared_ptr<RobotBase::ConnectedBody const> ConnectedBodyConstPtr;
    typedef boost::weak_ptr<RobotBase::ConnectedBody> ConnectedBodyWeakPtr;

    /// \brief info structure used to initialize a robot
    class OPENRAVE_API RobotBaseInfo : public KinBodyInfo
    {
public:
        RobotBaseInfo() : KinBodyInfo() {}
        RobotBaseInfo(const RobotBaseInfo& other) : KinBodyInfo(other) {
            *this = other;
        };
        RobotBaseInfo& operator=(const RobotBaseInfo& other);
        bool operator==(const RobotBaseInfo& other) const;
        bool operator!=(const RobotBaseInfo& other) const{
            return !operator==(other);
        }

        virtual void SerializeJSON(rapidjson::Value& value, rapidjson::Document::AllocatorType& allocator, dReal fUnitScale=1.0, int options=0) const;
        virtual void DeserializeJSON(const rapidjson::Value& value, dReal fUnitScale=1.0);

        std::vector<ManipulatorInfoPtr> _vManipulatorInfos; ///< list of pointers to ManipulatorInfo
        std::vector<AttachedSensorInfoPtr> _vAttachedSensorInfos; ///< list of pointers to AttachedSensorInfo
        std::vector<ConnectedBodyInfoPtr> _vConnectedBodyInfos; ///< list of pointers to ConnectedBodyInfo
        std::vector<GripperInfoPtr> _vGripperInfos; ///< list of pointers to GripperInfo
protected:
        virtual void _DeserializeReadableInterface(const std::string id, const rapidjson::Value& value);

    };
    typedef boost::shared_ptr<RobotBaseInfo> RobotBaseInfoPtr;
    typedef boost::shared_ptr<RobotBaseInfo const> RobotBaseInfoConstPtr;

    /// \brief Helper class derived from KinBodyStateSaver to additionaly save robot information.
    class OPENRAVE_API RobotStateSaver : public KinBodyStateSaver
    {
public:
        RobotStateSaver(RobotBasePtr probot, int options = Save_LinkTransformation|Save_LinkEnable|Save_ActiveDOF|Save_ActiveManipulator);
        virtual ~RobotStateSaver();

        /// \brief restore the state
        ///
        /// \param robot if set, will attempt to restore the stored state to the passed in body, otherwise will restore it for the original body.
        /// \throw openrave_exception if the passed in body is not compatible with the saved state, will throw
        virtual void Restore(boost::shared_ptr<RobotBase> robot=boost::shared_ptr<RobotBase>());

        /// \brief release the body state. _pbody will not get restored on destruction
        ///
        /// After this call, it will still be possible to use \ref Restore.
        virtual void Release();

protected:
        RobotBasePtr _probot;
        std::vector<int> vactivedofs;
        int affinedofs;
        Vector rotationaxis;
        ManipulatorPtr _pManipActive;
        Transform _tActiveManipLocalTool;
        Vector _vActiveManipLocalDirection;
        IkSolverBasePtr _pActiveManipIkSolver;
        std::vector<Transform> _vtManipsLocalTool;
        std::vector<Vector> _vvManipsLocalDirection;
        std::vector<IkSolverBasePtr> _vpManipsIkSolver;
        std::vector<int8_t> _vConnectedBodyActiveStates; ///< GetConnectedBodyActiveStates
private:
        virtual void _RestoreRobot(boost::shared_ptr<RobotBase> robot);
    };

    typedef boost::shared_ptr<RobotStateSaver> RobotStateSaverPtr;

    virtual ~RobotBase();

    /// \brief Return the static interface type this class points to (used for safe casting).
    static inline InterfaceType GetInterfaceTypeStatic() {
        return PT_Robot;
    }

    virtual void Destroy();

    /// \brief initializes a robot with links, joints, manipulators, and sensors
    ///
    /// Calls \ref KinBody::Init(linkinfos, jointinfos) and then adds the robot-specific information afterwards
    /// \param linkinfos information for all the links. Links will be created in this order
    /// \param jointinfos information for all the joints. Joints might be rearranged depending on their mimic properties
    virtual bool Init(const std::vector<LinkInfoConstPtr>& linkinfos, const std::vector<JointInfoConstPtr>& jointinfos, const std::vector<ManipulatorInfoConstPtr>& manipinfos, const std::vector<AttachedSensorInfoConstPtr>& attachedsensorinfos, const std::string& uri=std::string());

    /// \brief initializes a robot with info structure
    virtual bool InitFromInfo(const RobotBaseInfo& info);

    /// \brief Returns the manipulators of the robot
    virtual const std::vector<ManipulatorPtr>& GetManipulators() const;

    /// \brief Returns a manipulator from its name. If no manipulator with that name is present, returns empty pointer.
    virtual ManipulatorPtr GetManipulator(const std::string& name) const;

    virtual const std::vector<AttachedSensorPtr>& GetAttachedSensors() const {
        return _vecAttachedSensors;
    }

    virtual const std::vector<ConnectedBodyPtr>& GetConnectedBodies() const {
        return _vecConnectedBodies;
    }

    virtual const std::vector<GripperInfoPtr>& GetGripperInfos() const {
        return _vecGripperInfos;
    }

    /// \brief Returns a GriperInfo that matches with name
    virtual GripperInfoPtr GetGripperInfo(const std::string& name) const;

    // \brief gets the active states of all connected bodies
    virtual void GetConnectedBodyActiveStates(std::vector<int8_t>& activestates) const;

    /// \brief sets the active states for connected bodies
    virtual void SetConnectedBodyActiveStates(const std::vector<int8_t>& activestates);

    virtual void SetName(const std::string& name);

    virtual void SetDOFValues(const std::vector<dReal>& vJointValues, uint32_t checklimits = 1, const std::vector<int>& dofindices = std::vector<int>());
    virtual void SetDOFValues(const std::vector<dReal>& vJointValues, const Transform& transbase, uint32_t checklimits = 1);

    virtual void SetLinkTransformations(const std::vector<Transform>& transforms);
    virtual void SetLinkTransformations(const std::vector<Transform>& transforms, const std::vector<dReal>& doflastsetvalues);

    virtual bool SetVelocity(const Vector& linearvel, const Vector& angularvel);
    virtual void SetDOFVelocities(const std::vector<dReal>& dofvelocities, const Vector& linearvel, const Vector& angularvel,uint32_t checklimits = 1);
    virtual void SetDOFVelocities(const std::vector<dReal>& dofvelocities, uint32_t checklimits = 1, const std::vector<int>& dofindices = std::vector<int>());

    /// \see SetTransform
    /// Also transforms the robot and updates the attached sensors and grabbed bodies.
    virtual void SetTransform(const Transform& trans);

    /** Methods using the active degrees of freedoms of the robot. Active DOFs are a way for the
        user to specify degrees of freedom of interest for a current execution block. All planners
        by default use the robot's active DOF and active manipultor. For every Get* method, there is
        a corresponding GetActive* method rather than the methods when setting joints.  The active
        DOFs also include affine transfomrations of the robot's base. Affine transformation DOFs can
        be found after the joint DOFs in this order: X, Y, Z, Rotation where rotation can be around
        a specified axis a full 3D rotation.  Usually the affine transforamtion is with respect to
        the first link in the body
        @name Affine DOFs
        @{
     */

    /// \deprecated (11/10/04), use OpenRAVE:: global variables
    static const DOFAffine DOF_NoTransform RAVE_DEPRECATED = OpenRAVE::DOF_NoTransform;
    static const DOFAffine DOF_X RAVE_DEPRECATED = OpenRAVE::DOF_X;
    static const DOFAffine DOF_Y RAVE_DEPRECATED = OpenRAVE::DOF_Y;
    static const DOFAffine DOF_Z RAVE_DEPRECATED = OpenRAVE::DOF_Z;
    static const DOFAffine DOF_RotationAxis RAVE_DEPRECATED = OpenRAVE::DOF_RotationAxis;
    static const DOFAffine DOF_Rotation3D RAVE_DEPRECATED = OpenRAVE::DOF_Rotation3D;
    static const DOFAffine DOF_RotationQuat RAVE_DEPRECATED = OpenRAVE::DOF_RotationQuat;

    /** \brief Set the joint indices and affine transformation dofs that the planner should use. If \ref DOF_RotationAxis is specified, the previously set axis is used.

        \param dofindices the indices of the original degrees of freedom to use.
        \param affine A bitmask of \ref DOFAffine values
     */
    virtual void SetActiveDOFs(const std::vector<int>& dofindices, int affine = OpenRAVE::DOF_NoTransform);

    /** \brief Set the joint indices and affine transformation dofs that the planner should use. If \ref DOF_RotationAxis is specified, then rotationaxis is set as the new axis.

        \param dofindices the indices of the original degrees of freedom to use.
        \param affine A bitmask of \ref DOFAffine values
        \param rotationaxis if \ref DOF_RotationAxis is specified, pRotationAxis is used as the new axis
     */
    virtual void SetActiveDOFs(const std::vector<int>& dofindices, int affine, const Vector& rotationaxis);
    virtual int GetActiveDOF() const {
        return _nActiveDOF >= 0 ? _nActiveDOF : GetDOF();
    }
    virtual int GetAffineDOF() const {
        return _nAffineDOFs;
    }

    /// \deprecated (11/10/07)
    virtual int GetAffineDOFIndex(DOFAffine dof) const {
        return GetActiveDOFIndices().size()+RaveGetIndexFromAffineDOF(GetAffineDOF(),dof);
    }

    /// \brief return a copy of the configuration specification of the active dofs
    ///
    /// Note that the return type is by-value, so should not be used in iteration
    virtual ConfigurationSpecification GetActiveConfigurationSpecification(const std::string& interpolation="") const;

    /// \brief Return the set of active dof indices of the joints.
    virtual const std::vector<int>& GetActiveDOFIndices() const;

    virtual const Vector& GetAffineRotationAxis() const {
        return vActvAffineRotationAxis;
    }
    virtual void SetAffineTranslationLimits(const Vector& lower, const Vector& upper);
    virtual void SetAffineRotationAxisLimits(const Vector& lower, const Vector& upper);
    virtual void SetAffineRotation3DLimits(const Vector& lower, const Vector& upper);

    /// \brief sets the quaternion limits using a starting rotation and the max angle deviation from it.
    ///
    /// \param quatangle quaternion_start * max_angle. acos(q dot quaternion_start) <= max_angle.
    /// If max_angle is 0, then will take the current transform of the robot
    virtual void SetAffineRotationQuatLimits(const Vector& quatangle);
    virtual void SetAffineTranslationMaxVels(const Vector& vels);
    virtual void SetAffineRotationAxisMaxVels(const Vector& vels);
    virtual void SetAffineRotation3DMaxVels(const Vector& vels);
    virtual void SetAffineRotationQuatMaxVels(dReal vels);
    virtual void SetAffineTranslationResolution(const Vector& resolution);
    virtual void SetAffineRotationAxisResolution(const Vector& resolution);
    virtual void SetAffineRotation3DResolution(const Vector& resolution);
    virtual void SetAffineRotationQuatResolution(dReal resolution);
    virtual void SetAffineTranslationWeights(const Vector& weights);
    virtual void SetAffineRotationAxisWeights(const Vector& weights);
    virtual void SetAffineRotation3DWeights(const Vector& weights);
    virtual void SetAffineRotationQuatWeights(dReal weights);

    virtual void GetAffineTranslationLimits(Vector& lower, Vector& upper) const;
    virtual void GetAffineRotationAxisLimits(Vector& lower, Vector& upper) const;
    virtual void GetAffineRotation3DLimits(Vector& lower, Vector& upper) const;

    /// \brief gets the quaternion limits
    ///
    /// \param quatangle quaternion_start * max_angle. acos(q dot quaternion_start) <= max_angle
    virtual Vector GetAffineRotationQuatLimits() const {
        return _vRotationQuatLimitStart * _fQuatLimitMaxAngle;
    }
    virtual const Vector& GetAffineTranslationMaxVels() const {
        return _vTranslationMaxVels;
    }
    virtual const Vector& GetAffineRotationAxisMaxVels() const {
        return _vRotationAxisMaxVels;
    }
    virtual const Vector& GetAffineRotation3DMaxVels() const {
        return _vRotation3DMaxVels;
    }
    virtual dReal GetAffineRotationQuatMaxVels() const {
        return _fQuatMaxAngleVelocity;
    }
    virtual const Vector& GetAffineTranslationResolution() const {
        return _vTranslationResolutions;
    }
    virtual const Vector& GetAffineRotationAxisResolution() const {
        return _vRotationAxisResolutions;
    }
    virtual const Vector& GetAffineRotation3DResolution() const {
        return _vRotation3DResolutions;
    }
    virtual dReal GetAffineRotationQuatResolution() const {
        return _fQuatAngleResolution;
    }
    virtual const Vector& GetAffineTranslationWeights() const {
        return _vTranslationWeights;
    }
    virtual const Vector& GetAffineRotationAxisWeights() const {
        return _vRotationAxisWeights;
    }
    virtual const Vector& GetAffineRotation3DWeights() const {
        return _vRotation3DWeights;
    }
    virtual dReal GetAffineRotationQuatWeights() const {
        return _fQuatAngleResolution;
    }

    virtual void SetActiveDOFValues(const std::vector<dReal>& values, uint32_t checklimits=1);
    virtual void GetActiveDOFValues(std::vector<dReal>& v) const;
    virtual void SetActiveDOFVelocities(const std::vector<dReal>& velocities, uint32_t checklimits=1);
    virtual void GetActiveDOFVelocities(std::vector<dReal>& velocities) const;
    virtual void GetActiveDOFLimits(std::vector<dReal>& lower, std::vector<dReal>& upper) const;
    virtual void GetActiveDOFResolutions(std::vector<dReal>& v) const;
    virtual void GetActiveDOFWeights(std::vector<dReal>& v) const;
    virtual void GetActiveDOFVelocityLimits(std::vector<dReal>& v) const;
    virtual void GetActiveDOFAccelerationLimits(std::vector<dReal>& v) const;
    virtual void GetActiveDOFJerkLimits(std::vector<dReal>& v) const;
    virtual void GetActiveDOFHardVelocityLimits(std::vector<dReal>& v) const;
    virtual void GetActiveDOFHardAccelerationLimits(std::vector<dReal>& v) const;
    virtual void GetActiveDOFHardJerkLimits(std::vector<dReal>& v) const;
    virtual void GetActiveDOFMaxVel(std::vector<dReal>& v) const {
        return GetActiveDOFVelocityLimits(v);
    }
    virtual void GetActiveDOFMaxAccel(std::vector<dReal>& v) const {
        return GetActiveDOFAccelerationLimits(v);
    }
    virtual void GetActiveDOFMaxJerk(std::vector<dReal>& v) const {
        return GetActiveDOFJerkLimits(v);
    }
    virtual void GetActiveDOFHardMaxVel(std::vector<dReal>& v) const {
        return GetActiveDOFHardVelocityLimits(v);
    }
    virtual void GetActiveDOFHardMaxAccel(std::vector<dReal>& v) const {
        return GetActiveDOFHardAccelerationLimits(v);
    }
    virtual void GetActiveDOFHardMaxJerk(std::vector<dReal>& v) const {
        return GetActiveDOFHardJerkLimits(v);
    }

    /// computes the configuration difference q1-q2 and stores it in q1. Takes into account joint limits and circular joints
    virtual void SubtractActiveDOFValues(std::vector<dReal>& q1, const std::vector<dReal>& q2) const;

    /// \brief sets the active manipulator of the robot
    ///
    /// \param manipname manipulator name
    /// \throw openrave_exception if manipulator not present, will throw an exception
    virtual ManipulatorPtr SetActiveManipulator(const std::string& manipname);
    virtual void SetActiveManipulator(ManipulatorConstPtr pmanip);
    virtual ManipulatorPtr GetActiveManipulator();
    virtual ManipulatorConstPtr GetActiveManipulator() const;

    /// \brief adds a manipulator the list
    ///
    /// Will change the robot structure hash..
    /// \return the new manipulator attached to the robot
    /// \throw openrave_exception If removeduplicate is false and there exists a manipulator with the same name, will throw an exception
    virtual ManipulatorPtr AddManipulator(const ManipulatorInfo& manipinfo, bool removeduplicate=false);

    /// \brief removes a manipulator from the robot list. if successful, returns true
    ///
    /// Will change the robot structure hash..
    /// if the active manipulator is set to this manipulator, it will be set to None afterwards
    virtual bool RemoveManipulator(ManipulatorPtr manip);

    /// \brief attaches a sensor to a link the list
    ///
    /// Will change the robot structure hash.
    /// \return the new attached sensor
    /// \throw openrave_exception If removeduplicate is false and there exists a manipulator with the same name, will throw an exception
    virtual AttachedSensorPtr AddAttachedSensor(const AttachedSensorInfo& attachedsensorinfo, bool removeduplicate=false);

    /// \brief Returns an attached sensor from its name. If no sensor is with that name is present, returns empty pointer.
    virtual AttachedSensorPtr GetAttachedSensor(const std::string& name) const;

    /// \brief tries to remove the attached sensor. If successful, returns true.
    ///
    /// Will change the robot structure hash..
    virtual bool RemoveAttachedSensor(RobotBase::AttachedSensor &attsensor);

    /// \brief adds a connected body to the list
    ///
    /// Will change the robot structure hash.
    /// \return the new connected body
    /// \throw openrave_exception If removeduplicate is false and there exists a manipulator with the same name, will throw an exception
    virtual ConnectedBodyPtr AddConnectedBody(const ConnectedBodyInfo& connectedBodyInfo, bool removeduplicate=false);

    /// \brief get connected body with given name active.
    virtual ConnectedBodyPtr GetConnectedBody(const std::string& name) const;

    /// \brief tries to remove the connected body. If successful, returns true.
    ///
    /// Will change the robot structure hash..
    virtual bool RemoveConnectedBody(RobotBase::ConnectedBody &connectedBody);

    /// \brief adds a GripperInfo to the list
    ///
    /// \throw openrave_exception If removeduplicate is false and there exists a manipulator with the same name, will throw an exception
    /// \return true if added a new gripper
    virtual bool AddGripperInfo(GripperInfoPtr gripperinfo, bool removeduplicate=false);

    /// \brief removes a gripper from the robot list. if successful, returns true
    virtual bool RemoveGripperInfo(const std::string& name);

    /** \brief Calculates the translation jacobian with respect to a link.

        Calculates the partial differentials for the active degrees of freedom that in the path from the root node to _veclinks[index]
        (doesn't touch the rest of the values).
        \param mjacobian a 3 x ActiveDOF matrix
     */
    virtual void CalculateActiveJacobian(int index, const Vector& offset, std::vector<dReal>& jacobian) const;
    virtual void CalculateActiveJacobian(int index, const Vector& offset, boost::multi_array<dReal,2>& jacobian) const;

    virtual void CalculateActiveRotationJacobian(int index, const Vector& qInitialRot, std::vector<dReal>& jacobian) const;
    virtual void CalculateActiveRotationJacobian(int index, const Vector& qInitialRot, boost::multi_array<dReal,2>& jacobian) const;


    /** Calculates the angular velocity jacobian of a specified link about the axes of world coordinates.

        \param index of the link that the rotation is attached to
        \param mjacobian 3x(num ACTIVE DOF) matrix
     */
    virtual void CalculateActiveAngularVelocityJacobian(int index, std::vector<dReal>& jacobian) const;
    virtual void CalculateActiveAngularVelocityJacobian(int index, boost::multi_array<dReal,2>& jacobian) const;

    virtual const std::vector<int>& GetNonAdjacentLinks(int adjacentoptions=0) const;

    /// \brief \ref KinBody::SetNonCollidingConfiguration, also regrabs all bodies
    virtual void SetNonCollidingConfiguration();

    //@}

    /** A grabbed body becomes part of the robot and its relative pose with respect to a robot's
        link will be fixed. KinBody::_AttachBody is called for every grabbed body in order to make
        the grabbed body a part of the robot. Once grabbed, the inter-collisions between the robot
        and the body are regarded as self-collisions; any outside collisions of the body and the
        environment are regarded as environment collisions with the robot.
        @name Grabbing Bodies
        @{
     */

    /** \brief Grab the body with the specified link.

        \param[in] body the body to be grabbed
        \param[in] pRobotLinkToGrabWith the link of this robot that will perform the grab
        \param[in] setRobotLinksToIgnore Additional robot link indices that collision checker ignore
        when checking collisions between the grabbed body and the robot.
        \return true if successful and body is grabbed.
     */
    virtual bool Grab(KinBodyPtr body, LinkPtr pRobotLinkToGrabWith, const std::set<int>& setRobotLinksToIgnore);

    /** \brief Grab a body with the specified link.

        \param[in] body the body to be grabbed
        \param[in] pRobotLinkToGrabWith the link of this robot that will perform the grab
        \return true if successful and body is grabbed/
     */
    virtual bool Grab(KinBodyPtr body, LinkPtr pRobotLinkToGrabWith);

    /** \brief Grabs the body with the active manipulator's end effector.

        \param[in] body the body to be grabbed
        \param[in] setRobotLinksToIgnore Additional robot link indices that collision checker ignore
        when checking collisions between the grabbed body and the robot.
        \return true if successful and body is grabbed
     */
    virtual bool Grab(KinBodyPtr body, const std::set<int>& setRobotLinksToIgnore);

    /** \brief Grabs the body with the active manipulator's end effector.

        \param[in] body the body to be grabbed
        \return true if successful and body is grabbed
     */
    virtual bool Grab(KinBodyPtr body);

    //@}

    /** \brief Simulate the robot and update the grabbed bodies and attached sensors

        Do not call SimulationStep for the attached sensors in this function.
     */
    virtual void SimulationStep(dReal fElapsedTime);

    /// does not clone the grabbed bodies since it requires pointers from other bodies (that might not be initialized yet)
    virtual void Clone(InterfaceBaseConstPtr preference, int cloningoptions);

    /// \return true if this body is derived from RobotBase
    virtual bool IsRobot() const {
        return true;
    }

    virtual void serialize(std::ostream& o, int options) const;

    /// A md5 hash unique to the particular robot structure that involves manipulation and sensing components
    /// The serialization for the attached sensors will not involve any sensor specific properties (since they can change through calibration)
    virtual const std::string& GetRobotStructureHash() const;

    /// \brief gets the robot controller
    virtual ControllerBasePtr GetController() const {
        return ControllerBasePtr();
    }

    /// \brief set a controller for a robot
    /// \param pController - if NULL, sets the controller of this robot to NULL. otherwise attemps to set the controller to this robot.
    /// \param args - the argument list to pass when initializing the controller
    virtual bool SetController(ControllerBasePtr controller, const std::vector<int>& dofindices, int nControlTransformation);

    inline RobotBasePtr shared_robot() {
        return boost::static_pointer_cast<RobotBase>(shared_from_this());
    }
    inline RobotBaseConstPtr shared_robot_const() const {
        return boost::static_pointer_cast<RobotBase const>(shared_from_this());
    }

    /// \brief similar to GetInfo, but creates a copy of an up-to-date info, safe for caller to manipulate
    virtual void ExtractInfo(RobotBaseInfo& info);

    /// \brief update RobotBase according to new RobotBaseInfo, returns false if update cannot be performed and requires InitFromInfo
    virtual UpdateFromInfoResult UpdateFromInfo(const RobotBaseInfo& info);

protected:
    RobotBase(EnvironmentBasePtr penv);

    /// \brief Proprocess the manipulators and sensors and build the specific robot hashes.
    virtual void _ComputeInternalInformation();

    virtual void _DeinitializeInternalInformation();

    /// \brief Proprocess with _vecConnectedBodies and reinitialize robot.
    virtual void _ComputeConnectedBodiesInformation();

    virtual void _DeinitializeConnectedBodiesInformation();

    /// \brief Called to notify the body that certain groups of parameters have been changed.
    ///
    /// This function in calls every registers calledback that is tracking the changes.
    virtual void _PostprocessChangedParameters(uint32_t parameters);

    virtual void _UpdateAttachedSensors();
    std::vector<ManipulatorPtr> _vecManipulators; ///< \see GetManipulators
    ManipulatorPtr _pManipActive;

    std::vector<AttachedSensorPtr> _vecAttachedSensors; ///< \see GetAttachedSensors

    std::vector<ConnectedBodyPtr> _vecConnectedBodies;  ///< \see GetConnectedBodies
    std::vector<GripperInfoPtr> _vecGripperInfos; /// \see GetGripperInfos

    std::vector<int> _vActiveDOFIndices, _vAllDOFIndices;
    Vector vActvAffineRotationAxis;
    int _nActiveDOF; ///< Active degrees of freedom; if -1, use robot dofs
    int _nAffineDOFs; ///< dofs describe what affine transformations are allowed

    Vector _vTranslationLowerLimits, _vTranslationUpperLimits, _vTranslationMaxVels, _vTranslationResolutions, _vTranslationWeights;
    /// the xyz components are used if the rotation axis is solely about X,Y,or Z; otherwise the W component is used.
    Vector _vRotationAxisLowerLimits, _vRotationAxisUpperLimits, _vRotationAxisMaxVels, _vRotationAxisResolutions, _vRotationAxisWeights;
    Vector _vRotation3DLowerLimits, _vRotation3DUpperLimits, _vRotation3DMaxVels, _vRotation3DResolutions, _vRotation3DWeights;
    Vector _vRotationQuatLimitStart;
    dReal _fQuatLimitMaxAngle, _fQuatMaxAngleVelocity, _fQuatAngleResolution, _fQuatAngleWeight;

    ConfigurationSpecification _activespec;

private:
    virtual const char* GetHash() const {
        return OPENRAVE_ROBOT_HASH;
    }
    virtual const char* GetKinBodyHash() const {
        return OPENRAVE_KINBODY_HASH;
    }
    mutable std::string __hashrobotstructure;
    mutable std::vector<dReal> _vTempRobotJoints;

#ifdef RAVE_PRIVATE
#ifdef _MSC_VER
    friend class Environment;
    friend class OpenRAVEXMLParser::RobotXMLReader;
    friend class OpenRAVEXMLParser::ManipulatorXMLReader;
    friend class OpenRAVEXMLParser::AttachedSensorXMLReader;
    friend class XFileReader;
#else
    friend class ::Environment;
    friend class ::OpenRAVEXMLParser::RobotXMLReader;
    friend class ::OpenRAVEXMLParser::ManipulatorXMLReader;
    friend class ::OpenRAVEXMLParser::AttachedSensorXMLReader;
    friend class ::XFileReader;
#endif
#endif
    friend class ColladaWriter;
    friend class ColladaReader;
    friend class RaveDatabase;
    friend class Grabbed;
};

} // end namespace OpenRAVE

#endif   // ROBOT_H<|MERGE_RESOLUTION|>--- conflicted
+++ resolved
@@ -683,11 +683,7 @@
         std::vector<RobotBase::ManipulatorInfoPtr> _vManipulatorInfos; ///< extracted manip infos representing the connected body. The names are the original "desired" names.
         std::vector<RobotBase::AttachedSensorInfoPtr> _vAttachedSensorInfos; ///< extracted sensor infos representing the connected body. The names are the original "desired" names.
         std::vector<RobotBase::GripperInfoPtr> _vGripperInfos; ///< extracted gripper infos representing the connected body. The names are the original "desired" names.
-<<<<<<< HEAD
-        bool _bIsActive = false; ///< if true, then add the connected body. Otherwise do not add it.
-=======
         int8_t _bIsActive; ///< a tri-state describing the state of the connected body. If 1, then connected body is known to be active on the robot. If 0, then known to be non-active. If -1, then the state is unknown, so planning algorithms should be careful . Otherwise do not add it.
->>>>>>> 7d470b14
     };
     typedef boost::shared_ptr<ConnectedBodyInfo> ConnectedBodyInfoPtr;
     typedef boost::shared_ptr<ConnectedBodyInfo const> ConnectedBodyInfoConstPtr;
