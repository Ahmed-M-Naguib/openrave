--- conflicted
+++ resolved
@@ -404,34 +404,13 @@
         inline dReal GetSphereRadius() const {
             return _vGeomData.x;
         }
-<<<<<<< HEAD
-        /// \deprecated use GetCylinderTopRadius and GetCylinderBottomRadius
-        dReal GetCylinderRadius() const;
-        inline dReal GetCylinderTopRadius() const {
-            if (IsConicalFrustum()) {
-                return _vGeomData.z;
-            }
-            return GetCylinderRadius();
-=======
+
         inline dReal GetCylinderRadius() const {
             return _vGeomData.x;
->>>>>>> eacf0d15
         }
         inline dReal GetCylinderHeight() const {
             return _vGeomData.y;
         }
-<<<<<<< HEAD
-        inline dReal GetCylinderBottomRadius() const {
-            if (IsConicalFrustum()) {
-                return _vGeomData.w;
-            }
-            return GetCylinderRadius();
-        }
-
-        /// \brief return true if the cylinder has different top and bottom radii
-        inline bool IsConicalFrustum() const {
-            return (_vGeomData.z != 0 || _vGeomData.w != 0) && RaveFabs(_vGeomData.z - _vGeomData.w)>g_fEpsilon;
-=======
         inline dReal GetConicalFrustumTopRadius() const {
             return _vGeomData.x;
         }
@@ -440,7 +419,6 @@
         }
         inline dReal GetConicalFrustumHeight() const {
             return _vGeomData.z;
->>>>>>> eacf0d15
         }
         inline const Vector& GetBoxExtents() const {
             return _vGeomData;
@@ -485,13 +463,7 @@
         }
 
         ///< for sphere it is radius
-<<<<<<< HEAD
-        ///< for cylinder, first 2 values are radius and height.
-        ///  If the 3rd of 4th value is non-zero, then it is a conical frustum
-        ///  Where the 3rd value is the top radius and the 4th value is the bottom radius
-=======
         ///< for cylinder, first 2 values are radius and height
->>>>>>> eacf0d15
         ///< for trimesh, none
         ///< for conical frustum, first 3 values are top radius, bottom radius, height
         /// for boxes, first 3 values are half extents. For containers, the first 3 values are the full outer extents.
