--- conflicted
+++ resolved
@@ -750,10 +750,9 @@
         bool _bIsEnabled = true;
         bool __padding0, __padding1; // for 4-byte alignment
 
-<<<<<<< HEAD
         /// \brief the name of the geometry group currently set for this link
         std::string _currentGeometryGroupName;
-=======
+
         enum LinkInfoField : uint32_t
         {
             LIF_Transform = (1 << 0), // _t field
@@ -792,7 +791,6 @@
         friend class Link;
         friend class KinBody;
         friend class RobtBase;
->>>>>>> fcf4e11d
     };
     typedef boost::shared_ptr<LinkInfo> LinkInfoPtr;
     typedef boost::shared_ptr<LinkInfo const> LinkInfoConstPtr;
@@ -886,11 +884,6 @@
         AABB ComputeAABBForGeometryGroup(const std::string& geomgroupname) const;
         AABB ComputeLocalAABBForGeometryGroup(const std::string& geomgroupname) const;
         AABB ComputeAABBForGeometryGroupFromTransform(const std::string& geomgroupname, const Transform& tLink) const;
-
-        /// \brief Compute the aabb of all the geometries from the given groupname
-        virtual AABB ComputeAABBForGeometryGroup(const std::string& geomgroupname) const;
-        virtual AABB ComputeLocalAABBForGeometryGroup(const std::string& geomgroupname) const;
-        virtual AABB ComputeAABBForGeometryGroupFromTransform(const std::string& geomgroupname, const Transform& tLink) const;
 
         /// \brief Return the current transformation of the link in the world coordinate system.
         inline const Transform& GetTransform() const {
@@ -2666,11 +2659,6 @@
     AABB ComputeLocalAABBForGeometryGroup(const std::string& geomgroupname, bool bEnabledOnlyLinks=false) const;
     AABB ComputeAABBForGeometryGroupFromTransform(const std::string& geomgroupname, const Transform& tBody, bool bEnabledOnlyLinks=false) const;
 
-    /// \brief Return the axis-aligned bounding box of the specified geometries of the kinbody in the world coordinate system.
-    virtual AABB ComputeAABBForGeometryGroup(const std::string& geomgroupname, bool bEnabledOnlyLinks=false) const;
-    virtual AABB ComputeLocalAABBForGeometryGroup(const std::string& geomgroupname, bool bEnabledOnlyLinks=false) const;
-    virtual AABB ComputeAABBForGeometryGroupFromTransform(const std::string& geomgroupname, const Transform& tBody, bool bEnabledOnlyLinks=false) const;
-
     /// \brief Return the center of mass of entire robot in the world coordinate system.
     Vector GetCenterOfMass() const;
 
@@ -2985,7 +2973,7 @@
 
     /// \brief return if two links are adjacent links are not.
     bool AreAdjacentLinks(int linkindex0, int linkindex1) const;
-    
+
     /// \brief adds the pair of links to the adjacency list.
     ///
     /// \param linkIndices vector containing pair of link indies. Each pair of is set as adjacent links. For each pair, first and second must be different.
