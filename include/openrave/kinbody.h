--- conflicted
+++ resolved
@@ -3186,13 +3186,10 @@
     std::vector<Transform> _vInitialLinkTransformations; ///< the initial transformations of each link specifying at least one pose where the robot is collision free
 
     mutable std::vector<int8_t> _vAttachedVisitedCache; ///< cache
-<<<<<<< HEAD
-=======
     mutable std::vector<std::pair<Vector,Vector> > _vVelocitiesCache;
     mutable std::vector< boost::array<dReal, 3> > _vPassiveJointValuesCache;
     mutable std::vector< boost::array<dReal, 3> > _vPassiveJointAccelerationsCache;
     mutable std::vector<uint8_t> _vLinksVisitedCache;
->>>>>>> db973b8a
 
     ConfigurationSpecification _spec;
     CollisionCheckerBasePtr _selfcollisionchecker; ///< optional checker to use for self-collisions
