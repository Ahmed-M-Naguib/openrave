// -*- coding: utf-8 -*-
// Copyright (C) 2006-2011 Rosen Diankov (rosen.diankov@gmail.com)
//
// This file is part of OpenRAVE.
// OpenRAVE is free software: you can redistribute it and/or modify
// it under the terms of the GNU Lesser General Public License as published by
// the Free Software Foundation, either version 3 of the License, or
// at your option) any later version.
//
// This program is distributed in the hope that it will be useful,
// but WITHOUT ANY WARRANTY; without even the implied warranty of
// MERCHANTABILITY or FITNESS FOR A PARTICULAR PURPOSE.  See the
// GNU Lesser General Public License for more details.
//
// You should have received a copy of the GNU Lesser General Public License
// along with this program.  If not, see <http://www.gnu.org/licenses/>.
/** \file trajectory.h
    \brief  Definition of \ref OpenRAVE::TrajectoryBase

    Automatically included with \ref openrave.h
 */
#ifndef OPENRAVE_TRAJECTORY_H
#define OPENRAVE_TRAJECTORY_H

namespace OpenRAVE {

/** \brief <b>[interface]</b> Encapsulate a time-parameterized trajectories of robot configurations. <b>If not specified, method is not multi-thread safe.</b> \arch_trajectory
    \ingroup interfaces
 */
class OPENRAVE_API TrajectoryBase : public InterfaceBase
{
public:
    TrajectoryBase(EnvironmentBasePtr penv);
    virtual ~TrajectoryBase() {
    }

    /// \brief return the static interface type this class points to (used for safe casting)
    static inline InterfaceType GetInterfaceTypeStatic() {
        return PT_Trajectory;
    }

    virtual void Init(const ConfigurationSpecification& spec) = 0;

    /// \brief clears the waypoint data from the trajectory
    virtual void ClearWaypoints() = 0;

    /** \brief Sets/inserts new waypoints in the same configuration specification as the trajectory.

        \param index The index where to start modifying the trajectory.
        \param data The data to insert, can represent multiple consecutive waypoints. data.size()/GetConfigurationSpecification().GetDOF() waypoints are added.
        \param bOverwrite If true, will overwrite the waypoints starting at index, and will insert new waypoints only if end of trajectory is reached. If false, will insert the points before index: a 0 index inserts the new data in the beginning, a GetNumWaypoints() index inserts the new data at the end.
     */
    virtual void Insert(size_t index, const std::vector<dReal>& data, bool bOverwrite=false) = 0;

    /** \brief Sets/inserts new waypoints in a \b user-given configuration specification.

        \param index The index where to start modifying the trajectory.
        \param data The data to insert, can represent multiple consecutive waypoints. data.size()/GetConfigurationSpecification().GetDOF() waypoints are added.
        \param spec the specification in which the input data come in. Depending on what data is offered, some values of this trajectory's specification might not be initialized.
        \param bOverwrite If true, will overwrite the waypoints starting at index, and will insert new waypoints only if end of trajectory is reached; if the input spec does not overwrite all the data of the trjectory spec, then the original trajectory data will not be overwritten. If false, will insert the points before index: a 0 index inserts the new data in the beginning, a GetNumWaypoints() index inserts the new data at the end.
     */
    virtual void Insert(size_t index, const std::vector<dReal>& data, const ConfigurationSpecification& spec, bool bOverwrite=false) = 0;

    /// \brief removes a range of waypoints [startindex, endindex) removing starting at startindex and ending at the element before endindex.
    virtual void Remove(size_t startindex, size_t endindex) = 0;

    /** \brief samples a data point on the trajectory at a particular time

        \param data[out] the sampled point
        \param time[in] the time to sample
     */
    virtual void Sample(std::vector<dReal>& data, dReal time) const = 0;

    /** \brief samples a data point on the trajectory at a particular time and returns data for the group specified.

        The default implementation is slow, so interface developers should override it.
        \param data[out] the sampled point
        \param time[in] the time to sample
        \param spec[in] the specification format to return the data in
        \param reintializeData[in] if true, then data will be reset with 0s before sampling the trajectory. Otherwise, the data will be used as is
     */
    virtual void Sample(std::vector<dReal>& data, dReal time, const ConfigurationSpecification& spec, bool reintializeData=true) const;

    /** \brief bulk samples the trajectory given a vector of times using the trajectory's specification.

        \param data[out] the sampled points depending on the times
        \param times[in] the times to sample
     */
    virtual void SamplePoints(std::vector<dReal>& data, const std::vector<dReal>& times) const;

    /** \brief bulk samples the trajectory given a vector of times and a specific configuration specification.

        The default implementation is slow, so interface developers should override it.
        \param data[out] the sampled points for every time entry.
        \param times[in] the times to sample
        \param spec[in] the specification format to return the data in
     */
    virtual void SamplePoints(std::vector<dReal>& data, const std::vector<dReal>& times, const ConfigurationSpecification& spec) const;

    /** \brief bulk samples the trajectory evenly given a delta time using the trajectory's specification.

        \param data[out] the sampled points depending on the times
        \param deltatime[in] the delta time to sample
        \param ensureLastPoint[in] if true, data at duration of trajectory is sampled
     */
<<<<<<< HEAD
    virtual void SampleEvenPoints(std::vector<dReal>& data, double deltatime, bool ensureLastPoint) const;
=======
    virtual void SamplePointsSameDeltaTime(std::vector<dReal>& data, double deltatime, bool ensureLastPoint) const;
>>>>>>> 2eb3d86a

    /** \brief bulk samples the trajectory evenly given a delta time and a specific configuration specification.

        The default implementation is slow, so interface developers should override it.
        \param data[out] the sampled points for every time entry.
        \param deltatime[in] the delta time to sample
        \param ensureLastPoint[in] if true, data at duration of trajectory is sampled
        \param spec[in] the specification format to return the data in
     */
<<<<<<< HEAD
    virtual void SampleEvenPoints(std::vector<dReal>& data, double deltatime, bool ensureLastPoint, const ConfigurationSpecification& spec) const;
=======
    virtual void SamplePointsSameDeltaTime(std::vector<dReal>& data, double deltatime, bool ensureLastPoint, const ConfigurationSpecification& spec) const;
>>>>>>> 2eb3d86a

    virtual const ConfigurationSpecification& GetConfigurationSpecification() const = 0;

    /// \brief return the number of waypoints
    virtual size_t GetNumWaypoints() const = 0;

    /** \brief return a set of waypoints in the range [startindex,endindex)

        \param startindex[in] the start index of the waypoint (included)
        \param endindex[in] the end index of the waypoint (not included)
        \param data[out] the data of the waypoint
     */
    virtual void GetWaypoints(size_t startindex, size_t endindex, std::vector<dReal>& data) const = 0;

    /** \brief return a set of waypoints in the range [startindex,endindex) in a different configuration specification.

        The default implementation is very slow, so trajectory developers should really override it.
        \param startindex[in] the start index of the waypoint (included)
        \param endindex[in] the end index of the waypoint (not included)
        \param spec[in] the specification to return the data in
        \param data[out] the data of the waypoint
     */
    virtual void GetWaypoints(size_t startindex, size_t endindex, std::vector<dReal>& data, const ConfigurationSpecification& spec) const;

    /** \brief returns one waypoint

        \param index[in] index of the waypoint. If < 0, then counting starts from the last waypoint. For example GetWaypoints(-1,data) returns the last waypoint.
        \param data[out] the data of the waypoint
     */
    inline void GetWaypoint(int index, std::vector<dReal>& data) const
    {
        int numpoints = GetNumWaypoints();
        BOOST_ASSERT(index >= -numpoints && index < numpoints);
        if( index < 0 ) {
            index += numpoints;
        }
        GetWaypoints(index,index+1,data);
    }

    /** \brief returns one waypoint

        \param index[in] index of the waypoint. If < 0, then counting starts from the last waypoint. For example GetWaypoints(-1,data) returns the last waypoint.
        \param data[out] the data of the waypoint
     */
    inline void GetWaypoint(int index, std::vector<dReal>& data, const ConfigurationSpecification& spec) const
    {
        int numpoints = GetNumWaypoints();
        BOOST_ASSERT(index >= -numpoints && index < numpoints);
        if( index < 0 ) {
            index += numpoints;
        }
        GetWaypoints(index,index+1,data,spec);
    }

    /// \brief returns the nearest waypoint index that is before the designated time.
    ///
    /// If time is before the first waypoint's time, then will return 0. If time >= GetDuration(), will return GetNumWaypoints()
    /// If trajectory doesn't have time or is not initialized, will throw an exception
    virtual size_t GetFirstWaypointIndexAfterTime(dReal time) const = 0;

    /// \brief return the duration of the trajectory in seconds
    virtual dReal GetDuration() const = 0;

    /// \brief output the trajectory in XML format
    virtual void serialize(std::ostream& O, int options=0) const;

    /// \brief initialize the trajectory
    virtual void deserialize(std::istream& I);

    virtual void Clone(InterfaceBaseConstPtr preference, int cloningoptions);

    /// \brief swap the contents of the data between the two trajectories.
    ///
    /// \param traj the trajrectory to swap data with. this->GetXMLId() == traj->GetXMLId() has to be met.
    /// This function is meant to be extremely fast with as few memory copies as possible.
    virtual void Swap(TrajectoryBasePtr traj) OPENRAVE_DUMMY_IMPLEMENTATION;

protected:
    inline TrajectoryBasePtr shared_trajectory() {
        return boost::static_pointer_cast<TrajectoryBase>(shared_from_this());
    }
    inline TrajectoryBaseConstPtr shared_trajectory_const() const {
        return boost::static_pointer_cast<TrajectoryBase const>(shared_from_this());
    }

private:
    virtual const char* GetHash() const {
        return OPENRAVE_TRAJECTORY_HASH;
    }
};

} // end namespace OpenRAVE

#endif // TRAJECTORY_H<|MERGE_RESOLUTION|>--- conflicted
+++ resolved
@@ -103,11 +103,7 @@
         \param deltatime[in] the delta time to sample
         \param ensureLastPoint[in] if true, data at duration of trajectory is sampled
      */
-<<<<<<< HEAD
-    virtual void SampleEvenPoints(std::vector<dReal>& data, double deltatime, bool ensureLastPoint) const;
-=======
     virtual void SamplePointsSameDeltaTime(std::vector<dReal>& data, double deltatime, bool ensureLastPoint) const;
->>>>>>> 2eb3d86a
 
     /** \brief bulk samples the trajectory evenly given a delta time and a specific configuration specification.
 
@@ -117,11 +113,7 @@
         \param ensureLastPoint[in] if true, data at duration of trajectory is sampled
         \param spec[in] the specification format to return the data in
      */
-<<<<<<< HEAD
-    virtual void SampleEvenPoints(std::vector<dReal>& data, double deltatime, bool ensureLastPoint, const ConfigurationSpecification& spec) const;
-=======
     virtual void SamplePointsSameDeltaTime(std::vector<dReal>& data, double deltatime, bool ensureLastPoint, const ConfigurationSpecification& spec) const;
->>>>>>> 2eb3d86a
 
     virtual const ConfigurationSpecification& GetConfigurationSpecification() const = 0;
 
