# -*- coding: utf-8 -*-
# Copyright (C) 2009-2011 Rosen Diankov <rosen.diankov@gmail.com>
# 
# Licensed under the Apache License, Version 2.0 (the "License");
# you may not use this file except in compliance with the License.
# You may obtain a copy of the License at
#     http://www.apache.org/licenses/LICENSE-2.0
# 
# Unless required by applicable law or agreed to in writing, software
# distributed under the License is distributed on an "AS IS" BASIS,
# WITHOUT WARRANTIES OR CONDITIONS OF ANY KIND, either express or implied.
# See the License for the specific language governing permissions and
# limitations under the License. 
"""Library allows OpenRAVE to be used through Python.

Beginners should first check out :ref:`openravepy_beginning`.

Internals
---------

There is a __build_doc__ external variable that is set to True only when building docs. This allows package to clean their symbols and documentation.
"""
try:
    if __openravepy_build_doc__:
        print('openravepy imported in documentation mode')
except NameError:
    __builtins__['__openravepy_build_doc__'] = False

import sys
import six

from .openravepy_int import *
from .openravepy_int import __version__
from .openravepy_int import __author__
from .openravepy_int import __copyright__
__license__ = 'core: Lesser GPL, examples: Apache License, Version 2.0'
__docformat__ = 'restructuredtext'

"""
When building with Boost.Python, this wraps up the C++ class openravepy::openrave_exception.
Available methods for an exception e are
- e.GetCode()
- e.message
"""
if openravepy_int.__pythonbinding__ == 'pybind11':
    from .openravepy_int import _OpenRAVEException as OpenRAVEException
else:
    from .openravepy_int import _OpenRAVEException, _std_runtime_error_, _boost_filesystem_error_
    
    class openrave_exception_helper(Exception):
        # wrap up the C++ openrave_exception
        def __init__( self, app_error ):
            Exception.__init__( self )
            self._pimpl = app_error
        def __str__( self ):
            return str(self._pimpl)
        def __repr__( self ):
            return self._pimpl.__repr__()
        def __unicode__( self ):
            return unicode(self._pimpl)
        def __getattribute__(self, attr):
            my_pimpl = super(openrave_exception_helper, self).__getattribute__("_pimpl")
            try:
                return getattr(my_pimpl, attr)
            except AttributeError:
                return super(openrave_exception_helper,self).__getattribute__(attr)
    
    class std_exception(Exception):
        """wrap up the C++ std_exception"""
        def __init__( self, app_error ):
            Exception.__init__( self )
            self._pimpl = app_error
        def __str__( self ):
            return self._pimpl.message
        def __repr__( self ):
            return self._pimpl.__repr__()
        def __getattribute__(self, attr):
            my_pimpl = super(std_exception, self).__getattribute__("_pimpl")
            try:
                return getattr(my_pimpl, attr)
            except AttributeError:
                return super(std_exception,self).__getattribute__(attr)
    
    class runtime_error(Exception):
        """wrap up the C++ runtime_error"""
        def __init__( self, app_error ):
            Exception.__init__( self )
            self._pimpl = app_error
        def __str__( self ):
            return self._pimpl.message
        def __repr__( self ):
            return self._pimpl.__repr__()
        def __getattribute__(self, attr):
            my_pimpl = super(runtime_error, self).__getattribute__("_pimpl")
            try:
                return getattr(my_pimpl, attr)
            except AttributeError:
                return super(runtime_error,self).__getattribute__(attr)

    class boost_filesystem_error(Exception):
        """wrap up the C++ boost_filesystem_error"""
        def __init__( self, app_error ):
            Exception.__init__( self )
            self._pimpl = app_error
        def __str__( self ):
            return self._pimpl.message
        def __repr__( self ):
            return self._pimpl.__repr__()
        def __getattribute__(self, attr):
            my_pimpl = super(boost_filesystem_error, self).__getattribute__("_pimpl")
            try:
                return getattr(my_pimpl, attr)
            except AttributeError:
                return super(boost_filesystem_error,self).__getattribute__(attr)
    
    OpenRAVEException = openrave_exception_helper
    _OpenRAVEException.py_err_class = openrave_exception_helper
    _std_runtime_error_.py_err_class = runtime_error
    _boost_filesystem_error_.py_err_class = boost_filesystem_error

openrave_exception = OpenRAVEException # for back compat

@six.python_2_unicode_compatible
class PlanningError(Exception):
    def __init__(self,parameter=u'', recoverySuggestions=None):
        """:param recoverySuggestions: list of unicode suggestions to fix or recover from the error
        """
        if sys.version_info[0]>=3:
            self.parameter = parameter
        else:
            self.parameter = unicode(parameter)
        if recoverySuggestions is None:
            self.recoverySuggestions = []
        else:
            self.recoverySuggestions = [six.text_type(s) for s in recoverySuggestions]
            
    def __str__(self):
        s = u'Planning Error\n%s'%self.parameter
        if len(self.recoverySuggestions) > 0:
            s += u'\nRecovery Suggestions:\n'
            for suggestion in self.recoverySuggestions:
                s += u'- %s\n'%six.text_type(suggestion)
            s += u'\n'
        return s
<<<<<<< HEAD
        
    def __str__(self):
        return self.__unicode__()
=======
>>>>>>> f10ba856
    
    def __repr__(self):
        return '<openravepy.PlanningError(%r,%r)>'%(self.parameter,self.recoverySuggestions)
    
    def __eq__(self, r):
        return self.parameter == r.parameter and self.recoverySuggestions == r.recoverySuggestions
    
    def __ne__(self, r):
        return self.parameter != r.parameter or self.recoverySuggestions != r.recoverySuggestions
    
# deprecated
planning_error = PlanningError

from .openravepy_ext import *

from . import metaclass
from . import interfaces
from . import databases

OpenRAVEModel = databases.DatabaseGenerator # for backwards compatibility

# would "from openravepy import *" be slower if this is enabled?
#__all__ = ["interfaces", "databases", "metaclass", "openravepy_int"]<|MERGE_RESOLUTION|>--- conflicted
+++ resolved
@@ -142,12 +142,9 @@
                 s += u'- %s\n'%six.text_type(suggestion)
             s += u'\n'
         return s
-<<<<<<< HEAD
         
     def __str__(self):
         return self.__unicode__()
-=======
->>>>>>> f10ba856
     
     def __repr__(self):
         return '<openravepy.PlanningError(%r,%r)>'%(self.parameter,self.recoverySuggestions)
