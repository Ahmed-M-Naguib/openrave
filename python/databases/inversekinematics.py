# -*- coding: utf-8 -*-
# Copyright (C) 2009-2012 Rosen Diankov (rosen.diankov@gmail.com)
# 
# Licensed under the Apache License, Version 2.0 (the "License");
# you may not use this file except in compliance with the License.
# You may obtain a copy of the License at
#     http://www.apache.org/licenses/LICENSE-2.0
# 
# Unless required by applicable law or agreed to in writing, software
# distributed under the License is distributed on an "AS IS" BASIS,
# WITHOUT WARRANTIES OR CONDITIONS OF ANY KIND, either express or implied.
# See the License for the specific language governing permissions and
# limitations under the License.
"""Manages compiled inverse kinematics files for robots using ikfast.

.. image:: ../../images/databases/inversekinematics.jpg
  :width: 640

`[source] <../_modules/openravepy/databases/inversekinematics.html>`_

**Running:**

.. code-block:: bash

  openrave.py --database inversekinematics

Usage
-----

First set the active manipulator, and then instantiate the InverseKinematicsModel class specifying the iktype and free indices.

.. code-block:: python

  robot.SetActiveManipulator(...)
  ikmodel = openravepy.databases.inversekinematics.InverseKinematicsModel(robot,iktype=IkParameterizationType.Transform6D)
  if not ikmodel.load():
      ikmodel.autogenerate()

The supported types are defined by `IkParameterizationType` and are propagated throughout the entire OpenRAVE framework. All solve methods take in a `IkParameterization` structure, which handles each IK type's serialization, distances metrics, derivatives, and transformation.

To show the manipulator and IK results do:

.. image:: ../../images/databases/inversekinematics_pr2show.jpg
  :height: 200

.. code-block:: bash

  openrave.py --database inversekinematics --robot=robots/pr2-beta-static.zae --manipname=leftarm --show

It is also possible to test the IK on a scene:

.. code-block:: bash

  openrave.py --database inversekinematics --robot=data/pr2test1.env.xml --manipname=leftarm --show
  
Description
-----------

This database generator uses :ref:`ikfast_compiler` to generate optimized and stable analytic
inverse kinematics solvers for any robot manipulator. The manipulator's arm joints are used for
obtaining the joints to solve for. The user can specify the IK type (Rotation, Translation, Full 6D,
Ray 4D, etc), the free joints of the kinematics, and the precision. For example, generating the
right arm 6D IK for the PR2 robot where the free joint is the first joint and the free increment is
0.01 radians is:

.. code-block:: bash

  openrave.py --database inversekinematics --robot=robots/pr2-beta-static.zae --manipname=rightarm  --freejoint=r_shoulder_pan_joint --freeinc=0.01

Generating the 3d rotation IK for the stage below is:

.. code-block:: bash

  openrave.py --database inversekinematics --robot=robots/rotation_stage.robot.xml --iktype=rotation3d


.. image:: ../../images/databases/inversekinematics_rotation_stage.jpg
  :height: 200

Generating the ray inverse kinematics for the 4 degrees of freedom barrett wam is:

.. code-block:: bash

  openrave.py --database inversekinematics --robot=robots/barrettwam4.robot.xml --iktype=ray4d
  openrave.py --database inversekinematics --robot=robots/pr2-beta-static.zae --iktype=ray4d --manipname=rightarm_camera

.. code-block:: bash

  openrave.py --database inversekinematics --robot=robots/neuronics-katana.zae --iktype=translationdirection5d --manipname=arm

The filename that the code is saved in can be retrieved by 

.. code-block:: bash

  openrave.py --database inversekinematics --robot=robots/neuronics-katana.zae --iktype=translationdirection5d --manipname=arm --getfilename

Testing
-------

Every IK solver should be tested with the robot using ``--iktests=XXX``. However, calling
``inversekinematics`` will always re-generate the IK, even if one already exists. In order to just
run tests, it is possible to specify the ``--usecached`` option to prevent re-generation and
specifically test:

.. code-block:: bash

  openrave.py --database inversekinematics --robot=robots/barrettwam.robot.xml --usecached --iktests=100

This will give the success rate along with information whether the IK gives a wrong results or fails
to find a solution.

If there are a lot of free joints in the IK solver, then their discretization can greatly affect
whether solutions are found or not. In this case, it is advisable to reduce the discretization
threshold by using the ``--freeinc`` option.

Loading from C++
----------------

It is possible to use the auto-generation process through c++ by loading the IKFast problem and
calling LoadIKFastSolver command.

`ikfastloader.cpp`_ - example for loading IK in C++.

Reference
---------

* :ref:`ikfast-database` - statistics and performance results of ikfast for many robots

* :ref:`ikfast_compiler` - details on the technology behind IKFast

.. _`ikfastloader.cpp`: ../../coreapihtml/ikfastloader_8cpp-example.html

Command-line
------------

.. shell-block:: python3 -m openravepy --database inversekinematics --help

Class Definitions
-----------------
"""
from __future__ import with_statement # for python 2.5
__author__ = 'Rosen Diankov'
__copyright__ = 'Copyright (C) 2009-2012 Rosen Diankov <rosen.diankov@gmail.com>'
__license__ = 'Apache License, Version 2.0'

if not __openravepy_build_doc__:
    from numpy import *
else:
    from numpy import array

from ..openravepy_ext import RobotStateSaver
from ..openravepy_int import RaveCreateModule, RaveCreateIkSolver, IkParameterization, IkParameterizationType, RaveFindDatabaseFile, RaveDestroy, Environment, openravepyCompilerVersion, IkFilterOptions, KinBody, normalizeAxisRotation, quatFromRotationMatrix, RaveGetDefaultViewerType
from . import DatabaseGenerator
from ..misc import relpath, TSP
import time,platform,shutil,sys
import os.path
from os import getcwd, remove
import distutils
from distutils import ccompiler
from optparse import OptionParser
import six

from itertools import permutations, combinations

try:
    import cPickle as pickle
except:
    import pickle

import logging
log = logging.getLogger('openravepy.'+__name__.split('.',2)[-1])

@six.python_2_unicode_compatible
class InverseKinematicsError(Exception):
    def __init__(self,parameter=u''):
        self.parameter = parameter
        
    def __str__(self):
        s = u'Inverse Kinematics Error\n%s'%self.parameter
        return s
<<<<<<< HEAD
        
    def __str__(self):
        return self.__unicode__()
=======
>>>>>>> f10ba856
    
    def __repr__(self):
        return '<openravepy.databases.inversekinematics.InverseKinematicsError(%r)>'%(self.parameter)
    
    def __eq__(self, r):
        return self.parameter == r.parameter
    
    def __ne__(self, r):
        return self.parameter != r.parameter
    
class InverseKinematicsModel(DatabaseGenerator):
    """Generates analytical inverse-kinematics solutions, compiles them into a shared object/DLL, and sets the robot's iksolver. Only generates the models for the robot's active manipulator. To generate IK models for each manipulator in the robot, mulitple InverseKinematicsModel classes have to be created.
    """

    class ArmVisibility:
        """When 'entered' will hide all the non-arm links in order to facilitate visiblity of the gripper"""
        def __init__(self,manip,transparency=1):
            self.manip = manip
            self.robot = self.manip.GetRobot()
            self.hiddengeoms = []
            self.transparency = transparency
        def __enter__(self):
            self.hiddengeoms = []
            with self.robot.GetEnv():
                childlinks = self.robot.GetChain(self.manip.GetBase().GetIndex(),self.manip.GetEndEffector().GetIndex(),returnjoints=False)
                for link in self.robot.GetLinks():
                    if link not in childlinks:
                        for geom in link.GetGeometries():
                            self.hiddengeoms.append((geom,geom.IsDraw(),geom.GetTransparency()))
                            if self.transparency >= 1:
                                geom.SetDraw(False)
                            else:
                                geom.SetDraw(True)
                                geom.SetTransparency(self.transparency)
        def __exit__(self,type,value,traceback):
            with self.robot.GetEnv():
                for geom,isdraw,tr in self.hiddengeoms:
                    geom.SetDraw(isdraw)
                    geom.SetTransparency(tr)
    
    env = None
    ikfastproblem = None
    _cachedKinematicsHash = None # manip.GetInverseKinematicsStructureHash() when the ik was built with
    def __init__(self,robot=None,iktype=None,forceikfast=False,freeindices=None,freejoints=None,manip=None, checkpreemptfn=None):
        """
        :param robot: if not None, will use the robot's active manipulator
        :param manip: if not None, will the manipulator, takes precedence over robot
        :param forceikfast: if set will always force the ikfast solver
        :param freeindices: force the following freeindices on the ik solver
        :param checkpreemptfn: a function to check if ik generation should be canceled
        """
        if manip is not None:
            robot = manip.GetRobot()
        else:
            manip = robot.GetActiveManipulator()
        DatabaseGenerator.__init__(self,robot=robot)
        self.manip = manip
        # check if robot manipulator has no static links (except the base)
        for link in robot.GetChain(manip.GetBase().GetIndex(),manip.GetEndEffector().GetIndex(),returnjoints=False)[1:]:
            for rigidlyattached in link.GetRigidlyAttachedLinks():
                if rigidlyattached.IsStatic():
                    raise InverseKinematicsError(u'link %s part of IK chain cannot be declared static'%link)
        try:
            self.ikfast = __import__('openravepy.ikfast',fromlist=['openravepy'])
            self.ikfastVersion = self.ikfast.__version__
        except ImportError as e:
            try:
                log.warn('failed to import ikfast, so reverting to older version: %s',e)
                self.ikfast = __import__('openravepy.ikfast_sympy0_6',fromlist=['openravepy'])
                self.ikfastVersion = self.ikfast.__version__
            except ImportError:
                log.warn('ikfast module is not available, cannot generate new solver (existing solvers can be still loaded)')
                self.ikfast = None
                self.ikfastVersion = '0x1000004c'

        if self.ikfast is not None:
            for handler in log.handlers:
                self.ikfast.log.addHandler(handler)
        self.ikfastproblem = RaveCreateModule(self.env,'ikfast')
        if self.ikfastproblem is not None:
            self.env.Add(self.ikfastproblem)
        self.iktype = iktype
        self.iksolver = None
        self.freeinc = None
        if freeindices is not None:
            self.freeindices = freeindices
        elif freejoints is not None:
            self.freeindices = self.getIndicesFromJointNames(freejoints)
        else:
            self.freeindices = None
        if self.freeindices is None:
            self.solveindices = None
        else:
            if not all([ifree in manip.GetArmIndices() for ifree in self.freeindices]):
                raise InverseKinematicsError(u'not all free indices %r are part of the manipulator indices %r'%(self.freeindices, manip.GetArmIndices()))
            
            self.solveindices = [i for i in manip.GetArmIndices() if not i in self.freeindices]
        self.forceikfast = forceikfast
        self.ikfeasibility = None # if not None, ik is NOT feasibile and contains the error message
        self.statistics = dict()
        self._checkpreemptfn=checkpreemptfn
        
    def  __del__(self):
        if self.ikfastproblem is not None:
            # need to lock the environment since Remove locks it
            if self.env is not None and self.env.Lock(1.0):
                try:
                    self.env.Remove(self.ikfastproblem)
                finally:
                    self.env.Unlock()
            else:
                log.warn('failed to lock environment for InverseKinematicsModel.__del__!')
        DatabaseGenerator.__del__(self)
    
    def clone(self,envother):
        clone = DatabaseGenerator.clone(self,envother)
        clone.ikfastproblem = RaveCreateModule(envother,'ikfast')
        if clone.ikfastproblem is not None:
            envother.Add(clone.ikfastproblem)
        if self.has():
            clone.setrobot(self.freeinc)
        return clone
    
    def has(self):
        return self.iksolver is not None and self.manip.GetIkSolver() is not None and self.manip.GetIkSolver().Supports(self.iktype) and self.iksolver.GetXMLId() == self.manip.GetIkSolver().GetXMLId()
    
    def save(self, filepermissions = None):
        statsfilename=self.getstatsfilename(False)
        try:
            defaultMask = os.umask(0)
            basepath = os.path.split(statsfilename)[0]
            try:
                os.makedirs(basepath)
            except OSError as e:
                pass

            with open(statsfilename, 'wb') as f:
                pickle.dump((self.getversion(),self.statistics,self.ikfeasibility,self.solveindices,self.freeindices,self.freeinc), f, 2)
            log.info('inversekinematics generation is done, compiled shared object: %s',self.getfilename(False))

            if filepermissions is not None and filepermissions >= 0:
                log.info('changing filepermissions of path %s to \'%s\' recursively.', basepath, filepermissions)
                try:
                    os.chmod(basepath, filepermissions)
                    for root, dirs, files in os.walk(basepath):
                        for d in dirs:
                            os.chmod(os.path.join(root, d), filepermissions)
                        for f in files:
                            os.chmod(os.path.join(root, f), filepermissions)
                except OSError as e:
                    log.warn('failed to changed permissions of path %s to \'%s\': %s', basepath, filepermissions, e)
        finally:
            os.umask(defaultMask)
        
    def load(self,freeinc=None,checkforloaded=True,*args,**kwargs):
        try:
            filename = self.getstatsfilename(True)
            if len(filename) == 0:
                hasloaded = checkforloaded and self.manip.GetIkSolver() is not None and self.manip.GetIkSolver().Supports(self.iktype) # might have ik already loaded
                if hasloaded:
                    if self.iksolver is	None:
                        log.debug('setting self.iksolver to %s', self.manip.GetIkSolver())
                        self.iksolver = self.manip.GetIkSolver()
            
            with open(filename, 'rb') as f:
                modelversion,self.statistics,self.ikfeasibility,self.solveindices,self.freeindices,self.freeinc = pickle.load(f)
            if modelversion != self.getversion():
                log.warn('version is wrong %s!=%s',modelversion,self.getversion())
                return checkforloaded and self.manip.GetIkSolver() is not None  and self.manip.GetIkSolver().Supports(self.iktype) # might have ik already loaded
                
        except Exception as e:
            log.warn(e)
            return checkforloaded and self.manip.GetIkSolver() is not None and self.manip.GetIkSolver().Supports(self.iktype) # might have ik already loaded
            
        if self.ikfeasibility is not None:
            # ik is infeasible, but load successfully completed, so return success
            return True
        return self.setrobot(freeinc,*args,**kwargs)
    def getversion(self):
        return int(self.ikfastVersion, 16)
    def getikname(self):
        return 'ikfast ikfast.%s.%s.%s'%(self.manip.GetInverseKinematicsStructureHash(self.iktype),str(self.iktype),self.manip.GetName())

    def setrobot(self,freeinc=None):
        """Sets the ik solver on the robot.
        
        freeinc is a list of the delta increments of the freejoint values that can override the default values.
        """
        if freeinc is not None:
            self.freeinc=freeinc
        if self.freeinc is not None:
            try:
                iksuffix = ' ' + ' '.join(str(f) for f in self.freeinc)
            except TypeError:
                # possibly just a float
                iksuffix = ' %f'%self.freeinc
        else:
            iksuffix = ' ' + ' '.join(str(f) for f in self.getDefaultFreeIncrements(0.1, 0.01))
#         if self.manip.GetIkSolver() is not None:
#             self.iksolver = RaveCreateIkSolver(self.env,self.manip.GetIKSolverName()+iksuffix)
        if self.iksolver is None:
            with self.env:
                ikname = self.getikname()
                iktype = self.ikfastproblem.SendCommand('AddIkLibrary %s %s'%(ikname.split()[1],self.getfilename(True)))
                if iktype is None:
                    if self.forceikfast:
                        return False
                    
                    self.iksolver = RaveCreateIkSolver(self.env,self.manip.GetIkSolver().GetXMLId().split(' ',1)[0]+iksuffix) if self.manip.GetIkSolver() is not None else None
                    if self.iksolver is None:
                        return False
                
                else:
                    if int(self.iktype) != int(iktype):
                        raise InverseKinematicsError('ik does not match types %s!=%s'%(self.iktype,iktype))
                    
                    self.iksolver = RaveCreateIkSolver(self.env,ikname+iksuffix)
        if self.iksolver is not None and self.iksolver.Supports(self.iktype):
            success = self.manip.SetIKSolver(self.iksolver)
            if success and self.freeinc is not None:
                freeincvalue = 0.01
                try:
                    if len(self.freeinc) > 0:
                        freeincvalue = self.freeinc[0]
                except TypeError:
                    freeincvalue = float(self.freeinc)
                self.iksolver.SendCommand('SetDefaultIncrements %f 100 %f 10'%(freeincvalue,pi/8)) # the default values are for all joints
                if len(self.freeindices) > 0 and self.freeinc is not None and len(self.freeinc) == len(self.freeindices):
                    # specify the free increments for the free indices
                    self.iksolver.SendCommand('SetFreeIncrements %s'%(' '.join([str(f) for f in self.freeinc])))
            return success
        
        return self.has()
    
    def getDefaultFreeIncrements(self,freeincrot, freeinctrans):
        """Returns a list of delta increments appropriate for each free index
        """
        with self.env:
            values = []
            eetrans = self.manip.GetTransform()[0:3,3]
            armlength = 0
            orderedarmindices = [j for j in self.robot.GetDependencyOrderedJoints() if j.GetJointIndex() in self.manip.GetArmIndices()]
            for j in orderedarmindices[::-1]:
                armlength += sqrt(sum((eetrans-j.GetAnchor())**2))
                eetrans = j.GetAnchor()
            freeinc = []
            if self.freeindices is not None:
                for index in self.freeindices:
                    joint = self.robot.GetJointFromDOFIndex(index)
                    if joint.IsRevolute(index-joint.GetDOFIndex()):
                        freeinc.append(freeincrot)
                    elif joint.IsPrismatic(index-joint.GetDOFIndex()):
                        freeinc.append(freeinctrans*armlength)
                    else:
                        log.warn('cannot set increment for joint type %s'%joint.GetType())
            return freeinc
        
    def GetDefaultIndices(self,avoidPrismaticAsFree=False):
        """Returns a default set of free indices if the robot has more joints than required by the IK.
        In the futrue, this function will contain heuristics in order to select the best indices candidates.
        
        :param avoidPrismaticAsFree: if True for redundant manipulators, will attempt to avoid setting prismatic joints as free joints unless the IK gets really complicated (and usually cannot be solved)
        """
        if self.iktype is None:
            raise InverseKinematicsError(u'ik type is not set')
        
        freeindices = []
        dofexpected = IkParameterization.GetDOFFromType(self.iktype)
        remainingindices = list(self.manip.GetArmIndices())
        if len(remainingindices) > dofexpected:
            N = len(remainingindices)
            # need to choose a free index so that
            # 1. the IK can be computed
            # 2. the IK has the most success rate (ie choose joint with least impact on performance)
            #
            # the compatiblity of the IK depends a lot on what axes are intersecting, and whether they are orthogonal with each other
            # In general, take from the top or the bottom depending on the complexity of the arm.
            robot=self.manip.GetRobot()
            jointanchors = []
            jointaxes = []
            jointtypes = []
            for i,index in enumerate(self.manip.GetArmIndices()):
                joint=robot.GetJointFromDOFIndex(index)
                jointanchors.append(joint.GetAnchor())
                jointaxes.append(joint.GetAxis(index-joint.GetDOFIndex()))
                jointtypes.append(joint.GetType())
            intersectingaxes = eye(N)
            for i in range(N):
                for j in range(i+1,N):
                    norm = cross(jointaxes[j], jointaxes[i])
                    diff = jointanchors[j]-jointanchors[i]
                    if sum(norm**2) > 1e-7:
                        # axes are not parallel
                        if abs(dot(norm, diff)) <= 1e-5:
                            # axes
                            intersectingaxes[i,j] = intersectingaxes[j,i] = 1
                    else:
                        # axes are parallel
                        if sum(cross(jointaxes[i],diff)**2) <= 1e-10:
                            intersectingaxes[i,j] = intersectingaxes[j,i] = 1
            # adjacent intersecting revolute joints
            intersecting3axes = [0]*N
            num3intersecting = 0
            for i in range(1,N-1):
                if jointtypes[i-1] == KinBody.JointType.Revolute and jointtypes[i] == KinBody.JointType.Revolute and jointtypes[i+1] == KinBody.JointType.Revolute:
                    if intersectingaxes[i-1,i] and intersectingaxes[i,i+1] and intersectingaxes[i-1,i+1]:
                        # have to check if they intersect at a common point
                        intersection = jointanchors[i] + jointaxes[i] * dot(jointaxes[i], jointanchors[i-1]-jointanchors[i])
                        distfromintersection = sum(cross(jointaxes[i+1],intersection - jointanchors[i+1])**2)
                        if distfromintersection < 1e-10:
                            intersecting3axes[i-1] |= 1 << num3intersecting
                            intersecting3axes[i] |= 1 << num3intersecting
                            intersecting3axes[i+1] |= 1 << num3intersecting
                            log.info('found 3-intersection centered on index %d', remainingindices[i])
                            num3intersecting += 1
            for i in range(N - dofexpected):
                # by default always choose first
                indextopop = 0
                if self.iktype == IkParameterizationType.Transform6D:
                    if num3intersecting > 0:
                        # try to preserve the intersecting axes
                        # only choose wrist if wrist isn't intersecting and [2] is
                        if intersecting3axes[2] > 0 and intersecting3axes[-1] == 0:
                            indextopop = len(intersecting3axes)-1
                        else:
                            hasother = False
                            # prioritize 2 by checking if there exists other intersecting axes
                            for j in range(len(intersecting3axes)-1,-1,-1):
                                if (intersecting3axes[j] & ~intersecting3axes[2]) > 0:
                                    hasother = True
                            if hasother:
                                indextopop = 2
                            else:
                                # prioritize the first index that is not in intersecting
                                for j in range(len(intersecting3axes)-1,-1,-1):
                                    if intersecting3axes[j] == 0:
                                        indextopop = j
                                        break
                    else:
                        # already complicated enough, so take from the bottom in order to avoid variables coming inside the kinematics
                        indextopop = 0
                        if avoidPrismaticAsFree and jointtypes[indextopop] == KinBody.JointType.Prismatic:
                            # it's either one or the other
                            indextopop = len(remainingindices)-1
                elif self.iktype == IkParameterizationType.Lookat3D:
                    # usually head (rotation joints) are at the end
                    #freeindices = remainingindices[len(remainingindices)-2:]
                    #remainingindices=remainingindices[:-2]
                    #len(remainingindices)
                    indextopop = len(remainingindices)-1
                    #avoidPrismaticAsFree?
                elif self.iktype == IkParameterizationType.TranslationDirection5D:
                    # check if ray aligns with furthest axis
                    dirfromanchor = self.manip.GetTransform()[0:3,3]-jointanchors[-1]
                    if abs(dot(jointaxes[-1],dot(self.manip.GetTransform()[0:3,0:3],self.manip.GetLocalToolDirection()))) > 0.99999 and linalg.norm(cross(jointaxes[-1],dirfromanchor)) <= 1e-5:
                        # have to take the last index since last axis aligns and is useless anyway
                        indextopop = len(remainingindices)-1
                    else:
                        for indextopop in range(len(remainingindices)):
                            if not avoidPrismaticAsFree or jointtypes[indextopop] != KinBody.JointType.Prismatic:
                                # done
                                break
                else:
                    # self.iktype == IkParameterizationType.Translation3D or self.iktype == IkParameterizationType.TranslationLocalGlobal6D
                    # if not 6D, then don't need to worry about intersecting joints
                    # so remove the least important joints
                    for indextopop in range(len(remainingindices)-1,-1,-1):
                        if not avoidPrismaticAsFree or jointtypes[indextopop] != KinBody.JointType.Prismatic:
                            # done
                            break
                freeindices.append(remainingindices.pop(indextopop))
                jointanchors.pop(indextopop)
                jointaxes.pop(indextopop)
                jointtypes.pop(indextopop)
                # have to clear any intersecting axes
                mask = intersecting3axes.pop(indextopop)
                for j in range(len(intersecting3axes)):
                    intersecting3axes[j] &= ~mask
        solveindices = [i for i in self.manip.GetArmIndices() if not i in freeindices]
        return solveindices,freeindices
    
    def getfilename(self,read=False):
        if self.iktype is None:
            raise InverseKinematicsError(u'ik type is not set')

        if self.solveindices is None or self.freeindices is None:
            solveindices, freeindices = self.GetDefaultIndices()
        else:
            solveindices, freeindices = self.solveindices, self.freeindices

        index = -1
        allfreeindices = None
        while True:
            basename = 'ikfast%s.%s.%s.'%(self.ikfastVersion,self.iktype,platform.machine()) + '_'.join(str(ind) for ind in sorted(solveindices))
            if len(freeindices)>0:
                basename += '_f'+'_'.join(str(ind) for ind in sorted(freeindices))
            filename = RaveFindDatabaseFile(os.path.join('kinematics.'+self.manip.GetInverseKinematicsStructureHash(self.iktype),ccompiler.new_compiler().shared_object_filename(basename=basename)),read)
            if not read or len(filename) > 0 or self.freeindices is not None:
                break
            # user did not specify a set of freeindices, so the expected behavior is to search for the next loadable one
            index += 1
            dofexpected = IkParameterization.GetDOFFromType(self.iktype)
            if allfreeindices is None:
                if self.manip.GetArmDOF() > dofexpected:
                    allfreeindices = [f for f in permutations(self.manip.GetArmIndices(),self.manip.GetArmDOF()-dofexpected)]
                else:
                    allfreeindices = []
            if index >= len(allfreeindices):
                break
            freeindices = allfreeindices[index]
            solveindices = [i for i in self.manip.GetArmIndices() if not i in freeindices]
        return filename

    def getsourcefilename(self,read=False,outputlang='cpp'):
        if self.iktype is None:
            raise InverseKinematicsError(u'ik type is not set')
        
        if self.solveindices is None or self.freeindices is None:
            solveindices, freeindices = self.GetDefaultIndices()
        else:
            solveindices, freeindices = self.solveindices, self.freeindices
<<<<<<< HEAD
        basename = 'ikfast%s.%s.%s.'%(self.ikfast.__version__,self.iktype,platform.machine())
=======
        basename = 'ikfast%s.%s.'%(self.ikfastVersion,self.iktype)
>>>>>>> f10ba856
        basename += '_'.join(str(ind) for ind in sorted(solveindices))
        if len(freeindices)>0:
            basename += '_f'+'_'.join(str(ind) for ind in sorted(freeindices))
        basename += '.' + outputlang
        return RaveFindDatabaseFile(os.path.join('kinematics.'+self.manip.GetInverseKinematicsStructureHash(self.iktype),basename),read)

    def getstatsfilename(self,read=False):
        if self.iktype is None:
            raise InverseKinematicsError(u'ik type is not set')
        
        if self.solveindices is None or self.freeindices is None:
            solveindices, freeindices = self.GetDefaultIndices()
        else:
            solveindices, freeindices = self.solveindices, self.freeindices
            
        index = -1
        while True:
            freeindicesstrings = []
            if len(freeindices)>0:
                for _freeindices in self.ikfast.permutations(freeindices):
                    freeindicesstrings.append(['_f'+'_'.join(str(ind) for ind in sorted(_freeindices)),_freeindices])
            else:
                freeindicesstrings.append(['',[]])

            for freeindicesstring, fi in freeindicesstrings:
                basename = 'ikfast%s.%s.'%(self.ikfastVersion,self.iktype)
                basename += '_'.join(str(ind) for ind in sorted(solveindices))
                basename += freeindicesstring
                basename += '.pp'
                filename = RaveFindDatabaseFile(os.path.join('kinematics.'+self.manip.GetInverseKinematicsStructureHash(self.iktype),basename),read)
                if not read or len(filename) > 0 or self.freeindices is not None:
                    self.freeindices = fi
                    return filename

            # user did not specify a set of freeindices, so the expected behavior is to search for the next loadable one
            index += 1
            dofexpected = IkParameterization.GetDOFFromType(self.iktype)
            allfreeindices = [f for f in combinations(self.manip.GetArmIndices(),len(self.manip.GetArmIndices())-dofexpected)]
            if index >= len(allfreeindices):
                break
            freeindices = allfreeindices[index]
            solveindices = [i for i in self.manip.GetArmIndices() if not i in freeindices]
        return filename

    def autogenerate(self,options=None):
        freejoints = None
        iktype = self.iktype
        precision = None
        forceikbuild = True
        outputlang = None
        ipython = None
        freeinc = None
        ikfastmaxcasedepth = 3
        filepermissions = None
        if options is not None:
            forceikbuild=options.force
            precision=options.precision
            if options.freejoints is not None:
                freejoints=options.freejoints
            outputlang=options.outputlang
            ipython=options.ipython
            if options.freeinc is not None:
                freeinc = [float64(s) for s in options.freeinc]
            ikfastmaxcasedepth = options.maxcasedepth
            filepermissions = options.filepermissions
        if self.manip.GetKinematicsStructureHash() == 'f17f58ee53cc9d185c2634e721af7cd3': # wam 4dof
            if iktype is None:
                iktype=IkParameterizationType.Translation3D
            if iktype == IkParameterizationType.Translation3D and freejoints is None:
                freejoints = ['Shoulder_Roll']
        elif self.manip.GetKinematicsStructureHash() == 'bfc61bd497e9993b85f1ab511ee7bdbc': # stage
            if iktype is None:
                iktype=IkParameterizationType.Rotation3D
        elif self.manip.GetKinematicsStructureHash() == 'c363859a2d7a151a22dc1e251d6d8669' or self.manip.GetKinematicsStructureHash() == '12ceb0aaa06143fe305efa6e48faae0b': # pr2
            if iktype == None:
                iktype=IkParameterizationType.Transform6D
            if iktype == IkParameterizationType.Transform6D and freejoints is None:
                # take the torso and roll joint
                freejoints=[self.robot.GetJoints()[self.manip.GetArmIndices()[ind]].GetName() for ind in [0,3]]
        elif self.manip.GetKinematicsStructureHash()=='a1e9aea0dc0fda631ca376c03d500927' or self.manip.GetKinematicsStructureHash()=='ceb6be51bd14f345e22997cc0bca9f2f': # pr2 cameras
            if iktype is None:
                iktype=IkParameterizationType.Ray4D
                if freejoints is None:
                    # take the torso joint
                    freejoints=[self.robot.GetJoints()[self.manip.GetArmIndices()[0]].GetName()]
        elif self.manip.GetKinematicsStructureHash()=='2640ae411e0c87b03f56bf289296f9d8' and iktype == IkParameterizationType.Lookat3D: # pr2 head_torso
            if freejoints is None:
                freejoints=[self.robot.GetJoints()[self.manip.GetArmIndices()[0]].GetName()]
        elif self.manip.GetKinematicsStructureHash()=='ab9d03903279e44bc692e896791bcd05' or self.manip.GetKinematicsStructureHash()=='afe50514bf09aff5f2a84beb078bafbd': # katana
            if iktype==IkParameterizationType.Translation3D or (iktype==None and self.iktype==IkParameterizationType.Translation3D):
                freejoints = [self.robot.GetJoints()[ind].GetName() for ind in self.manip.GetArmIndices()[3:]]
            if iktype==None:
                iktype == IkParameterizationType.TranslationDirection5D
        self.generate(iktype=iktype,freejoints=freejoints,precision=precision,forceikbuild=forceikbuild,outputlang=outputlang,ipython=ipython,ikfastmaxcasedepth=ikfastmaxcasedepth)
        self.save(filepermissions)

    def getIndicesFromJointNames(self,freejoints):
        freeindices = []
        for jointname in freejoints:
            if type(jointname) == int:
                freeindices.append(jointname)
            else:
                # find the correct joint index
                dofindices = [joint.GetDOFIndex() for joint in self.robot.GetJoints() if joint.GetName()==jointname]
                if len(dofindices) == 0:
                    raise LookupError("cannot find '%s' joint in %s robot"%(jointname,self.robot.GetName()))
                if not dofindices[0] in self.manip.GetArmIndices():
                    raise LookupError("cannot find joint '%s(%d)' in solve joints: %s"%(jointname,dofindices[0],self.manip.GetArmIndices()))
                freeindices.append(dofindices[0])
        print('getIndicesFromJointNames %r %r'%(freeindices,freejoints))
        return freeindices

    def generate(self,iktype=None, freejoints=None, freeinc=None, freeindices=None, precision=None, forceikbuild=True, outputlang=None, avoidPrismaticAsFree=False, ipython=False, ikfastoptions=0, ikfastmaxcasedepth=3):
        """
        :param ikfastoptions: see IKFastSolver.generateIkSolver
        :param ikfastmaxcasedepth: the max level of degenerate cases to solve for
        :param avoidPrismaticAsFree: if True for redundant manipulators, will attempt to avoid setting prismatic joints as free joints.
        """
        if self.ikfast is None:
            raise RuntimeError('ikfast is not available, cannot generate new iksolver')
        self.iksolver = None
        if iktype is not None:
            self.iktype = iktype
        if self.iktype is None:
            self.iktype = iktype = IkParameterizationType.Transform6D
        if self.iktype == IkParameterizationType.Rotation3D:
            Rbaseraw=self.manip.GetLocalToolTransform()[0:3,0:3]
            def solveFullIK_Rotation3D(*args,**kwargs):
                kwargs['Rbaseraw'] = Rbaseraw
                return self.ikfast.IKFastSolver.solveFullIK_Rotation3D(*args,**kwargs)
            solvefn=solveFullIK_Rotation3D
        elif self.iktype == IkParameterizationType.Direction3D:
            rawmanipdir=dot(self.manip.GetLocalToolTransform()[0:3,0:3],self.manip.GetDirection())
            def solveFullIK_Direction3D(*args,**kwargs):
                kwargs['rawmanipdir'] = rawmanipdir
                return self.ikfast.IKFastSolver.solveFullIK_Direction3D(*args,**kwargs)
            solvefn=solveFullIK_Direction3D
        elif self.iktype == IkParameterizationType.Ray4D:
            rawmanipdir=dot(self.manip.GetLocalToolTransform()[0:3,0:3],self.manip.GetDirection())
            rawmanippos=self.manip.GetLocalToolTransform()[0:3,3]
            def solveFullIK_Ray4D(*args,**kwargs):
                kwargs['rawmanipdir'] = rawmanipdir
                kwargs['rawmanippos'] = rawmanippos
                return self.ikfast.IKFastSolver.solveFullIK_Ray4D(*args,**kwargs)
            solvefn=solveFullIK_Ray4D
        elif self.iktype == IkParameterizationType.TranslationDirection5D:
            rawmanipdir=dot(self.manip.GetLocalToolTransform()[0:3,0:3],self.manip.GetDirection())
            rawmanippos=self.manip.GetLocalToolTransform()[0:3,3]
            def solveFullIK_TranslationDirection5D(*args,**kwargs):
                kwargs['rawmanipdir'] = rawmanipdir
                kwargs['rawmanippos'] = rawmanippos
                return self.ikfast.IKFastSolver.solveFullIK_TranslationDirection5D(*args,**kwargs)
            solvefn=solveFullIK_TranslationDirection5D
        elif self.iktype == IkParameterizationType.Translation3D:
            rawmanippos=self.manip.GetLocalToolTransform()[0:3,3]
            def solveFullIK_Translation3D(*args,**kwargs):
                kwargs['rawmanippos'] = rawmanippos
                return self.ikfast.IKFastSolver.solveFullIK_Translation3D(*args,**kwargs)
            solvefn=solveFullIK_Translation3D
        elif self.iktype == IkParameterizationType.TranslationXY2D:
            rawmanippos=self.manip.GetLocalToolTransform()[0:2,3]
            def solveFullIK_TranslationXY2D(*args,**kwargs):
                kwargs['rawmanippos'] = rawmanippos
                return self.ikfast.IKFastSolver.solveFullIK_TranslationXY2D(*args,**kwargs)
            solvefn=solveFullIK_TranslationXY2D
        elif self.iktype == IkParameterizationType.TranslationXYOrientation3D:
            rawmanipdir=dot(self.manip.GetLocalToolTransform()[0:3,0:3],self.manip.GetDirection())
            rawmanippos=self.manip.GetLocalToolTransform()[0:3,3]
            def solveFullIK_TranslationXAxisAngleZNorm4D(*args,**kwargs):
                kwargs['rawmanipdir'] = rawmanipdir
                kwargs['rawmanippos'] = rawmanippos
                kwargs['rawglobaldir'] = [1.0,0.0,0.0]
                kwargs['rawglobalnormaldir'] = [0.0,0.0,1.0]
                kwargs['ignoreaxis'] = 2
                return self.ikfast.IKFastSolver.solveFullIK_TranslationAxisAngle4D(*args,**kwargs)
            solvefn=solveFullIK_TranslationXAxisAngleZNorm4D
            
#             rawmanippos=self.manip.GetLocalToolTransform()[0:3,3]
#             rawmanipdir=dot(self.manip.GetLocalToolTransform()[0:3,0:3],self.manip.GetDirection())
#             def solveFullIK_TranslationXYOrientation3D(*args,**kwargs):
#                 kwargs['rawmanippos'] = rawmanippos
#                 kwargs['rawmanipdir'] = rawmanipdir
#                 return self.ikfast.IKFastSolver.solveFullIK_TranslationXYOrientation3D(*args,**kwargs)
#             solvefn=solveFullIK_TranslationXYOrientation3D
        elif self.iktype == IkParameterizationType.Transform6D:
            Tmanipraw = eye(4) # newer ikfast versions don't compile with self.manip.GetLocalToolTransform() in order to re-use the same 6D IK for multiple local transforms
            def solveFullIK_6D(*args,**kwargs):
                kwargs['Tmanipraw'] = Tmanipraw
                return self.ikfast.IKFastSolver.solveFullIK_6D(*args,**kwargs)
            solvefn=solveFullIK_6D
        elif self.iktype == IkParameterizationType.Lookat3D:
            rawmanipdir=dot(self.manip.GetLocalToolTransform()[0:3,0:3],self.manip.GetDirection())
            rawmanippos=self.manip.GetLocalToolTransform()[0:3,3]
            def solveFullIK_Lookat3D(*args,**kwargs):
                kwargs['rawmanipdir'] = rawmanipdir
                kwargs['rawmanippos'] = rawmanippos
                return self.ikfast.IKFastSolver.solveFullIK_Lookat3D(*args,**kwargs)
            solvefn=solveFullIK_Lookat3D
        elif self.iktype == IkParameterizationType.TranslationLocalGlobal6D:
            Tmanipraw=self.manip.GetLocalToolTransform()
            def solveFullIK_TranslationLocalGlobal6D(*args,**kwargs):
                kwargs['Tmanipraw'] = Tmanipraw
                return self.ikfast.IKFastSolver.solveFullIK_TranslationLocalGlobal6D(*args,**kwargs)
            solvefn=solveFullIK_TranslationLocalGlobal6D
        elif self.iktype == IkParameterizationType.TranslationXAxisAngle4D:
            rawmanipdir=dot(self.manip.GetLocalToolTransform()[0:3,0:3],self.manip.GetDirection())
            rawmanippos=self.manip.GetLocalToolTransform()[0:3,3]
            def solveFullIK_TranslationXAxisAngle4D(*args,**kwargs):
                kwargs['rawmanipdir'] = rawmanipdir
                kwargs['rawmanippos'] = rawmanippos
                kwargs['rawglobaldir'] = [1.0,0.0,0.0]
                return self.ikfast.IKFastSolver.solveFullIK_TranslationAxisAngle4D(*args,**kwargs)
            solvefn=solveFullIK_TranslationXAxisAngle4D
        elif self.iktype == IkParameterizationType.TranslationYAxisAngle4D:
            rawmanipdir=dot(self.manip.GetLocalToolTransform()[0:3,0:3],self.manip.GetDirection())
            rawmanippos=self.manip.GetLocalToolTransform()[0:3,3]
            def solveFullIK_TranslationYAxisAngle4D(*args,**kwargs):
                kwargs['rawmanipdir'] = rawmanipdir
                kwargs['rawmanippos'] = rawmanippos
                kwargs['rawglobaldir'] = [0.0,1.0,0.0]
                return self.ikfast.IKFastSolver.solveFullIK_TranslationAxisAngle4D(*args,**kwargs)
            solvefn=solveFullIK_TranslationYAxisAngle4D
        elif self.iktype == IkParameterizationType.TranslationZAxisAngle4D:
            rawmanipdir=dot(self.manip.GetLocalToolTransform()[0:3,0:3],self.manip.GetDirection())
            rawmanippos=self.manip.GetLocalToolTransform()[0:3,3]
            def solveFullIK_TranslationZAxisAngle4D(*args,**kwargs):
                kwargs['rawmanipdir'] = rawmanipdir
                kwargs['rawmanippos'] = rawmanippos
                kwargs['rawglobaldir'] = [0.0,0.0,1.0]
                return self.ikfast.IKFastSolver.solveFullIK_TranslationAxisAngle4D(*args,**kwargs)
            solvefn=solveFullIK_TranslationZAxisAngle4D
        elif self.iktype == IkParameterizationType.TranslationXAxisAngleZNorm4D:
            #rawmanipdir=dot(self.manip.GetLocalToolTransform()[0:3,0:3],self.manip.GetLocalToolDirection())
            #rawmanippos=self.manip.GetLocalToolTransform()[0:3,3]

            rawmanipdir=self.manip.GetLocalToolDirection()#dot(self.manip.GetLocalToolTransform()[0:3,0:3],self.manip.GetLocalToolDirection())
            #rawmanipdir=self.manip.GetLocalToolDirection()#dot(self.manip.GetLocalToolTransform()[0:3,0:3],self.manip.GetDirection())
            rawmanippos=[0.0, 0.0, 0.0]#self.manip.GetLocalToolTransform()[0:3,3]
            Tmanipraw=self.manip.GetLocalToolTransform()
            rawglobaldir = [1.0,0.0,0.0]
            rawglobalnormaldir = [0.0,0.0,1.0]
            rawmanipnormaldir = dot(linalg.inv(self.manip.GetTransform()[:3,:3]), rawglobalnormaldir)
            
            def solveFullIK_TranslationXAxisAngleZNorm4D(*args,**kwargs):
                kwargs['rawmanipdir'] = rawmanipdir
                kwargs['rawmanippos'] = rawmanippos
                kwargs['rawglobaldir'] = rawglobaldir
                kwargs['rawglobalnormaldir'] = rawglobalnormaldir
                kwargs['rawmanipnormaldir'] = rawmanipnormaldir
                kwargs['Tmanipraw'] = Tmanipraw
                return self.ikfast.IKFastSolver.solveFullIK_TranslationAxisAngle4D(*args,**kwargs)
            solvefn=solveFullIK_TranslationXAxisAngleZNorm4D
        elif self.iktype == IkParameterizationType.TranslationYAxisAngleXNorm4D:
            rawmanipdir=self.manip.GetDirection()#dot(self.manip.GetLocalToolTransform()[0:3,0:3],self.manip.GetDirection())
            rawmanippos=[0.0, 0.0, 0.0]#self.manip.GetLocalToolTransform()[0:3,3]
            Tmanipraw=self.manip.GetLocalToolTransform()
            rawglobalnormaldir = [1.0,0.0,0.0]
            rawmanipnormaldir = dot(linalg.inv(self.manip.GetTransform()[:3,:3]), rawglobalnormaldir)
            def solveFullIK_TranslationYAxisAngleXNorm4D(*args,**kwargs):
                kwargs['rawmanipdir'] = rawmanipdir
                kwargs['rawmanippos'] = rawmanippos
                kwargs['rawglobaldir'] = [0.0,1.0,0.0]
                kwargs['rawglobalnormaldir'] = rawglobalnormaldir
                kwargs['rawmanipnormaldir'] = rawmanipnormaldir
                kwargs['Tmanipraw'] = Tmanipraw
                return self.ikfast.IKFastSolver.solveFullIK_TranslationAxisAngle4D(*args,**kwargs)
            solvefn=solveFullIK_TranslationYAxisAngleXNorm4D
        elif self.iktype == IkParameterizationType.TranslationZAxisAngleYNorm4D:
            rawmanipdir=dot(self.manip.GetLocalToolTransform()[0:3,0:3],self.manip.GetDirection())
            rawmanippos=self.manip.GetLocalToolTransform()[0:3,3]
            def solveFullIK_TranslationZAxisAngleYNorm4D(*args,**kwargs):
                kwargs['rawmanipdir'] = rawmanipdir
                kwargs['rawmanippos'] = rawmanippos
                kwargs['rawglobaldir'] = [0.0,0.0,1.0]
                kwargs['rawglobalnormaldir'] = [0.0,1.0,0.0]
                return self.ikfast.IKFastSolver.solveFullIK_TranslationAxisAngle4D(*args,**kwargs)
            solvefn=solveFullIK_TranslationZAxisAngleYNorm4D
        else:
            raise InverseKinematicsError(u'bad type 0x%x'%self.iktype)
        
        dofexpected = IkParameterization.GetDOFFromType(self.iktype)
        if freeindices is not None:
            self.freeindices = freeindices
        if self.freeindices is None:
            if freejoints is not None:
                self.freeindices = self.getIndicesFromJointNames(freejoints)
            else:
                self.solveindices,self.freeindices = self.GetDefaultIndices(avoidPrismaticAsFree=avoidPrismaticAsFree)
        self.solveindices = [i for i in self.manip.GetArmIndices() if not i in self.freeindices]
        if len(self.solveindices) > dofexpected: # allow for 5DOF to solve for Transform6D
            raise InverseKinematicsError(u'Manipulator %(manip)s (indices=%(manipindices)r) joint indices to solve for (%(solveindices)r) is not equal to number of expected joints (%(dofexpected)d) for IK type %(iktype)s. Perhaps the manipulator base link %(baselink)s or end link %(endlink)s are not correct.'%{'manip':self.manip.GetName(),'manipindices':list(self.manip.GetArmIndices()), 'solveindices':list(self.solveindices), 'dofexpected':dofexpected, 'iktype':self.iktype.name, 'baselink':self.manip.GetBase().GetName(), 'endlink':self.manip.GetEndEffector().GetName()})
        
        if freeinc is not None:
            self.freeinc = freeinc
        if self.freeinc is None:
            self.freeinc = self.getDefaultFreeIncrements(0.1,0.01)
        
        log.info('Generating inverse kinematics for manip %s: %s %s, precision=%s, maxcasedepth=%d (this might take up to 10 min)',self.manip.GetName(),self.iktype,self.solveindices, precision, ikfastmaxcasedepth)
        if outputlang is None:
            outputlang = 'cpp'
        sourcefilename = self.getsourcefilename(False,outputlang)
        statsfilename = self.getstatsfilename(False)
        output_filename = self.getfilename(False)
        sourcedir = os.path.split(sourcefilename)[0]
        if forceikbuild or not os.path.isfile(sourcefilename):
            log.info('creating ik file %s',sourcefilename)
            try:
                os.makedirs(sourcedir)
            except OSError:
                pass
            
            solver = self.ikfast.IKFastSolver(kinbody=self.robot,kinematicshash=self.manip.GetInverseKinematicsStructureHash(self.iktype),precision=precision, checkpreemptfn=self._checkpreemptfn)
            solver.maxcasedepth = ikfastmaxcasedepth
            if self.iktype == IkParameterizationType.TranslationXAxisAngle4D or self.iktype == IkParameterizationType.TranslationYAxisAngle4D or self.iktype == IkParameterizationType.TranslationZAxisAngle4D or self.iktype == IkParameterizationType.TranslationXAxisAngleZNorm4D or self.iktype == IkParameterizationType.TranslationYAxisAngleXNorm4D or self.iktype == IkParameterizationType.TranslationZAxisAngleYNorm4D or self.iktype == IkParameterizationType.TranslationXYOrientation3D:
                solver.useleftmultiply = False
            baselink=self.manip.GetBase().GetIndex()
            ikChainEndLink = self.manip.GetIkChainEndLink()
            if ikChainEndLink is not None:
                eelink = ikChainEndLink.GetIndex()
            else:
                eelink = self.manip.GetEndEffector().GetIndex()
            if ipython:
                # requires ipython v0.11+
                IPython = __import__('IPython')
                if IPython.__version__.startswith("0.10"):
                    ipshell = IPython.Shell.IPShellEmbed(argv='',banner = 'inversekinematics dropping into ipython',exit_msg = 'Leaving Interpreter and continuing solver.')
                    ipshell(local_ns=locals())
                else:
                    from IPython.terminal import embed; ipshell=embed.InteractiveShellEmbed(config=embed.load_default_config())(local_ns=locals())
#                     m=__import__('IPython.config.loader',fromlist=['Config'])
#                     Config = getattr(m,'Config')
#                     cfg = Config()
#                     cfg.InteractiveShellEmbed.local_ns = locals()
#                     cfg.InteractiveShellEmbed.global_ns = globals()
#                     IPython.embed(config=cfg, banner2 = 'inversekinematics dropping into ipython')
#                     from IPython.frontend.terminal.embed import InteractiveShellEmbed
#                     ipshell = InteractiveShellEmbed(config=cfg)
                reload(self.ikfast) # in case changes occurred
                
            try:
                generationstart = time.time()
                chaintree = solver.generateIkSolver(baselink=baselink,eelink=eelink,freeindices=self.freeindices,solvefn=solvefn)
                self.ikfeasibility = None
                code = solver.writeIkSolver(chaintree,lang=outputlang)
                if len(code) == 0:
                    raise InverseKinematicsError(u'failed to generate ik solver for robot %s:%s'%(self.robot.GetName(),self.manip.GetName()))
                
                self.statistics['generationtime'] = time.time()-generationstart
                self.statistics['usinglapack'] = solver.usinglapack
                with open(sourcefilename,'w') as f:
                    f.write(code)
                try:
                    from pkg_resources import resource_filename
                    shutil.copyfile(resource_filename('openravepy','ikfast.h'), os.path.join(sourcedir,'ikfast.h'))
                except ImportError as e:
                    log.warn(e)
                    
                log.info(u'successfully generated c++ ik in %fs, file=%s', self.statistics['generationtime'], sourcefilename)
            except self.ikfast.IKFastSolver.IKFeasibilityError as e:
                self.ikfeasibility = str(e)
                log.warn(e)

        if self.ikfeasibility is None:
            log.info('compiling ik file to %s',output_filename)
            if outputlang == 'cpp':
                # compile the code and create the shared object
                compiler,compile_flags = self.getcompiler()
                try:
                   output_dir = os.path.relpath('/',getcwd())
                except AttributeError: # python 2.5 does not have os.path.relpath
                   output_dir = relpath('/',getcwd())

                platformsourcefilename = os.path.splitext(output_filename)[0]+'.cpp' # needed in order to prevent interference with machines with different architectures
                if sourcefilename != platformsourcefilename:
                    shutil.copyfile(sourcefilename, platformsourcefilename)
                objectfiles=[]
                try:
                    objectfiles = compiler.compile(sources=[platformsourcefilename],macros=[('IKFAST_CLIBRARY',1),('IKFAST_NO_MAIN',1)],extra_postargs=compile_flags,output_dir=output_dir)
                    # because some parts of ikfast require lapack, always try to link with it
                    try:
                        iswindows = sys.platform.startswith('win') or platform.system().lower() == 'windows'
                        libraries = None
                        if self.statistics.get('usinglapack',False) or not iswindows:
                            libraries = ['lapack']
                        compiler.link_shared_object(objectfiles,output_filename=output_filename, libraries=libraries)
                    except distutils.errors.LinkError as e:
                        log.warn(e)
                        if libraries is not None and 'lapack' in libraries:
                            libraries.remove('lapack')
                            if len(libraries) == 0:
                                libraries = None
                        log.info('linking again with %r... (MSVC bug?)',libraries)
                        compiler.link_shared_object(objectfiles,output_filename=output_filename, libraries=libraries)
                        
                    if not self.setrobot():
                        return ValueError('failed to generate ik solver')
                finally:
                    # cleanup intermediate files
                    if os.path.isfile(platformsourcefilename):
                        remove(platformsourcefilename)
                    for objectfile in objectfiles:
                        try:
                            remove(objectfile)
                        except:
                            pass
            else:
                log.warn('cannot continue further if outputlang %s is not cpp',outputlang)
                
        self._cachedKinematicsHash = self.manip.GetInverseKinematicsStructureHash(self.iktype)
        
    def perftiming(self,num):
        with self.env:
            results = self.ikfastproblem.SendCommand('PerfTiming num %d %s'%(num,self.getfilename(True)))
            return [double(s)*1e-9 for s in results.split()]
        
    def testik(self,iktests,jacobianthreshold=None):
        """Tests the iksolver.
        :param iktests: the number of tests, or a filename that describes the tests
        :param jacobianthreshold: When testing configurations, the eigenvalues of the jacobian all have to be greater than this value
        """
        if self.ikfeasibility is not None:
            raise InverseKinematicsError(u'ik is infeasible')
        
        with self.robot:
            self.robot.SetActiveManipulator(self.manip)
            # set base to identity to avoid complications when reporting errors
            self.robot.SetTransform(dot(linalg.inv(self.manip.GetBase().GetTransform()),self.robot.GetTransform()))
            cmd = 'DebugIK sampledegeneratecases 0.2 robot %s '%self.robot.GetName()
            if iktests.isdigit():
                assert(int(iktests) > 0)
                cmd += 'numtests %d '%int(iktests)
            else:
                cmd += 'readfile %s '%iktests
            if jacobianthreshold is not None:
                cmd += 'jacobianthreshold %s '%jacobianthreshold
            res = self.ikfastproblem.SendCommand(cmd).split()
            numtested = float(res[0])
            successrate = float(res[1])/numtested
            solutionresults = []
            index = 2
            numvalues=1+IkParameterization.GetNumberOfValuesFromType(self.iktype)+self.manip.GetIkSolver().GetNumFreeParameters()
            for iresults in range(3):
                num = int(res[index])
                index += 1
                samples = reshape(array([float64(s) for s in res[index:(index+num*numvalues)]]),(num,numvalues))
                solutionresults.append(samples)
                index += num*numvalues
            wrongrate = len(solutionresults[0])/numtested
            log.info('success rate: %f, wrong solutions: %f, no solutions: %f, missing solution: %f',float(res[1])/numtested,wrongrate,len(solutionresults[1])/numtested,len(solutionresults[2])/numtested)
        return successrate, wrongrate
    
    def show(self,delay=0.1,options=None,forceclosure=True):
        if self.env.GetViewer() is None:
            self.env.SetViewer(RaveGetDefaultViewerType())
            time.sleep(0.4) # give time for viewer to initialize
        with RobotStateSaver(self.robot):
            with self.ArmVisibility(self.manip,0.95):
                time.sleep(3) # let viewer load
                self.setrobot(0.05)
                while True:
                    with self.env:
                        lower,upper = self.robot.GetDOFLimits(self.manip.GetArmIndices())
                        self.robot.SetDOFValues(lower+random.rand(len(lower))*(upper-lower),self.manip.GetArmIndices())
                        ikparam = self.manip.GetIkParameterization(self.iktype)
                        sols = self.manip.FindIKSolutions(ikparam,IkFilterOptions.CheckEnvCollisions)
                        weights = self.robot.GetDOFWeights(self.manip.GetArmIndices())
                        log.info('found %d solutions'%len(sols))
                        sols = TSP(sols,lambda x,y: sum(weights*(x-y)**2))
                        # find shortest route
                        for sol in sols:
                            self.robot.SetDOFValues(sol,self.manip.GetArmIndices())
                            self.env.UpdatePublishedBodies()
                            time.sleep(delay)
                            
    @staticmethod
    def getcompiler():
        compiler = ccompiler.new_compiler()
        compile_flags = []
        if compiler.compiler_type == 'msvc':
            compile_flags.append('/Ox')
            try:
                # make sure it is correct version!
                cname,cver = openravepyCompilerVersion().split()
                if cname == 'msvc':
                    majorVersion = int(cver)/100-6
                    minorVersion = mod(int(cver),100)/10.0
                    if abs(compiler._MSVCCompiler__version - majorVersion+minorVersion) > 0.001:
                        log.warn('default compiler v %s the same version as openrave compiler v %f, look for a different compiler',compiler._MSVCCompiler__version, majorVersion+minorVersion);
                        distutils.msvc9compiler.VERSION = majorVersion + minorVersion
                        newcompiler = ccompiler.new_compiler()
                        if newcompiler is not None:
                            compiler = newcompiler
            except Exception as e:
                log.warn(e)
        else:
            compiler.add_library('stdc++')
            if compiler.compiler_type == 'unix':
                compile_flags.append('-O3')
                compile_flags.append('-fPIC')
                compile_flags.append('-std=c++11')
        return compiler,compile_flags
    
    @staticmethod
    def CreateOptionParser():
        parser = DatabaseGenerator.CreateOptionParser()
        parser.description='Uses ikfast to compute the closed-form inverse kinematics equations of a robot manipulator, generates a C++ file, and compiles this file into a shared object which can then be loaded by OpenRAVE.'
        parser.usage='openrave.py --database inversekinematics [options]'
        parser.add_option('--freejoint', action='append', type='string', dest='freejoints',default=None,
                          help='Optional joint name specifying a free parameter of the manipulator. The value of a free joint is known at runtime, but not known at IK generation time. If nothing specified, assumes all joints not solving for are free parameters. Can be specified multiple times for multiple free parameters.')
        parser.add_option('--precision', action='store', type='int', dest='precision',default=8,
                          help='The precision to compute the inverse kinematics in, (default=%default).')
        parser.add_option('--maxcasedepth', action='store', type='int', dest='maxcasedepth',default=3,
                          help='The max depth to go into degenerate cases. If ikfast file is too big, try reducing this, (default=%default).')
        parser.add_option('--usecached', action='store_false', dest='force',default=True,
                          help='If set, will always try to use the cached ik c++ file, instead of generating a new one.')
        parser.add_option('--freeinc', action='append', type='float', dest='freeinc',default=None,
                          help='The discretization value of freejoints.')
        parser.add_option('--numiktests','--iktests',action='store',type='string',dest='iktests',default=None,
                          help='Will test the ik solver and return the success rate. IKTESTS can be an integer to specify number of random tests, it can also be a filename to specify the joint values of the manipulator to test. The formst of the filename is #numiktests [dof values]*')
        parser.add_option('--iktestjthresh',action='store',type='float',dest='iktestjthresh',default=None,
                          help='When testing configurations, the eigenvalues of the jacobian all have to be greater than this value')
        parser.add_option('--perftiming', action='store',type='int',dest='perftiming',default=None,
                          help='Number of IK calls for measuring the internal ikfast solver.')
        parser.add_option('--outputlang', action='store',type='string',dest='outputlang',default=None,
                          help='If specified, will output the generated code in that language (ie --outputlang=cpp).')
        parser.add_option('--ipython', '-i',action="store_true",dest='ipython',default=False,
                          help='if true will drop into the ipython interpreter right before ikfast is called')
        parser.add_option('--iktype', action='store',type='string',dest='iktype',default=None,
                          help='The ik type to build the solver current types are: %s'%(', '.join(iktype.name for iktype in IkParameterizationType.values.values() if not int(iktype) & IkParameterizationType.VelocityDataBit )))
        parser.add_option('--filepermissions', action='store',type='int',dest='filepermissions',default=-1,
                          help='The desired permissions for saving the iksolver files and directories')
        return parser
    
    @staticmethod
    def RunFromParser(Model=None,parser=None,args=None,**kwargs):
        if parser is None:
            parser = InverseKinematicsModel.CreateOptionParser()
        (options, leftargs) = parser.parse_args(args=args)
        if options.iktype is not None:
            # cannot use .names due to python 2.5 (or is it boost version?)
            for value,type in IkParameterizationType.values.items():
                if type.name.lower() == options.iktype.lower():
                    iktype = type
                    break
        else:
            iktype = IkParameterizationType.Transform6D
        Model = lambda robot: InverseKinematicsModel(robot=robot,iktype=iktype,forceikfast=True)
        robotatts={}
        if not options.show:
            robotatts = {'skipgeometry':'1'}
        model = DatabaseGenerator.RunFromParser(Model=Model,parser=parser,robotatts=robotatts,args=args,**kwargs)
        if options.iktests is not None or options.perftiming is not None:
            log.info('testing the success rate of robot %s ',options.robot)
            env = Environment()
            try:
                #robot = env.ReadRobotXMLFile(options.robot,{'skipgeometry':'1'})
                #env.Add(robot)
                env.Load(options.robot,{'skipgeometry':'1'})
                manip = None
                if options.manipname is None:
                    robot = env.GetRobots()[0]
                else:
                    for robot in env.GetRobots():
                        manip = robot.GetManipulator(options.manipname)
                        if manip is not None:
                            break
                ikmodel = InverseKinematicsModel(robot,iktype=model.iktype,forceikfast=True,freeindices=model.freeindices,manip=manip)
                if not ikmodel.load(freeinc=options.freeinc):
                    raise InverseKinematicsError(u'failed to load ik')
                
                if options.iktests is not None:
                    successrate, wrongrate = ikmodel.testik(iktests=options.iktests,jacobianthreshold=options.iktestjthresh)
                    if wrongrate > 0:
                        raise InverseKinematicsError(u'wrong rate %f > 0!'%wrongrate)
                    
                elif options.perftiming:
                    results = array(ikmodel.perftiming(num=options.perftiming))
                    log.info('running time mean: %fs, median: %fs, min: %fs, max: %fs', mean(results),median(results),min(results),max(results))
            finally:
                env.Destroy()
                RaveDestroy()

def run(*args,**kwargs):
    """Command-line execution of the example. ``args`` specifies a list of the arguments to the script.
    """
    InverseKinematicsModel.RunFromParser(*args,**kwargs)<|MERGE_RESOLUTION|>--- conflicted
+++ resolved
@@ -178,12 +178,9 @@
     def __str__(self):
         s = u'Inverse Kinematics Error\n%s'%self.parameter
         return s
-<<<<<<< HEAD
         
     def __str__(self):
         return self.__unicode__()
-=======
->>>>>>> f10ba856
     
     def __repr__(self):
         return '<openravepy.databases.inversekinematics.InverseKinematicsError(%r)>'%(self.parameter)
@@ -605,11 +602,7 @@
             solveindices, freeindices = self.GetDefaultIndices()
         else:
             solveindices, freeindices = self.solveindices, self.freeindices
-<<<<<<< HEAD
         basename = 'ikfast%s.%s.%s.'%(self.ikfast.__version__,self.iktype,platform.machine())
-=======
-        basename = 'ikfast%s.%s.'%(self.ikfastVersion,self.iktype)
->>>>>>> f10ba856
         basename += '_'.join(str(ind) for ind in sorted(solveindices))
         if len(freeindices)>0:
             basename += '_f'+'_'.join(str(ind) for ind in sorted(freeindices))
