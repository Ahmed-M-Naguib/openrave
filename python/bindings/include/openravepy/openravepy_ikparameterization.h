// -*- coding: utf-8 -*-
// Copyright (C) 2006-2011 Rosen Diankov <rosen.diankov@gmail.com>
//
// This file is part of OpenRAVE.
// OpenRAVE is free software: you can redistribute it and/or modify
// it under the terms of the GNU Lesser General Public License as published by
// the Free Software Foundation, either version 3 of the License, or
// at your option) any later version.
//
// This program is distributed in the hope that it will be useful,
// but WITHOUT ANY WARRANTY; without even the implied warranty of
// MERCHANTABILITY or FITNESS FOR A PARTICULAR PURPOSE.  See the
// GNU Lesser General Public License for more details.
//
// You should have received a copy of the GNU Lesser General Public License
// along with this program.  If not, see <http://www.gnu.org/licenses/>.
#ifndef OPENRAVEPY_IKPARAMETERIZATION_H
#define OPENRAVEPY_IKPARAMETERIZATION_H

#define NO_IMPORT_ARRAY
#include <openravepy/openravepy_int.h>

namespace openravepy {
using py::object;

class PyIkParameterization
{
public:
    PyIkParameterization();
    PyIkParameterization(const string &s);
    PyIkParameterization(object o, IkParameterizationType type);
    PyIkParameterization(OPENRAVE_SHARED_PTR<PyIkParameterization> pyikparam);
    PyIkParameterization(const IkParameterization &ikparam);
    virtual ~PyIkParameterization();

    IkParameterizationType GetType();

    int GetDOF();

    int GetDOF(object o);

    int GetNumberOfValues();

    int GetNumberOfValues(object o);

    object GetConfigurationSpecification();

    object GetConfigurationSpecification(object ointerpolation, const std::string& robotname="", const std::string& manipname="");

    static object GetConfigurationSpecificationFromType(IkParameterizationType iktype, const std::string& interpolation="", const std::string& robotname="", const std::string& manipname="");
    void SetTransform6D(object o);
    void SetRotation3D(object o);
    void SetTranslation3D(object o);
    void SetDirection3D(object o);
    void SetRay4D(OPENRAVE_SHARED_PTR<PyRay> ray);
    void SetLookat3D(object o);
    void SetTranslationDirection5D(OPENRAVE_SHARED_PTR<PyRay> ray);
    void SetTranslationXY2D(object o);
    void SetTranslationXYOrientation3D(object o);
    void SetTranslationLocalGlobal6D(object olocaltrans, object otrans);
    void SetTranslationXAxisAngle4D(object otrans, dReal angle);
    void SetTranslationYAxisAngle4D(object otrans, dReal angle);
    void SetTranslationZAxisAngle4D(object otrans, dReal angle);
    void SetTranslationXAxisAngleZNorm4D(object otrans, dReal angle);
    void SetTranslationYAxisAngleXNorm4D(object otrans, dReal angle);
    void SetTranslationZAxisAngleYNorm4D(object otrans, dReal angle);

    object GetTransform6D();
    object GetTransform6DPose();
    object GetRotation3D();
    object GetTranslation3D();
    object GetDirection3D();
    PyRay GetRay4D();
    object GetLookat3D();
    PyRay GetTranslationDirection5D();
    object GetTranslationXY2D();
    object GetTranslationXYOrientation3D();
    object GetTranslationLocalGlobal6D();
    object GetTranslationXAxisAngle4D();
    object GetTranslationYAxisAngle4D();
    object GetTranslationZAxisAngle4D();
    object GetTranslationXAxisAngleZNorm4D();
    object GetTranslationYAxisAngleXNorm4D();
    object GetTranslationZAxisAngleYNorm4D();
    dReal ComputeDistanceSqr(OPENRAVE_SHARED_PTR<PyIkParameterization> pyikparam);

    object Transform(object otrans) const;

    void SetCustomValues(const std::string& name, object ovalues);

    void SetCustomValue(const std::string& name, dReal value);

    object GetCustomValues(const std::string& name);

    object GetCustomDataMap();

    size_t ClearCustomValues(const std::string& name=std::string());

    object GetValues() const;

    void SetValues(object ovalues, IkParameterizationType iktype);

    void MultiplyTransform(object otrans);

    void MultiplyTransformRight(object otrans);

    py::object SerializeJSON(dReal fUnitScale=1.0);
    void DeserializeJSON(py::object obj, dReal fUnitScale=1.0);

    std::string __repr__();
    std::string __str__();
    object __unicode__();

    PyIkParameterizationPtr __mul__(object otrans);

    PyIkParameterizationPtr __rmul__(object otrans);

    IkParameterization _param;
<<<<<<< HEAD

private:
    void _Update(const IkParameterization &ikparam);
=======
private:
    void _Update(const IkParameterization& ikparam);
>>>>>>> 7b354fd2
};

} // namespace openravepy

#endif // OPENRAVEPY_IKPARAMETERIZATION_H<|MERGE_RESOLUTION|>--- conflicted
+++ resolved
@@ -116,14 +116,9 @@
     PyIkParameterizationPtr __rmul__(object otrans);
 
     IkParameterization _param;
-<<<<<<< HEAD
 
 private:
-    void _Update(const IkParameterization &ikparam);
-=======
-private:
     void _Update(const IkParameterization& ikparam);
->>>>>>> 7b354fd2
 };
 
 } // namespace openravepy
