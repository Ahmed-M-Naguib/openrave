--- conflicted
+++ resolved
@@ -118,8 +118,6 @@
         return pinfo;
     }
 
-<<<<<<< HEAD
-=======
     py::object SerializeJSON(py::object ooptions=py::none_())
     {
         rapidjson::Document doc;
@@ -128,7 +126,6 @@
         return toPyObject(doc);
     }
 
->>>>>>> c67a91c9
     void DeserializeJSON(py::object obj, PyEnvironmentBasePtr penv)
     {
         rapidjson::Document doc;
@@ -138,17 +135,6 @@
         _Update(info);
     }
 
-<<<<<<< HEAD
-    py::object SerializeJSON(py::object ooptions=py::object())
-    {
-        rapidjson::Document doc;
-        KinBody::GrabbedInfoPtr pInfo = GetGrabbedInfo();
-        pInfo->SerializeJSON(doc, doc.GetAllocator(), pyGetIntFromPy(ooptions,0));
-        return toPyObject(doc);
-    }
-
-=======
->>>>>>> c67a91c9
     std::string __str__() {
 #ifdef USE_PYBIND11_PYTHON_BINDINGS
         std::string robotlinkname = _robotlinkname;
@@ -163,8 +149,6 @@
         return ConvertStringToUnicode(__str__());
     }
 
-<<<<<<< HEAD
-=======
 private:
     void _Update(const RobotBase::GrabbedInfo& info)
     {
@@ -189,7 +173,6 @@
 
 public:
 
->>>>>>> c67a91c9
 #ifdef USE_PYBIND11_PYTHON_BINDINGS
     std::string _grabbedname, _robotlinkname;
 #else
@@ -200,27 +183,6 @@
     std::vector<int> _setRobotLinksToIgnore;
 #else
     py::object _setRobotLinksToIgnore = py::none_();
-#endif
-
-private:
-    void _Update(const RobotBase::GrabbedInfo& info)
-    {
-#ifdef USE_PYBIND11_PYTHON_BINDINGS
-        _grabbedname = info._grabbedname;
-        _robotlinkname = info._robotlinkname;
-#else
-        _grabbedname = ConvertStringToUnicode(info._grabbedname);
-        _robotlinkname = ConvertStringToUnicode(info._robotlinkname);
-#endif
-        _trelative = ReturnTransform(info._trelative);
-#ifdef USE_PYBIND11_PYTHON_BINDINGS
-        _setRobotLinksToIgnore = std::vector<int>(begin(info._setRobotLinksToIgnore), end(info._setRobotLinksToIgnore));
-#else
-        py::list setRobotLinksToIgnore;
-        FOREACHC(itindex, info._setRobotLinksToIgnore) {
-            setRobotLinksToIgnore.append(*itindex);
-        }
-        _setRobotLinksToIgnore = setRobotLinksToIgnore;
 #endif
     }
 }; // class PyGrabbedInfo
