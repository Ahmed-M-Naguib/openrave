// -*- coding: utf-8 -*-
// Copyright (C) 2006-2013 Rosen Diankov <rosen.diankov@gmail.com>
//
// This file is part of OpenRAVE.
// OpenRAVE is free software: you can redistribute it and/or modify
// it under the terms of the GNU Lesser General Public License as published by
// the Free Software Foundation, either version 3 of the License, or
// at your option) any later version.
//
// This program is distributed in the hope that it will be useful,
// but WITHOUT ANY WARRANTY; without even the implied warranty of
// MERCHANTABILITY or FITNESS FOR A PARTICULAR PURPOSE.  See the
// GNU Lesser General Public License for more details.
//
// You should have received a copy of the GNU Lesser General Public License
// along with this program.  If not, see <http://www.gnu.org/licenses/>.
#define NO_IMPORT_ARRAY
#include "openravepy_kinbody.h"

namespace openravepy {

class PyLink;
typedef boost::shared_ptr<PyLink> PyLinkPtr;
typedef boost::shared_ptr<PyLink const> PyLinkConstPtr;
class PyJoint;
typedef boost::shared_ptr<PyJoint> PyJointPtr;
typedef boost::shared_ptr<PyJoint const> PyJointConstPtr;

template <typename T>
boost::python::object GetCustomParameters(const std::map<std::string, std::vector<T> >& parameters, boost::python::object oname=boost::python::object(), int index=-1)
{
    if( IS_PYTHONOBJECT_NONE(oname) ) {
        boost::python::dict oparameters;
        FOREACHC(it, parameters) {
            oparameters[it->first] = toPyArray(it->second);
        }
        return oparameters;
    }
    std::string name = boost::python::extract<std::string>(oname);
    typename std::map<std::string, std::vector<T> >::const_iterator it = parameters.find(name);
    if( it != parameters.end() ) {
        if( index >= 0 ) {
            if( (size_t)index < it->second.size() ) {
                return object(it->second.at(index));
            }
            else {
                return boost::python::object();
            }
        }
        return toPyArray(it->second);
    }
    return boost::python::object();
}

class PySideWall
{
public:
    PySideWall() {
        transf = ReturnTransform(Transform());
        vExtents = toPyVector3(Vector());
        type = 0;
    }
    PySideWall(const KinBody::GeometryInfo::SideWall& sidewall) {
        transf = ReturnTransform(sidewall.transf);
        vExtents = toPyVector3(sidewall.vExtents);
        type = sidewall.type;
    }
    void Get(KinBody::GeometryInfo::SideWall& sidewall) {
        sidewall.transf = ExtractTransform(transf);
        sidewall.vExtents = ExtractVector<dReal>(vExtents);
        sidewall.type = static_cast<KinBody::GeometryInfo::SideWallType>(type);
    }

    boost::python::object transf, vExtents;
    int type;
};

class PyGeometryInfo
{
public:
    PyGeometryInfo() {
        _t = ReturnTransform(Transform());
        _vGeomData = toPyVector4(Vector());
        _vGeomData2 = toPyVector4(Vector());
        _vGeomData3 = toPyVector4(Vector());
        _vDiffuseColor = toPyVector3(Vector(1,1,1));
        _vAmbientColor = toPyVector3(Vector(0,0,0));
        _type = GT_None;
        _fTransparency = 0;
        _vRenderScale = toPyVector3(Vector(1,1,1));
        _vCollisionScale = toPyVector3(Vector(1,1,1));
        _bVisible = true;
        _bModifiable = true;
<<<<<<< HEAD
        _innerVolumeExtents = toPyVector4(Vector());
        _containerBaseHeight = 0.0f;
        _sidewallTransforms = boost::python::list();
        _sidewallExtents = boost::python::list();
        for (size_t i = 0; i < 4; ++i) {
            _sidewallTransforms.append(ReturnTransform(Transform()));
            _sidewallExtents.append(toPyVector4(Vector()));
        }
        _sidewallExists = 0;
=======
        _innerExtents = toPyVector4(Vector());
        _containerBaseHeight = 0.0f;
        _vSideWalls = boost::python::list();
>>>>>>> 891ed232
    }
    PyGeometryInfo(const KinBody::GeometryInfo& info) {
        _t = ReturnTransform(info._t);
        _vGeomData = toPyVector4(info._vGeomData);
        _vGeomData2 = toPyVector4(info._vGeomData2);
        _vGeomData3 = toPyVector4(info._vGeomData3);

<<<<<<< HEAD
        _innerVolumeExtents = toPyVector4(info._innerVolumeExtents);
        _containerBaseHeight = info._containerBaseHeight;
        _sidewallTransforms = boost::python::list();
        _sidewallExtents = boost::python::list();
        for (size_t i = 0; i < 4; ++i) {
            _sidewallTransforms.append(ReturnTransform(info._sidewallTransforms[i]));
            _sidewallExtents.append(toPyVector4(info._sidewallExtents[i]));
        }
        _sidewallExists = info._sidewallExists;
=======
        _innerExtents = toPyVector4(info._innerExtents);
        _containerBaseHeight = info._containerBaseHeight;
        _vSideWalls = boost::python::list();
        for (size_t i = 0; i < info._vSideWalls.size(); ++i) {
            _vSideWalls.append(PySideWall(info._vSideWalls[i]));
        }
>>>>>>> 891ed232

        _vDiffuseColor = toPyVector3(info._vDiffuseColor);
        _vAmbientColor = toPyVector3(info._vAmbientColor);
        _meshcollision = toPyTriMesh(info._meshcollision);
        _type = info._type;
        _name = ConvertStringToUnicode(info._name);
        _filenamerender = ConvertStringToUnicode(info._filenamerender);
        _filenamecollision = ConvertStringToUnicode(info._filenamecollision);
        _vRenderScale = toPyVector3(info._vRenderScale);
        _vCollisionScale = toPyVector3(info._vCollisionScale);
        _fTransparency = info._fTransparency;
        _bVisible = info._bVisible;
        _bModifiable = info._bModifiable;
        //TODO
        //_mapExtraGeometries = info. _mapExtraGeometries;
    }

    KinBody::GeometryInfoPtr GetGeometryInfo() {
        KinBody::GeometryInfoPtr pinfo(new KinBody::GeometryInfo());
        KinBody::GeometryInfo& info = *pinfo;
        info._t = ExtractTransform(_t);
        info._vGeomData = ExtractVector<dReal>(_vGeomData);
        info._vGeomData2 = ExtractVector<dReal>(_vGeomData2);
        info._vGeomData3 = ExtractVector<dReal>(_vGeomData3);

<<<<<<< HEAD
        info._innerVolumeExtents = ExtractVector<dReal>(_innerVolumeExtents);
        info._containerBaseHeight = _containerBaseHeight;
        for (size_t i = 0; i < 4; ++i) {
            info._sidewallTransforms[i] = ExtractTransform(_sidewallTransforms[i]);
            info._sidewallExtents[i] = ExtractVector<dReal>(_sidewallExtents[i]);
        }
        info._sidewallExists = _sidewallExists;
=======
        info._innerExtents = ExtractVector<dReal>(_innerExtents);
        info._containerBaseHeight = _containerBaseHeight;
        info._vSideWalls.clear();
        for (size_t i = 0; i < len(_vSideWalls); ++i) {
            info._vSideWalls.push_back({});
            boost::shared_ptr<PySideWall> pysidewall = boost::python::extract<boost::shared_ptr<PySideWall>>(_vSideWalls[i]);
            pysidewall->Get(info._vSideWalls[i]);
        }
>>>>>>> 891ed232

        info._vDiffuseColor = ExtractVector34<dReal>(_vDiffuseColor,0);
        info._vAmbientColor = ExtractVector34<dReal>(_vAmbientColor,0);
        if( !IS_PYTHONOBJECT_NONE(_meshcollision) ) {
            ExtractTriMesh(_meshcollision,info._meshcollision);
        }
        info._type = _type;
        if( !IS_PYTHONOBJECT_NONE(_name) ) {
            info._name = boost::python::extract<std::string>(_name);
        }
        if( !IS_PYTHONOBJECT_NONE(_filenamerender) ) {
            info._filenamerender = boost::python::extract<std::string>(_filenamerender);
        }
        if( !IS_PYTHONOBJECT_NONE(_filenamecollision) ) {
            info._filenamecollision = boost::python::extract<std::string>(_filenamecollision);
        }
        info._vRenderScale = ExtractVector3(_vRenderScale);
        info._vCollisionScale = ExtractVector3(_vCollisionScale);
        info._fTransparency = _fTransparency;
        info._bVisible = _bVisible;
        info._bModifiable = _bModifiable;
        //TODO
        //info._mapExtraGeometries =  _mapExtraGeometries;
        return pinfo;
    }

    object _t, _vGeomData, _vGeomData2, _vGeomData3,
<<<<<<< HEAD
           _innerVolumeExtents,
           _vDiffuseColor, _vAmbientColor, _meshcollision;
    boost::python::list _sidewallTransforms, _sidewallExtents;
    float _containerBaseHeight;
    uint8_t _sidewallExists;
=======
           _innerExtents,
           _vDiffuseColor, _vAmbientColor, _meshcollision;
    boost::python::list _vSideWalls;
    float _containerBaseHeight;
>>>>>>> 891ed232
    GeometryType _type;
    object _name;
    object _filenamerender, _filenamecollision;
    object _vRenderScale, _vCollisionScale;
    boost::python::dict _mapExtraGeometries;
    float _fTransparency;
    bool _bVisible, _bModifiable;
};
typedef boost::shared_ptr<PyGeometryInfo> PyGeometryInfoPtr;

class PyLinkInfo
{
public:
    PyLinkInfo() {
        _t = ReturnTransform(Transform());
        _tMassFrame = ReturnTransform(Transform());
        _mass = 0;
        _vinertiamoments = toPyVector3(Vector(1,1,1));
        _bStatic = false;
        _bIsEnabled = true;
        _vForcedAdjacentLinks = boost::python::list();
    }
    PyLinkInfo(const KinBody::LinkInfo& info) {
        FOREACHC(itgeominfo, info._vgeometryinfos) {
            _vgeometryinfos.append(PyGeometryInfoPtr(new PyGeometryInfo(**itgeominfo)));
        }
        _name = ConvertStringToUnicode(info._name);
        _t = ReturnTransform(info._t);
        _tMassFrame = ReturnTransform(info._tMassFrame);
        _mass = info._mass;
        _vinertiamoments = toPyVector3(info._vinertiamoments);
        FOREACHC(it, info._mapFloatParameters) {
            _mapFloatParameters[it->first] = toPyArray(it->second);
        }
        FOREACHC(it, info._mapIntParameters) {
            _mapIntParameters[it->first] = toPyArray(it->second);
        }
        FOREACHC(it, info._mapStringParameters) {
            _mapStringParameters[it->first] = ConvertStringToUnicode(it->second);
        }
        boost::python::list vForcedAdjacentLinks;
        FOREACHC(it, info._vForcedAdjacentLinks) {
            vForcedAdjacentLinks.append(ConvertStringToUnicode(*it));
        }
        _vForcedAdjacentLinks = vForcedAdjacentLinks;
        _bStatic = info._bStatic;
        _bIsEnabled = info._bIsEnabled;
    }

    KinBody::LinkInfoPtr GetLinkInfo() {
        KinBody::LinkInfoPtr pinfo(new KinBody::LinkInfo());
        KinBody::LinkInfo& info = *pinfo;
        info._vgeometryinfos.resize(len(_vgeometryinfos));
        for(size_t i = 0; i < info._vgeometryinfos.size(); ++i) {
            PyGeometryInfoPtr pygeom = boost::python::extract<PyGeometryInfoPtr>(_vgeometryinfos[i]);
            info._vgeometryinfos[i] = pygeom->GetGeometryInfo();
        }
        if( !IS_PYTHONOBJECT_NONE(_name) ) {
            info._name = boost::python::extract<std::string>(_name);
        }
        info._t = ExtractTransform(_t);
        info._tMassFrame = ExtractTransform(_tMassFrame);
        info._mass = _mass;
        info._vinertiamoments = ExtractVector3(_vinertiamoments);
        size_t num = len(_mapFloatParameters);
        object okeyvalueiter = _mapFloatParameters.iteritems();
        info._mapFloatParameters.clear();
        for(size_t i = 0; i < num; ++i) {
            object okeyvalue = okeyvalueiter.attr("next") ();
            std::string name = extract<std::string>(okeyvalue[0]);
            info._mapFloatParameters[name] = ExtractArray<dReal>(okeyvalue[1]);
        }
        okeyvalueiter = _mapIntParameters.iteritems();
        num = len(_mapIntParameters);
        info._mapIntParameters.clear();
        for(size_t i = 0; i < num; ++i) {
            object okeyvalue = okeyvalueiter.attr("next") ();
            std::string name = extract<std::string>(okeyvalue[0]);
            info._mapIntParameters[name] = ExtractArray<int>(okeyvalue[1]);
        }
        okeyvalueiter = _mapStringParameters.iteritems();
        num = len(_mapStringParameters);
        info._mapStringParameters.clear();
        for(size_t i = 0; i < num; ++i) {
            object okeyvalue = okeyvalueiter.attr("next") ();
            std::string name = extract<std::string>(okeyvalue[0]);
            info._mapStringParameters[name] = (std::string)extract<std::string>(okeyvalue[1]);
        }
        info._vForcedAdjacentLinks = ExtractArray<std::string>(_vForcedAdjacentLinks);
        info._bStatic = _bStatic;
        info._bIsEnabled = _bIsEnabled;
        return pinfo;
    }

    boost::python::list _vgeometryinfos;
    object _name;
    object _t, _tMassFrame;
    dReal _mass;
    object _vinertiamoments;
    boost::python::dict _mapFloatParameters, _mapIntParameters, _mapStringParameters;
    object _vForcedAdjacentLinks;
    bool _bStatic;
    bool _bIsEnabled;
};
typedef boost::shared_ptr<PyLinkInfo> PyLinkInfoPtr;

class PyElectricMotorActuatorInfo
{
public:
    PyElectricMotorActuatorInfo() {
        gear_ratio = 0;
        assigned_power_rating = 0;
        max_speed = 0;
        no_load_speed = 0;
        stall_torque = 0;
        max_instantaneous_torque = 0;
        nominal_torque = 0;
        rotor_inertia = 0;
        torque_constant = 0;
        nominal_voltage = 0;
        speed_constant = 0;
        starting_current = 0;
        terminal_resistance = 0;
        coloumb_friction = 0;
        viscous_friction = 0;
    }
    PyElectricMotorActuatorInfo(const ElectricMotorActuatorInfo& info) {
        model_type = info.model_type;
        gear_ratio = info.gear_ratio;
        assigned_power_rating = info.assigned_power_rating;
        max_speed = info.max_speed;
        no_load_speed = info.no_load_speed;
        stall_torque = info.stall_torque;
        max_instantaneous_torque = info.max_instantaneous_torque;
        FOREACH(itpoint, info.nominal_speed_torque_points) {
            nominal_speed_torque_points.append(boost::python::make_tuple(itpoint->first, itpoint->second));
        }
        FOREACH(itpoint, info.max_speed_torque_points) {
            max_speed_torque_points.append(boost::python::make_tuple(itpoint->first, itpoint->second));
        }
        nominal_torque = info.nominal_torque;
        rotor_inertia = info.rotor_inertia;
        torque_constant = info.torque_constant;
        nominal_voltage = info.nominal_voltage;
        speed_constant = info.speed_constant;
        starting_current = info.starting_current;
        terminal_resistance = info.terminal_resistance;
        coloumb_friction = info.coloumb_friction;
        viscous_friction = info.viscous_friction;
    }

    ElectricMotorActuatorInfoPtr GetElectricMotorActuatorInfo() {
        ElectricMotorActuatorInfoPtr pinfo(new ElectricMotorActuatorInfo());
        ElectricMotorActuatorInfo& info = *pinfo;
        info.model_type = model_type;
        info.gear_ratio = gear_ratio;
        info.assigned_power_rating = assigned_power_rating;
        info.max_speed = max_speed;
        info.no_load_speed = no_load_speed;
        info.stall_torque = stall_torque;
        info.max_instantaneous_torque = max_instantaneous_torque;
        if( !IS_PYTHONOBJECT_NONE(nominal_speed_torque_points) ) {
            size_t num = len(nominal_speed_torque_points);
            for(size_t i = 0; i < num; ++i) {
                info.nominal_speed_torque_points.push_back(std::make_pair((dReal) boost::python::extract<dReal>(nominal_speed_torque_points[i][0]), (dReal) boost::python::extract<dReal>(nominal_speed_torque_points[i][1])));
            }
        }
        if( !IS_PYTHONOBJECT_NONE(max_speed_torque_points) ) {
            size_t num = len(max_speed_torque_points);
            for(size_t i = 0; i < num; ++i) {
                info.max_speed_torque_points.push_back(std::make_pair((dReal) boost::python::extract<dReal>(max_speed_torque_points[i][0]), (dReal) boost::python::extract<dReal>(max_speed_torque_points[i][1])));
            }
        }
        info.nominal_torque = nominal_torque;
        info.rotor_inertia = rotor_inertia;
        info.torque_constant = torque_constant;
        info.nominal_voltage = nominal_voltage;
        info.speed_constant = speed_constant;
        info.starting_current = starting_current;
        info.terminal_resistance = terminal_resistance;
        info.coloumb_friction = coloumb_friction;
        info.viscous_friction = viscous_friction;
        return pinfo;
    }

    std::string model_type;
    dReal gear_ratio;
    dReal assigned_power_rating;
    dReal max_speed;
    dReal no_load_speed;
    dReal stall_torque;
    dReal max_instantaneous_torque;
    boost::python::list nominal_speed_torque_points, max_speed_torque_points;
    dReal nominal_torque;
    dReal rotor_inertia;
    dReal torque_constant;
    dReal nominal_voltage;
    dReal speed_constant;
    dReal starting_current;
    dReal terminal_resistance;
    dReal coloumb_friction;
    dReal viscous_friction;
};
typedef boost::shared_ptr<PyElectricMotorActuatorInfo> PyElectricMotorActuatorInfoPtr;

class PyJointInfo
{
public:
    PyJointInfo() {
        _type = KinBody::JointNone;
        _vanchor = toPyVector3(Vector());
        _vaxes = boost::python::list();
        _vresolution = toPyVector3(Vector(0.02,0.02,0.02));
        // As for initial values for vel, accel, and jerk, please see kinbodyjoint.cpp's definition.
        _vmaxvel = toPyVector3(Vector(10,10,10));
        _vhardmaxvel = toPyVector3(Vector(100,100,100));
        _vmaxaccel = toPyVector3(Vector(50,50,50));
        _vhardmaxaccel = toPyVector3(Vector(1000,1000,1000));
        _vmaxjerk = toPyVector3(Vector(2e6,2e6,2e6));
        _vhardmaxjerk = toPyVector3(Vector(2e7, 2e7, 2e7));
        _vmaxtorque = toPyVector3(Vector(1e5,1e5,1e5));
        _vmaxinertia = toPyVector3(Vector(1e5,1e5,1e5));
        _vweights = toPyVector3(Vector(1,1,1));
        _voffsets = toPyVector3(Vector(0,0,0));
        _vlowerlimit = toPyVector3(Vector(0,0,0));
        _vupperlimit = toPyVector3(Vector(0,0,0));
        _bIsCircular = boost::python::list();
        _bIsActive = true;
    }

    PyJointInfo(const KinBody::JointInfo& info, PyEnvironmentBasePtr pyenv) {
        _type = info._type;
        _name = ConvertStringToUnicode(info._name);
        _linkname0 = ConvertStringToUnicode(info._linkname0);
        _linkname1 = ConvertStringToUnicode(info._linkname1);
        _vanchor = toPyVector3(info._vanchor);
        boost::python::list vaxes;
        for(size_t i = 0; i < info._vaxes.size(); ++i) {
            vaxes.append(toPyVector3(info._vaxes[i]));
        }
        _vaxes = vaxes;
        _vcurrentvalues = toPyArray(info._vcurrentvalues);
        _vresolution = toPyArray<dReal,3>(info._vresolution);
        _vmaxvel = toPyArray<dReal,3>(info._vmaxvel);
        _vhardmaxvel = toPyArray<dReal,3>(info._vhardmaxvel);
        _vmaxaccel = toPyArray<dReal,3>(info._vmaxaccel);
        _vhardmaxaccel = toPyArray<dReal,3>(info._vhardmaxaccel);
        _vmaxjerk = toPyArray<dReal,3>(info._vmaxjerk);
        _vhardmaxjerk = toPyArray<dReal,3>(info._vhardmaxjerk);
        _vmaxtorque = toPyArray<dReal,3>(info._vmaxtorque);
        _vmaxinertia = toPyArray<dReal,3>(info._vmaxinertia);
        _vweights = toPyArray<dReal,3>(info._vweights);
        _voffsets = toPyArray<dReal,3>(info._voffsets);
        _vlowerlimit = toPyArray<dReal,3>(info._vlowerlimit);
        _vupperlimit = toPyArray<dReal,3>(info._vupperlimit);
        _trajfollow = object(toPyTrajectory(info._trajfollow, pyenv));
        FOREACHC(itmimic, info._vmimic) {
            if( !*itmimic ) {
                _vmimic.append(boost::python::object());
            }
            else {
                boost::python::list oequations;
                FOREACHC(itequation, (*itmimic)->_equations) {
                    oequations.append(*itequation);
                }
                _vmimic.append(oequations);
            }
        }
        FOREACHC(it, info._mapFloatParameters) {
            _mapFloatParameters[it->first] = toPyArray(it->second);
        }
        FOREACHC(it, info._mapIntParameters) {
            _mapIntParameters[it->first] = toPyArray(it->second);
        }
        FOREACHC(it, info._mapStringParameters) {
            _mapStringParameters[it->first] = ConvertStringToUnicode(it->second);
        }
        boost::python::list bIsCircular;
        FOREACHC(it, info._bIsCircular) {
            bIsCircular.append(*it);
        }
        _bIsCircular = bIsCircular;
        _bIsActive = info._bIsActive;
        if( !!info._infoElectricMotor ) {
            _infoElectricMotor = PyElectricMotorActuatorInfoPtr(new PyElectricMotorActuatorInfo(*info._infoElectricMotor));
        }
    }

    KinBody::JointInfoPtr GetJointInfo() {
        KinBody::JointInfoPtr pinfo(new KinBody::JointInfo());
        KinBody::JointInfo& info = *pinfo;
        info._type = _type;
        if( !IS_PYTHONOBJECT_NONE(_name) ) {
            info._name = boost::python::extract<std::string>(_name);
        }
        if( !IS_PYTHONOBJECT_NONE(_linkname0) ) {
            info._linkname0 = boost::python::extract<std::string>(_linkname0);
        }
        if( !IS_PYTHONOBJECT_NONE(_linkname1) ) {
            info._linkname1 = boost::python::extract<std::string>(_linkname1);
        }
        info._vanchor = ExtractVector3(_vanchor);

        // We might be able to replace these exceptions with static_assert in C++11
        size_t num = len(_vaxes);
        OPENRAVE_EXCEPTION_FORMAT0(num == info._vaxes.size(), ORE_InvalidState);
        for(size_t i = 0; i < num; ++i) {
            info._vaxes[i] = ExtractVector3(_vaxes[i]);
        }

        if( !IS_PYTHONOBJECT_NONE(_vcurrentvalues) ) {
            info._vcurrentvalues = ExtractArray<dReal>(_vcurrentvalues);
        }

        num = len(_vresolution);
        OPENRAVE_EXCEPTION_FORMAT0(num == info._vresolution.size(), ORE_InvalidState);
        for(size_t i = 0; i < num; ++i) {
            info._vresolution[i] = boost::python::extract<dReal>(_vresolution[i]);
        }

        num = len(_vmaxvel);
        OPENRAVE_EXCEPTION_FORMAT0(num == info._vmaxvel.size(), ORE_InvalidState);
        for(size_t i = 0; i < num; ++i) {
            info._vmaxvel[i] = boost::python::extract<dReal>(_vmaxvel[i]);
        }

        num = len(_vhardmaxvel);
        OPENRAVE_EXCEPTION_FORMAT0(num == info._vhardmaxvel.size(), ORE_InvalidState);
        for(size_t i = 0; i < num; ++i) {
            info._vhardmaxvel[i] = boost::python::extract<dReal>(_vhardmaxvel[i]);
        }

        num = len(_vmaxaccel);
        OPENRAVE_EXCEPTION_FORMAT0(num == info._vmaxaccel.size(), ORE_InvalidState);
        for(size_t i = 0; i < num; ++i) {
            info._vmaxaccel[i] = boost::python::extract<dReal>(_vmaxaccel[i]);
        }

        num = len(_vhardmaxaccel);
        OPENRAVE_EXCEPTION_FORMAT0(num == info._vhardmaxaccel.size(), ORE_InvalidState);
        for(size_t i = 0; i < num; ++i) {
            info._vhardmaxaccel[i] = boost::python::extract<dReal>(_vhardmaxaccel[i]);
        }

        num = len(_vmaxjerk);
        OPENRAVE_EXCEPTION_FORMAT0(num == info._vmaxjerk.size(), ORE_InvalidState);
        for(size_t i = 0; i < num; ++i) {
            info._vmaxjerk[i] = boost::python::extract<dReal>(_vmaxjerk[i]);
        }

        num = len(_vhardmaxjerk);
        OPENRAVE_EXCEPTION_FORMAT0(num == info._vhardmaxjerk.size(), ORE_InvalidState);
        for(size_t i = 0; i < num; ++i) {
            info._vhardmaxjerk[i] = boost::python::extract<dReal>(_vhardmaxjerk[i]);
        }

        num = len(_vmaxtorque);
        OPENRAVE_EXCEPTION_FORMAT0(num == info._vmaxtorque.size(), ORE_InvalidState);
        for(size_t i = 0; i < num; ++i) {
            info._vmaxtorque[i] = boost::python::extract<dReal>(_vmaxtorque[i]);
        }

        num = len(_vmaxinertia);
        OPENRAVE_EXCEPTION_FORMAT0(num == info._vmaxinertia.size(), ORE_InvalidState);
        for(size_t i = 0; i < num; ++i) {
            info._vmaxinertia[i] = boost::python::extract<dReal>(_vmaxinertia[i]);
        }

        num = len(_vweights);
        OPENRAVE_EXCEPTION_FORMAT0(num == info._vweights.size(), ORE_InvalidState);
        for(size_t i = 0; i < num; ++i) {
            info._vweights[i] = boost::python::extract<dReal>(_vweights[i]);
        }

        num = len(_voffsets);
        OPENRAVE_EXCEPTION_FORMAT0(num == info._voffsets.size(), ORE_InvalidState);
        for(size_t i = 0; i < num; ++i) {
            info._voffsets[i] = boost::python::extract<dReal>(_voffsets[i]);
        }

        num = len(_vlowerlimit);
        OPENRAVE_EXCEPTION_FORMAT0(num == info._vlowerlimit.size(), ORE_InvalidState);
        for(size_t i = 0; i < num; ++i) {
            info._vlowerlimit[i] = boost::python::extract<dReal>(_vlowerlimit[i]);
        }

        num = len(_vupperlimit);
        OPENRAVE_EXCEPTION_FORMAT0(num == info._vupperlimit.size(), ORE_InvalidState);
        for(size_t i = 0; i < num; ++i) {
            info._vupperlimit[i] = boost::python::extract<dReal>(_vupperlimit[i]);
        }

        if( !IS_PYTHONOBJECT_NONE(_trajfollow) ) {
            info._trajfollow = GetTrajectory(_trajfollow);
        }
        if( !IS_PYTHONOBJECT_NONE(_vmimic) ) {
            num = len(_vmimic);
            for(size_t i = 0; i < num; ++i) {
                object omimic = _vmimic[i];
                if( !IS_PYTHONOBJECT_NONE(omimic) ) {
                    OPENRAVE_ASSERT_OP(len(omimic),==,3);
                    info._vmimic[i].reset(new KinBody::MimicInfo());
                    for(size_t j = 0; j < 3; ++j) {
                        info._vmimic[i]->_equations.at(j) = boost::python::extract<std::string>(omimic[j]);
                    }
                }
            }
        }
        num = len(_mapFloatParameters);
        object okeyvalueiter = _mapFloatParameters.iteritems();
        info._mapFloatParameters.clear();
        for(size_t i = 0; i < num; ++i) {
            object okeyvalue = okeyvalueiter.attr("next") ();
            std::string name = extract<std::string>(okeyvalue[0]);
            info._mapFloatParameters[name] = ExtractArray<dReal>(okeyvalue[1]);
        }
        okeyvalueiter = _mapIntParameters.iteritems();
        num = len(_mapIntParameters);
        info._mapIntParameters.clear();
        for(size_t i = 0; i < num; ++i) {
            object okeyvalue = okeyvalueiter.attr("next") ();
            std::string name = extract<std::string>(okeyvalue[0]);
            info._mapIntParameters[name] = ExtractArray<int>(okeyvalue[1]);
        }
        okeyvalueiter = _mapStringParameters.iteritems();
        num = len(_mapStringParameters);
        info._mapStringParameters.clear();
        for(size_t i = 0; i < num; ++i) {
            object okeyvalue = okeyvalueiter.attr("next") ();
            std::string name = extract<std::string>(okeyvalue[0]);
            info._mapStringParameters[name] = (std::string)extract<std::string>(okeyvalue[1]);
        }
        num = len(_bIsCircular);
        for(size_t i = 0; i < num; ++i) {
            info._bIsCircular.at(i) = boost::python::extract<int>(_bIsCircular[i])!=0;
        }
        info._bIsActive = _bIsActive;
        if( !!_infoElectricMotor ) {
            //PyElectricMotorActuatorInfoPtr pinfo = boost::python::extract<PyElectricMotorActuatorInfoPtr>(_infoElectricMotor);
            //if( !!pinfo ) {
            info._infoElectricMotor = _infoElectricMotor->GetElectricMotorActuatorInfo();
            //}
        }
        return pinfo;
    }
    KinBody::JointType _type;
    object _name;
    object _linkname0, _linkname1;
    object _vanchor, _vaxes, _vcurrentvalues, _vresolution, _vmaxvel, _vhardmaxvel, _vmaxaccel, _vhardmaxaccel, _vmaxjerk, _vhardmaxjerk, _vmaxtorque, _vmaxinertia, _vweights, _voffsets, _vlowerlimit, _vupperlimit;
    object _trajfollow;
    PyElectricMotorActuatorInfoPtr _infoElectricMotor;
    boost::python::list _vmimic;
    boost::python::dict _mapFloatParameters, _mapIntParameters, _mapStringParameters;
    object _bIsCircular;
    bool _bIsActive;
};
typedef boost::shared_ptr<PyJointInfo> PyJointInfoPtr;

class PyLink
{
    KinBody::LinkPtr _plink;
    PyEnvironmentBasePtr _pyenv;
public:
    class PyGeometry
    {
        KinBody::Link::GeometryPtr _pgeometry;
public:
        PyGeometry(KinBody::Link::GeometryPtr pgeometry) : _pgeometry(pgeometry) {
        }

        virtual void SetCollisionMesh(object pytrimesh) {
            TriMesh mesh;
            if( ExtractTriMesh(pytrimesh,mesh) ) {
                _pgeometry->SetCollisionMesh(mesh);
            }
            else {
                throw openrave_exception(_("bad trimesh"));
            }
        }

        bool InitCollisionMesh(float fTessellation=1) {
            return _pgeometry->InitCollisionMesh(fTessellation);
        }
        uint8_t GetSideWallExists() const {
            return _pgeometry->GetSideWallExists();
        }

        object GetCollisionMesh() {
            return toPyTriMesh(_pgeometry->GetCollisionMesh());
        }
        object ComputeAABB(object otransform) const {
            return toPyAABB(_pgeometry->ComputeAABB(ExtractTransform(otransform)));
        }
        void SetDraw(bool bDraw) {
            _pgeometry->SetVisible(bDraw);
        }
        bool SetVisible(bool visible) {
            return _pgeometry->SetVisible(visible);
        }
        void SetTransparency(float f) {
            _pgeometry->SetTransparency(f);
        }
        void SetAmbientColor(object ocolor) {
            _pgeometry->SetAmbientColor(ExtractVector3(ocolor));
        }
        void SetDiffuseColor(object ocolor) {
            _pgeometry->SetDiffuseColor(ExtractVector3(ocolor));
        }
        void SetRenderFilename(const string& filename) {
            _pgeometry->SetRenderFilename(filename);
        }
        void SetName(const std::string& name) {
            _pgeometry->SetName(name);
        }
        bool IsDraw() {
            RAVELOG_WARN("IsDraw deprecated, use Geometry.IsVisible\n");
            return _pgeometry->IsVisible();
        }
        bool IsVisible() {
            return _pgeometry->IsVisible();
        }
        bool IsModifiable() {
            return _pgeometry->IsModifiable();
        }
        GeometryType GetType() {
            return _pgeometry->GetType();
        }
        object GetTransform() {
            return ReturnTransform(_pgeometry->GetTransform());
        }
        object GetTransformPose() {
            return toPyArray(_pgeometry->GetTransform());
        }
        dReal GetSphereRadius() const {
            return _pgeometry->GetSphereRadius();
        }
        dReal GetCylinderRadius() const {
            return _pgeometry->GetCylinderRadius();
        }
        dReal GetCylinderHeight() const {
            return _pgeometry->GetCylinderHeight();
        }
        object GetBoxExtents() const {
            return toPyVector3(_pgeometry->GetBoxExtents());
        }
        object GetContainerOuterExtents() const {
            return toPyVector3(_pgeometry->GetContainerOuterExtents());
        }
        object GetContainerInnerExtents() const {
            return toPyVector3(_pgeometry->GetContainerInnerExtents());
        }
        object GetContainerBottomCross() const {
            return toPyVector3(_pgeometry->GetContainerBottomCross());
        }
        object GetRenderScale() const {
            return toPyVector3(_pgeometry->GetRenderScale());
        }
        object GetRenderFilename() const {
            return ConvertStringToUnicode(_pgeometry->GetRenderFilename());
        }
        object GetName() const {
            return ConvertStringToUnicode(_pgeometry->GetName());
        }
        float GetTransparency() const {
            return _pgeometry->GetTransparency();
        }
        object GetDiffuseColor() const {
            return toPyVector3(_pgeometry->GetDiffuseColor());
        }
        object GetAmbientColor() const {
            return toPyVector3(_pgeometry->GetAmbientColor());
        }
        object GetInfo() {
            return object(PyGeometryInfoPtr(new PyGeometryInfo(_pgeometry->GetInfo())));
        }
        bool __eq__(boost::shared_ptr<PyGeometry> p) {
            return !!p && _pgeometry == p->_pgeometry;
        }
        bool __ne__(boost::shared_ptr<PyGeometry> p) {
            return !p || _pgeometry != p->_pgeometry;
        }
        int __hash__() {
            return static_cast<int>(uintptr_t(_pgeometry.get()));
        }
    };

    PyLink(KinBody::LinkPtr plink, PyEnvironmentBasePtr pyenv) : _plink(plink), _pyenv(pyenv) {
    }
    virtual ~PyLink() {
    }

    KinBody::LinkPtr GetLink() {
        return _plink;
    }

    object GetName() {
        return ConvertStringToUnicode(_plink->GetName());
    }
    int GetIndex() {
        return _plink->GetIndex();
    }
    bool IsEnabled() const {
        return _plink->IsEnabled();
    }
    bool SetVisible(bool visible) {
        return _plink->SetVisible(visible);
    }
    bool IsVisible() const {
        return _plink->IsVisible();
    }
    bool IsStatic() const {
        return _plink->IsStatic();
    }
    void Enable(bool bEnable) {
        _plink->Enable(bEnable);
    }

    object GetParent() const
    {
        KinBodyPtr parent = _plink->GetParent();
        if( parent->IsRobot() ) {
            return object(toPyRobot(RaveInterfaceCast<RobotBase>(_plink->GetParent()),_pyenv));
        }
        else {
            return object(PyKinBodyPtr(new PyKinBody(_plink->GetParent(),_pyenv)));
        }
    }

    object GetParentLinks() const
    {
        std::vector<KinBody::LinkPtr> vParentLinks;
        _plink->GetParentLinks(vParentLinks);
        boost::python::list links;
        FOREACHC(itlink, vParentLinks) {
            links.append(PyLinkPtr(new PyLink(*itlink, _pyenv)));
        }
        return links;
    }

    bool IsParentLink(boost::shared_ptr<PyLink> pylink) const {
        return _plink->IsParentLink(*pylink->GetLink());
    }

    object GetCollisionData() {
        return toPyTriMesh(_plink->GetCollisionData());
    }
    object ComputeLocalAABB() const { // TODO object otransform=object()
        //if( IS_PYTHONOBJECT_NONE(otransform) ) {
        return toPyAABB(_plink->ComputeLocalAABB());
    }

    object ComputeAABB() const {
        return toPyAABB(_plink->ComputeAABB());
    }

    object ComputeAABBFromTransform(object otransform) const {
        return toPyAABB(_plink->ComputeAABBFromTransform(ExtractTransform(otransform)));
    }

    object GetTransform() const {
        return ReturnTransform(_plink->GetTransform());
    }
    object GetTransformPose() const {
        return toPyArray(_plink->GetTransform());
    }

    object GetCOMOffset() const {
        return toPyVector3(_plink->GetCOMOffset());
    }
    object GetLocalCOM() const {
        return toPyVector3(_plink->GetLocalCOM());
    }
    object GetGlobalCOM() const {
        return toPyVector3(_plink->GetGlobalCOM());
    }

    object GetLocalInertia() const {
        TransformMatrix t = _plink->GetLocalInertia();
        npy_intp dims[] = { 3, 3};
        PyObject *pyvalues = PyArray_SimpleNew(2,dims, sizeof(dReal)==8 ? PyArray_DOUBLE : PyArray_FLOAT);
        dReal* pdata = (dReal*)PyArray_DATA(pyvalues);
        pdata[0] = t.m[0]; pdata[1] = t.m[1]; pdata[2] = t.m[2];
        pdata[3] = t.m[4]; pdata[4] = t.m[5]; pdata[5] = t.m[6];
        pdata[6] = t.m[8]; pdata[7] = t.m[9]; pdata[8] = t.m[10];
        return static_cast<numeric::array>(handle<>(pyvalues));
    }
    object GetGlobalInertia() const {
        TransformMatrix t = _plink->GetGlobalInertia();
        npy_intp dims[] = { 3, 3};
        PyObject *pyvalues = PyArray_SimpleNew(2,dims, sizeof(dReal)==8 ? PyArray_DOUBLE : PyArray_FLOAT);
        dReal* pdata = (dReal*)PyArray_DATA(pyvalues);
        pdata[0] = t.m[0]; pdata[1] = t.m[1]; pdata[2] = t.m[2];
        pdata[3] = t.m[4]; pdata[4] = t.m[5]; pdata[5] = t.m[6];
        pdata[6] = t.m[8]; pdata[7] = t.m[9]; pdata[8] = t.m[10];
        return static_cast<numeric::array>(handle<>(pyvalues));
    }
    dReal GetMass() const {
        return _plink->GetMass();
    }
    object GetPrincipalMomentsOfInertia() const {
        return toPyVector3(_plink->GetPrincipalMomentsOfInertia());
    }
    object GetLocalMassFrame() const {
        return ReturnTransform(_plink->GetLocalMassFrame());
    }
    object GetGlobalMassFrame() const {
        return ReturnTransform(_plink->GetGlobalMassFrame());
    }
    void SetLocalMassFrame(object omassframe) {
        _plink->SetLocalMassFrame(ExtractTransform(omassframe));
    }
    void SetPrincipalMomentsOfInertia(object oinertiamoments) {
        _plink->SetPrincipalMomentsOfInertia(ExtractVector3(oinertiamoments));
    }
    void SetMass(dReal mass) {
        _plink->SetMass(mass);
    }

    void SetStatic(bool bStatic) {
        _plink->SetStatic(bStatic);
    }
    void SetTransform(object otrans) {
        _plink->SetTransform(ExtractTransform(otrans));
    }
    void SetForce(object oforce, object opos, bool bAdd) {
        return _plink->SetForce(ExtractVector3(oforce),ExtractVector3(opos),bAdd);
    }
    void SetTorque(object otorque, bool bAdd) {
        return _plink->SetTorque(ExtractVector3(otorque),bAdd);
    }

    object GetGeometries() {
        boost::python::list geoms;
        size_t N = _plink->GetGeometries().size();
        for(size_t i = 0; i < N; ++i) {
            geoms.append(boost::shared_ptr<PyGeometry>(new PyGeometry(_plink->GetGeometry(i))));
        }
        return geoms;
    }

    void InitGeometries(object ogeometryinfos)
    {
        std::vector<KinBody::GeometryInfoConstPtr> geometries(len(ogeometryinfos));
        for(size_t i = 0; i < geometries.size(); ++i) {
            PyGeometryInfoPtr pygeom = boost::python::extract<PyGeometryInfoPtr>(ogeometryinfos[i]);
            if( !pygeom ) {
                throw OPENRAVE_EXCEPTION_FORMAT0(_("cannot cast to KinBody.GeometryInfo"),ORE_InvalidArguments);
            }
            geometries[i] = pygeom->GetGeometryInfo();
        }
        return _plink->InitGeometries(geometries);
    }

    void SetGeometriesFromGroup(const std::string& name)
    {
        _plink->SetGeometriesFromGroup(name);
    }

    object GetGeometriesFromGroup(const std::string& name)
    {
        boost::python::list ogeometryinfos;
        FOREACHC(itinfo, _plink->GetGeometriesFromGroup(name)) {
            ogeometryinfos.append(PyGeometryInfoPtr(new PyGeometryInfo(**itinfo)));
        }
        return ogeometryinfos;
    }

    void SetGroupGeometries(const std::string& name, object ogeometryinfos)
    {
        std::vector<KinBody::GeometryInfoPtr> geometries(len(ogeometryinfos));
        for(size_t i = 0; i < geometries.size(); ++i) {
            PyGeometryInfoPtr pygeom = boost::python::extract<PyGeometryInfoPtr>(ogeometryinfos[i]);
            if( !pygeom ) {
                throw OPENRAVE_EXCEPTION_FORMAT0(_("cannot cast to KinBody.GeometryInfo"),ORE_InvalidArguments);
            }
            geometries[i] = pygeom->GetGeometryInfo();
        }
        _plink->SetGroupGeometries(name, geometries);
    }

    int GetGroupNumGeometries(const std::string& geomname)
    {
        return _plink->GetGroupNumGeometries(geomname);
    }

    object GetRigidlyAttachedLinks() const {
        std::vector<KinBody::LinkPtr> vattachedlinks;
        _plink->GetRigidlyAttachedLinks(vattachedlinks);
        boost::python::list links;
        FOREACHC(itlink, vattachedlinks) {
            links.append(PyLinkPtr(new PyLink(*itlink, _pyenv)));
        }
        return links;
    }

    bool IsRigidlyAttached(boost::shared_ptr<PyLink> plink) {
        CHECK_POINTER(plink);
        return _plink->IsRigidlyAttached(*plink->GetLink());
    }

    void SetVelocity(object olinear, object oangular) {
        _plink->SetVelocity(ExtractVector3(olinear),ExtractVector3(oangular));
    }

    object GetVelocity() const {
        std::pair<Vector,Vector> velocity;
        velocity = _plink->GetVelocity();
        boost::array<dReal,6> v = {{ velocity.first.x, velocity.first.y, velocity.first.z, velocity.second.x, velocity.second.y, velocity.second.z}};
        return toPyArray<dReal,6>(v);
    }

    boost::python::object GetFloatParameters(object oname=boost::python::object(), int index=-1) const {
        return GetCustomParameters(_plink->GetFloatParameters(), oname, index);
    }

    void SetFloatParameters(const std::string& key, object oparameters)
    {
        _plink->SetFloatParameters(key,ExtractArray<dReal>(oparameters));
    }

    boost::python::object GetIntParameters(object oname=boost::python::object(), int index=-1) const {
        return GetCustomParameters(_plink->GetIntParameters(), oname, index);
    }

    void SetIntParameters(const std::string& key, object oparameters)
    {
        _plink->SetIntParameters(key,ExtractArray<int>(oparameters));
    }

    boost::python::object GetStringParameters(object oname=boost::python::object()) const
    {
        if( IS_PYTHONOBJECT_NONE(oname) ) {
            boost::python::dict oparameters;
            FOREACHC(it, _plink->GetStringParameters()) {
                oparameters[it->first] = ConvertStringToUnicode(it->second);
            }
            return oparameters;
        }
        std::string name = boost::python::extract<std::string>(oname);
        std::map<std::string, std::string >::const_iterator it = _plink->GetStringParameters().find(name);
        if( it != _plink->GetStringParameters().end() ) {
            return ConvertStringToUnicode(it->second);
        }
        return boost::python::object();
    }

    void SetStringParameters(const std::string& key, object ovalue)
    {
        _plink->SetStringParameters(key,extract<std::string>(ovalue));
    }

    void UpdateInfo() {
        _plink->UpdateInfo();
    }
    object GetInfo() {
        return object(PyLinkInfoPtr(new PyLinkInfo(_plink->GetInfo())));
    }
    object UpdateAndGetInfo() {
        return object(PyLinkInfoPtr(new PyLinkInfo(_plink->UpdateAndGetInfo())));
    }


    std::string __repr__() {
        return boost::str(boost::format("RaveGetEnvironment(%d).GetKinBody('%s').GetLink('%s')")%RaveGetEnvironmentId(_plink->GetParent()->GetEnv())%_plink->GetParent()->GetName()%_plink->GetName());
    }
    std::string __str__() {
        return boost::str(boost::format("<link:%s (%d), parent=%s>")%_plink->GetName()%_plink->GetIndex()%_plink->GetParent()->GetName());
    }
    object __unicode__() {
        return ConvertStringToUnicode(__str__());
    }
    bool __eq__(boost::shared_ptr<PyLink> p) {
        return !!p && _plink == p->_plink;
    }
    bool __ne__(boost::shared_ptr<PyLink> p) {
        return !p || _plink != p->_plink;
    }
    int __hash__() {
        return static_cast<int>(uintptr_t(_plink.get()));
    }
};

class PyJoint
{
    KinBody::JointPtr _pjoint;
    PyEnvironmentBasePtr _pyenv;
public:
    PyJoint(KinBody::JointPtr pjoint, PyEnvironmentBasePtr pyenv) : _pjoint(pjoint), _pyenv(pyenv) {
    }
    virtual ~PyJoint() {
    }

    KinBody::JointPtr GetJoint() {
        return _pjoint;
    }

    object GetName() {
        return ConvertStringToUnicode(_pjoint->GetName());
    }
    bool IsMimic(int iaxis=-1) {
        return _pjoint->IsMimic(iaxis);
    }
    string GetMimicEquation(int iaxis=0, int itype=0, const std::string& format="") {
        return _pjoint->GetMimicEquation(iaxis,itype,format);
    }
    object GetMimicDOFIndices(int iaxis=0) {
        std::vector<int> vmimicdofs;
        _pjoint->GetMimicDOFIndices(vmimicdofs,iaxis);
        return toPyArray(vmimicdofs);
    }
    void SetMimicEquations(int iaxis, const std::string& poseq, const std::string& veleq, const std::string& acceleq) {
        _pjoint->SetMimicEquations(iaxis,poseq,veleq,acceleq);
    }

    dReal GetMaxVel(int iaxis=0) const {
        return _pjoint->GetMaxVel(iaxis);
    }
    dReal GetMaxAccel(int iaxis=0) const {
        return _pjoint->GetMaxAccel(iaxis);
    }
    dReal GetMaxJerk(int iaxis=0) const {
        return _pjoint->GetMaxJerk(iaxis);
    }
    dReal GetMaxTorque(int iaxis=0) const {
        return _pjoint->GetMaxTorque(iaxis);
    }
    object GetInstantaneousTorqueLimits(int iaxis=0) const {
        std::pair<dReal, dReal> values = _pjoint->GetInstantaneousTorqueLimits(iaxis);
        return boost::python::make_tuple(values.first, values.second);
    }
    object GetNominalTorqueLimits(int iaxis=0) const {
        std::pair<dReal, dReal> values = _pjoint->GetNominalTorqueLimits(iaxis);
        return boost::python::make_tuple(values.first, values.second);
    }

    dReal GetMaxInertia(int iaxis=0) const {
        return _pjoint->GetMaxInertia(iaxis);
    }

    int GetDOFIndex() const {
        return _pjoint->GetDOFIndex();
    }
    int GetJointIndex() const {
        return _pjoint->GetJointIndex();
    }

    PyKinBodyPtr GetParent() const {
        return PyKinBodyPtr(new PyKinBody(_pjoint->GetParent(),_pyenv));
    }

    PyLinkPtr GetFirstAttached() const {
        return !_pjoint->GetFirstAttached() ? PyLinkPtr() : PyLinkPtr(new PyLink(_pjoint->GetFirstAttached(), _pyenv));
    }
    PyLinkPtr GetSecondAttached() const {
        return !_pjoint->GetSecondAttached() ? PyLinkPtr() : PyLinkPtr(new PyLink(_pjoint->GetSecondAttached(), _pyenv));
    }

    KinBody::JointType GetType() const {
        return _pjoint->GetType();
    }
    bool IsCircular(int iaxis) const {
        return _pjoint->IsCircular(iaxis);
    }
    bool IsRevolute(int iaxis) const {
        return _pjoint->IsRevolute(iaxis);
    }
    bool IsPrismatic(int iaxis) const {
        return _pjoint->IsPrismatic(iaxis);
    }
    bool IsStatic() const {
        return _pjoint->IsStatic();
    }

    int GetDOF() const {
        return _pjoint->GetDOF();
    }
    object GetValues() const {
        vector<dReal> values;
        _pjoint->GetValues(values);
        return toPyArray(values);
    }
    dReal GetValue(int iaxis) const {
        return _pjoint->GetValue(iaxis);
    }
    object GetVelocities() const {
        vector<dReal> values;
        _pjoint->GetVelocities(values);
        return toPyArray(values);
    }

    object GetAnchor() const {
        return toPyVector3(_pjoint->GetAnchor());
    }
    object GetAxis(int iaxis=0) {
        return toPyVector3(_pjoint->GetAxis(iaxis));
    }
    PyLinkPtr GetHierarchyParentLink() const {
        return !_pjoint->GetHierarchyParentLink() ? PyLinkPtr() : PyLinkPtr(new PyLink(_pjoint->GetHierarchyParentLink(),_pyenv));
    }
    PyLinkPtr GetHierarchyChildLink() const {
        return !_pjoint->GetHierarchyChildLink() ? PyLinkPtr() : PyLinkPtr(new PyLink(_pjoint->GetHierarchyChildLink(),_pyenv));
    }
    object GetInternalHierarchyAxis(int iaxis) {
        return toPyVector3(_pjoint->GetInternalHierarchyAxis(iaxis));
    }
    object GetInternalHierarchyLeftTransform() {
        return ReturnTransform(_pjoint->GetInternalHierarchyLeftTransform());
    }
    object GetInternalHierarchyLeftTransformPose() {
        return toPyArray(_pjoint->GetInternalHierarchyLeftTransform());
    }
    object GetInternalHierarchyRightTransform() {
        return ReturnTransform(_pjoint->GetInternalHierarchyRightTransform());
    }
    object GetInternalHierarchyRightTransformPose() {
        return toPyArray(_pjoint->GetInternalHierarchyRightTransform());
    }

    object GetLimits() const {
        vector<dReal> lower, upper;
        _pjoint->GetLimits(lower,upper);
        return boost::python::make_tuple(toPyArray(lower),toPyArray(upper));
    }
    object GetVelocityLimits() const {
        vector<dReal> vlower,vupper;
        _pjoint->GetVelocityLimits(vlower,vupper);
        return boost::python::make_tuple(toPyArray(vlower),toPyArray(vupper));
    }
    object GetAccelerationLimits() const {
        vector<dReal> v;
        _pjoint->GetAccelerationLimits(v);
        return toPyArray(v);
    }
    object GetJerkLimits() const {
        vector<dReal> v;
        _pjoint->GetJerkLimits(v);
        return toPyArray(v);
    }
    object GetHardVelocityLimits() const {
        vector<dReal> v;
        _pjoint->GetHardVelocityLimits(v);
        return toPyArray(v);
    }
    object GetHardAccelerationLimits() const {
        vector<dReal> v;
        _pjoint->GetHardAccelerationLimits(v);
        return toPyArray(v);
    }
    object GetHardJerkLimits() const {
        vector<dReal> v;
        _pjoint->GetHardJerkLimits(v);
        return toPyArray(v);
    }
    object GetTorqueLimits() const {
        vector<dReal> v;
        _pjoint->GetTorqueLimits(v);
        return toPyArray(v);
    }

    dReal GetWrapOffset(int iaxis=0) {
        return _pjoint->GetWrapOffset(iaxis);
    }
    void SetWrapOffset(dReal offset, int iaxis=0) {
        _pjoint->SetWrapOffset(offset,iaxis);
    }
    void SetLimits(object olower, object oupper) {
        vector<dReal> vlower = ExtractArray<dReal>(olower);
        vector<dReal> vupper = ExtractArray<dReal>(oupper);
        if(( vlower.size() != vupper.size()) ||( (int)vlower.size() != _pjoint->GetDOF()) ) {
            throw openrave_exception(_("limits are wrong dimensions"));
        }
        _pjoint->SetLimits(vlower,vupper);
    }
    void SetVelocityLimits(object omaxlimits) {
        vector<dReal> vmaxlimits = ExtractArray<dReal>(omaxlimits);
        if( (int)vmaxlimits.size() != _pjoint->GetDOF() ) {
            throw openrave_exception(_("limits are wrong dimensions"));
        }
        _pjoint->SetVelocityLimits(vmaxlimits);
    }
    void SetAccelerationLimits(object omaxlimits) {
        vector<dReal> vmaxlimits = ExtractArray<dReal>(omaxlimits);
        if( (int)vmaxlimits.size() != _pjoint->GetDOF() ) {
            throw openrave_exception(_("limits are wrong dimensions"));
        }
        _pjoint->SetAccelerationLimits(vmaxlimits);
    }
    void SetJerkLimits(object omaxlimits) {
        vector<dReal> vmaxlimits = ExtractArray<dReal>(omaxlimits);
        if( (int)vmaxlimits.size() != _pjoint->GetDOF() ) {
            throw openrave_exception(_("limits are wrong dimensions"));
        }
        _pjoint->SetJerkLimits(vmaxlimits);
    }
    void SetHardVelocityLimits(object omaxlimits) {
        vector<dReal> vmaxlimits = ExtractArray<dReal>(omaxlimits);
        if( (int)vmaxlimits.size() != _pjoint->GetDOF() ) {
            throw openrave_exception(_("limits are wrong dimensions"));
        }
        _pjoint->SetHardVelocityLimits(vmaxlimits);
    }
    void SetHardAccelerationLimits(object omaxlimits) {
        vector<dReal> vmaxlimits = ExtractArray<dReal>(omaxlimits);
        if( (int)vmaxlimits.size() != _pjoint->GetDOF() ) {
            throw openrave_exception(_("limits are wrong dimensions"));
        }
        _pjoint->SetHardAccelerationLimits(vmaxlimits);
    }
    void SetHardJerkLimits(object omaxlimits) {
        vector<dReal> vmaxlimits = ExtractArray<dReal>(omaxlimits);
        if( (int)vmaxlimits.size() != _pjoint->GetDOF() ) {
            throw openrave_exception(_("limits are wrong dimensions"));
        }
        _pjoint->SetHardJerkLimits(vmaxlimits);
    }
    void SetTorqueLimits(object omaxlimits) {
        vector<dReal> vmaxlimits = ExtractArray<dReal>(omaxlimits);
        if( (int)vmaxlimits.size() != _pjoint->GetDOF() ) {
            throw openrave_exception(_("limits are wrong dimensions"));
        }
        _pjoint->SetTorqueLimits(vmaxlimits);
    }

    object GetResolutions() const {
        vector<dReal> resolutions;
        _pjoint->GetResolutions(resolutions);
        return toPyArray(resolutions);
    }
    dReal GetResolution(int iaxis) {
        return _pjoint->GetResolution(iaxis);
    }
    void SetResolution(dReal resolution) {
        _pjoint->SetResolution(resolution);
    }

    object GetWeights() const {
        vector<dReal> weights;
        _pjoint->GetWeights(weights);
        return toPyArray(weights);
    }
    dReal GetWeight(int iaxis) {
        return _pjoint->GetWeight(iaxis);
    }
    void SetWeights(object o) {
        _pjoint->SetWeights(ExtractArray<dReal>(o));
    }

    object SubtractValues(object ovalues0, object ovalues1) {
        vector<dReal> values0 = ExtractArray<dReal>(ovalues0);
        vector<dReal> values1 = ExtractArray<dReal>(ovalues1);
        BOOST_ASSERT((int)values0.size() == GetDOF() );
        BOOST_ASSERT((int)values1.size() == GetDOF() );
        _pjoint->SubtractValues(values0,values1);
        return toPyArray(values0);
    }

    dReal SubtractValue(dReal value0, dReal value1, int iaxis) {
        return _pjoint->SubtractValue(value0,value1,iaxis);
    }

    void AddTorque(object otorques) {
        vector<dReal> vtorques = ExtractArray<dReal>(otorques);
        return _pjoint->AddTorque(vtorques);
    }

    boost::python::object GetFloatParameters(object oname=boost::python::object(), int index=-1) const {
        return GetCustomParameters(_pjoint->GetFloatParameters(), oname, index);
    }

    void SetFloatParameters(const std::string& key, object oparameters)
    {
        _pjoint->SetFloatParameters(key,ExtractArray<dReal>(oparameters));
    }

    boost::python::object GetIntParameters(object oname=boost::python::object(), int index=-1) const {
        return GetCustomParameters(_pjoint->GetIntParameters(), oname, index);
    }

    void SetIntParameters(const std::string& key, object oparameters)
    {
        _pjoint->SetIntParameters(key,ExtractArray<int>(oparameters));
    }

    boost::python::object GetStringParameters(object oname=boost::python::object()) const {
        if( IS_PYTHONOBJECT_NONE(oname) ) {
            boost::python::dict oparameters;
            FOREACHC(it, _pjoint->GetStringParameters()) {
                oparameters[it->first] = ConvertStringToUnicode(it->second);
            }
            return oparameters;
        }
        std::string name = boost::python::extract<std::string>(oname);
        std::map<std::string, std::string >::const_iterator it = _pjoint->GetStringParameters().find(name);
        if( it != _pjoint->GetStringParameters().end() ) {
            return ConvertStringToUnicode(it->second);
        }
        return boost::python::object();
    }

    void SetStringParameters(const std::string& key, object ovalue)
    {
        _pjoint->SetStringParameters(key,extract<std::string>(ovalue));
    }

    void UpdateInfo() {
        _pjoint->UpdateInfo();
    }
    object GetInfo() {
        return object(PyJointInfoPtr(new PyJointInfo(_pjoint->GetInfo(), _pyenv)));
    }
    object UpdateAndGetInfo() {
        return object(PyJointInfoPtr(new PyJointInfo(_pjoint->UpdateAndGetInfo(), _pyenv)));
    }

    string __repr__() {
        return boost::str(boost::format("RaveGetEnvironment(%d).GetKinBody('%s').GetJoint('%s')")%RaveGetEnvironmentId(_pjoint->GetParent()->GetEnv())%_pjoint->GetParent()->GetName()%_pjoint->GetName());
    }
    string __str__() {
        return boost::str(boost::format("<joint:%s (%d), dof=%d, parent=%s>")%_pjoint->GetName()%_pjoint->GetJointIndex()%_pjoint->GetDOFIndex()%_pjoint->GetParent()->GetName());
    }
    object __unicode__() {
        return ConvertStringToUnicode(__str__());
    }
    bool __eq__(boost::shared_ptr<PyJoint> p) {
        return !!p && _pjoint==p->_pjoint;
    }
    bool __ne__(boost::shared_ptr<PyJoint> p) {
        return !p || _pjoint!=p->_pjoint;
    }
    int __hash__() {
        return static_cast<int>(uintptr_t(_pjoint.get()));
    }
};

class PyKinBodyStateSaver
{
    PyEnvironmentBasePtr _pyenv;
    KinBody::KinBodyStateSaver _state;
public:
    PyKinBodyStateSaver(PyKinBodyPtr pybody) : _pyenv(pybody->GetEnv()), _state(pybody->GetBody()) {
        // python should not support restoring on destruction since there's garbage collection
        _state.SetRestoreOnDestructor(false);
    }
    PyKinBodyStateSaver(PyKinBodyPtr pybody, object options) : _pyenv(pybody->GetEnv()), _state(pybody->GetBody(),pyGetIntFromPy(options,0)) {
        // python should not support restoring on destruction since there's garbage collection
        _state.SetRestoreOnDestructor(false);
    }
    PyKinBodyStateSaver(KinBodyPtr pbody, PyEnvironmentBasePtr pyenv) : _pyenv(pyenv), _state(pbody) {
        // python should not support restoring on destruction since there's garbage collection
        _state.SetRestoreOnDestructor(false);
    }
    PyKinBodyStateSaver(KinBodyPtr pbody, PyEnvironmentBasePtr pyenv, object options) : _pyenv(pyenv), _state(pbody,pyGetIntFromPy(options, 0)) {
        // python should not support restoring on destruction since there's garbage collection
        _state.SetRestoreOnDestructor(false);
    }
    virtual ~PyKinBodyStateSaver() {
        _state.Release();
    }

    object GetBody() const {
        KinBodyPtr pbody = _state.GetBody();
        if( !pbody ) {
            return object();
        }
        if( pbody->IsRobot() ) {
            return object(openravepy::toPyRobot(RaveInterfaceCast<RobotBase>(pbody),_pyenv));
        }
        else {
            return object(openravepy::toPyKinBody(pbody,_pyenv));
        }
    }

    void Restore(PyKinBodyPtr pybody=PyKinBodyPtr()) {
        _state.Restore(!pybody ? KinBodyPtr() : pybody->GetBody());
    }

    void Release() {
        _state.Release();
    }

    std::string __str__() {
        KinBodyPtr pbody = _state.GetBody();
        if( !pbody ) {
            return "state empty";
        }
        return boost::str(boost::format("state for %s")%pbody->GetName());
    }
    object __unicode__() {
        return ConvertStringToUnicode(__str__());
    }
};
typedef boost::shared_ptr<PyKinBodyStateSaver> PyKinBodyStateSaverPtr;

class PyManageData
{
    KinBody::ManageDataPtr _pdata;
    PyEnvironmentBasePtr _pyenv;
public:
    PyManageData(KinBody::ManageDataPtr pdata, PyEnvironmentBasePtr pyenv) : _pdata(pdata), _pyenv(pyenv) {
    }
    virtual ~PyManageData() {
    }

    KinBody::ManageDataPtr GetManageData() {
        return _pdata;
    }

    object GetSystem() {
        return object(openravepy::toPySensorSystem(_pdata->GetSystem(),_pyenv));
    }

    PyVoidHandleConst GetData() const {
        return PyVoidHandleConst(_pdata->GetData());
    }
    PyLinkPtr GetOffsetLink() const {
        KinBody::LinkPtr plink = _pdata->GetOffsetLink();
        return !plink ? PyLinkPtr() : PyLinkPtr(new PyLink(plink,_pyenv));
    }
    bool IsPresent() {
        return _pdata->IsPresent();
    }
    bool IsEnabled() {
        return _pdata->IsEnabled();
    }
    bool IsLocked() {
        return _pdata->IsLocked();
    }
    bool Lock(bool bDoLock) {
        return _pdata->Lock(bDoLock);
    }

    string __repr__() {
        return boost::str(boost::format("RaveGetEnvironment(%d).GetKinBody('%s').GetManageData()")%RaveGetEnvironmentId(_pdata->GetOffsetLink()->GetParent()->GetEnv())%_pdata->GetOffsetLink()->GetParent()->GetName());
    }
    string __str__() {
        KinBody::LinkPtr plink = _pdata->GetOffsetLink();
        SensorSystemBasePtr psystem = _pdata->GetSystem();
        string systemname = !psystem ? "(NONE)" : psystem->GetXMLId();
        return boost::str(boost::format("<managedata:%s, parent=%s:%s>")%systemname%plink->GetParent()->GetName()%plink->GetName());
    }
    object __unicode__() {
        return ConvertStringToUnicode(__str__());
    }
    bool __eq__(boost::shared_ptr<PyManageData> p) {
        return !!p && _pdata==p->_pdata;
    }
    bool __ne__(boost::shared_ptr<PyManageData> p) {
        return !p || _pdata!=p->_pdata;
    }
};
typedef boost::shared_ptr<PyManageData> PyManageDataPtr;
typedef boost::shared_ptr<PyManageData const> PyManageDataConstPtr;

PyKinBody::PyKinBody(KinBodyPtr pbody, PyEnvironmentBasePtr pyenv) : PyInterfaceBase(pbody,pyenv), _pbody(pbody)
{
}

PyKinBody::PyKinBody(const PyKinBody& r) : PyInterfaceBase(r._pbody,r._pyenv)
{
    _pbody = r._pbody;
}

PyKinBody::~PyKinBody()
{
}

KinBodyPtr PyKinBody::GetBody()
{
    return _pbody;
}

void PyKinBody::Destroy()
{
    _pbody->Destroy();
}

bool PyKinBody::InitFromBoxes(const boost::multi_array<dReal,2>& vboxes, bool bDraw, const std::string& uri)
{
    if( vboxes.shape()[1] != 6 ) {
        throw openrave_exception(_("boxes needs to be a Nx6 vector\n"));
    }
    std::vector<AABB> vaabbs(vboxes.shape()[0]);
    for(size_t i = 0; i < vaabbs.size(); ++i) {
        vaabbs[i].pos = Vector(vboxes[i][0],vboxes[i][1],vboxes[i][2]);
        vaabbs[i].extents = Vector(vboxes[i][3],vboxes[i][4],vboxes[i][5]);
    }
    return _pbody->InitFromBoxes(vaabbs,bDraw,uri);
}
bool PyKinBody::InitFromSpheres(const boost::multi_array<dReal,2>& vspheres, bool bDraw, const std::string& uri)
{
    if( vspheres.shape()[1] != 4 ) {
        throw openrave_exception(_("spheres needs to be a Nx4 vector\n"));
    }
    std::vector<Vector> vvspheres(vspheres.shape()[0]);
    for(size_t i = 0; i < vvspheres.size(); ++i) {
        vvspheres[i] = Vector(vspheres[i][0],vspheres[i][1],vspheres[i][2],vspheres[i][3]);
    }
    return _pbody->InitFromSpheres(vvspheres,bDraw,uri);
}

bool PyKinBody::InitFromTrimesh(object pytrimesh, bool bDraw, const std::string& uri)
{
    TriMesh mesh;
    if( ExtractTriMesh(pytrimesh,mesh) ) {
        return _pbody->InitFromTrimesh(mesh,bDraw,uri);
    }
    else {
        throw openrave_exception(_("bad trimesh"));
    }
}

bool PyKinBody::InitFromGeometries(object ogeometries, const std::string& uri)
{
    std::vector<KinBody::GeometryInfoConstPtr> geometries(len(ogeometries));
    for(size_t i = 0; i < geometries.size(); ++i) {
        PyGeometryInfoPtr pygeom = boost::python::extract<PyGeometryInfoPtr>(ogeometries[i]);
        if( !pygeom ) {
            throw OPENRAVE_EXCEPTION_FORMAT0(_("cannot cast to KinBody.GeometryInfo"),ORE_InvalidArguments);
        }
        geometries[i] = pygeom->GetGeometryInfo();
    }
    return _pbody->InitFromGeometries(geometries, uri);
}

bool PyKinBody::Init(object olinkinfos, object ojointinfos, const std::string& uri)
{
    std::vector<KinBody::LinkInfoConstPtr> vlinkinfos;
    _ParseLinkInfos(olinkinfos, vlinkinfos);
    std::vector<KinBody::JointInfoConstPtr> vjointinfos;
    _ParseJointInfos(ojointinfos, vjointinfos);
    return _pbody->Init(vlinkinfos, vjointinfos, uri);
}

void PyKinBody::SetLinkGeometriesFromGroup(const std::string& geomname)
{
    _pbody->SetLinkGeometriesFromGroup(geomname);
}

void PyKinBody::SetLinkGroupGeometries(const std::string& geomname, object olinkgeometryinfos)
{
    std::vector< std::vector<KinBody::GeometryInfoPtr> > linkgeometries(len(olinkgeometryinfos));
    for(size_t i = 0; i < linkgeometries.size(); ++i) {
        std::vector<KinBody::GeometryInfoPtr>& geometries = linkgeometries[i];
        geometries.resize(len(olinkgeometryinfos[i]));
        for(size_t j = 0; j < geometries.size(); ++j) {
            PyGeometryInfoPtr pygeom = boost::python::extract<PyGeometryInfoPtr>(olinkgeometryinfos[i][j]);
            if( !pygeom ) {
                throw OPENRAVE_EXCEPTION_FORMAT0(_("cannot cast to KinBody.GeometryInfo"),ORE_InvalidArguments);
            }
            geometries[j] = pygeom->GetGeometryInfo();
        }
    }
    _pbody->SetLinkGroupGeometries(geomname, linkgeometries);
}

void PyKinBody::_ParseLinkInfos(object olinkinfos, std::vector<KinBody::LinkInfoConstPtr>& vlinkinfos)
{
    vlinkinfos.resize(len(olinkinfos));
    for(size_t i = 0; i < vlinkinfos.size(); ++i) {
        PyLinkInfoPtr pylink = boost::python::extract<PyLinkInfoPtr>(olinkinfos[i]);
        if( !pylink ) {
            throw OPENRAVE_EXCEPTION_FORMAT0(_("cannot cast to KinBody.LinkInfo"),ORE_InvalidArguments);
        }
        vlinkinfos[i] = pylink->GetLinkInfo();
    }
}

void PyKinBody::_ParseJointInfos(object ojointinfos, std::vector<KinBody::JointInfoConstPtr>& vjointinfos)
{
    vjointinfos.resize(len(ojointinfos));
    for(size_t i = 0; i < vjointinfos.size(); ++i) {
        PyJointInfoPtr pyjoint = boost::python::extract<PyJointInfoPtr>(ojointinfos[i]);
        if( !pyjoint ) {
            throw OPENRAVE_EXCEPTION_FORMAT0(_("cannot cast to KinBody.JointInfo"),ORE_InvalidArguments);
        }
        vjointinfos[i] = pyjoint->GetJointInfo();
    }
}

void PyKinBody::SetName(const std::string& name)
{
    _pbody->SetName(name);
}
object PyKinBody::GetName() const
{
    return ConvertStringToUnicode(_pbody->GetName());
}
int PyKinBody::GetDOF() const
{
    return _pbody->GetDOF();
}

object PyKinBody::GetDOFValues() const
{
    vector<dReal> values;
    _pbody->GetDOFValues(values);
    return toPyArray(values);
}
object PyKinBody::GetDOFValues(object oindices) const
{
    if( IS_PYTHONOBJECT_NONE(oindices) ) {
        return numeric::array(boost::python::list());
    }
    vector<int> vindices = ExtractArray<int>(oindices);
    if( vindices.size() == 0 ) {
        return numeric::array(boost::python::list());
    }
    vector<dReal> values;
    _pbody->GetDOFValues(values,vindices);
    return toPyArray(values);
}

object PyKinBody::GetDOFVelocities() const
{
    vector<dReal> values;
    _pbody->GetDOFVelocities(values);
    return toPyArray(values);
}

object PyKinBody::GetDOFVelocities(object oindices) const
{
    if( IS_PYTHONOBJECT_NONE(oindices) ) {
        return numeric::array(boost::python::list());
    }
    vector<int> vindices = ExtractArray<int>(oindices);
    if( vindices.size() == 0 ) {
        return numeric::array(boost::python::list());
    }
    vector<dReal> values;
    _pbody->GetDOFVelocities(values,vindices);
    return toPyArray(values);
}

object PyKinBody::GetDOFLimits() const
{
    vector<dReal> vlower, vupper;
    _pbody->GetDOFLimits(vlower,vupper);
    return boost::python::make_tuple(toPyArray(vlower),toPyArray(vupper));
}

object PyKinBody::GetDOFVelocityLimits() const
{
    vector<dReal> vmax;
    _pbody->GetDOFVelocityLimits(vmax);
    return toPyArray(vmax);
}

object PyKinBody::GetDOFAccelerationLimits() const
{
    vector<dReal> vmax;
    _pbody->GetDOFAccelerationLimits(vmax);
    return toPyArray(vmax);
}

object PyKinBody::GetDOFJerkLimits() const
{
    vector<dReal> vmax;
    _pbody->GetDOFJerkLimits(vmax);
    return toPyArray(vmax);
}

object PyKinBody::GetDOFHardVelocityLimits() const
{
    vector<dReal> vmax;
    _pbody->GetDOFHardVelocityLimits(vmax);
    return toPyArray(vmax);
}

object PyKinBody::GetDOFHardAccelerationLimits() const
{
    vector<dReal> vmax;
    _pbody->GetDOFHardAccelerationLimits(vmax);
    return toPyArray(vmax);
}

object PyKinBody::GetDOFHardJerkLimits() const
{
    vector<dReal> vmax;
    _pbody->GetDOFHardJerkLimits(vmax);
    return toPyArray(vmax);
}

object PyKinBody::GetDOFTorqueLimits() const
{
    vector<dReal> vmax;
    _pbody->GetDOFTorqueLimits(vmax);
    return toPyArray(vmax);
}

object PyKinBody::GetDOFLimits(object oindices) const
{
    if( IS_PYTHONOBJECT_NONE(oindices) ) {
        return boost::python::make_tuple(numeric::array(boost::python::list()), numeric::array(boost::python::list())); // always need 2 since users can do lower, upper = GetDOFLimits()
    }
    vector<int> vindices = ExtractArray<int>(oindices);
    if( vindices.size() == 0 ) {
        return boost::python::make_tuple(numeric::array(boost::python::list()), numeric::array(boost::python::list())); // always need 2 since users can do lower, upper = GetDOFLimits()
    }
    vector<dReal> vlower, vupper, vtemplower, vtempupper;
    vlower.reserve(vindices.size());
    vupper.reserve(vindices.size());
    FOREACHC(it, vindices) {
        KinBody::JointPtr pjoint = _pbody->GetJointFromDOFIndex(*it);
        pjoint->GetLimits(vtemplower,vtempupper,false);
        vlower.push_back(vtemplower.at(*it-pjoint->GetDOFIndex()));
        vupper.push_back(vtempupper.at(*it-pjoint->GetDOFIndex()));
    }
    return boost::python::make_tuple(toPyArray(vlower),toPyArray(vupper));
}

object PyKinBody::GetDOFVelocityLimits(object oindices) const
{
    if( IS_PYTHONOBJECT_NONE(oindices) ) {
        return numeric::array(boost::python::list());
    }
    vector<int> vindices = ExtractArray<int>(oindices);
    if( vindices.size() == 0 ) {
        return numeric::array(boost::python::list());
    }
    vector<dReal> vmax, vtempmax;
    vmax.reserve(vindices.size());
    FOREACHC(it, vindices) {
        KinBody::JointPtr pjoint = _pbody->GetJointFromDOFIndex(*it);
        pjoint->GetVelocityLimits(vtempmax,false);
        vmax.push_back(vtempmax.at(*it-pjoint->GetDOFIndex()));
    }
    return toPyArray(vmax);
}

object PyKinBody::GetDOFAccelerationLimits(object oindices) const
{
    if( IS_PYTHONOBJECT_NONE(oindices) ) {
        return numeric::array(boost::python::list());
    }
    vector<int> vindices = ExtractArray<int>(oindices);
    if( vindices.size() == 0 ) {
        return numeric::array(boost::python::list());
    }
    vector<dReal> vmax, vtempmax;
    vmax.reserve(vindices.size());
    FOREACHC(it, vindices) {
        KinBody::JointPtr pjoint = _pbody->GetJointFromDOFIndex(*it);
        pjoint->GetAccelerationLimits(vtempmax,false);
        vmax.push_back(vtempmax.at(*it-pjoint->GetDOFIndex()));
    }
    return toPyArray(vmax);
}

object PyKinBody::GetDOFJerkLimits(object oindices) const
{
    if( IS_PYTHONOBJECT_NONE(oindices) ) {
        return numeric::array(boost::python::list());
    }
    vector<int> vindices = ExtractArray<int>(oindices);
    if( vindices.size() == 0 ) {
        return numeric::array(boost::python::list());
    }
    vector<dReal> vmax, vtempmax;
    vmax.reserve(vindices.size());
    FOREACHC(it, vindices) {
        KinBody::JointPtr pjoint = _pbody->GetJointFromDOFIndex(*it);
        pjoint->GetJerkLimits(vtempmax,false);
        vmax.push_back(vtempmax.at(*it-pjoint->GetDOFIndex()));
    }
    return toPyArray(vmax);
}

object PyKinBody::GetDOFHardVelocityLimits(object oindices) const
{
    if( IS_PYTHONOBJECT_NONE(oindices) ) {
        return numeric::array(boost::python::list());
    }
    vector<int> vindices = ExtractArray<int>(oindices);
    if( vindices.size() == 0 ) {
        return numeric::array(boost::python::list());
    }
    vector<dReal> vmax, vtempmax;
    vmax.reserve(vindices.size());
    FOREACHC(it, vindices) {
        KinBody::JointPtr pjoint = _pbody->GetJointFromDOFIndex(*it);
        pjoint->GetHardVelocityLimits(vtempmax,false);
        vmax.push_back(vtempmax.at(*it-pjoint->GetDOFIndex()));
    }
    return toPyArray(vmax);
}

object PyKinBody::GetDOFHardAccelerationLimits(object oindices) const
{
    if( IS_PYTHONOBJECT_NONE(oindices) ) {
        return numeric::array(boost::python::list());
    }
    vector<int> vindices = ExtractArray<int>(oindices);
    if( vindices.size() == 0 ) {
        return numeric::array(boost::python::list());
    }
    vector<dReal> vmax, vtempmax;
    vmax.reserve(vindices.size());
    FOREACHC(it, vindices) {
        KinBody::JointPtr pjoint = _pbody->GetJointFromDOFIndex(*it);
        pjoint->GetHardAccelerationLimits(vtempmax,false);
        vmax.push_back(vtempmax.at(*it-pjoint->GetDOFIndex()));
    }
    return toPyArray(vmax);
}

object PyKinBody::GetDOFHardJerkLimits(object oindices) const
{
    if( IS_PYTHONOBJECT_NONE(oindices) ) {
        return numeric::array(boost::python::list());
    }
    vector<int> vindices = ExtractArray<int>(oindices);
    if( vindices.size() == 0 ) {
        return numeric::array(boost::python::list());
    }
    vector<dReal> vmax, vtempmax;
    vmax.reserve(vindices.size());
    FOREACHC(it, vindices) {
        KinBody::JointPtr pjoint = _pbody->GetJointFromDOFIndex(*it);
        pjoint->GetHardJerkLimits(vtempmax,false);
        vmax.push_back(vtempmax.at(*it-pjoint->GetDOFIndex()));
    }
    return toPyArray(vmax);
}

object PyKinBody::GetDOFTorqueLimits(object oindices) const
{
    if( IS_PYTHONOBJECT_NONE(oindices) ) {
        return numeric::array(boost::python::list());
    }
    vector<int> vindices = ExtractArray<int>(oindices);
    if( vindices.size() == 0 ) {
        return numeric::array(boost::python::list());
    }
    vector<dReal> vmax, vtempmax;
    vmax.reserve(vindices.size());
    FOREACHC(it, vindices) {
        KinBody::JointPtr pjoint = _pbody->GetJointFromDOFIndex(*it);
        pjoint->GetTorqueLimits(vtempmax,false);
        vmax.push_back(vtempmax.at(*it-pjoint->GetDOFIndex()));
    }
    return toPyArray(vmax);
}

object PyKinBody::GetDOFMaxVel() const
{
    RAVELOG_WARN("KinBody.GetDOFMaxVel() is deprecated, use GetDOFVelocityLimits\n");
    vector<dReal> values;
    _pbody->GetDOFVelocityLimits(values);
    return toPyArray(values);
}
object PyKinBody::GetDOFMaxTorque() const
{
    vector<dReal> values;
    _pbody->GetDOFMaxTorque(values);
    return toPyArray(values);
}
object PyKinBody::GetDOFMaxAccel() const
{
    RAVELOG_WARN("KinBody.GetDOFMaxAccel() is deprecated, use GetDOFAccelerationLimits\n");
    vector<dReal> values;
    _pbody->GetDOFAccelerationLimits(values);
    return toPyArray(values);
}

object PyKinBody::GetDOFWeights() const
{
    vector<dReal> values;
    _pbody->GetDOFWeights(values);
    return toPyArray(values);
}

object PyKinBody::GetDOFWeights(object oindices) const
{
    if( IS_PYTHONOBJECT_NONE(oindices) ) {
        return numeric::array(boost::python::list());
    }
    vector<int> vindices = ExtractArray<int>(oindices);
    if( vindices.size() == 0 ) {
        return numeric::array(boost::python::list());
    }
    vector<dReal> values, v;
    values.reserve(vindices.size());
    FOREACHC(it, vindices) {
        KinBody::JointPtr pjoint = _pbody->GetJointFromDOFIndex(*it);
        values.push_back(pjoint->GetWeight(*it-pjoint->GetDOFIndex()));
    }
    return toPyArray(values);
}

object PyKinBody::GetDOFResolutions() const
{
    vector<dReal> values;
    _pbody->GetDOFResolutions(values);
    return toPyArray(values);
}

object PyKinBody::GetDOFResolutions(object oindices) const
{
    if( IS_PYTHONOBJECT_NONE(oindices) ) {
        return numeric::array(boost::python::list());
    }
    vector<int> vindices = ExtractArray<int>(oindices);
    if( vindices.size() == 0 ) {
        return numeric::array(boost::python::list());
    }
    vector<dReal> values, v;
    values.reserve(vindices.size());
    FOREACHC(it, vindices) {
        KinBody::JointPtr pjoint = _pbody->GetJointFromDOFIndex(*it);
        values.push_back(pjoint->GetResolution());
    }
    return toPyArray(values);
}

object PyKinBody::GetLinks() const
{
    boost::python::list links;
    FOREACHC(itlink, _pbody->GetLinks()) {
        links.append(PyLinkPtr(new PyLink(*itlink, GetEnv())));
    }
    return links;
}

object PyKinBody::GetLinks(object oindices) const
{
    if( IS_PYTHONOBJECT_NONE(oindices) ) {
        return GetLinks();
    }
    vector<int> vindices = ExtractArray<int>(oindices);
    boost::python::list links;
    FOREACHC(it, vindices) {
        links.append(PyLinkPtr(new PyLink(_pbody->GetLinks().at(*it),GetEnv())));
    }
    return links;
}

object PyKinBody::GetLink(const std::string& linkname) const
{
    KinBody::LinkPtr plink = _pbody->GetLink(linkname);
    return !plink ? object() : object(PyLinkPtr(new PyLink(plink,GetEnv())));
}

object PyKinBody::GetJoints() const
{
    boost::python::list joints;
    FOREACHC(itjoint, _pbody->GetJoints()) {
        joints.append(PyJointPtr(new PyJoint(*itjoint, GetEnv())));
    }
    return joints;
}

object PyKinBody::GetJoints(object oindices) const
{
    if( IS_PYTHONOBJECT_NONE(oindices) ) {
        return GetJoints();
    }
    vector<int> vindices = ExtractArray<int>(oindices);
    boost::python::list joints;
    FOREACHC(it, vindices) {
        joints.append(PyJointPtr(new PyJoint(_pbody->GetJoints().at(*it),GetEnv())));
    }
    return joints;
}

object PyKinBody::GetPassiveJoints()
{
    boost::python::list joints;
    FOREACHC(itjoint, _pbody->GetPassiveJoints()) {
        joints.append(PyJointPtr(new PyJoint(*itjoint, GetEnv())));
    }
    return joints;
}

object PyKinBody::GetDependencyOrderedJoints()
{
    boost::python::list joints;
    FOREACHC(itjoint, _pbody->GetDependencyOrderedJoints()) {
        joints.append(PyJointPtr(new PyJoint(*itjoint, GetEnv())));
    }
    return joints;
}

object PyKinBody::GetClosedLoops()
{
    boost::python::list loops;
    FOREACHC(itloop, _pbody->GetClosedLoops()) {
        boost::python::list loop;
        FOREACHC(itpair,*itloop) {
            loop.append(boost::python::make_tuple(PyLinkPtr(new PyLink(itpair->first,GetEnv())),PyJointPtr(new PyJoint(itpair->second,GetEnv()))));
        }
        loops.append(loop);
    }
    return loops;
}

object PyKinBody::GetRigidlyAttachedLinks(int linkindex) const
{
    RAVELOG_WARN("KinBody.GetRigidlyAttachedLinks is deprecated, use KinBody.Link.GetRigidlyAttachedLinks\n");
    std::vector<KinBody::LinkPtr> vattachedlinks;
    _pbody->GetLinks().at(linkindex)->GetRigidlyAttachedLinks(vattachedlinks);
    boost::python::list links;
    FOREACHC(itlink, vattachedlinks) {
        links.append(PyLinkPtr(new PyLink(*itlink, GetEnv())));
    }
    return links;
}

object PyKinBody::GetChain(int linkindex1, int linkindex2,bool returnjoints) const
{
    boost::python::list chain;
    if( returnjoints ) {
        std::vector<KinBody::JointPtr> vjoints;
        _pbody->GetChain(linkindex1,linkindex2,vjoints);
        FOREACHC(itjoint, vjoints) {
            chain.append(PyJointPtr(new PyJoint(*itjoint, GetEnv())));
        }
    }
    else {
        std::vector<KinBody::LinkPtr> vlinks;
        _pbody->GetChain(linkindex1,linkindex2,vlinks);
        FOREACHC(itlink, vlinks) {
            chain.append(PyLinkPtr(new PyLink(*itlink, GetEnv())));
        }
    }
    return chain;
}

bool PyKinBody::IsDOFInChain(int linkindex1, int linkindex2, int dofindex) const
{
    return _pbody->IsDOFInChain(linkindex1,linkindex2,dofindex);
}

int PyKinBody::GetJointIndex(const std::string& jointname) const
{
    return _pbody->GetJointIndex(jointname);
}

object PyKinBody::GetJoint(const std::string& jointname) const
{
    KinBody::JointPtr pjoint = _pbody->GetJoint(jointname);
    return !pjoint ? object() : object(PyJointPtr(new PyJoint(pjoint,GetEnv())));
}

object PyKinBody::GetJointFromDOFIndex(int dofindex) const
{
    KinBody::JointPtr pjoint = _pbody->GetJointFromDOFIndex(dofindex);
    return !pjoint ? object() : object(PyJointPtr(new PyJoint(pjoint,GetEnv())));
}

object PyKinBody::GetTransform() const {
    return ReturnTransform(_pbody->GetTransform());
}

object PyKinBody::GetTransformPose() const {
    return toPyArray(_pbody->GetTransform());
}

object PyKinBody::GetLinkTransformations(bool returndoflastvlaues) const
{
    boost::python::list otransforms;
    vector<Transform> vtransforms;
    std::vector<dReal> vdoflastsetvalues;
    _pbody->GetLinkTransformations(vtransforms, vdoflastsetvalues);
    FOREACHC(it, vtransforms) {
        otransforms.append(ReturnTransform(*it));
    }
    if( returndoflastvlaues ) {
        return boost::python::make_tuple(otransforms, toPyArray(vdoflastsetvalues));
    }
    return otransforms;
}

void PyKinBody::SetLinkTransformations(object transforms, object odoflastvalues)
{
    size_t numtransforms = len(transforms);
    if( numtransforms != _pbody->GetLinks().size() ) {
        throw openrave_exception(_("number of input transforms not equal to links"));
    }
    std::vector<Transform> vtransforms(numtransforms);
    for(size_t i = 0; i < numtransforms; ++i) {
        vtransforms[i] = ExtractTransform(transforms[i]);
    }
    if( IS_PYTHONOBJECT_NONE(odoflastvalues) ) {
        _pbody->SetLinkTransformations(vtransforms);
    }
    else {
        _pbody->SetLinkTransformations(vtransforms, ExtractArray<dReal>(odoflastvalues));
    }
}

void PyKinBody::SetLinkVelocities(object ovelocities)
{
    std::vector<std::pair<Vector,Vector> > velocities;
    velocities.resize(len(ovelocities));
    for(size_t i = 0; i < velocities.size(); ++i) {
        vector<dReal> v = ExtractArray<dReal>(ovelocities[i]);
        BOOST_ASSERT(v.size()==6);
        velocities[i].first.x = v[0];
        velocities[i].first.y = v[1];
        velocities[i].first.z = v[2];
        velocities[i].second.x = v[3];
        velocities[i].second.y = v[4];
        velocities[i].second.z = v[5];
    }
    return _pbody->SetLinkVelocities(velocities);
}

object PyKinBody::GetLinkEnableStates() const
{
    std::vector<uint8_t> enablestates;
    _pbody->GetLinkEnableStates(enablestates);
    return toPyArray(enablestates);
}

void PyKinBody::SetLinkEnableStates(object oenablestates)
{
    std::vector<uint8_t> enablestates = ExtractArray<uint8_t>(oenablestates);
    _pbody->SetLinkEnableStates(enablestates);
}

bool PyKinBody::SetVelocity(object olinearvel, object oangularvel)
{
    return _pbody->SetVelocity(ExtractVector3(olinearvel),ExtractVector3(oangularvel));
}

void PyKinBody::SetDOFVelocities(object odofvelocities, object olinearvel, object oangularvel, uint32_t checklimits)
{
    _pbody->SetDOFVelocities(ExtractArray<dReal>(odofvelocities),ExtractVector3(olinearvel),ExtractVector3(oangularvel),checklimits);
}

void PyKinBody::SetDOFVelocities(object odofvelocities, object olinearvel, object oangularvel)
{
    _pbody->SetDOFVelocities(ExtractArray<dReal>(odofvelocities),ExtractVector3(olinearvel),ExtractVector3(oangularvel));
}

void PyKinBody::SetDOFVelocities(object odofvelocities)
{
    _pbody->SetDOFVelocities(ExtractArray<dReal>(odofvelocities));
}

void PyKinBody::SetDOFVelocities(object odofvelocities, uint32_t checklimits, object oindices)
{
    if( _pbody->GetDOF() == 0 ) {
        return;
    }
    vector<dReal> vsetvalues = ExtractArray<dReal>(odofvelocities);
    if( IS_PYTHONOBJECT_NONE(oindices) ) {
        _pbody->SetDOFVelocities(vsetvalues,checklimits);
    }
    else {
        if( len(oindices) == 0 ) {
            return;
        }
        vector<int> vindices = ExtractArray<int>(oindices);
        _pbody->SetDOFVelocities(vsetvalues,checklimits, vindices);
    }
}

object PyKinBody::GetLinkVelocities() const
{
    if( _pbody->GetLinks().size() == 0 ) {
        return numeric::array(boost::python::list());
    }
    std::vector<std::pair<Vector,Vector> > velocities;
    _pbody->GetLinkVelocities(velocities);

    npy_intp dims[] = {npy_intp(velocities.size()),npy_intp(6)};
    PyObject *pyvel = PyArray_SimpleNew(2,dims, sizeof(dReal)==8 ? PyArray_DOUBLE : PyArray_FLOAT);
    dReal* pfvel = (dReal*)PyArray_DATA(pyvel);
    for(size_t i = 0; i < velocities.size(); ++i) {
        pfvel[6*i+0] = velocities[i].first.x;
        pfvel[6*i+1] = velocities[i].first.y;
        pfvel[6*i+2] = velocities[i].first.z;
        pfvel[6*i+3] = velocities[i].second.x;
        pfvel[6*i+4] = velocities[i].second.y;
        pfvel[6*i+5] = velocities[i].second.z;
    }
    return static_cast<numeric::array>(handle<>(pyvel));
}

object PyKinBody::GetLinkAccelerations(object odofaccelerations, object oexternalaccelerations=object()) const
{
    if( _pbody->GetLinks().size() == 0 ) {
        return numeric::array(boost::python::list());
    }
    vector<dReal> vDOFAccelerations = ExtractArray<dReal>(odofaccelerations);
    KinBody::AccelerationMapPtr pmapExternalAccelerations;
    if( !IS_PYTHONOBJECT_NONE(oexternalaccelerations) ) {
        //externalaccelerations
        pmapExternalAccelerations.reset(new KinBody::AccelerationMap());
        boost::python::dict odict = (boost::python::dict)oexternalaccelerations;
        boost::python::list iterkeys = (boost::python::list)odict.iterkeys();
        vector<dReal> v;
        for (int i = 0; i < boost::python::len(iterkeys); i++) {
            int linkindex = boost::python::extract<int>(iterkeys[i]);
            object olinkaccelerations = odict[iterkeys[i]];
            OPENRAVE_ASSERT_OP(len(olinkaccelerations),==,6);
            (*pmapExternalAccelerations)[linkindex] = make_pair(Vector(boost::python::extract<dReal>(olinkaccelerations[0]),boost::python::extract<dReal>(olinkaccelerations[1]),boost::python::extract<dReal>(olinkaccelerations[2])),Vector(boost::python::extract<dReal>(olinkaccelerations[3]),boost::python::extract<dReal>(olinkaccelerations[4]),boost::python::extract<dReal>(olinkaccelerations[5])));
        }
    }
    std::vector<std::pair<Vector,Vector> > vLinkAccelerations;
    _pbody->GetLinkAccelerations(vDOFAccelerations, vLinkAccelerations, pmapExternalAccelerations);

    npy_intp dims[] = {npy_intp(vLinkAccelerations.size()),npy_intp(6)};
    PyObject *pyaccel = PyArray_SimpleNew(2,dims, sizeof(dReal)==8 ? PyArray_DOUBLE : PyArray_FLOAT);
    dReal* pf = (dReal*)PyArray_DATA(pyaccel);
    for(size_t i = 0; i < vLinkAccelerations.size(); ++i) {
        pf[6*i+0] = vLinkAccelerations[i].first.x;
        pf[6*i+1] = vLinkAccelerations[i].first.y;
        pf[6*i+2] = vLinkAccelerations[i].first.z;
        pf[6*i+3] = vLinkAccelerations[i].second.x;
        pf[6*i+4] = vLinkAccelerations[i].second.y;
        pf[6*i+5] = vLinkAccelerations[i].second.z;
    }
    return static_cast<numeric::array>(handle<>(pyaccel));
}

object PyKinBody::ComputeAABB(bool bEnabledOnlyLinks)
{
    return toPyAABB(_pbody->ComputeAABB(bEnabledOnlyLinks));
}

object PyKinBody::ComputeAABBFromTransform(object otransform, bool bEnabledOnlyLinks)
{
    return toPyAABB(_pbody->ComputeAABBFromTransform(ExtractTransform(otransform), bEnabledOnlyLinks));
}

object PyKinBody::ComputeLocalAABB(bool bEnabledOnlyLinks)
{
    return toPyAABB(_pbody->ComputeLocalAABB(bEnabledOnlyLinks));
}

object PyKinBody::GetCenterOfMass() const
{
    return toPyVector3(_pbody->GetCenterOfMass());
}

void PyKinBody::Enable(bool bEnable)
{
    _pbody->Enable(bEnable);
}
bool PyKinBody::IsEnabled() const
{
    return _pbody->IsEnabled();
}
bool PyKinBody::SetVisible(bool visible)
{
    return _pbody->SetVisible(visible);
}
bool PyKinBody::IsVisible() const
{
    return _pbody->IsVisible();
}

bool PyKinBody::IsDOFRevolute(int dofindex) const
{
    return _pbody->IsDOFRevolute(dofindex);
}

bool PyKinBody::IsDOFPrismatic(int dofindex) const
{
    return _pbody->IsDOFPrismatic(dofindex);
}

void PyKinBody::SetTransform(object transform)
{
    _pbody->SetTransform(ExtractTransform(transform));
}

void PyKinBody::SetDOFWeights(object o)
{
    if( _pbody->GetDOF() == 0 ) {
        return;
    }
    vector<dReal> values = ExtractArray<dReal>(o);
    if( (int)values.size() != GetDOF() ) {
        throw openrave_exception(_("values do not equal to body degrees of freedom"));
    }
    _pbody->SetDOFWeights(values);
}

void PyKinBody::SetDOFResolutions(object o)
{
    if( _pbody->GetDOF() == 0 ) {
        return;
    }
    vector<dReal> values = ExtractArray<dReal>(o);
    if( (int)values.size() != GetDOF() ) {
        throw openrave_exception(_("values do not equal to body degrees of freedom"));
    }
    _pbody->SetDOFResolutions(values);
}

void PyKinBody::SetDOFLimits(object olower, object oupper, object oindices)
{
    if( _pbody->GetDOF() == 0 ) {
        return;
    }
    vector<dReal> vlower = ExtractArray<dReal>(olower), vupper = ExtractArray<dReal>(oupper);
    if( IS_PYTHONOBJECT_NONE(oindices) ) {
        if( (int)vlower.size() != GetDOF() || (int)vupper.size() != GetDOF() ) {
            throw openrave_exception(_("values do not equal to body degrees of freedom"));
        }
        _pbody->SetDOFLimits(vlower,vupper);
    }
    else {
        if( len(oindices) == 0 ) {
            return;
        }
        vector<int> vindices = ExtractArray<int>(oindices);
        _pbody->SetDOFLimits(vlower, vupper, vindices);
    }
}

void PyKinBody::SetDOFVelocityLimits(object o)
{
    if( _pbody->GetDOF() == 0 ) {
        return;
    }
    vector<dReal> values = ExtractArray<dReal>(o);
    if( (int)values.size() != GetDOF() ) {
        throw openrave_exception(_("values do not equal to body degrees of freedom"));
    }
    _pbody->SetDOFVelocityLimits(values);
}

void PyKinBody::SetDOFAccelerationLimits(object o)
{
    if( _pbody->GetDOF() == 0 ) {
        return;
    }
    vector<dReal> values = ExtractArray<dReal>(o);
    if( (int)values.size() != GetDOF() ) {
        throw openrave_exception(_("values do not equal to body degrees of freedom"));
    }
    _pbody->SetDOFAccelerationLimits(values);
}

void PyKinBody::SetDOFJerkLimits(object o)
{
    if( _pbody->GetDOF() == 0 ) {
        return;
    }
    vector<dReal> values = ExtractArray<dReal>(o);
    if( (int)values.size() != GetDOF() ) {
        throw openrave_exception(_("values do not equal to body degrees of freedom"));
    }
    _pbody->SetDOFJerkLimits(values);
}

void PyKinBody::SetDOFHardVelocityLimits(object o)
{
    if( _pbody->GetDOF() == 0 ) {
        return;
    }
    vector<dReal> values = ExtractArray<dReal>(o);
    if( (int)values.size() != GetDOF() ) {
        throw openrave_exception(_("values do not equal to body degrees of freedom"));
    }
    _pbody->SetDOFHardVelocityLimits(values);
}

void PyKinBody::SetDOFHardAccelerationLimits(object o)
{
    if( _pbody->GetDOF() == 0 ) {
        return;
    }
    vector<dReal> values = ExtractArray<dReal>(o);
    if( (int)values.size() != GetDOF() ) {
        throw openrave_exception(_("values do not equal to body degrees of freedom"));
    }
    _pbody->SetDOFHardAccelerationLimits(values);
}

void PyKinBody::SetDOFHardJerkLimits(object o)
{
    if( _pbody->GetDOF() == 0 ) {
        return;
    }
    vector<dReal> values = ExtractArray<dReal>(o);
    if( (int)values.size() != GetDOF() ) {
        throw openrave_exception(_("values do not equal to body degrees of freedom"));
    }
    _pbody->SetDOFHardJerkLimits(values);
}

void PyKinBody::SetDOFTorqueLimits(object o)
{
    if( _pbody->GetDOF() == 0 ) {
        return;
    }
    vector<dReal> values = ExtractArray<dReal>(o);
    if( (int)values.size() != GetDOF() ) {
        throw openrave_exception(_("values do not equal to body degrees of freedom"));
    }
    _pbody->SetDOFTorqueLimits(values);
}

void PyKinBody::SetDOFValues(object o)
{
    if( _pbody->GetDOF() == 0 ) {
        return;
    }
    vector<dReal> values = ExtractArray<dReal>(o);
    if( (int)values.size() != GetDOF() ) {
        throw openrave_exception(_("values do not equal to body degrees of freedom"));
    }
    _pbody->SetDOFValues(values,KinBody::CLA_CheckLimits);
}
void PyKinBody::SetTransformWithDOFValues(object otrans,object ojoints)
{
    if( _pbody->GetDOF() == 0 ) {
        _pbody->SetTransform(ExtractTransform(otrans));
        return;
    }
    vector<dReal> values = ExtractArray<dReal>(ojoints);
    if( (int)values.size() != GetDOF() ) {
        throw openrave_exception(_("values do not equal to body degrees of freedom"));
    }
    _pbody->SetDOFValues(values,ExtractTransform(otrans),KinBody::CLA_CheckLimits);
}

void PyKinBody::SetDOFValues(object o, object indices, uint32_t checklimits)
{
    if( _pbody->GetDOF() == 0 ) {
        return;
    }
    vector<dReal> vsetvalues = ExtractArray<dReal>(o);
    if( IS_PYTHONOBJECT_NONE(indices) ) {
        _pbody->SetDOFValues(vsetvalues,checklimits);
    }
    else {
        if( len(indices) == 0 ) {
            return;
        }
        vector<int> vindices = ExtractArray<int>(indices);
        _pbody->SetDOFValues(vsetvalues,checklimits, vindices);
    }
}

void PyKinBody::SetDOFValues(object o, object indices)
{
    SetDOFValues(o,indices,KinBody::CLA_CheckLimits);
}

object PyKinBody::SubtractDOFValues(object ovalues0, object ovalues1, object oindices)
{
    vector<dReal> values0 = ExtractArray<dReal>(ovalues0);
    vector<dReal> values1 = ExtractArray<dReal>(ovalues1);
    vector<int> vindices;
    if( IS_PYTHONOBJECT_NONE(oindices) ) {
        OPENRAVE_ASSERT_OP((int)values0.size(), ==, GetDOF());
        OPENRAVE_ASSERT_OP((int)values1.size(), ==, GetDOF());
        _pbody->SubtractDOFValues(values0,values1);
    }
    else {
        vindices = ExtractArray<int>(oindices);
        OPENRAVE_ASSERT_OP(values0.size(), ==, vindices.size());
        OPENRAVE_ASSERT_OP(values1.size(), ==, vindices.size());
        _pbody->SubtractDOFValues(values0,values1,vindices);
    }
    return toPyArray(values0);
}

void PyKinBody::SetDOFTorques(object otorques, bool bAdd)
{
    vector<dReal> vtorques = ExtractArray<dReal>(otorques);
    BOOST_ASSERT((int)vtorques.size() == GetDOF() );
    _pbody->SetDOFTorques(vtorques,bAdd);
}

object PyKinBody::ComputeJacobianTranslation(int index, object oposition, object oindices)
{
    vector<int> vindices;
    if( !IS_PYTHONOBJECT_NONE(oindices) ) {
        vindices = ExtractArray<int>(oindices);
    }
    std::vector<dReal> vjacobian;
    _pbody->ComputeJacobianTranslation(index,ExtractVector3(oposition),vjacobian,vindices);
    std::vector<npy_intp> dims(2); dims[0] = 3; dims[1] = vjacobian.size()/3;
    return toPyArray(vjacobian,dims);
}

object PyKinBody::ComputeJacobianAxisAngle(int index, object oindices)
{
    vector<int> vindices;
    if( !IS_PYTHONOBJECT_NONE(oindices) ) {
        vindices = ExtractArray<int>(oindices);
    }
    std::vector<dReal> vjacobian;
    _pbody->ComputeJacobianAxisAngle(index,vjacobian,vindices);
    std::vector<npy_intp> dims(2); dims[0] = 3; dims[1] = vjacobian.size()/3;
    return toPyArray(vjacobian,dims);
}

object PyKinBody::CalculateJacobian(int index, object oposition)
{
    std::vector<dReal> vjacobian;
    _pbody->CalculateJacobian(index,ExtractVector3(oposition),vjacobian);
    std::vector<npy_intp> dims(2); dims[0] = 3; dims[1] = vjacobian.size()/3;
    return toPyArray(vjacobian,dims);
}

object PyKinBody::CalculateRotationJacobian(int index, object q) const
{
    std::vector<dReal> vjacobian;
    _pbody->CalculateRotationJacobian(index,ExtractVector4(q),vjacobian);
    std::vector<npy_intp> dims(2); dims[0] = 4; dims[1] = _pbody->GetDOF();
    return toPyArray(vjacobian,dims);
}

object PyKinBody::CalculateAngularVelocityJacobian(int index) const
{
    std::vector<dReal> vjacobian;
    _pbody->ComputeJacobianAxisAngle(index,vjacobian);
    std::vector<npy_intp> dims(2); dims[0] = 3; dims[1] = _pbody->GetDOF();
    return toPyArray(vjacobian,dims);
}

object PyKinBody::ComputeHessianTranslation(int index, object oposition, object oindices)
{
    vector<int> vindices;
    if( !IS_PYTHONOBJECT_NONE(oindices) ) {
        vindices = ExtractArray<int>(oindices);
    }
    size_t dof = vindices.size() == 0 ? (size_t)_pbody->GetDOF() : vindices.size();
    std::vector<dReal> vhessian;
    _pbody->ComputeHessianTranslation(index,ExtractVector3(oposition),vhessian,vindices);
    std::vector<npy_intp> dims(3); dims[0] = dof; dims[1] = 3; dims[2] = dof;
    return toPyArray(vhessian,dims);
}

object PyKinBody::ComputeHessianAxisAngle(int index, object oindices)
{
    vector<int> vindices;
    if( !IS_PYTHONOBJECT_NONE(oindices) ) {
        vindices = ExtractArray<int>(oindices);
    }
    size_t dof = vindices.size() == 0 ? (size_t)_pbody->GetDOF() : vindices.size();
    std::vector<dReal> vhessian;
    _pbody->ComputeHessianAxisAngle(index,vhessian,vindices);
    std::vector<npy_intp> dims(3); dims[0] = dof; dims[1] = 3; dims[2] = dof;
    return toPyArray(vhessian,dims);
}

object PyKinBody::ComputeInverseDynamics(object odofaccelerations, object oexternalforcetorque, bool returncomponents)
{
    vector<dReal> vDOFAccelerations;
    if( !IS_PYTHONOBJECT_NONE(odofaccelerations) ) {
        vDOFAccelerations = ExtractArray<dReal>(odofaccelerations);
    }
    KinBody::ForceTorqueMap mapExternalForceTorque;
    if( !IS_PYTHONOBJECT_NONE(oexternalforcetorque) ) {
        boost::python::dict odict = (boost::python::dict)oexternalforcetorque;
        boost::python::list iterkeys = (boost::python::list)odict.iterkeys();
        vector<dReal> v;
        for (int i = 0; i < boost::python::len(iterkeys); i++) {
            int linkindex = boost::python::extract<int>(iterkeys[i]);
            object oforcetorque = odict[iterkeys[i]];
            OPENRAVE_ASSERT_OP(len(oforcetorque),==,6);
            mapExternalForceTorque[linkindex] = make_pair(Vector(boost::python::extract<dReal>(oforcetorque[0]),boost::python::extract<dReal>(oforcetorque[1]),boost::python::extract<dReal>(oforcetorque[2])),Vector(boost::python::extract<dReal>(oforcetorque[3]),boost::python::extract<dReal>(oforcetorque[4]),boost::python::extract<dReal>(oforcetorque[5])));
        }
    }
    if( returncomponents ) {
        boost::array< vector<dReal>, 3> vDOFTorqueComponents;
        _pbody->ComputeInverseDynamics(vDOFTorqueComponents,vDOFAccelerations,mapExternalForceTorque);
        return boost::python::make_tuple(toPyArray(vDOFTorqueComponents[0]), toPyArray(vDOFTorqueComponents[1]), toPyArray(vDOFTorqueComponents[2]));
    }
    else {
        vector<dReal> vDOFTorques;
        _pbody->ComputeInverseDynamics(vDOFTorques,vDOFAccelerations,mapExternalForceTorque);
        return toPyArray(vDOFTorques);
    }
}

void PyKinBody::SetSelfCollisionChecker(PyCollisionCheckerBasePtr pycollisionchecker)
{
    _pbody->SetSelfCollisionChecker(openravepy::GetCollisionChecker(pycollisionchecker));
}

PyInterfaceBasePtr PyKinBody::GetSelfCollisionChecker()
{
    return openravepy::toPyCollisionChecker(_pbody->GetSelfCollisionChecker(), _pyenv);
}

bool PyKinBody::CheckSelfCollision(PyCollisionReportPtr pReport, PyCollisionCheckerBasePtr pycollisionchecker)
{
    bool bCollision = _pbody->CheckSelfCollision(openravepy::GetCollisionReport(pReport), openravepy::GetCollisionChecker(pycollisionchecker));
    openravepy::UpdateCollisionReport(pReport,GetEnv());
    return bCollision;
}

bool PyKinBody::IsAttached(PyKinBodyPtr pattachbody)
{
    CHECK_POINTER(pattachbody);
    return _pbody->IsAttached(*pattachbody->GetBody());
}
object PyKinBody::GetAttached() const
{
    boost::python::list attached;
    std::set<KinBodyPtr> vattached;
    _pbody->GetAttached(vattached);
    FOREACHC(it,vattached)
    attached.append(PyKinBodyPtr(new PyKinBody(*it,_pyenv)));
    return attached;
}

void PyKinBody::SetZeroConfiguration()
{
    _pbody->SetZeroConfiguration();
}
void PyKinBody::SetNonCollidingConfiguration()
{
    _pbody->SetNonCollidingConfiguration();
}

object PyKinBody::GetConfigurationSpecification(const std::string& interpolation) const
{
    return object(openravepy::toPyConfigurationSpecification(_pbody->GetConfigurationSpecification(interpolation)));
}

object PyKinBody::GetConfigurationSpecificationIndices(object oindices,const std::string& interpolation) const
{
    vector<int> vindices = ExtractArray<int>(oindices);
    return object(openravepy::toPyConfigurationSpecification(_pbody->GetConfigurationSpecificationIndices(vindices,interpolation)));
}

void PyKinBody::SetConfigurationValues(object ovalues, uint32_t checklimits)
{
    vector<dReal> vvalues = ExtractArray<dReal>(ovalues);
    BOOST_ASSERT((int)vvalues.size()==_pbody->GetDOF()+7);
    _pbody->SetConfigurationValues(vvalues.begin(),checklimits);
}

object PyKinBody::GetConfigurationValues() const
{
    vector<dReal> values;
    _pbody->GetConfigurationValues(values);
    return toPyArray(values);
}


bool PyKinBody::Grab(PyKinBodyPtr pbody, object pylink, object linkstoignore)
{
    CHECK_POINTER(pbody);
    CHECK_POINTER(pylink);
    std::set<int> setlinkstoignore = ExtractSet<int>(linkstoignore);
    return _pbody->Grab(pbody->GetBody(), GetKinBodyLink(pylink), setlinkstoignore);
}

bool PyKinBody::Grab(PyKinBodyPtr pbody, object pylink)
{
    CHECK_POINTER(pbody);
    CHECK_POINTER(pylink);
    KinBody::LinkPtr plink = GetKinBodyLink(pylink);
    return _pbody->Grab(pbody->GetBody(), plink);
}

void PyKinBody::Release(PyKinBodyPtr pbody)
{
    CHECK_POINTER(pbody); _pbody->Release(*pbody->GetBody());
}
void PyKinBody::ReleaseAllGrabbed() {
    _pbody->ReleaseAllGrabbed();
}
void PyKinBody::ReleaseAllGrabbedWithLink(object pylink) {
    CHECK_POINTER(pylink);
    KinBody::LinkPtr plink = GetKinBodyLink(pylink);
    _pbody->ReleaseAllGrabbedWithLink(*plink);
}
void PyKinBody::RegrabAll()
{
    _pbody->RegrabAll();
}
object PyKinBody::IsGrabbing(PyKinBodyPtr pbody) const
{
    CHECK_POINTER(pbody);
    KinBody::LinkPtr plink = _pbody->IsGrabbing(*pbody->GetBody());
    return toPyKinBodyLink(plink,_pyenv);
}

object PyKinBody::GetGrabbed() const
{
    boost::python::list bodies;
    std::vector<KinBodyPtr> vbodies;
    _pbody->GetGrabbed(vbodies);
    FOREACH(itbody, vbodies) {
        bodies.append(PyKinBodyPtr(new PyKinBody(*itbody,_pyenv)));
    }
    return bodies;
}

object PyKinBody::GetGrabbedInfo() const
{
    boost::python::list ograbbed;
    std::vector<RobotBase::GrabbedInfoPtr> vgrabbedinfo;
    _pbody->GetGrabbedInfo(vgrabbedinfo);
    FOREACH(itgrabbed, vgrabbedinfo) {
        ograbbed.append(PyGrabbedInfoPtr(new PyGrabbedInfo(**itgrabbed)));
    }
    return ograbbed;
}

void PyKinBody::ResetGrabbed(object ograbbedinfos)
{
    std::vector<RobotBase::GrabbedInfoConstPtr> vgrabbedinfos(len(ograbbedinfos));
    for(size_t i = 0; i < vgrabbedinfos.size(); ++i) {
        PyGrabbedInfoPtr pygrabbed = boost::python::extract<PyGrabbedInfoPtr>(ograbbedinfos[i]);
        if( !pygrabbed ) {
            throw OPENRAVE_EXCEPTION_FORMAT0(_("cannot cast to Robot.GrabbedInfo"),ORE_InvalidArguments);
        }
        vgrabbedinfos[i] = pygrabbed->GetGrabbedInfo();
    }
    _pbody->ResetGrabbed(vgrabbedinfos);
}

bool PyKinBody::IsRobot() const
{
    return _pbody->IsRobot();
}
int PyKinBody::GetEnvironmentId() const
{
    return _pbody->GetEnvironmentId();
}

int PyKinBody::DoesAffect(int jointindex, int linkindex ) const
{
    return _pbody->DoesAffect(jointindex,linkindex);
}

int PyKinBody::DoesDOFAffectLink(int dofindex, int linkindex ) const
{
    return _pbody->DoesDOFAffectLink(dofindex,linkindex);
}

object PyKinBody::GetViewerData() const
{
    return toPyUserData(_pbody->GetViewerData());
}

object PyKinBody::GetURI() const
{
    return ConvertStringToUnicode(_pbody->GetURI());
}

object PyKinBody::GetNonAdjacentLinks() const
{
    boost::python::list ononadjacent;
    const std::vector<int>& nonadjacent = _pbody->GetNonAdjacentLinks();
    FOREACHC(it,nonadjacent) {
        ononadjacent.append(boost::python::make_tuple((int)(*it)&0xffff,(int)(*it)>>16));
    }
    return ononadjacent;
}
object PyKinBody::GetNonAdjacentLinks(int adjacentoptions) const
{
    boost::python::list ononadjacent;
    const std::vector<int>& nonadjacent = _pbody->GetNonAdjacentLinks(adjacentoptions);
    FOREACHC(it,nonadjacent) {
        ononadjacent.append(boost::python::make_tuple((int)(*it)&0xffff,(int)(*it)>>16));
    }
    return ononadjacent;
}

void PyKinBody::SetAdjacentLinks(int linkindex0, int linkindex1)
{
    _pbody->SetAdjacentLinks(linkindex0, linkindex1);
}

object PyKinBody::GetAdjacentLinks() const
{
    boost::python::list adjacent;
    FOREACHC(it,_pbody->GetAdjacentLinks())
    adjacent.append(boost::python::make_tuple((int)(*it)&0xffff,(int)(*it)>>16));
    return adjacent;
}

object PyKinBody::GetPhysicsData() const
{
    return toPyUserData(_pbody->GetPhysicsData());
}
object PyKinBody::GetCollisionData() const
{
    return toPyUserData(_pbody->GetCollisionData());
}
object PyKinBody::GetManageData() const
{
    KinBody::ManageDataPtr pdata = _pbody->GetManageData();
    return !pdata ? object() : object(PyManageDataPtr(new PyManageData(pdata,_pyenv)));
}
int PyKinBody::GetUpdateStamp() const
{
    return _pbody->GetUpdateStamp();
}

string PyKinBody::serialize(int options) const
{
    stringstream ss;
    ss << std::setprecision(std::numeric_limits<dReal>::digits10+1);     /// have to do this or otherwise precision gets lost
    _pbody->serialize(ss,options);
    return ss.str();
}

string PyKinBody::GetKinematicsGeometryHash() const
{
    return _pbody->GetKinematicsGeometryHash();
}

PyStateRestoreContextBase* PyKinBody::CreateKinBodyStateSaver(object options)
{
    PyKinBodyStateSaverPtr saver;
    if( IS_PYTHONOBJECT_NONE(options) ) {
        saver.reset(new PyKinBodyStateSaver(_pbody,_pyenv));
    }
    else {
        saver.reset(new PyKinBodyStateSaver(_pbody,_pyenv,options));
    }
    return new PyStateRestoreContext<PyKinBodyStateSaverPtr, PyKinBodyPtr>(saver);
}

string PyKinBody::__repr__()
{
    return boost::str(boost::format("RaveGetEnvironment(%d).GetKinBody('%s')")%RaveGetEnvironmentId(_pbody->GetEnv())%_pbody->GetName());
}
string PyKinBody::__str__()
{
    return boost::str(boost::format("<%s:%s - %s (%s)>")%RaveGetInterfaceName(_pbody->GetInterfaceType())%_pbody->GetXMLId()%_pbody->GetName()%_pbody->GetKinematicsGeometryHash());
}

object PyKinBody::__unicode__()
{
    return ConvertStringToUnicode(__str__());
}

void PyKinBody::__enter__()
{
    // necessary to lock physics to prevent multiple threads from interfering
    if( _listStateSavers.size() == 0 ) {
        openravepy::LockEnvironment(_pyenv);
    }
    _listStateSavers.push_back(boost::shared_ptr<void>(new KinBody::KinBodyStateSaver(_pbody)));
}

void PyKinBody::__exit__(object type, object value, object traceback)
{
    BOOST_ASSERT(_listStateSavers.size()>0);
    _listStateSavers.pop_back();
    if( _listStateSavers.size() == 0 ) {
        openravepy::UnlockEnvironment(_pyenv);
    }
}

object toPyKinBodyLink(KinBody::LinkPtr plink, PyEnvironmentBasePtr pyenv)
{
    if( !plink ) {
        return object();
    }
    return object(PyLinkPtr(new PyLink(plink,pyenv)));
}

object toPyKinBodyLink(KinBody::LinkPtr plink, object opyenv)
{
    extract<PyEnvironmentBasePtr> pyenv(opyenv);
    if( pyenv.check() ) {
        return object(toPyKinBodyLink(plink,(PyEnvironmentBasePtr)pyenv));
    }
    return object();
}

object toPyKinBodyJoint(KinBody::JointPtr pjoint, PyEnvironmentBasePtr pyenv)
{
    if( !pjoint ) {
        return object();
    }
    return object(PyJointPtr(new PyJoint(pjoint,pyenv)));
}

KinBody::LinkPtr GetKinBodyLink(object o)
{
    extract<PyLinkPtr> pylink(o);
    if( pylink.check() ) {
        return ((PyLinkPtr)pylink)->GetLink();
    }
    return KinBody::LinkPtr();
}

KinBody::LinkConstPtr GetKinBodyLinkConst(object o)
{
    extract<PyLinkPtr> pylink(o);
    if( pylink.check() ) {
        return ((PyLinkPtr)pylink)->GetLink();
    }
    return KinBody::LinkConstPtr();
}

KinBody::JointPtr GetKinBodyJoint(object o)
{
    extract<PyJointPtr> pyjoint(o);
    if( pyjoint.check() ) {
        return ((PyJointPtr)pyjoint)->GetJoint();
    }
    return KinBody::JointPtr();
}

std::string reprPyKinBodyJoint(object o)
{
    extract<PyJointPtr> pyjoint(o);
    if( pyjoint.check() ) {
        return ((PyJointPtr)pyjoint)->__repr__();
    }
    return std::string();
}

std::string strPyKinBodyJoint(object o)
{
    extract<PyJointPtr> pyjoint(o);
    if( pyjoint.check() ) {
        return ((PyJointPtr)pyjoint)->__str__();
    }
    return std::string();
}

KinBodyPtr GetKinBody(object o)
{
    extract<PyKinBodyPtr> pykinbody(o);
    if( pykinbody.check() ) {
        return ((PyKinBodyPtr)pykinbody)->GetBody();
    }
    return KinBodyPtr();
}

KinBodyPtr GetKinBody(PyKinBodyPtr pykinbody)
{
    return !pykinbody ? KinBodyPtr() : pykinbody->GetBody();
}

PyEnvironmentBasePtr GetPyEnvFromPyKinBody(object o)
{
    extract<PyKinBodyPtr> pykinbody(o);
    if( pykinbody.check() ) {
        return ((PyKinBodyPtr)pykinbody)->GetEnv();
    }
    return PyEnvironmentBasePtr();
}

PyEnvironmentBasePtr toPyEnvironment(PyKinBodyPtr pykinbody)
{
    return pykinbody->GetEnv();
}

PyInterfaceBasePtr toPyKinBody(KinBodyPtr pkinbody, PyEnvironmentBasePtr pyenv)
{
    if( !pkinbody ) {
        return PyInterfaceBasePtr();
    }
    if( pkinbody->IsRobot() ) {
        return toPyRobot(RaveInterfaceCast<RobotBase>(pkinbody), pyenv);
    }
    return PyInterfaceBasePtr(new PyKinBody(pkinbody,pyenv));
}

object toPyKinBody(KinBodyPtr pkinbody, object opyenv)
{
    extract<PyEnvironmentBasePtr> pyenv(opyenv);
    if( pyenv.check() ) {
        return object(toPyKinBody(pkinbody,(PyEnvironmentBasePtr)pyenv));
    }
    return object();
}

PyKinBodyPtr RaveCreateKinBody(PyEnvironmentBasePtr pyenv, const std::string& name)
{
    KinBodyPtr p = OpenRAVE::RaveCreateKinBody(openravepy::GetEnvironment(pyenv), name);
    if( !p ) {
        return PyKinBodyPtr();
    }
    return PyKinBodyPtr(new PyKinBody(p,pyenv));
}

class GeometryInfo_pickle_suite : public pickle_suite
{
public:
    static boost::python::tuple getstate(const PyGeometryInfo& r)
    {
        return boost::python::make_tuple(r._t, boost::python::make_tuple(r._vGeomData, r._vGeomData2, r._vGeomData3), r._vDiffuseColor, r._vAmbientColor, r._meshcollision, (int)r._type, boost::python::make_tuple(r._name, r._filenamerender, r._filenamecollision), r._vRenderScale, r._vCollisionScale, r._fTransparency, r._bVisible, r._bModifiable, r._mapExtraGeometries);
    }
    static void setstate(PyGeometryInfo& r, boost::python::tuple state) {
        //int num = len(state);
        r._t = state[0];
        r._vGeomData = state[1][0];
        r._vGeomData2 = state[1][1];
        r._vGeomData3 = state[1][2];
        r._vDiffuseColor = state[2];
        r._vAmbientColor = state[3];
        r._meshcollision = state[4];
        r._type = (GeometryType)(int)boost::python::extract<int>(state[5]);

        boost::python::extract<std::string> pyoldfilenamerender(state[6]);
        if( pyoldfilenamerender.check() ) {
            // old format
            r._filenamerender = state[6];
            r._filenamecollision = state[7];
            r._name = boost::python::object();
            r._vRenderScale = state[8];
            r._vCollisionScale = state[9];
            r._fTransparency = boost::python::extract<float>(state[10]);
            r._bVisible = boost::python::extract<bool>(state[11]);
            r._bModifiable = boost::python::extract<bool>(state[12]);
            r._mapExtraGeometries = dict(state[13]);
        }
        else {
            // new format
            r._name = state[6][0];
            r._filenamerender = state[6][1];
            r._filenamecollision = state[6][2];
            r._vRenderScale = state[7];
            r._vCollisionScale = state[8];
            r._fTransparency = boost::python::extract<float>(state[9]);
            r._bVisible = boost::python::extract<bool>(state[10]);
            r._bModifiable = boost::python::extract<bool>(state[11]);
            r._mapExtraGeometries = dict(state[12]);
        }
    }
};

class LinkInfo_pickle_suite : public pickle_suite
{
public:
    static boost::python::tuple getstate(const PyLinkInfo& r)
    {
        return boost::python::make_tuple(r._vgeometryinfos, r._name, r._t, r._tMassFrame, r._mass, r._vinertiamoments, r._mapFloatParameters, r._mapIntParameters, r._vForcedAdjacentLinks, r._bStatic, r._bIsEnabled, r._mapStringParameters);
    }
    static void setstate(PyLinkInfo& r, boost::python::tuple state) {
        int num = len(state);
        r._vgeometryinfos = boost::python::list(state[0]);
        r._name = state[1];
        r._t = state[2];
        r._tMassFrame = state[3];
        r._mass = boost::python::extract<dReal>(state[4]);
        r._vinertiamoments = state[5];
        r._mapFloatParameters = dict(state[6]);
        r._mapIntParameters = dict(state[7]);
        r._vForcedAdjacentLinks = dict(state[8]);
        r._bStatic = boost::python::extract<bool>(state[9]);
        r._bIsEnabled = boost::python::extract<bool>(state[10]);
        if( num > 11 ) {
            r._mapStringParameters = dict(state[11]);
        }
    }
};

class ElectricMotorActuatorInfo_pickle_suite : public pickle_suite
{
public:
    static boost::python::tuple getstate(const PyElectricMotorActuatorInfo& r)
    {
        return boost::python::make_tuple(r.gear_ratio, r.assigned_power_rating, r.max_speed, r.no_load_speed, boost::python::make_tuple(r.stall_torque, r.max_instantaneous_torque), boost::python::make_tuple(r.nominal_speed_torque_points, r.max_speed_torque_points), r.nominal_torque, r.rotor_inertia, r.torque_constant, r.nominal_voltage, r.speed_constant, r.starting_current, r.terminal_resistance, boost::python::make_tuple(r.coloumb_friction, r.viscous_friction));
    }
    static void setstate(PyElectricMotorActuatorInfo& r, boost::python::tuple state) {
        r.gear_ratio = boost::python::extract<dReal>(state[0]);
        r.assigned_power_rating = boost::python::extract<dReal>(state[1]);
        r.max_speed = boost::python::extract<dReal>(state[2]);
        r.no_load_speed = boost::python::extract<dReal>(state[3]);
        r.stall_torque = boost::python::extract<dReal>(state[4][0]);
        r.max_instantaneous_torque = boost::python::extract<dReal>(state[4][1]);
        r.nominal_speed_torque_points = boost::python::list(state[5][0]);
        r.max_speed_torque_points = boost::python::list(state[5][1]);
        r.nominal_torque = boost::python::extract<dReal>(state[6]);
        r.rotor_inertia = boost::python::extract<dReal>(state[7]);
        r.torque_constant = boost::python::extract<dReal>(state[8]);
        r.nominal_voltage = boost::python::extract<dReal>(state[9]);
        r.speed_constant = boost::python::extract<dReal>(state[10]);
        r.starting_current = boost::python::extract<dReal>(state[11]);
        r.terminal_resistance = boost::python::extract<dReal>(state[12]);
        r.coloumb_friction = boost::python::extract<dReal>(state[13][0]);
        r.viscous_friction = boost::python::extract<dReal>(state[13][1]);
    }
};

class JointInfo_pickle_suite : public pickle_suite
{
public:
    static boost::python::tuple getstate(const PyJointInfo& r)
    {
        return boost::python::make_tuple(boost::python::make_tuple((int)r._type, r._name, r._linkname0, r._linkname1, r._vanchor, r._vaxes, r._vcurrentvalues), boost::python::make_tuple(r._vresolution, r._vmaxvel, r._vhardmaxvel, r._vmaxaccel, r._vmaxtorque, r._vweights, r._voffsets, r._vlowerlimit, r._vupperlimit), boost::python::make_tuple(r._trajfollow, r._vmimic, r._mapFloatParameters, r._mapIntParameters, r._bIsCircular, r._bIsActive, r._mapStringParameters, r._infoElectricMotor, r._vmaxinertia, r._vmaxjerk, r._vhardmaxaccel, r._vhardmaxjerk));
    }
    static void setstate(PyJointInfo& r, boost::python::tuple state) {
        r._type = (KinBody::JointType)(int)boost::python::extract<int>(state[0][0]);
        r._name = state[0][1];
        r._linkname0 = state[0][2];
        r._linkname1 = state[0][3];
        r._vanchor = state[0][4];
        r._vaxes = state[0][5];
        r._vcurrentvalues = state[0][6];
        r._vresolution = state[1][0];
        r._vmaxvel = state[1][1];
        r._vhardmaxvel = state[1][2];
        r._vmaxaccel = state[1][3];
        r._vmaxtorque = state[1][4];
        r._vweights = state[1][5];
        r._voffsets = state[1][6];
        r._vlowerlimit = state[1][7];
        r._vupperlimit = state[1][8];
        r._trajfollow = state[2][0];
        int num2 = len(state[2]);
        r._vmimic = boost::python::list(state[2][1]);
        r._mapFloatParameters = boost::python::dict(state[2][2]);
        r._mapIntParameters = boost::python::dict(state[2][3]);
        r._bIsCircular = state[2][4];
        r._bIsActive = boost::python::extract<bool>(state[2][5]);
        if( num2 > 6 ) {
            r._mapStringParameters = boost::python::dict(state[2][6]);
            if( num2 > 7 ) {
                r._infoElectricMotor = boost::python::extract<PyElectricMotorActuatorInfoPtr>(state[2][7]);
                if( num2 > 8 ) {
                    r._vmaxinertia = state[2][8];
                    if( num2 > 9 ) {
                        r._vmaxjerk = state[2][9];
                        if( num2 > 10 ) {
                            r._vhardmaxaccel = state[2][10];
                            if( num2 > 11 ) {
                                r._vhardmaxjerk = state[2][11];
                            }
                        }
                    }
                }
            }
        }
    }
};

class GrabbedInfo_pickle_suite : public pickle_suite
{
public:
    static boost::python::tuple getstate(const PyKinBody::PyGrabbedInfo& r)
    {
        return boost::python::make_tuple(r._grabbedname, r._robotlinkname, r._trelative, r._setRobotLinksToIgnore);
    }
    static void setstate(PyKinBody::PyGrabbedInfo& r, boost::python::tuple state) {
        r._grabbedname = state[0];
        r._robotlinkname = state[1];
        r._trelative = state[2];
        r._setRobotLinksToIgnore = state[3];
    }
};

BOOST_PYTHON_MEMBER_FUNCTION_OVERLOADS(IsMimic_overloads, IsMimic, 0, 1)
BOOST_PYTHON_MEMBER_FUNCTION_OVERLOADS(GetMimicEquation_overloads, GetMimicEquation, 0, 3)
BOOST_PYTHON_MEMBER_FUNCTION_OVERLOADS(GetMimicDOFIndices_overloads, GetMimicDOFIndices, 0, 1)
BOOST_PYTHON_MEMBER_FUNCTION_OVERLOADS(GetChain_overloads, GetChain, 2, 3)
BOOST_PYTHON_MEMBER_FUNCTION_OVERLOADS(GetConfigurationSpecification_overloads, GetConfigurationSpecification, 0, 1)
BOOST_PYTHON_MEMBER_FUNCTION_OVERLOADS(GetConfigurationSpecificationIndices_overloads, GetConfigurationSpecificationIndices, 1, 2)
BOOST_PYTHON_MEMBER_FUNCTION_OVERLOADS(GetAxis_overloads, GetAxis, 0, 1)
BOOST_PYTHON_MEMBER_FUNCTION_OVERLOADS(GetWrapOffset_overloads, GetWrapOffset, 0, 1)
BOOST_PYTHON_MEMBER_FUNCTION_OVERLOADS(SetWrapOffset_overloads, SetWrapOffset, 1, 2)
BOOST_PYTHON_MEMBER_FUNCTION_OVERLOADS(GetMaxVel_overloads, GetMaxVel, 0, 1)
BOOST_PYTHON_MEMBER_FUNCTION_OVERLOADS(GetMaxAccel_overloads, GetMaxAccel, 0, 1)
BOOST_PYTHON_MEMBER_FUNCTION_OVERLOADS(GetMaxJerk_overloads, GetMaxJerk, 0, 1)
BOOST_PYTHON_MEMBER_FUNCTION_OVERLOADS(GetMaxTorque_overloads, GetMaxTorque, 0, 1)
BOOST_PYTHON_MEMBER_FUNCTION_OVERLOADS(GetInstantaneousTorqueLimits_overloads, GetInstantaneousTorqueLimits, 0, 1)
BOOST_PYTHON_MEMBER_FUNCTION_OVERLOADS(GetNominalTorqueLimits_overloads, GetNominalTorqueLimits, 0, 1)
BOOST_PYTHON_MEMBER_FUNCTION_OVERLOADS(GetMaxInertia_overloads, GetMaxInertia, 0, 1)
BOOST_PYTHON_MEMBER_FUNCTION_OVERLOADS(GetLinkTransformations_overloads, GetLinkTransformations, 0, 1)
BOOST_PYTHON_MEMBER_FUNCTION_OVERLOADS(SetLinkTransformations_overloads, SetLinkTransformations, 1, 2)
BOOST_PYTHON_MEMBER_FUNCTION_OVERLOADS(SetDOFLimits_overloads, SetDOFLimits, 2, 3)
BOOST_PYTHON_MEMBER_FUNCTION_OVERLOADS(SubtractDOFValues_overloads, SubtractDOFValues, 2, 3)
BOOST_PYTHON_MEMBER_FUNCTION_OVERLOADS(ComputeJacobianTranslation_overloads, ComputeJacobianTranslation, 2, 3)
BOOST_PYTHON_MEMBER_FUNCTION_OVERLOADS(ComputeJacobianAxisAngle_overloads, ComputeJacobianAxisAngle, 1, 2)
BOOST_PYTHON_MEMBER_FUNCTION_OVERLOADS(ComputeHessianTranslation_overloads, ComputeHessianTranslation, 2, 3)
BOOST_PYTHON_MEMBER_FUNCTION_OVERLOADS(ComputeHessianAxisAngle_overloads, ComputeHessianAxisAngle, 1, 2)
BOOST_PYTHON_MEMBER_FUNCTION_OVERLOADS(ComputeInverseDynamics_overloads, ComputeInverseDynamics, 1, 3)
BOOST_PYTHON_MEMBER_FUNCTION_OVERLOADS(Restore_overloads, Restore, 0,1)
BOOST_PYTHON_MEMBER_FUNCTION_OVERLOADS(CreateKinBodyStateSaver_overloads, CreateKinBodyStateSaver, 0,1)
BOOST_PYTHON_MEMBER_FUNCTION_OVERLOADS(SetConfigurationValues_overloads, SetConfigurationValues, 1,2)
BOOST_PYTHON_MEMBER_FUNCTION_OVERLOADS(GetFloatParameters_overloads, GetFloatParameters, 0, 2)
BOOST_PYTHON_MEMBER_FUNCTION_OVERLOADS(GetIntParameters_overloads, GetIntParameters, 0, 2)
BOOST_PYTHON_MEMBER_FUNCTION_OVERLOADS(GetStringParameters_overloads, GetStringParameters, 0, 1)
BOOST_PYTHON_MEMBER_FUNCTION_OVERLOADS(CheckSelfCollision_overloads, CheckSelfCollision, 0, 2)
BOOST_PYTHON_MEMBER_FUNCTION_OVERLOADS(GetLinkAccelerations_overloads, GetLinkAccelerations, 1, 2)
BOOST_PYTHON_MEMBER_FUNCTION_OVERLOADS(InitCollisionMesh_overloads, InitCollisionMesh, 0, 1)
BOOST_PYTHON_MEMBER_FUNCTION_OVERLOADS(InitFromBoxes_overloads, InitFromBoxes, 1, 3)
BOOST_PYTHON_MEMBER_FUNCTION_OVERLOADS(InitFromSpheres_overloads, InitFromSpheres, 1, 3)
BOOST_PYTHON_MEMBER_FUNCTION_OVERLOADS(InitFromTrimesh_overloads, InitFromTrimesh, 1, 3)
BOOST_PYTHON_MEMBER_FUNCTION_OVERLOADS(InitFromGeometries_overloads, InitFromGeometries, 1, 2)
BOOST_PYTHON_MEMBER_FUNCTION_OVERLOADS(Init_overloads, Init, 2, 3)
BOOST_PYTHON_MEMBER_FUNCTION_OVERLOADS(ComputeAABB_overloads, ComputeAABB, 0, 1)
BOOST_PYTHON_MEMBER_FUNCTION_OVERLOADS(ComputeAABBFromTransform_overloads, ComputeAABBFromTransform, 1, 2)
BOOST_PYTHON_MEMBER_FUNCTION_OVERLOADS(ComputeLocalAABB_overloads, ComputeLocalAABB, 0, 1)

void init_openravepy_kinbody()
{
    class_<PyStateRestoreContextBase, boost::noncopyable>("StateRestoreContext",no_init)
    .def("__enter__",&PyStateRestoreContextBase::__enter__,"returns the object storing the state")
    .def("__exit__",&PyStateRestoreContextBase::__exit__,"restores the state held in the object")
    .def("GetBody",&PyStateRestoreContextBase::GetBody,DOXY_FN(KinBody::KinBodyStateSaver, GetBody))
    .def("Restore",&PyStateRestoreContextBase::Restore,Restore_overloads(args("body"), DOXY_FN(KinBody::KinBodyStateSaver, Restore)))
    .def("Release",&PyStateRestoreContextBase::Release,DOXY_FN(KinBody::KinBodyStateSaver, Release))
    .def("Close",&PyStateRestoreContextBase::Close,DOXY_FN(KinBody::KinBodyStateSaver, Close))
    .def("__str__",&PyStateRestoreContextBase::__str__)
    .def("__unicode__",&PyStateRestoreContextBase::__unicode__)
    ;
    object geometrytype = enum_<GeometryType>("GeometryType" DOXY_ENUM(GeometryType))
                          .value("None",GT_None)
                          .value("Box",GT_Box)
                          .value("Sphere",GT_Sphere)
                          .value("Cylinder",GT_Cylinder)
                          .value("Trimesh",GT_TriMesh)
                          .value("Container",GT_Container)
                          .value("Cage",GT_Cage)
<<<<<<< HEAD
=======
    ;
    object sidewalltype = enum_<KinBody::GeometryInfo::SideWallType>("SideWallType" DOXY_ENUM(KinBody::GeometryInfo::SideWallType))
                          .value("SWT_NX",KinBody::GeometryInfo::SideWallType::SWT_NX)
                          .value("SWT_PX",KinBody::GeometryInfo::SideWallType::SWT_PX)
                          .value("SWT_NY",KinBody::GeometryInfo::SideWallType::SWT_NY)
                          .value("SWT_PY",KinBody::GeometryInfo::SideWallType::SWT_PY)
>>>>>>> 891ed232
    ;
    object electricmotoractuatorinfo = class_<PyElectricMotorActuatorInfo, boost::shared_ptr<PyElectricMotorActuatorInfo> >("ElectricMotorActuatorInfo", DOXY_CLASS(KinBody::ElectricMotorActuatorInfo))
                                       .def_readwrite("model_type",&PyElectricMotorActuatorInfo::model_type)
                                       .def_readwrite("assigned_power_rating",&PyElectricMotorActuatorInfo::assigned_power_rating)
                                       .def_readwrite("max_speed",&PyElectricMotorActuatorInfo::max_speed)
                                       .def_readwrite("no_load_speed",&PyElectricMotorActuatorInfo::no_load_speed)
                                       .def_readwrite("stall_torque",&PyElectricMotorActuatorInfo::stall_torque)
                                       .def_readwrite("max_instantaneous_torque",&PyElectricMotorActuatorInfo::max_instantaneous_torque)
                                       .def_readwrite("nominal_speed_torque_points",&PyElectricMotorActuatorInfo::nominal_speed_torque_points)
                                       .def_readwrite("max_speed_torque_points",&PyElectricMotorActuatorInfo::max_speed_torque_points)
                                       .def_readwrite("nominal_torque",&PyElectricMotorActuatorInfo::nominal_torque)
                                       .def_readwrite("rotor_inertia",&PyElectricMotorActuatorInfo::rotor_inertia)
                                       .def_readwrite("torque_constant",&PyElectricMotorActuatorInfo::torque_constant)
                                       .def_readwrite("nominal_voltage",&PyElectricMotorActuatorInfo::nominal_voltage)
                                       .def_readwrite("speed_constant",&PyElectricMotorActuatorInfo::speed_constant)
                                       .def_readwrite("starting_current",&PyElectricMotorActuatorInfo::starting_current)
                                       .def_readwrite("terminal_resistance",&PyElectricMotorActuatorInfo::terminal_resistance)
                                       .def_readwrite("gear_ratio",&PyElectricMotorActuatorInfo::gear_ratio)
                                       .def_readwrite("coloumb_friction",&PyElectricMotorActuatorInfo::coloumb_friction)
                                       .def_readwrite("viscous_friction",&PyElectricMotorActuatorInfo::viscous_friction)
                                       .def_pickle(ElectricMotorActuatorInfo_pickle_suite())
    ;

    object jointtype = enum_<KinBody::JointType>("JointType" DOXY_ENUM(JointType))
                       .value("None",KinBody::JointNone)
                       .value("Hinge",KinBody::JointHinge)
                       .value("Revolute",KinBody::JointRevolute)
                       .value("Slider",KinBody::JointSlider)
                       .value("Prismatic",KinBody::JointPrismatic)
                       .value("RR",KinBody::JointRR)
                       .value("RP",KinBody::JointRP)
                       .value("PR",KinBody::JointPR)
                       .value("PP",KinBody::JointPP)
                       .value("Universal",KinBody::JointUniversal)
                       .value("Hinge2",KinBody::JointHinge2)
                       .value("Spherical",KinBody::JointSpherical)
                       .value("Trajectory",KinBody::JointTrajectory)
    ;

    object geometryinfo = class_<PyGeometryInfo, boost::shared_ptr<PyGeometryInfo> >("GeometryInfo", DOXY_CLASS(KinBody::GeometryInfo))
                          .def_readwrite("_t",&PyGeometryInfo::_t)
                          .def_readwrite("_vGeomData",&PyGeometryInfo::_vGeomData)
                          .def_readwrite("_vGeomData2",&PyGeometryInfo::_vGeomData2)
                          .def_readwrite("_vGeomData3",&PyGeometryInfo::_vGeomData3)
                          .def_readwrite("_vDiffuseColor",&PyGeometryInfo::_vDiffuseColor)
                          .def_readwrite("_vAmbientColor",&PyGeometryInfo::_vAmbientColor)
                          .def_readwrite("_meshcollision",&PyGeometryInfo::_meshcollision)
                          .def_readwrite("_type",&PyGeometryInfo::_type)
                          .def_readwrite("_name",&PyGeometryInfo::_name)
                          .def_readwrite("_filenamerender",&PyGeometryInfo::_filenamerender)
                          .def_readwrite("_filenamecollision",&PyGeometryInfo::_filenamecollision)
                          .def_readwrite("_vRenderScale",&PyGeometryInfo::_vRenderScale)
                          .def_readwrite("_vCollisionScale",&PyGeometryInfo::_vCollisionScale)
                          .def_readwrite("_fTransparency",&PyGeometryInfo::_fTransparency)
                          .def_readwrite("_bVisible",&PyGeometryInfo::_bVisible)
                          .def_readwrite("_bModifiable",&PyGeometryInfo::_bModifiable)
                          .def_readwrite("_mapExtraGeometries",&PyGeometryInfo::_mapExtraGeometries)
<<<<<<< HEAD
                          .def_readwrite("_innerVolumeExtents", &PyGeometryInfo::_innerVolumeExtents)
                          .def_readwrite("_containerBaseHeight", &PyGeometryInfo::_containerBaseHeight)
                          .def_readwrite("_sidewallTransforms", &PyGeometryInfo::_sidewallTransforms)
                          .def_readwrite("_sidewallExtents", &PyGeometryInfo::_sidewallExtents)
                          .def_readwrite("_sidewallExists", &PyGeometryInfo::_sidewallExists)
                          .def_pickle(GeometryInfo_pickle_suite())
    ;

=======
                          .def_readwrite("_innerExtents", &PyGeometryInfo::_innerExtents)
                          .def_readwrite("_containerBaseHeight", &PyGeometryInfo::_containerBaseHeight)
                          .def_readwrite("_vSideWalls", &PyGeometryInfo::_vSideWalls)
                          .def_pickle(GeometryInfo_pickle_suite())
    ;

    object sidewall = class_<PySideWall, boost::shared_ptr<PySideWall> >("SideWall", DOXY_CLASS(KinBody::GeometryInfo::SideWall))
                          .def_readwrite("transf",&PySideWall::transf)
                          .def_readwrite("vExtents",&PySideWall::vExtents)
                          .def_readwrite("type",&PySideWall::type)
    ;

>>>>>>> 891ed232
    object linkinfo = class_<PyLinkInfo, boost::shared_ptr<PyLinkInfo> >("LinkInfo", DOXY_CLASS(KinBody::LinkInfo))
                      .def_readwrite("_vgeometryinfos",&PyLinkInfo::_vgeometryinfos)
                      .def_readwrite("_name",&PyLinkInfo::_name)
                      .def_readwrite("_t",&PyLinkInfo::_t)
                      .def_readwrite("_tMassFrame",&PyLinkInfo::_tMassFrame)
                      .def_readwrite("_mass",&PyLinkInfo::_mass)
                      .def_readwrite("_vinertiamoments",&PyLinkInfo::_vinertiamoments)
                      .def_readwrite("_mapFloatParameters",&PyLinkInfo::_mapFloatParameters)
                      .def_readwrite("_mapIntParameters",&PyLinkInfo::_mapIntParameters)
                      .def_readwrite("_mapStringParameters",&PyLinkInfo::_mapStringParameters)
                      .def_readwrite("_vForcedAdjacentLinks",&PyLinkInfo::_vForcedAdjacentLinks)
                      .def_readwrite("_bStatic",&PyLinkInfo::_bStatic)
                      .def_readwrite("_bIsEnabled",&PyLinkInfo::_bIsEnabled)
                      .def_pickle(LinkInfo_pickle_suite())
    ;
    object jointinfo = class_<PyJointInfo, boost::shared_ptr<PyJointInfo> >("JointInfo", DOXY_CLASS(KinBody::JointInfo))
                       .def_readwrite("_type",&PyJointInfo::_type)
                       .def_readwrite("_name",&PyJointInfo::_name)
                       .def_readwrite("_linkname0",&PyJointInfo::_linkname0)
                       .def_readwrite("_linkname1",&PyJointInfo::_linkname1)
                       .def_readwrite("_vanchor",&PyJointInfo::_vanchor)
                       .def_readwrite("_vaxes",&PyJointInfo::_vaxes)
                       .def_readwrite("_vcurrentvalues",&PyJointInfo::_vcurrentvalues)
                       .def_readwrite("_vresolution",&PyJointInfo::_vresolution)
                       .def_readwrite("_vmaxvel",&PyJointInfo::_vmaxvel)
                       .def_readwrite("_vhardmaxvel",&PyJointInfo::_vhardmaxvel)
                       .def_readwrite("_vmaxaccel",&PyJointInfo::_vmaxaccel)
                       .def_readwrite("_vhardmaxaccel",&PyJointInfo::_vhardmaxaccel)
                       .def_readwrite("_vmaxjerk",&PyJointInfo::_vmaxjerk)
                       .def_readwrite("_vhardmaxjerk",&PyJointInfo::_vhardmaxjerk)
                       .def_readwrite("_vmaxtorque",&PyJointInfo::_vmaxtorque)
                       .def_readwrite("_vmaxinertia",&PyJointInfo::_vmaxinertia)
                       .def_readwrite("_vweights",&PyJointInfo::_vweights)
                       .def_readwrite("_voffsets",&PyJointInfo::_voffsets)
                       .def_readwrite("_vlowerlimit",&PyJointInfo::_vlowerlimit)
                       .def_readwrite("_vupperlimit",&PyJointInfo::_vupperlimit)
                       .def_readwrite("_trajfollow",&PyJointInfo::_trajfollow)
                       .def_readwrite("_vmimic",&PyJointInfo::_vmimic)
                       .def_readwrite("_mapFloatParameters",&PyJointInfo::_mapFloatParameters)
                       .def_readwrite("_mapIntParameters",&PyJointInfo::_mapIntParameters)
                       .def_readwrite("_mapStringParameters",&PyJointInfo::_mapStringParameters)
                       .def_readwrite("_bIsCircular",&PyJointInfo::_bIsCircular)
                       .def_readwrite("_bIsActive",&PyJointInfo::_bIsActive)
                       .def_readwrite("_infoElectricMotor", &PyJointInfo::_infoElectricMotor)
                       .def_pickle(JointInfo_pickle_suite())
    ;

    object grabbedinfo = class_<PyKinBody::PyGrabbedInfo, boost::shared_ptr<PyKinBody::PyGrabbedInfo> >("GrabbedInfo", DOXY_CLASS(KinBody::GrabbedInfo))
                         .def_readwrite("_grabbedname",&PyKinBody::PyGrabbedInfo::_grabbedname)
                         .def_readwrite("_robotlinkname",&PyKinBody::PyGrabbedInfo::_robotlinkname)
                         .def_readwrite("_trelative",&PyKinBody::PyGrabbedInfo::_trelative)
                         .def_readwrite("_setRobotLinksToIgnore",&PyKinBody::PyGrabbedInfo::_setRobotLinksToIgnore)
                         .def("__str__",&PyKinBody::PyGrabbedInfo::__str__)
                         .def("__unicode__",&PyKinBody::PyGrabbedInfo::__unicode__)
                         .def_pickle(GrabbedInfo_pickle_suite())
    ;


    {
        void (PyKinBody::*psetdofvalues1)(object) = &PyKinBody::SetDOFValues;
        void (PyKinBody::*psetdofvalues2)(object,object) = &PyKinBody::SetDOFValues;
        void (PyKinBody::*psetdofvalues3)(object,object,uint32_t) = &PyKinBody::SetDOFValues;
        object (PyKinBody::*getdofvalues1)() const = &PyKinBody::GetDOFValues;
        object (PyKinBody::*getdofvalues2)(object) const = &PyKinBody::GetDOFValues;
        object (PyKinBody::*getdofvelocities1)() const = &PyKinBody::GetDOFVelocities;
        object (PyKinBody::*getdofvelocities2)(object) const = &PyKinBody::GetDOFVelocities;
        object (PyKinBody::*getdoflimits1)() const = &PyKinBody::GetDOFLimits;
        object (PyKinBody::*getdoflimits2)(object) const = &PyKinBody::GetDOFLimits;
        object (PyKinBody::*getdofweights1)() const = &PyKinBody::GetDOFWeights;
        object (PyKinBody::*getdofweights2)(object) const = &PyKinBody::GetDOFWeights;
        object (PyKinBody::*getdofresolutions1)() const = &PyKinBody::GetDOFResolutions;
        object (PyKinBody::*getdofresolutions2)(object) const = &PyKinBody::GetDOFResolutions;
        object (PyKinBody::*getdofvelocitylimits1)() const = &PyKinBody::GetDOFVelocityLimits;
        object (PyKinBody::*getdofvelocitylimits2)(object) const = &PyKinBody::GetDOFVelocityLimits;
        object (PyKinBody::*getdofaccelerationlimits1)() const = &PyKinBody::GetDOFAccelerationLimits;
        object (PyKinBody::*getdofaccelerationlimits2)(object) const = &PyKinBody::GetDOFAccelerationLimits;
        object (PyKinBody::*getdofjerklimits1)() const = &PyKinBody::GetDOFJerkLimits;
        object (PyKinBody::*getdofjerklimits2)(object) const = &PyKinBody::GetDOFJerkLimits;
        object (PyKinBody::*getdofhardvelocitylimits1)() const = &PyKinBody::GetDOFHardVelocityLimits;
        object (PyKinBody::*getdofhardvelocitylimits2)(object) const = &PyKinBody::GetDOFHardVelocityLimits;
        object (PyKinBody::*getdofhardaccelerationlimits1)() const = &PyKinBody::GetDOFHardAccelerationLimits;
        object (PyKinBody::*getdofhardaccelerationlimits2)(object) const = &PyKinBody::GetDOFHardAccelerationLimits;
        object (PyKinBody::*getdofhardjerklimits1)() const = &PyKinBody::GetDOFHardJerkLimits;
        object (PyKinBody::*getdofhardjerklimits2)(object) const = &PyKinBody::GetDOFHardJerkLimits;
        object (PyKinBody::*getdoftorquelimits1)() const = &PyKinBody::GetDOFTorqueLimits;
        object (PyKinBody::*getdoftorquelimits2)(object) const = &PyKinBody::GetDOFTorqueLimits;
        object (PyKinBody::*getlinks1)() const = &PyKinBody::GetLinks;
        object (PyKinBody::*getlinks2)(object) const = &PyKinBody::GetLinks;
        object (PyKinBody::*getjoints1)() const = &PyKinBody::GetJoints;
        object (PyKinBody::*getjoints2)(object) const = &PyKinBody::GetJoints;
        void (PyKinBody::*setdofvelocities1)(object) = &PyKinBody::SetDOFVelocities;
        void (PyKinBody::*setdofvelocities2)(object,object,object) = &PyKinBody::SetDOFVelocities;
        void (PyKinBody::*setdofvelocities3)(object,uint32_t,object) = &PyKinBody::SetDOFVelocities;
        void (PyKinBody::*setdofvelocities4)(object,object,object,uint32_t) = &PyKinBody::SetDOFVelocities;
        bool (PyKinBody::*pgrab2)(PyKinBodyPtr,object) = &PyKinBody::Grab;
        bool (PyKinBody::*pgrab4)(PyKinBodyPtr,object,object) = &PyKinBody::Grab;
        object (PyKinBody::*GetNonAdjacentLinks1)() const = &PyKinBody::GetNonAdjacentLinks;
        object (PyKinBody::*GetNonAdjacentLinks2)(int) const = &PyKinBody::GetNonAdjacentLinks;
        std::string sInitFromBoxesDoc = std::string(DOXY_FN(KinBody,InitFromBoxes "const std::vector< AABB; bool")) + std::string("\nboxes is a Nx6 array, first 3 columsn are position, last 3 are extents");
        std::string sGetChainDoc = std::string(DOXY_FN(KinBody,GetChain)) + std::string("If returnjoints is false will return a list of links, otherwise will return a list of links (default is true)");
        std::string sComputeInverseDynamicsDoc = std::string(":param returncomponents: If True will return three N-element arrays that represents the torque contributions to M, C, and G.\n\n:param externalforcetorque: A dictionary of link indices and a 6-element array of forces/torques in that order.\n\n") + std::string(DOXY_FN(KinBody, ComputeInverseDynamics));
        scope kinbody = class_<PyKinBody, boost::shared_ptr<PyKinBody>, bases<PyInterfaceBase> >("KinBody", DOXY_CLASS(KinBody), no_init)
                        .def("Destroy",&PyKinBody::Destroy, DOXY_FN(KinBody,Destroy))
                        .def("InitFromBoxes",&PyKinBody::InitFromBoxes,InitFromBoxes_overloads(args("boxes","draw","uri"), sInitFromBoxesDoc.c_str()))
                        .def("InitFromSpheres",&PyKinBody::InitFromSpheres,InitFromSpheres_overloads(args("spherex","draw","uri"), DOXY_FN(KinBody,InitFromSpheres)))
                        .def("InitFromTrimesh",&PyKinBody::InitFromTrimesh,InitFromTrimesh_overloads(args("trimesh","draw","uri"), DOXY_FN(KinBody,InitFromTrimesh)))
                        .def("InitFromGeometries",&PyKinBody::InitFromGeometries,InitFromGeometries_overloads(args("geometries", "uri"), DOXY_FN(KinBody,InitFromGeometries)))
                        .def("Init",&PyKinBody::Init,Init_overloads(args("linkinfos","jointinfos","uri"), DOXY_FN(KinBody,Init)))
                        .def("SetLinkGeometriesFromGroup",&PyKinBody::SetLinkGeometriesFromGroup, args("name"), DOXY_FN(KinBody,SetLinkGeometriesFromGroup))
                        .def("SetLinkGroupGeometries", &PyKinBody::SetLinkGroupGeometries, args("name", "linkgeometries"), DOXY_FN(KinBody, SetLinkGroupGeometries))
                        .def("SetName", &PyKinBody::SetName,args("name"),DOXY_FN(KinBody,SetName))
                        .def("GetName",&PyKinBody::GetName,DOXY_FN(KinBody,GetName))
                        .def("GetDOF",&PyKinBody::GetDOF,DOXY_FN(KinBody,GetDOF))
                        .def("GetDOFValues",getdofvalues1,DOXY_FN(KinBody,GetDOFValues))
                        .def("GetDOFValues",getdofvalues2,args("indices"),DOXY_FN(KinBody,GetDOFValues))
                        .def("GetDOFVelocities",getdofvelocities1, DOXY_FN(KinBody,GetDOFVelocities))
                        .def("GetDOFVelocities",getdofvelocities2, args("indices"), DOXY_FN(KinBody,GetDOFVelocities))
                        .def("GetDOFLimits",getdoflimits1, DOXY_FN(KinBody,GetDOFLimits))
                        .def("GetDOFLimits",getdoflimits2, args("indices"),DOXY_FN(KinBody,GetDOFLimits))
                        .def("GetDOFVelocityLimits",getdofvelocitylimits1, DOXY_FN(KinBody,GetDOFVelocityLimits))
                        .def("GetDOFVelocityLimits",getdofvelocitylimits2, args("indices"),DOXY_FN(KinBody,GetDOFVelocityLimits))
                        .def("GetDOFAccelerationLimits",getdofaccelerationlimits1, DOXY_FN(KinBody,GetDOFAccelerationLimits))
                        .def("GetDOFAccelerationLimits",getdofaccelerationlimits2, args("indices"),DOXY_FN(KinBody,GetDOFAccelerationLimits))
                        .def("GetDOFJerkLimits",getdofjerklimits1, DOXY_FN(KinBody,GetDOFJerkLimits1))
                        .def("GetDOFJerkLimits",getdofjerklimits2, args("indices"),DOXY_FN(KinBody,GetDOFJerkLimits2))
                        .def("GetDOFHardVelocityLimits",getdofhardvelocitylimits1, DOXY_FN(KinBody,GetDOFHardVelocityLimits1))
                        .def("GetDOFHardVelocityLimits",getdofhardvelocitylimits2, args("indices"),DOXY_FN(KinBody,GetDOFHardVelocityLimits2))
                        .def("GetDOFHardAccelerationLimits",getdofhardaccelerationlimits1, DOXY_FN(KinBody,GetDOFHardAccelerationLimits1))
                        .def("GetDOFHardAccelerationLimits",getdofhardaccelerationlimits2, args("indices"),DOXY_FN(KinBody,GetDOFHardAccelerationLimits2))
                        .def("GetDOFHardJerkLimits",getdofhardjerklimits1, DOXY_FN(KinBody,GetDOFHardJerkLimits1))
                        .def("GetDOFHardJerkLimits",getdofhardjerklimits2, args("indices"),DOXY_FN(KinBody,GetDOFHardJerkLimits2))
                        .def("GetDOFTorqueLimits",getdoftorquelimits1, DOXY_FN(KinBody,GetDOFTorqueLimits))
                        .def("GetDOFTorqueLimits",getdoftorquelimits2, args("indices"),DOXY_FN(KinBody,GetDOFTorqueLimits))
                        .def("GetDOFMaxVel",&PyKinBody::GetDOFMaxVel, DOXY_FN(KinBody,GetDOFMaxVel))
                        .def("GetDOFMaxTorque",&PyKinBody::GetDOFMaxTorque, DOXY_FN(KinBody,GetDOFMaxTorque))
                        .def("GetDOFMaxAccel",&PyKinBody::GetDOFMaxAccel, DOXY_FN(KinBody,GetDOFMaxAccel))
                        .def("GetDOFWeights",getdofweights1, DOXY_FN(KinBody,GetDOFWeights))
                        .def("GetDOFWeights",getdofweights2, DOXY_FN(KinBody,GetDOFWeights))
                        .def("SetDOFWeights",&PyKinBody::SetDOFWeights, args("weights"), DOXY_FN(KinBody,SetDOFWeights))
                        .def("SetDOFResolutions",&PyKinBody::SetDOFResolutions, args("resolutions"), DOXY_FN(KinBody,SetDOFResolutions))
                        .def("SetDOFLimits",&PyKinBody::SetDOFLimits, SetDOFLimits_overloads(args("lower","upper","indices"), DOXY_FN(KinBody,SetDOFLimits)))
                        .def("SetDOFVelocityLimits",&PyKinBody::SetDOFVelocityLimits, args("limits"), DOXY_FN(KinBody,SetDOFVelocityLimits))
                        .def("SetDOFAccelerationLimits",&PyKinBody::SetDOFAccelerationLimits, args("limits"), DOXY_FN(KinBody,SetDOFAccelerationLimits))
                        .def("SetDOFJerkLimits",&PyKinBody::SetDOFJerkLimits, args("limits"), DOXY_FN(KinBody,SetDOFJerkLimits))
                        .def("SetDOFHardVelocityLimits",&PyKinBody::SetDOFHardVelocityLimits, args("limits"), DOXY_FN(KinBody,SetDOFHardVelocityLimits))
                        .def("SetDOFHardAccelerationLimits",&PyKinBody::SetDOFHardAccelerationLimits, args("limits"), DOXY_FN(KinBody,SetDOFHardAccelerationLimits))
                        .def("SetDOFHardJerkLimits",&PyKinBody::SetDOFHardJerkLimits, args("limits"), DOXY_FN(KinBody,SetDOFHardJerkLimits))
                        .def("SetDOFTorqueLimits",&PyKinBody::SetDOFTorqueLimits, args("limits"), DOXY_FN(KinBody,SetDOFTorqueLimits))
                        .def("GetDOFResolutions",getdofresolutions1, DOXY_FN(KinBody,GetDOFResolutions))
                        .def("GetDOFResolutions",getdofresolutions2, DOXY_FN(KinBody,GetDOFResolutions))
                        .def("GetLinks",getlinks1, DOXY_FN(KinBody,GetLinks))
                        .def("GetLinks",getlinks2, args("indices"), DOXY_FN(KinBody,GetLinks))
                        .def("GetLink",&PyKinBody::GetLink,args("name"), DOXY_FN(KinBody,GetLink))
                        .def("GetJoints",getjoints1, DOXY_FN(KinBody,GetJoints))
                        .def("GetJoints",getjoints2, args("indices"), DOXY_FN(KinBody,GetJoints))
                        .def("GetPassiveJoints",&PyKinBody::GetPassiveJoints, DOXY_FN(KinBody,GetPassiveJoints))
                        .def("GetDependencyOrderedJoints",&PyKinBody::GetDependencyOrderedJoints, DOXY_FN(KinBody,GetDependencyOrderedJoints))
                        .def("GetClosedLoops",&PyKinBody::GetClosedLoops,DOXY_FN(KinBody,GetClosedLoops))
                        .def("GetRigidlyAttachedLinks",&PyKinBody::GetRigidlyAttachedLinks,args("linkindex"), DOXY_FN(KinBody,GetRigidlyAttachedLinks))
                        .def("GetChain",&PyKinBody::GetChain,GetChain_overloads(args("linkindex1","linkindex2","returnjoints"), sGetChainDoc.c_str()))
                        .def("IsDOFInChain",&PyKinBody::IsDOFInChain,args("linkindex1","linkindex2","dofindex"), DOXY_FN(KinBody,IsDOFInChain))
                        .def("GetJointIndex",&PyKinBody::GetJointIndex,args("name"), DOXY_FN(KinBody,GetJointIndex))
                        .def("GetJoint",&PyKinBody::GetJoint,args("name"), DOXY_FN(KinBody,GetJoint))
                        .def("GetJointFromDOFIndex",&PyKinBody::GetJointFromDOFIndex,args("dofindex"), DOXY_FN(KinBody,GetJointFromDOFIndex))
                        .def("GetTransform",&PyKinBody::GetTransform, DOXY_FN(KinBody,GetTransform))
                        .def("GetTransformPose",&PyKinBody::GetTransformPose, DOXY_FN(KinBody,GetTransform))
                        .def("GetLinkTransformations",&PyKinBody::GetLinkTransformations, GetLinkTransformations_overloads(args("returndoflastvlaues"), DOXY_FN(KinBody,GetLinkTransformations)))
                        .def("GetBodyTransformations",&PyKinBody::GetLinkTransformations, DOXY_FN(KinBody,GetLinkTransformations))
                        .def("SetLinkTransformations",&PyKinBody::SetLinkTransformations,SetLinkTransformations_overloads(args("transforms","doflastsetvalues"), DOXY_FN(KinBody,SetLinkTransformations)))
                        .def("SetBodyTransformations",&PyKinBody::SetLinkTransformations,args("transforms"), DOXY_FN(KinBody,SetLinkTransformations))
                        .def("SetLinkVelocities",&PyKinBody::SetLinkVelocities,args("velocities"), DOXY_FN(KinBody,SetLinkVelocities))
                        .def("SetVelocity",&PyKinBody::SetVelocity, args("linear","angular"), DOXY_FN(KinBody,SetVelocity "const Vector; const Vector"))
                        .def("SetDOFVelocities",setdofvelocities1, args("dofvelocities"), DOXY_FN(KinBody,SetDOFVelocities "const std::vector; uint32_t"))
                        .def("SetDOFVelocities",setdofvelocities2, args("dofvelocities","linear","angular"), DOXY_FN(KinBody,SetDOFVelocities "const std::vector; const Vector; const Vector; uint32_t"))
                        .def("SetDOFVelocities",setdofvelocities3, args("dofvelocities","checklimits","indices"), DOXY_FN(KinBody,SetDOFVelocities "const std::vector; uint32_t; const std::vector"))
                        .def("SetDOFVelocities",setdofvelocities4, args("dofvelocities","linear","angular","checklimits"), DOXY_FN(KinBody,SetDOFVelocities "const std::vector; const Vector; const Vector; uint32_t"))
                        .def("GetLinkVelocities",&PyKinBody::GetLinkVelocities, DOXY_FN(KinBody,GetLinkVelocities))
                        .def("GetLinkAccelerations",&PyKinBody::GetLinkAccelerations, GetLinkAccelerations_overloads(args("dofaccelerations", "externalaccelerations"), DOXY_FN(KinBody,GetLinkAccelerations)))
                        .def("GetLinkEnableStates",&PyKinBody::GetLinkEnableStates, DOXY_FN(KinBody,GetLinkEnableStates))
                        .def("SetLinkEnableStates",&PyKinBody::SetLinkEnableStates, DOXY_FN(KinBody,SetLinkEnableStates))
                        .def("ComputeAABB",&PyKinBody::ComputeAABB, ComputeAABB_overloads(args("enabledOnlyLinks"), DOXY_FN(KinBody,ComputeAABB)))
                        .def("ComputeAABBFromTransform",&PyKinBody::ComputeAABBFromTransform, ComputeAABBFromTransform_overloads(args("transform", "enabledOnlyLinks"), DOXY_FN(KinBody,ComputeAABBFromTransform)))
                        .def("ComputeLocalAABB",&PyKinBody::ComputeLocalAABB, ComputeLocalAABB_overloads(args("enabledOnlyLinks"), DOXY_FN(KinBody,ComputeLocalAABB)))
                        .def("GetCenterOfMass", &PyKinBody::GetCenterOfMass, DOXY_FN(KinBody,GetCenterOfMass))
                        .def("Enable",&PyKinBody::Enable,args("enable"), DOXY_FN(KinBody,Enable))
                        .def("IsEnabled",&PyKinBody::IsEnabled, DOXY_FN(KinBody,IsEnabled))
                        .def("SetVisible",&PyKinBody::SetVisible,args("visible"), DOXY_FN(KinBody,SetVisible))
                        .def("IsVisible",&PyKinBody::IsVisible, DOXY_FN(KinBody,IsVisible))
                        .def("IsDOFRevolute",&PyKinBody::IsDOFRevolute, args("dofindex"), DOXY_FN(KinBody,IsDOFRevolute))
                        .def("IsDOFPrismatic",&PyKinBody::IsDOFPrismatic, args("dofindex"), DOXY_FN(KinBody,IsDOFPrismatic))
                        .def("SetTransform",&PyKinBody::SetTransform,args("transform"), DOXY_FN(KinBody,SetTransform))
                        .def("SetJointValues",psetdofvalues1,args("values"), DOXY_FN(KinBody,SetDOFValues "const std::vector; uint32_t; const std::vector"))
                        .def("SetJointValues",psetdofvalues2,args("values","dofindices"), DOXY_FN(KinBody,SetDOFValues "const std::vector; uint32_t; const std::vector"))
                        .def("SetDOFValues",psetdofvalues1,args("values"), DOXY_FN(KinBody,SetDOFValues "const std::vector; uint32_t; const std::vector"))
                        .def("SetDOFValues",psetdofvalues2,args("values","dofindices"), DOXY_FN(KinBody,SetDOFValues "const std::vector; uint32_t; const std::vector"))
                        .def("SetDOFValues",psetdofvalues3,args("values","dofindices","checklimits"), DOXY_FN(KinBody,SetDOFValues "const std::vector; uint32_t; const std::vector"))
                        .def("SubtractDOFValues",&PyKinBody::SubtractDOFValues,SubtractDOFValues_overloads(args("values0","values1"), DOXY_FN(KinBody,SubtractDOFValues)))
                        .def("SetDOFTorques",&PyKinBody::SetDOFTorques,args("torques","add"), DOXY_FN(KinBody,SetDOFTorques))
                        .def("SetJointTorques",&PyKinBody::SetDOFTorques,args("torques","add"), DOXY_FN(KinBody,SetDOFTorques))
                        .def("SetTransformWithJointValues",&PyKinBody::SetTransformWithDOFValues,args("transform","values"), DOXY_FN(KinBody,SetDOFValues "const std::vector; const Transform; uint32_t"))
                        .def("SetTransformWithDOFValues",&PyKinBody::SetTransformWithDOFValues,args("transform","values"), DOXY_FN(KinBody,SetDOFValues "const std::vector; const Transform; uint32_t"))
                        .def("ComputeJacobianTranslation",&PyKinBody::ComputeJacobianTranslation,ComputeJacobianTranslation_overloads(args("linkindex","position","indices"), DOXY_FN(KinBody,ComputeJacobianTranslation)))
                        .def("ComputeJacobianAxisAngle",&PyKinBody::ComputeJacobianAxisAngle,ComputeJacobianAxisAngle_overloads(args("linkindex","indices"), DOXY_FN(KinBody,ComputeJacobianAxisAngle)))
                        .def("CalculateJacobian",&PyKinBody::CalculateJacobian,args("linkindex","position"), DOXY_FN(KinBody,CalculateJacobian "int; const Vector; std::vector"))
                        .def("CalculateRotationJacobian",&PyKinBody::CalculateRotationJacobian,args("linkindex","quat"), DOXY_FN(KinBody,CalculateRotationJacobian "int; const Vector; std::vector"))
                        .def("CalculateAngularVelocityJacobian",&PyKinBody::CalculateAngularVelocityJacobian,args("linkindex"), DOXY_FN(KinBody,CalculateAngularVelocityJacobian "int; std::vector"))
                        .def("Grab",pgrab2,args("body","grablink"), DOXY_FN(RobotBase,Grab "KinBodyPtr; LinkPtr"))
                        .def("Grab",pgrab4,args("body","grablink","linkstoignore"), DOXY_FN(KinBody,Grab "KinBodyPtr; LinkPtr; const std::set"))
                        .def("Release",&PyKinBody::Release,args("body"), DOXY_FN(KinBody,Release))
                        .def("ReleaseAllGrabbed",&PyKinBody::ReleaseAllGrabbed, DOXY_FN(KinBody,ReleaseAllGrabbed))
                        .def("ReleaseAllGrabbedWithLink",&PyKinBody::ReleaseAllGrabbedWithLink, args("grablink"), DOXY_FN(KinBody,ReleaseAllGrabbedWithLink))
                        .def("RegrabAll",&PyKinBody::RegrabAll, DOXY_FN(KinBody,RegrabAll))
                        .def("IsGrabbing",&PyKinBody::IsGrabbing,args("body"), DOXY_FN(KinBody,IsGrabbing))
                        .def("GetGrabbed",&PyKinBody::GetGrabbed, DOXY_FN(KinBody,GetGrabbed))
                        .def("GetGrabbedInfo",&PyKinBody::GetGrabbedInfo, DOXY_FN(KinBody,GetGrabbedInfo))
                        .def("ResetGrabbed",&PyKinBody::ResetGrabbed, args("grabbedinfos"), DOXY_FN(KinBody,ResetGrabbed))
                        .def("ComputeHessianTranslation",&PyKinBody::ComputeHessianTranslation,ComputeHessianTranslation_overloads(args("linkindex","position","indices"), DOXY_FN(KinBody,ComputeHessianTranslation)))
                        .def("ComputeHessianAxisAngle",&PyKinBody::ComputeHessianAxisAngle,ComputeHessianAxisAngle_overloads(args("linkindex","indices"), DOXY_FN(KinBody,ComputeHessianAxisAngle)))
                        .def("ComputeInverseDynamics",&PyKinBody::ComputeInverseDynamics, ComputeInverseDynamics_overloads(args("dofaccelerations","externalforcetorque","returncomponents"), sComputeInverseDynamicsDoc.c_str()))
                        .def("SetSelfCollisionChecker",&PyKinBody::SetSelfCollisionChecker,args("collisionchecker"), DOXY_FN(KinBody,SetSelfCollisionChecker))
                        .def("GetSelfCollisionChecker",&PyKinBody::GetSelfCollisionChecker,args("collisionchecker"), DOXY_FN(KinBody,GetSelfCollisionChecker))
                        .def("CheckSelfCollision",&PyKinBody::CheckSelfCollision, CheckSelfCollision_overloads(args("report","collisionchecker"), DOXY_FN(KinBody,CheckSelfCollision)))
                        .def("IsAttached",&PyKinBody::IsAttached,args("body"), DOXY_FN(KinBody,IsAttached))
                        .def("GetAttached",&PyKinBody::GetAttached, DOXY_FN(KinBody,GetAttached))
                        .def("SetZeroConfiguration",&PyKinBody::SetZeroConfiguration, DOXY_FN(KinBody,SetZeroConfiguration))
                        .def("SetNonCollidingConfiguration",&PyKinBody::SetNonCollidingConfiguration, DOXY_FN(KinBody,SetNonCollidingConfiguration))
                        .def("GetConfigurationSpecification",&PyKinBody::GetConfigurationSpecification, GetConfigurationSpecification_overloads(args("interpolation"), DOXY_FN(KinBody,GetConfigurationSpecification)))
                        .def("GetConfigurationSpecificationIndices",&PyKinBody::GetConfigurationSpecificationIndices, GetConfigurationSpecificationIndices_overloads(args("indices","interpolation"), DOXY_FN(KinBody,GetConfigurationSpecificationIndices)))
                        .def("SetConfigurationValues",&PyKinBody::SetConfigurationValues, SetConfigurationValues_overloads(args("values","checklimits"), DOXY_FN(KinBody,SetConfigurationValues)))
                        .def("GetConfigurationValues",&PyKinBody::GetConfigurationValues, DOXY_FN(KinBody,GetConfigurationValues))
                        .def("IsRobot",&PyKinBody::IsRobot, DOXY_FN(KinBody,IsRobot))
                        .def("GetEnvironmentId",&PyKinBody::GetEnvironmentId, DOXY_FN(KinBody,GetEnvironmentId))
                        .def("DoesAffect",&PyKinBody::DoesAffect,args("jointindex","linkindex"), DOXY_FN(KinBody,DoesAffect))
                        .def("DoesDOFAffectLink",&PyKinBody::DoesDOFAffectLink,args("dofindex","linkindex"), DOXY_FN(KinBody,DoesDOFAffectLink))
                        .def("GetViewerData",&PyKinBody::GetViewerData, DOXY_FN(KinBody,GetViewerData))
                        .def("GetGuiData",&PyKinBody::GetViewerData, DOXY_FN(KinBody,GetViewerData))
                        .def("GetURI",&PyKinBody::GetURI, DOXY_FN(InterfaceBase,GetURI))
                        .def("GetXMLFilename",&PyKinBody::GetURI, DOXY_FN(InterfaceBase,GetURI))
                        .def("GetNonAdjacentLinks",GetNonAdjacentLinks1, DOXY_FN(KinBody,GetNonAdjacentLinks))
                        .def("GetNonAdjacentLinks",GetNonAdjacentLinks2, args("adjacentoptions"), DOXY_FN(KinBody,GetNonAdjacentLinks))
                        .def("SetAdjacentLinks",&PyKinBody::SetAdjacentLinks, args("linkindex0", "linkindex1"), DOXY_FN(KinBody,SetAdjacentLinks))
                        .def("GetAdjacentLinks",&PyKinBody::GetAdjacentLinks, DOXY_FN(KinBody,GetAdjacentLinks))
                        .def("GetPhysicsData",&PyKinBody::GetPhysicsData, DOXY_FN(KinBody,GetPhysicsData))
                        .def("GetCollisionData",&PyKinBody::GetCollisionData, DOXY_FN(KinBody,GetCollisionData))
                        .def("GetManageData",&PyKinBody::GetManageData, DOXY_FN(KinBody,GetManageData))
                        .def("GetUpdateStamp",&PyKinBody::GetUpdateStamp, DOXY_FN(KinBody,GetUpdateStamp))
                        .def("serialize",&PyKinBody::serialize,args("options"), DOXY_FN(KinBody,serialize))
                        .def("GetKinematicsGeometryHash",&PyKinBody::GetKinematicsGeometryHash, DOXY_FN(KinBody,GetKinematicsGeometryHash))
                        .def("CreateKinBodyStateSaver",&PyKinBody::CreateKinBodyStateSaver, CreateKinBodyStateSaver_overloads(args("options"), "Creates an object that can be entered using 'with' and returns a KinBodyStateSaver")[return_value_policy<manage_new_object>()])
                        .def("__enter__",&PyKinBody::__enter__)
                        .def("__exit__",&PyKinBody::__exit__)
                        .def("__repr__",&PyKinBody::__repr__)
                        .def("__str__",&PyKinBody::__str__)
                        .def("__unicode__",&PyKinBody::__unicode__)
        ;

        enum_<KinBody::SaveParameters>("SaveParameters" DOXY_ENUM(SaveParameters))
        .value("LinkTransformation",KinBody::Save_LinkTransformation)
        .value("LinkEnable",KinBody::Save_LinkEnable)
        .value("LinkVelocities", KinBody::Save_LinkVelocities)
        .value("JointMaxVelocityAndAcceleration",KinBody::Save_JointMaxVelocityAndAcceleration)
        .value("JointWeights", KinBody::Save_JointWeights)
        .value("JointLimits", KinBody::Save_JointLimits)
        .value("ActiveDOF",KinBody::Save_ActiveDOF)
        .value("ActiveManipulator",KinBody::Save_ActiveManipulator)
        .value("GrabbedBodies",KinBody::Save_GrabbedBodies)
        .value("ActiveManipulatorToolTransform",KinBody::Save_ActiveManipulatorToolTransform)
        ;
        enum_<KinBody::CheckLimitsAction>("CheckLimitsAction" DOXY_ENUM(CheckLimitsAction))
        .value("Nothing",KinBody::CLA_Nothing)
        .value("CheckLimits",KinBody::CLA_CheckLimits)
        .value("CheckLimitsSilent",KinBody::CLA_CheckLimitsSilent)
        .value("CheckLimitsThrow",KinBody::CLA_CheckLimitsThrow)
        ;
        enum_<KinBody::AdjacentOptions>("AdjacentOptions" DOXY_ENUM(AdjacentOptions))
        .value("Enabled",KinBody::AO_Enabled)
        .value("ActiveDOFs",KinBody::AO_ActiveDOFs)
        ;
        kinbody.attr("JointType") = jointtype;
        kinbody.attr("LinkInfo") = linkinfo;
        kinbody.attr("GeometryInfo") = geometryinfo;
        kinbody.attr("JointInfo") = jointinfo;
        kinbody.attr("GrabbedInfo") = grabbedinfo;
        {
            scope link = class_<PyLink, boost::shared_ptr<PyLink> >("Link", DOXY_CLASS(KinBody::Link), no_init)
                         .def("GetName",&PyLink::GetName, DOXY_FN(KinBody::Link,GetName))
                         .def("GetIndex",&PyLink::GetIndex, DOXY_FN(KinBody::Link,GetIndex))
                         .def("Enable",&PyLink::Enable,args("enable"), DOXY_FN(KinBody::Link,Enable))
                         .def("IsEnabled",&PyLink::IsEnabled, DOXY_FN(KinBody::Link,IsEnabled))
                         .def("IsStatic",&PyLink::IsStatic, DOXY_FN(KinBody::Link,IsStatic))
                         .def("SetVisible",&PyLink::SetVisible,args("visible"), DOXY_FN(KinBody::Link,SetVisible))
                         .def("IsVisible",&PyLink::IsVisible, DOXY_FN(KinBody::Link,IsVisible))
                         .def("GetParent",&PyLink::GetParent, DOXY_FN(KinBody::Link,GetParent))
                         .def("GetParentLinks",&PyLink::GetParentLinks, DOXY_FN(KinBody::Link,GetParentLinks))
                         .def("IsParentLink",&PyLink::IsParentLink, DOXY_FN(KinBody::Link,IsParentLink))
                         .def("GetCollisionData",&PyLink::GetCollisionData, DOXY_FN(KinBody::Link,GetCollisionData))
                         .def("ComputeAABB",&PyLink::ComputeAABB, DOXY_FN(KinBody::Link,ComputeAABB))
                         .def("ComputeAABBFromTransform",&PyLink::ComputeAABBFromTransform, args("transform"), DOXY_FN(KinBody::Link,ComputeAABB))
                         .def("ComputeLocalAABB",&PyLink::ComputeLocalAABB, DOXY_FN(KinBody::Link,ComputeLocalAABB))
                         .def("GetTransform",&PyLink::GetTransform, DOXY_FN(KinBody::Link,GetTransform))
                         .def("GetTransformPose",&PyLink::GetTransformPose, DOXY_FN(KinBody::Link,GetTransform))
                         .def("GetCOMOffset",&PyLink::GetCOMOffset, DOXY_FN(KinBody::Link,GetCOMOffset))
                         .def("GetLocalCOM",&PyLink::GetLocalCOM, DOXY_FN(KinBody::Link,GetLocalCOM))
                         .def("GetGlobalCOM",&PyLink::GetGlobalCOM, DOXY_FN(KinBody::Link,GetGlobalCOM))
                         .def("GetLocalInertia",&PyLink::GetLocalInertia, DOXY_FN(KinBody::Link,GetLocalInertia))
                         .def("GetGlobalInertia",&PyLink::GetGlobalInertia, DOXY_FN(KinBody::Link,GetGlobalInertia))
                         .def("GetPrincipalMomentsOfInertia",&PyLink::GetPrincipalMomentsOfInertia, DOXY_FN(KinBody::Link,GetPrincipalMomentsOfInertia))
                         .def("GetLocalMassFrame",&PyLink::GetLocalMassFrame, DOXY_FN(KinBody::Link,GetLocalMassFrame))
                         .def("GetGlobalMassFrame",&PyLink::GetGlobalMassFrame, DOXY_FN(KinBody::Link,GetGlobalMassFrame))
                         .def("GetMass",&PyLink::GetMass, DOXY_FN(KinBody::Link,GetMass))
                         .def("SetLocalMassFrame",&PyLink::SetLocalMassFrame, args("massframe"), DOXY_FN(KinBody::Link,SetLocalMassFrame))
                         .def("SetPrincipalMomentsOfInertia",&PyLink::SetPrincipalMomentsOfInertia, args("inertiamoments"), DOXY_FN(KinBody::Link,SetPrincipalMomentsOfInertia))
                         .def("SetMass",&PyLink::SetMass, args("mass"), DOXY_FN(KinBody::Link,SetMass))
                         .def("SetStatic",&PyLink::SetStatic,args("static"), DOXY_FN(KinBody::Link,SetStatic))
                         .def("SetTransform",&PyLink::SetTransform,args("transform"), DOXY_FN(KinBody::Link,SetTransform))
                         .def("SetForce",&PyLink::SetForce,args("force","pos","add"), DOXY_FN(KinBody::Link,SetForce))
                         .def("SetTorque",&PyLink::SetTorque,args("torque","add"), DOXY_FN(KinBody::Link,SetTorque))
                         .def("GetGeometries",&PyLink::GetGeometries, DOXY_FN(KinBody::Link,GetGeometries))
                         .def("InitGeometries",&PyLink::InitGeometries, args("geometries"), DOXY_FN(KinBody::Link,InitGeometries))
                         .def("SetGeometriesFromGroup",&PyLink::SetGeometriesFromGroup, args("name"), DOXY_FN(KinBody::Link,SetGeometriesFromGroup))
                         .def("GetGeometriesFromGroup",&PyLink::GetGeometriesFromGroup, args("name"), DOXY_FN(KinBody::Link,GetGeometriesFromGroup))
                         .def("SetGroupGeometries",&PyLink::SetGroupGeometries, args("geometries"), DOXY_FN(KinBody::Link,SetGroupGeometries))
                         .def("GetGroupNumGeometries",&PyLink::GetGroupNumGeometries, args("geometries"), DOXY_FN(KinBody::Link,GetGroupNumGeometries))
                         .def("GetRigidlyAttachedLinks",&PyLink::GetRigidlyAttachedLinks, DOXY_FN(KinBody::Link,GetRigidlyAttachedLinks))
                         .def("IsRigidlyAttached",&PyLink::IsRigidlyAttached, DOXY_FN(KinBody::Link,IsRigidlyAttached))
                         .def("GetVelocity",&PyLink::GetVelocity,DOXY_FN(KinBody::Link,GetVelocity))
                         .def("SetVelocity",&PyLink::SetVelocity,DOXY_FN(KinBody::Link,SetVelocity))
                         .def("GetFloatParameters",&PyLink::GetFloatParameters,GetFloatParameters_overloads(args("name","index"), DOXY_FN(KinBody::Link,GetFloatParameters)))
                         .def("SetFloatParameters",&PyLink::SetFloatParameters,DOXY_FN(KinBody::Link,SetFloatParameters))
                         .def("GetIntParameters",&PyLink::GetIntParameters,GetIntParameters_overloads(args("name", "index"), DOXY_FN(KinBody::Link,GetIntParameters)))
                         .def("SetIntParameters",&PyLink::SetIntParameters,DOXY_FN(KinBody::Link,SetIntParameters))
                         .def("GetStringParameters",&PyLink::GetStringParameters,GetStringParameters_overloads(args("name"), DOXY_FN(KinBody::Link,GetStringParameters)))
                         .def("SetStringParameters",&PyLink::SetStringParameters,DOXY_FN(KinBody::Link,SetStringParameters))
                         .def("UpdateInfo",&PyLink::UpdateInfo,DOXY_FN(KinBody::Link,UpdateInfo))
                         .def("GetInfo",&PyLink::GetInfo,DOXY_FN(KinBody::Link,GetInfo))
                         .def("UpdateAndGetInfo",&PyLink::UpdateAndGetInfo,DOXY_FN(KinBody::Link,UpdateAndGetInfo))
                         .def("SetIntParameters",&PyLink::SetIntParameters,DOXY_FN(KinBody::Link,SetIntParameters))
                         .def("__repr__", &PyLink::__repr__)
                         .def("__str__", &PyLink::__str__)
                         .def("__unicode__", &PyLink::__unicode__)
                         .def("__eq__",&PyLink::__eq__)
                         .def("__ne__",&PyLink::__ne__)
                         .def("__hash__",&PyLink::__hash__)
            ;
            // \deprecated (12/10/18)
            link.attr("GeomType") = geometrytype;
            link.attr("GeometryInfo") = geometryinfo;
            {
                scope geometry = class_<PyLink::PyGeometry, boost::shared_ptr<PyLink::PyGeometry> >("Geometry", DOXY_CLASS(KinBody::Link::Geometry),no_init)
                                 .def("SetCollisionMesh",&PyLink::PyGeometry::SetCollisionMesh,args("trimesh"), DOXY_FN(KinBody::Link::Geometry,SetCollisionMesh))
                                 .def("GetCollisionMesh",&PyLink::PyGeometry::GetCollisionMesh, DOXY_FN(KinBody::Link::Geometry,GetCollisionMesh))
                                 .def("InitCollisionMesh",&PyLink::PyGeometry::InitCollisionMesh, InitCollisionMesh_overloads(args("tesselation"), DOXY_FN(KinBody::Link::Geometry,GetCollisionMesh)))
                                 .def("ComputeAABB",&PyLink::PyGeometry::ComputeAABB, args("transform"), DOXY_FN(KinBody::Link::Geometry,ComputeAABB))
                                 .def("GetSideWallExists",&PyLink::PyGeometry::GetSideWallExists, DOXY_FN(KinBody::Link::Geometry,GetSideWallExists))
                                 .def("SetDraw",&PyLink::PyGeometry::SetDraw,args("draw"), DOXY_FN(KinBody::Link::Geometry,SetDraw))
                                 .def("SetTransparency",&PyLink::PyGeometry::SetTransparency,args("transparency"), DOXY_FN(KinBody::Link::Geometry,SetTransparency))
                                 .def("SetDiffuseColor",&PyLink::PyGeometry::SetDiffuseColor,args("color"), DOXY_FN(KinBody::Link::Geometry,SetDiffuseColor))
                                 .def("SetAmbientColor",&PyLink::PyGeometry::SetAmbientColor,args("color"), DOXY_FN(KinBody::Link::Geometry,SetAmbientColor))
                                 .def("SetRenderFilename",&PyLink::PyGeometry::SetRenderFilename,args("color"), DOXY_FN(KinBody::Link::Geometry,SetRenderFilename))
                                 .def("SetName",&PyLink::PyGeometry::SetName,args("name"), DOXY_FN(KinBody::Link::Geometry,setName))
                                 .def("SetVisible",&PyLink::PyGeometry::SetVisible,args("visible"), DOXY_FN(KinBody::Link::Geometry,SetVisible))
                                 .def("IsDraw",&PyLink::PyGeometry::IsDraw, DOXY_FN(KinBody::Link::Geometry,IsDraw))
                                 .def("IsVisible",&PyLink::PyGeometry::IsVisible, DOXY_FN(KinBody::Link::Geometry,IsVisible))
                                 .def("IsModifiable",&PyLink::PyGeometry::IsModifiable, DOXY_FN(KinBody::Link::Geometry,IsModifiable))
                                 .def("GetType",&PyLink::PyGeometry::GetType, DOXY_FN(KinBody::Link::Geometry,GetType))
                                 .def("GetTransform",&PyLink::PyGeometry::GetTransform, DOXY_FN(KinBody::Link::Geometry,GetTransform))
                                 .def("GetTransformPose",&PyLink::PyGeometry::GetTransformPose, DOXY_FN(KinBody::Link::Geometry,GetTransform))
                                 .def("GetSphereRadius",&PyLink::PyGeometry::GetSphereRadius, DOXY_FN(KinBody::Link::Geometry,GetSphereRadius))
                                 .def("GetCylinderRadius",&PyLink::PyGeometry::GetCylinderRadius, DOXY_FN(KinBody::Link::Geometry,GetCylinderRadius))
                                 .def("GetCylinderHeight",&PyLink::PyGeometry::GetCylinderHeight, DOXY_FN(KinBody::Link::Geometry,GetCylinderHeight))
                                 .def("GetBoxExtents",&PyLink::PyGeometry::GetBoxExtents, DOXY_FN(KinBody::Link::Geometry,GetBoxExtents))
                                 .def("GetContainerOuterExtents",&PyLink::PyGeometry::GetContainerOuterExtents, DOXY_FN(KinBody::Link::Geometry,GetContainerOuterExtents))
                                 .def("GetContainerInnerExtents",&PyLink::PyGeometry::GetContainerInnerExtents, DOXY_FN(KinBody::Link::Geometry,GetContainerInnerExtents))
                                 .def("GetContainerBottomCross",&PyLink::PyGeometry::GetContainerBottomCross, DOXY_FN(KinBody::Link::Geometry,GetContainerBottomCross))
                                 .def("GetRenderScale",&PyLink::PyGeometry::GetRenderScale, DOXY_FN(KinBody::Link::Geometry,GetRenderScale))
                                 .def("GetRenderFilename",&PyLink::PyGeometry::GetRenderFilename, DOXY_FN(KinBody::Link::Geometry,GetRenderFilename))
                                 .def("GetName",&PyLink::PyGeometry::GetName, DOXY_FN(KinBody::Link::Geometry,GetName))
                                 .def("GetTransparency",&PyLink::PyGeometry::GetTransparency,DOXY_FN(KinBody::Link::Geometry,GetTransparency))
                                 .def("GetDiffuseColor",&PyLink::PyGeometry::GetDiffuseColor,DOXY_FN(KinBody::Link::Geometry,GetDiffuseColor))
                                 .def("GetAmbientColor",&PyLink::PyGeometry::GetAmbientColor,DOXY_FN(KinBody::Link::Geometry,GetAmbientColor))
                                 .def("GetInfo",&PyLink::PyGeometry::GetInfo,DOXY_FN(KinBody::Link::Geometry,GetInfo))
                                 .def("__eq__",&PyLink::PyGeometry::__eq__)
                                 .def("__ne__",&PyLink::PyGeometry::__ne__)
                                 .def("__hash__",&PyLink::PyGeometry::__hash__)
                ;
                // \deprecated (12/07/16)
                geometry.attr("Type") = geometrytype;
            }
            // \deprecated (12/07/16)
            link.attr("GeomProperties") = link.attr("Geometry");
        }
        {
            scope joint = class_<PyJoint, boost::shared_ptr<PyJoint> >("Joint", DOXY_CLASS(KinBody::Joint),no_init)
                          .def("GetName", &PyJoint::GetName, DOXY_FN(KinBody::Joint,GetName))
                          .def("IsMimic",&PyJoint::IsMimic,IsMimic_overloads(args("axis"), DOXY_FN(KinBody::Joint,IsMimic)))
                          .def("GetMimicEquation",&PyJoint::GetMimicEquation,GetMimicEquation_overloads(args("axis","type","format"), DOXY_FN(KinBody::Joint,GetMimicEquation)))
                          .def("GetMimicDOFIndices",&PyJoint::GetMimicDOFIndices,GetMimicDOFIndices_overloads(args("axis"), DOXY_FN(KinBody::Joint,GetMimicDOFIndices)))
                          .def("SetMimicEquations", &PyJoint::SetMimicEquations, args("axis","poseq","veleq","acceleq"), DOXY_FN(KinBody::Joint,SetMimicEquations))
                          .def("GetMaxVel", &PyJoint::GetMaxVel, GetMaxVel_overloads(args("axis"),DOXY_FN(KinBody::Joint,GetMaxVel)))
                          .def("GetMaxAccel", &PyJoint::GetMaxAccel, GetMaxAccel_overloads(args("axis"),DOXY_FN(KinBody::Joint,GetMaxAccel)))
                          .def("GetMaxJerk", &PyJoint::GetMaxJerk, GetMaxJerk_overloads(args("axis"),DOXY_FN(KinBody::Joint,GetMaxJerk)))
                          .def("GetMaxTorque", &PyJoint::GetMaxTorque, GetMaxTorque_overloads(args("axis"),DOXY_FN(KinBody::Joint,GetMaxTorque)))
                          .def("GetInstantaneousTorqueLimits", &PyJoint::GetInstantaneousTorqueLimits, GetInstantaneousTorqueLimits_overloads(args("axis"),DOXY_FN(KinBody::Joint,GetInstantaneousTorqueLimits)))
                          .def("GetNominalTorqueLimits", &PyJoint::GetNominalTorqueLimits, GetNominalTorqueLimits_overloads(args("axis"),DOXY_FN(KinBody::Joint,GetNominalTorqueLimits)))
                          .def("GetMaxInertia", &PyJoint::GetMaxInertia, GetMaxInertia_overloads(args("axis"),DOXY_FN(KinBody::Joint,GetMaxInertia)))
                          .def("GetDOFIndex", &PyJoint::GetDOFIndex, DOXY_FN(KinBody::Joint,GetDOFIndex))
                          .def("GetJointIndex", &PyJoint::GetJointIndex, DOXY_FN(KinBody::Joint,GetJointIndex))
                          .def("GetParent", &PyJoint::GetParent, DOXY_FN(KinBody::Joint,GetParent))
                          .def("GetFirstAttached", &PyJoint::GetFirstAttached, DOXY_FN(KinBody::Joint,GetFirstAttached))
                          .def("GetSecondAttached", &PyJoint::GetSecondAttached, DOXY_FN(KinBody::Joint,GetSecondAttached))
                          .def("IsStatic",&PyJoint::IsStatic, DOXY_FN(KinBody::Joint,IsStatic))
                          .def("IsCircular",&PyJoint::IsCircular, DOXY_FN(KinBody::Joint,IsCircular))
                          .def("IsRevolute",&PyJoint::IsRevolute, DOXY_FN(KinBody::Joint,IsRevolute))
                          .def("IsPrismatic",&PyJoint::IsPrismatic, DOXY_FN(KinBody::Joint,IsPrismatic))
                          .def("GetType", &PyJoint::GetType, DOXY_FN(KinBody::Joint,GetType))
                          .def("GetDOF", &PyJoint::GetDOF, DOXY_FN(KinBody::Joint,GetDOF))
                          .def("GetValues", &PyJoint::GetValues, DOXY_FN(KinBody::Joint,GetValues))
                          .def("GetValue", &PyJoint::GetValue, DOXY_FN(KinBody::Joint,GetValue))
                          .def("GetVelocities", &PyJoint::GetVelocities, DOXY_FN(KinBody::Joint,GetVelocities))
                          .def("GetAnchor", &PyJoint::GetAnchor, DOXY_FN(KinBody::Joint,GetAnchor))
                          .def("GetAxis", &PyJoint::GetAxis,GetAxis_overloads(args("axis"), DOXY_FN(KinBody::Joint,GetAxis)))
                          .def("GetHierarchyParentLink", &PyJoint::GetHierarchyParentLink, DOXY_FN(KinBody::Joint,GetHierarchyParentLink))
                          .def("GetHierarchyChildLink", &PyJoint::GetHierarchyChildLink, DOXY_FN(KinBody::Joint,GetHierarchyChildLink))
                          .def("GetInternalHierarchyAxis", &PyJoint::GetInternalHierarchyAxis,args("axis"), DOXY_FN(KinBody::Joint,GetInternalHierarchyAxis))
                          .def("GetInternalHierarchyLeftTransform",&PyJoint::GetInternalHierarchyLeftTransform, DOXY_FN(KinBody::Joint,GetInternalHierarchyLeftTransform))
                          .def("GetInternalHierarchyLeftTransformPose",&PyJoint::GetInternalHierarchyLeftTransformPose, DOXY_FN(KinBody::Joint,GetInternalHierarchyLeftTransform))
                          .def("GetInternalHierarchyRightTransform",&PyJoint::GetInternalHierarchyRightTransform, DOXY_FN(KinBody::Joint,GetInternalHierarchyRightTransform))
                          .def("GetInternalHierarchyRightTransformPose",&PyJoint::GetInternalHierarchyRightTransformPose, DOXY_FN(KinBody::Joint,GetInternalHierarchyRightTransform))
                          .def("GetLimits", &PyJoint::GetLimits, DOXY_FN(KinBody::Joint,GetLimits))
                          .def("GetVelocityLimits", &PyJoint::GetVelocityLimits, DOXY_FN(KinBody::Joint,GetVelocityLimits))
                          .def("GetAccelerationLimits", &PyJoint::GetAccelerationLimits, DOXY_FN(KinBody::Joint,GetAccelerationLimits))
                          .def("GetJerkLimits", &PyJoint::GetJerkLimits, DOXY_FN(KinBody::Joint,GetJerkLimits))
                          .def("GetHardVelocityLimits", &PyJoint::GetHardVelocityLimits, DOXY_FN(KinBody::Joint,GetHardVelocityLimits))
                          .def("GetHardAccelerationLimits", &PyJoint::GetHardAccelerationLimits, DOXY_FN(KinBody::Joint,GetHardAccelerationLimits))
                          .def("GetHardJerkLimits", &PyJoint::GetHardJerkLimits, DOXY_FN(KinBody::Joint,GetHardJerkLimits))
                          .def("GetTorqueLimits", &PyJoint::GetTorqueLimits, DOXY_FN(KinBody::Joint,GetTorqueLimits))
                          .def("SetWrapOffset",&PyJoint::SetWrapOffset,SetWrapOffset_overloads(args("offset","axis"), DOXY_FN(KinBody::Joint,SetWrapOffset)))
                          .def("GetWrapOffset",&PyJoint::GetWrapOffset,GetWrapOffset_overloads(args("axis"), DOXY_FN(KinBody::Joint,GetWrapOffset)))
                          .def("SetLimits",&PyJoint::SetLimits,args("lower","upper"), DOXY_FN(KinBody::Joint,SetLimits))
                          .def("SetVelocityLimits",&PyJoint::SetVelocityLimits,args("maxlimits"), DOXY_FN(KinBody::Joint,SetVelocityLimits))
                          .def("SetAccelerationLimits",&PyJoint::SetAccelerationLimits,args("maxlimits"), DOXY_FN(KinBody::Joint,SetAccelerationLimits))
                          .def("SetJerkLimits",&PyJoint::SetJerkLimits,args("maxlimits"), DOXY_FN(KinBody::Joint,SetJerkLimits))
                          .def("SetHardVelocityLimits",&PyJoint::SetHardVelocityLimits,args("maxlimits"), DOXY_FN(KinBody::Joint,SetHardVelocityLimits))
                          .def("SetHardAccelerationLimits",&PyJoint::SetHardAccelerationLimits,args("maxlimits"), DOXY_FN(KinBody::Joint,SetHardAccelerationLimits))
                          .def("SetHardJerkLimits",&PyJoint::SetHardJerkLimits,args("maxlimits"), DOXY_FN(KinBody::Joint,SetHardJerkLimits))
                          .def("SetTorqueLimits",&PyJoint::SetTorqueLimits,args("maxlimits"), DOXY_FN(KinBody::Joint,SetTorqueLimits))
                          .def("GetResolution",&PyJoint::GetResolution,args("axis"), DOXY_FN(KinBody::Joint,GetResolution))
                          .def("GetResolutions",&PyJoint::GetResolutions,DOXY_FN(KinBody::Joint,GetResolutions))
                          .def("SetResolution",&PyJoint::SetResolution,args("resolution"), DOXY_FN(KinBody::Joint,SetResolution))
                          .def("GetWeight",&PyJoint::GetWeight,args("axis"), DOXY_FN(KinBody::Joint,GetWeight))
                          .def("GetWeights",&PyJoint::GetWeights,DOXY_FN(KinBody::Joint,GetWeights))
                          .def("SetWeights",&PyJoint::SetWeights,args("weights"), DOXY_FN(KinBody::Joint,SetWeights))
                          .def("SubtractValues",&PyJoint::SubtractValues,args("values0","values1"), DOXY_FN(KinBody::Joint,SubtractValues))
                          .def("SubtractValue",&PyJoint::SubtractValue,args("value0","value1","axis"), DOXY_FN(KinBody::Joint,SubtractValue))

                          .def("AddTorque",&PyJoint::AddTorque,args("torques"), DOXY_FN(KinBody::Joint,AddTorque))
                          .def("GetFloatParameters",&PyJoint::GetFloatParameters,GetFloatParameters_overloads(args("name", "index"), DOXY_FN(KinBody::Joint,GetFloatParameters)))
                          .def("SetFloatParameters",&PyJoint::SetFloatParameters,DOXY_FN(KinBody::Joint,SetFloatParameters))
                          .def("GetIntParameters",&PyJoint::GetIntParameters,GetIntParameters_overloads(args("name", "index"), DOXY_FN(KinBody::Joint,GetIntParameters)))
                          .def("SetIntParameters",&PyJoint::SetIntParameters,DOXY_FN(KinBody::Joint,SetIntParameters))
                          .def("GetStringParameters",&PyJoint::GetStringParameters,GetStringParameters_overloads(args("name", "index"), DOXY_FN(KinBody::Joint,GetStringParameters)))
                          .def("SetStringParameters",&PyJoint::SetStringParameters,DOXY_FN(KinBody::Joint,SetStringParameters))
                          .def("UpdateInfo",&PyJoint::UpdateInfo,DOXY_FN(KinBody::Joint,UpdateInfo))
                          .def("GetInfo",&PyJoint::GetInfo,DOXY_FN(KinBody::Joint,GetInfo))
                          .def("UpdateAndGetInfo",&PyJoint::UpdateAndGetInfo,DOXY_FN(KinBody::Joint,UpdateAndGetInfo))
                          .def("__repr__", &PyJoint::__repr__)
                          .def("__str__", &PyJoint::__str__)
                          .def("__unicode__", &PyJoint::__unicode__)
                          .def("__eq__",&PyJoint::__eq__)
                          .def("__ne__",&PyJoint::__ne__)
                          .def("__hash__",&PyJoint::__hash__)
            ;
            joint.attr("Type") = jointtype;
        }

        {
            scope statesaver = class_<PyKinBodyStateSaver, boost::shared_ptr<PyKinBodyStateSaver> >("KinBodyStateSaver", DOXY_CLASS(KinBody::KinBodyStateSaver), no_init)
                               .def(init<PyKinBodyPtr>(args("body")))
                               .def(init<PyKinBodyPtr,object>(args("body","options")))
                               .def("GetBody",&PyKinBodyStateSaver::GetBody,DOXY_FN(KinBody::KinBodyStateSaver, GetBody))
                               .def("Restore",&PyKinBodyStateSaver::Restore,Restore_overloads(args("body"), DOXY_FN(KinBody::KinBodyStateSaver, Restore)))
                               .def("Release",&PyKinBodyStateSaver::Release,DOXY_FN(KinBody::KinBodyStateSaver, Release))
                               .def("__str__",&PyKinBodyStateSaver::__str__)
                               .def("__unicode__",&PyKinBodyStateSaver::__unicode__)
            ;
        }

        {
            scope managedata = class_<PyManageData, boost::shared_ptr<PyManageData> >("ManageData", DOXY_CLASS(KinBody::ManageData),no_init)
                               .def("GetSystem", &PyManageData::GetSystem, DOXY_FN(KinBody::ManageData,GetSystem))
                               .def("GetData", &PyManageData::GetData, DOXY_FN(KinBody::ManageData,GetData))
                               .def("GetOffsetLink", &PyManageData::GetOffsetLink, DOXY_FN(KinBody::ManageData,GetOffsetLink))
                               .def("IsPresent", &PyManageData::IsPresent, DOXY_FN(KinBody::ManageData,IsPresent))
                               .def("IsEnabled", &PyManageData::IsEnabled, DOXY_FN(KinBody::ManageData,IsEnabled))
                               .def("IsLocked", &PyManageData::IsLocked, DOXY_FN(KinBody::ManageData,IsLocked))
                               .def("Lock", &PyManageData::Lock,args("dolock"), DOXY_FN(KinBody::ManageData,Lock))
                               .def("__repr__", &PyManageData::__repr__)
                               .def("__str__", &PyManageData::__str__)
                               .def("__unicode__", &PyManageData::__unicode__)
                               .def("__eq__",&PyManageData::__eq__)
                               .def("__ne__",&PyManageData::__ne__)
            ;
        }
    }


    def("RaveCreateKinBody",openravepy::RaveCreateKinBody,args("env","name"),DOXY_FN1(RaveCreateKinBody));
}

}<|MERGE_RESOLUTION|>--- conflicted
+++ resolved
@@ -91,21 +91,9 @@
         _vCollisionScale = toPyVector3(Vector(1,1,1));
         _bVisible = true;
         _bModifiable = true;
-<<<<<<< HEAD
-        _innerVolumeExtents = toPyVector4(Vector());
-        _containerBaseHeight = 0.0f;
-        _sidewallTransforms = boost::python::list();
-        _sidewallExtents = boost::python::list();
-        for (size_t i = 0; i < 4; ++i) {
-            _sidewallTransforms.append(ReturnTransform(Transform()));
-            _sidewallExtents.append(toPyVector4(Vector()));
-        }
-        _sidewallExists = 0;
-=======
         _innerExtents = toPyVector4(Vector());
         _containerBaseHeight = 0.0f;
         _vSideWalls = boost::python::list();
->>>>>>> 891ed232
     }
     PyGeometryInfo(const KinBody::GeometryInfo& info) {
         _t = ReturnTransform(info._t);
@@ -113,24 +101,12 @@
         _vGeomData2 = toPyVector4(info._vGeomData2);
         _vGeomData3 = toPyVector4(info._vGeomData3);
 
-<<<<<<< HEAD
-        _innerVolumeExtents = toPyVector4(info._innerVolumeExtents);
-        _containerBaseHeight = info._containerBaseHeight;
-        _sidewallTransforms = boost::python::list();
-        _sidewallExtents = boost::python::list();
-        for (size_t i = 0; i < 4; ++i) {
-            _sidewallTransforms.append(ReturnTransform(info._sidewallTransforms[i]));
-            _sidewallExtents.append(toPyVector4(info._sidewallExtents[i]));
-        }
-        _sidewallExists = info._sidewallExists;
-=======
         _innerExtents = toPyVector4(info._innerExtents);
         _containerBaseHeight = info._containerBaseHeight;
         _vSideWalls = boost::python::list();
         for (size_t i = 0; i < info._vSideWalls.size(); ++i) {
             _vSideWalls.append(PySideWall(info._vSideWalls[i]));
         }
->>>>>>> 891ed232
 
         _vDiffuseColor = toPyVector3(info._vDiffuseColor);
         _vAmbientColor = toPyVector3(info._vAmbientColor);
@@ -156,15 +132,6 @@
         info._vGeomData2 = ExtractVector<dReal>(_vGeomData2);
         info._vGeomData3 = ExtractVector<dReal>(_vGeomData3);
 
-<<<<<<< HEAD
-        info._innerVolumeExtents = ExtractVector<dReal>(_innerVolumeExtents);
-        info._containerBaseHeight = _containerBaseHeight;
-        for (size_t i = 0; i < 4; ++i) {
-            info._sidewallTransforms[i] = ExtractTransform(_sidewallTransforms[i]);
-            info._sidewallExtents[i] = ExtractVector<dReal>(_sidewallExtents[i]);
-        }
-        info._sidewallExists = _sidewallExists;
-=======
         info._innerExtents = ExtractVector<dReal>(_innerExtents);
         info._containerBaseHeight = _containerBaseHeight;
         info._vSideWalls.clear();
@@ -173,7 +140,6 @@
             boost::shared_ptr<PySideWall> pysidewall = boost::python::extract<boost::shared_ptr<PySideWall>>(_vSideWalls[i]);
             pysidewall->Get(info._vSideWalls[i]);
         }
->>>>>>> 891ed232
 
         info._vDiffuseColor = ExtractVector34<dReal>(_vDiffuseColor,0);
         info._vAmbientColor = ExtractVector34<dReal>(_vAmbientColor,0);
@@ -201,18 +167,10 @@
     }
 
     object _t, _vGeomData, _vGeomData2, _vGeomData3,
-<<<<<<< HEAD
-           _innerVolumeExtents,
-           _vDiffuseColor, _vAmbientColor, _meshcollision;
-    boost::python::list _sidewallTransforms, _sidewallExtents;
-    float _containerBaseHeight;
-    uint8_t _sidewallExists;
-=======
            _innerExtents,
            _vDiffuseColor, _vAmbientColor, _meshcollision;
     boost::python::list _vSideWalls;
     float _containerBaseHeight;
->>>>>>> 891ed232
     GeometryType _type;
     object _name;
     object _filenamerender, _filenamecollision;
@@ -3322,15 +3280,12 @@
                           .value("Trimesh",GT_TriMesh)
                           .value("Container",GT_Container)
                           .value("Cage",GT_Cage)
-<<<<<<< HEAD
-=======
     ;
     object sidewalltype = enum_<KinBody::GeometryInfo::SideWallType>("SideWallType" DOXY_ENUM(KinBody::GeometryInfo::SideWallType))
                           .value("SWT_NX",KinBody::GeometryInfo::SideWallType::SWT_NX)
                           .value("SWT_PX",KinBody::GeometryInfo::SideWallType::SWT_PX)
                           .value("SWT_NY",KinBody::GeometryInfo::SideWallType::SWT_NY)
                           .value("SWT_PY",KinBody::GeometryInfo::SideWallType::SWT_PY)
->>>>>>> 891ed232
     ;
     object electricmotoractuatorinfo = class_<PyElectricMotorActuatorInfo, boost::shared_ptr<PyElectricMotorActuatorInfo> >("ElectricMotorActuatorInfo", DOXY_CLASS(KinBody::ElectricMotorActuatorInfo))
                                        .def_readwrite("model_type",&PyElectricMotorActuatorInfo::model_type)
@@ -3388,16 +3343,6 @@
                           .def_readwrite("_bVisible",&PyGeometryInfo::_bVisible)
                           .def_readwrite("_bModifiable",&PyGeometryInfo::_bModifiable)
                           .def_readwrite("_mapExtraGeometries",&PyGeometryInfo::_mapExtraGeometries)
-<<<<<<< HEAD
-                          .def_readwrite("_innerVolumeExtents", &PyGeometryInfo::_innerVolumeExtents)
-                          .def_readwrite("_containerBaseHeight", &PyGeometryInfo::_containerBaseHeight)
-                          .def_readwrite("_sidewallTransforms", &PyGeometryInfo::_sidewallTransforms)
-                          .def_readwrite("_sidewallExtents", &PyGeometryInfo::_sidewallExtents)
-                          .def_readwrite("_sidewallExists", &PyGeometryInfo::_sidewallExists)
-                          .def_pickle(GeometryInfo_pickle_suite())
-    ;
-
-=======
                           .def_readwrite("_innerExtents", &PyGeometryInfo::_innerExtents)
                           .def_readwrite("_containerBaseHeight", &PyGeometryInfo::_containerBaseHeight)
                           .def_readwrite("_vSideWalls", &PyGeometryInfo::_vSideWalls)
@@ -3410,7 +3355,6 @@
                           .def_readwrite("type",&PySideWall::type)
     ;
 
->>>>>>> 891ed232
     object linkinfo = class_<PyLinkInfo, boost::shared_ptr<PyLinkInfo> >("LinkInfo", DOXY_CLASS(KinBody::LinkInfo))
                       .def_readwrite("_vgeometryinfos",&PyLinkInfo::_vgeometryinfos)
                       .def_readwrite("_name",&PyLinkInfo::_name)
