// -*- coding: utf-8 -*-
// Copyright (C) 2006-2013 Rosen Diankov <rosen.diankov@gmail.com>
//
// This file is part of OpenRAVE.
// OpenRAVE is free software: you can redistribute it and/or modify
// it under the terms of the GNU Lesser General Public License as published by
// the Free Software Foundation, either version 3 of the License, or
// at your option) any later version.
//
// This program is distributed in the hope that it will be useful,
// but WITHOUT ANY WARRANTY; without even the implied warranty of
// MERCHANTABILITY or FITNESS FOR A PARTICULAR PURPOSE.  See the
// GNU Lesser General Public License for more details.
//
// You should have received a copy of the GNU Lesser General Public License
// along with this program.  If not, see <http://www.gnu.org/licenses/>.
#define NO_IMPORT_ARRAY
#include "openravepy_kinbody.h"

namespace openravepy {

class PyLink;
typedef boost::shared_ptr<PyLink> PyLinkPtr;
typedef boost::shared_ptr<PyLink const> PyLinkConstPtr;
class PyJoint;
typedef boost::shared_ptr<PyJoint> PyJointPtr;
typedef boost::shared_ptr<PyJoint const> PyJointConstPtr;

template <typename T>
boost::python::object GetCustomParameters(const std::map<std::string, std::vector<T> >& parameters, boost::python::object oname=boost::python::object(), int index=-1)
{
    if( IS_PYTHONOBJECT_NONE(oname) ) {
        boost::python::dict oparameters;
        FOREACHC(it, parameters) {
            oparameters[it->first] = toPyArray(it->second);
        }
        return oparameters;
    }
    std::string name = boost::python::extract<std::string>(oname);
    typename std::map<std::string, std::vector<T> >::const_iterator it = parameters.find(name);
    if( it != parameters.end() ) {
        if( index >= 0 ) {
            if( (size_t)index < it->second.size() ) {
                return object(it->second.at(index));
            }
            else {
                return boost::python::object();
            }
        }
        return toPyArray(it->second);
    }
    return boost::python::object();
}

class PyGeometryInfo
{
public:
    PyGeometryInfo() {
        _t = ReturnTransform(Transform());
        _vGeomData = toPyVector4(Vector());
        _vGeomData2 = toPyVector4(Vector());
        _vGeomData3 = toPyVector4(Vector());
        _vGeomData4 = toPyVector4(Vector());
        _vDiffuseColor = toPyVector3(Vector(1,1,1));
        _vAmbientColor = toPyVector3(Vector(0,0,0));
        _type = GT_None;
        _fTransparency = 0;
        _vRenderScale = toPyVector3(Vector(1,1,1));
        _vCollisionScale = toPyVector3(Vector(1,1,1));
        _bVisible = true;
        _bModifiable = true;
        _pickableVolumeExtents = toPyVector4(Vector());
        _containerBaseHeight = 0.0f;
        _sidewallTransforms = boost::python::list();
        _sidewallExtents = boost::python::list();
        for (size_t i = 0; i < 4; ++i) {
            _sidewallTransforms.append(ReturnTransform(Transform()));
            _sidewallExtents.append(toPyVector4(Vector()));
        }
        _sidewallExists = 0;
    }
    PyGeometryInfo(const KinBody::GeometryInfo& info) {
        _t = ReturnTransform(info._t);
        _vGeomData = toPyVector4(info._vGeomData);
        _vGeomData2 = toPyVector4(info._vGeomData2);
        _vGeomData3 = toPyVector4(info._vGeomData3);
<<<<<<< HEAD
        _vGeomData4 = toPyVector4(info._vGeomData4);
=======

        _pickableVolumeExtents = toPyVector4(info._pickableVolumeExtents);
        _containerBaseHeight = info._containerBaseHeight;
        _sidewallTransforms = boost::python::list();
        _sidewallExtents = boost::python::list();
        for (size_t i = 0; i < 4; ++i) {
            _sidewallTransforms.append(ReturnTransform(info._sidewallTransforms[i]));
            _sidewallExtents.append(toPyVector4(info._sidewallExtents[i]));
        }
        _sidewallExists = info._sidewallExists;

>>>>>>> ffcf2f56
        _vDiffuseColor = toPyVector3(info._vDiffuseColor);
        _vAmbientColor = toPyVector3(info._vAmbientColor);
        _meshcollision = toPyTriMesh(info._meshcollision);
        _type = info._type;
        _name = ConvertStringToUnicode(info._name);
        _filenamerender = ConvertStringToUnicode(info._filenamerender);
        _filenamecollision = ConvertStringToUnicode(info._filenamecollision);
        _vRenderScale = toPyVector3(info._vRenderScale);
        _vCollisionScale = toPyVector3(info._vCollisionScale);
        _fTransparency = info._fTransparency;
        _bVisible = info._bVisible;
        _bModifiable = info._bModifiable;
        //TODO
        //_mapExtraGeometries = info. _mapExtraGeometries;
    }

    KinBody::GeometryInfoPtr GetGeometryInfo() {
        KinBody::GeometryInfoPtr pinfo(new KinBody::GeometryInfo());
        KinBody::GeometryInfo& info = *pinfo;
        info._t = ExtractTransform(_t);
        info._vGeomData = ExtractVector<dReal>(_vGeomData);
        info._vGeomData2 = ExtractVector<dReal>(_vGeomData2);
        info._vGeomData3 = ExtractVector<dReal>(_vGeomData3);
<<<<<<< HEAD
        info._vGeomData4 = ExtractVector<dReal>(_vGeomData4);
=======

        info._pickableVolumeExtents = ExtractVector<dReal>(_pickableVolumeExtents);
        info._containerBaseHeight = _containerBaseHeight;
        for (size_t i = 0; i < 4; ++i) {
            info._sidewallTransforms[i] = ExtractTransform(_sidewallTransforms[i]);
            info._sidewallExtents[i] = ExtractVector<dReal>(_sidewallExtents[i]);
        }
        info._sidewallExists = _sidewallExists;

>>>>>>> ffcf2f56
        info._vDiffuseColor = ExtractVector34<dReal>(_vDiffuseColor,0);
        info._vAmbientColor = ExtractVector34<dReal>(_vAmbientColor,0);
        if( !IS_PYTHONOBJECT_NONE(_meshcollision) ) {
            ExtractTriMesh(_meshcollision,info._meshcollision);
        }
        info._type = _type;
        if( !IS_PYTHONOBJECT_NONE(_name) ) {
            info._name = boost::python::extract<std::string>(_name);
        }
        if( !IS_PYTHONOBJECT_NONE(_filenamerender) ) {
            info._filenamerender = boost::python::extract<std::string>(_filenamerender);
        }
        if( !IS_PYTHONOBJECT_NONE(_filenamecollision) ) {
            info._filenamecollision = boost::python::extract<std::string>(_filenamecollision);
        }
        info._vRenderScale = ExtractVector3(_vRenderScale);
        info._vCollisionScale = ExtractVector3(_vCollisionScale);
        info._fTransparency = _fTransparency;
        info._bVisible = _bVisible;
        info._bModifiable = _bModifiable;
        //TODO
        //info._mapExtraGeometries =  _mapExtraGeometries;
        return pinfo;
    }

<<<<<<< HEAD
    object _t, _vGeomData, _vGeomData2, _vGeomData3, _vGeomData4, _vDiffuseColor, _vAmbientColor, _meshcollision;
=======
    object _t, _vGeomData, _vGeomData2, _vGeomData3,
           _pickableVolumeExtents,
           _vDiffuseColor, _vAmbientColor, _meshcollision;
    boost::python::list _sidewallTransforms, _sidewallExtents;
    float _containerBaseHeight;
    uint8_t _sidewallExists;
>>>>>>> ffcf2f56
    GeometryType _type;
    object _name;
    object _filenamerender, _filenamecollision;
    object _vRenderScale, _vCollisionScale;
    boost::python::dict _mapExtraGeometries;
    float _fTransparency;
    bool _bVisible, _bModifiable;
};
typedef boost::shared_ptr<PyGeometryInfo> PyGeometryInfoPtr;

class PyLinkInfo
{
public:
    PyLinkInfo() {
        _t = ReturnTransform(Transform());
        _tMassFrame = ReturnTransform(Transform());
        _mass = 0;
        _vinertiamoments = toPyVector3(Vector(1,1,1));
        _bStatic = false;
        _bIsEnabled = true;
        _vForcedAdjacentLinks = boost::python::list();
    }
    PyLinkInfo(const KinBody::LinkInfo& info) {
        FOREACHC(itgeominfo, info._vgeometryinfos) {
            _vgeometryinfos.append(PyGeometryInfoPtr(new PyGeometryInfo(**itgeominfo)));
        }
        _name = ConvertStringToUnicode(info._name);
        _t = ReturnTransform(info._t);
        _tMassFrame = ReturnTransform(info._tMassFrame);
        _mass = info._mass;
        _vinertiamoments = toPyVector3(info._vinertiamoments);
        FOREACHC(it, info._mapFloatParameters) {
            _mapFloatParameters[it->first] = toPyArray(it->second);
        }
        FOREACHC(it, info._mapIntParameters) {
            _mapIntParameters[it->first] = toPyArray(it->second);
        }
        FOREACHC(it, info._mapStringParameters) {
            _mapStringParameters[it->first] = ConvertStringToUnicode(it->second);
        }
        boost::python::list vForcedAdjacentLinks;
        FOREACHC(it, info._vForcedAdjacentLinks) {
            vForcedAdjacentLinks.append(ConvertStringToUnicode(*it));
        }
        _vForcedAdjacentLinks = vForcedAdjacentLinks;
        _bStatic = info._bStatic;
        _bIsEnabled = info._bIsEnabled;
    }

    KinBody::LinkInfoPtr GetLinkInfo() {
        KinBody::LinkInfoPtr pinfo(new KinBody::LinkInfo());
        KinBody::LinkInfo& info = *pinfo;
        info._vgeometryinfos.resize(len(_vgeometryinfos));
        for(size_t i = 0; i < info._vgeometryinfos.size(); ++i) {
            PyGeometryInfoPtr pygeom = boost::python::extract<PyGeometryInfoPtr>(_vgeometryinfos[i]);
            info._vgeometryinfos[i] = pygeom->GetGeometryInfo();
        }
        if( !IS_PYTHONOBJECT_NONE(_name) ) {
            info._name = boost::python::extract<std::string>(_name);
        }
        info._t = ExtractTransform(_t);
        info._tMassFrame = ExtractTransform(_tMassFrame);
        info._mass = _mass;
        info._vinertiamoments = ExtractVector3(_vinertiamoments);
        size_t num = len(_mapFloatParameters);
        object okeyvalueiter = _mapFloatParameters.iteritems();
        info._mapFloatParameters.clear();
        for(size_t i = 0; i < num; ++i) {
            object okeyvalue = okeyvalueiter.attr("next") ();
            std::string name = extract<std::string>(okeyvalue[0]);
            info._mapFloatParameters[name] = ExtractArray<dReal>(okeyvalue[1]);
        }
        okeyvalueiter = _mapIntParameters.iteritems();
        num = len(_mapIntParameters);
        info._mapIntParameters.clear();
        for(size_t i = 0; i < num; ++i) {
            object okeyvalue = okeyvalueiter.attr("next") ();
            std::string name = extract<std::string>(okeyvalue[0]);
            info._mapIntParameters[name] = ExtractArray<int>(okeyvalue[1]);
        }
        okeyvalueiter = _mapStringParameters.iteritems();
        num = len(_mapStringParameters);
        info._mapStringParameters.clear();
        for(size_t i = 0; i < num; ++i) {
            object okeyvalue = okeyvalueiter.attr("next") ();
            std::string name = extract<std::string>(okeyvalue[0]);
            info._mapStringParameters[name] = (std::string)extract<std::string>(okeyvalue[1]);
        }
        info._vForcedAdjacentLinks = ExtractArray<std::string>(_vForcedAdjacentLinks);
        info._bStatic = _bStatic;
        info._bIsEnabled = _bIsEnabled;
        return pinfo;
    }

    boost::python::list _vgeometryinfos;
    object _name;
    object _t, _tMassFrame;
    dReal _mass;
    object _vinertiamoments;
    boost::python::dict _mapFloatParameters, _mapIntParameters, _mapStringParameters;
    object _vForcedAdjacentLinks;
    bool _bStatic;
    bool _bIsEnabled;
};
typedef boost::shared_ptr<PyLinkInfo> PyLinkInfoPtr;

class PyElectricMotorActuatorInfo
{
public:
    PyElectricMotorActuatorInfo() {
        gear_ratio = 0;
        assigned_power_rating = 0;
        max_speed = 0;
        no_load_speed = 0;
        stall_torque = 0;
        max_instantaneous_torque = 0;
        nominal_torque = 0;
        rotor_inertia = 0;
        torque_constant = 0;
        nominal_voltage = 0;
        speed_constant = 0;
        starting_current = 0;
        terminal_resistance = 0;
        coloumb_friction = 0;
        viscous_friction = 0;
    }
    PyElectricMotorActuatorInfo(const ElectricMotorActuatorInfo& info) {
        model_type = info.model_type;
        gear_ratio = info.gear_ratio;
        assigned_power_rating = info.assigned_power_rating;
        max_speed = info.max_speed;
        no_load_speed = info.no_load_speed;
        stall_torque = info.stall_torque;
        max_instantaneous_torque = info.max_instantaneous_torque;
        FOREACH(itpoint, info.nominal_speed_torque_points) {
            nominal_speed_torque_points.append(boost::python::make_tuple(itpoint->first, itpoint->second));
        }
        FOREACH(itpoint, info.max_speed_torque_points) {
            max_speed_torque_points.append(boost::python::make_tuple(itpoint->first, itpoint->second));
        }
        nominal_torque = info.nominal_torque;
        rotor_inertia = info.rotor_inertia;
        torque_constant = info.torque_constant;
        nominal_voltage = info.nominal_voltage;
        speed_constant = info.speed_constant;
        starting_current = info.starting_current;
        terminal_resistance = info.terminal_resistance;
        coloumb_friction = info.coloumb_friction;
        viscous_friction = info.viscous_friction;
    }

    ElectricMotorActuatorInfoPtr GetElectricMotorActuatorInfo() {
        ElectricMotorActuatorInfoPtr pinfo(new ElectricMotorActuatorInfo());
        ElectricMotorActuatorInfo& info = *pinfo;
        info.model_type = model_type;
        info.gear_ratio = gear_ratio;
        info.assigned_power_rating = assigned_power_rating;
        info.max_speed = max_speed;
        info.no_load_speed = no_load_speed;
        info.stall_torque = stall_torque;
        info.max_instantaneous_torque = max_instantaneous_torque;
        if( !IS_PYTHONOBJECT_NONE(nominal_speed_torque_points) ) {
            size_t num = len(nominal_speed_torque_points);
            for(size_t i = 0; i < num; ++i) {
                info.nominal_speed_torque_points.push_back(std::make_pair((dReal) boost::python::extract<dReal>(nominal_speed_torque_points[i][0]), (dReal) boost::python::extract<dReal>(nominal_speed_torque_points[i][1])));
            }
        }
        if( !IS_PYTHONOBJECT_NONE(max_speed_torque_points) ) {
            size_t num = len(max_speed_torque_points);
            for(size_t i = 0; i < num; ++i) {
                info.max_speed_torque_points.push_back(std::make_pair((dReal) boost::python::extract<dReal>(max_speed_torque_points[i][0]), (dReal) boost::python::extract<dReal>(max_speed_torque_points[i][1])));
            }
        }
        info.nominal_torque = nominal_torque;
        info.rotor_inertia = rotor_inertia;
        info.torque_constant = torque_constant;
        info.nominal_voltage = nominal_voltage;
        info.speed_constant = speed_constant;
        info.starting_current = starting_current;
        info.terminal_resistance = terminal_resistance;
        info.coloumb_friction = coloumb_friction;
        info.viscous_friction = viscous_friction;
        return pinfo;
    }

    std::string model_type;
    dReal gear_ratio;
    dReal assigned_power_rating;
    dReal max_speed;
    dReal no_load_speed;
    dReal stall_torque;
    dReal max_instantaneous_torque;
    boost::python::list nominal_speed_torque_points, max_speed_torque_points;
    dReal nominal_torque;
    dReal rotor_inertia;
    dReal torque_constant;
    dReal nominal_voltage;
    dReal speed_constant;
    dReal starting_current;
    dReal terminal_resistance;
    dReal coloumb_friction;
    dReal viscous_friction;
};
typedef boost::shared_ptr<PyElectricMotorActuatorInfo> PyElectricMotorActuatorInfoPtr;

class PyJointInfo
{
public:
    PyJointInfo() {
        _type = KinBody::JointNone;
        _vanchor = toPyVector3(Vector());
        _vaxes = boost::python::list();
        _vresolution = toPyVector3(Vector(0.02,0.02,0.02));
        // As for initial values for vel, accel, and jerk, please see kinbodyjoint.cpp's definition.
        _vmaxvel = toPyVector3(Vector(10,10,10));
        _vhardmaxvel = toPyVector3(Vector(100,100,100));
        _vmaxaccel = toPyVector3(Vector(50,50,50));
        _vhardmaxaccel = toPyVector3(Vector(1000,1000,1000));
        _vmaxjerk = toPyVector3(Vector(2e6,2e6,2e6));
        _vhardmaxjerk = toPyVector3(Vector(2e7, 2e7, 2e7));
        _vmaxtorque = toPyVector3(Vector(1e5,1e5,1e5));
        _vmaxinertia = toPyVector3(Vector(1e5,1e5,1e5));
        _vweights = toPyVector3(Vector(1,1,1));
        _voffsets = toPyVector3(Vector(0,0,0));
        _vlowerlimit = toPyVector3(Vector(0,0,0));
        _vupperlimit = toPyVector3(Vector(0,0,0));
        _bIsCircular = boost::python::list();
        _bIsActive = true;
    }

    PyJointInfo(const KinBody::JointInfo& info, PyEnvironmentBasePtr pyenv) {
        _type = info._type;
        _name = ConvertStringToUnicode(info._name);
        _linkname0 = ConvertStringToUnicode(info._linkname0);
        _linkname1 = ConvertStringToUnicode(info._linkname1);
        _vanchor = toPyVector3(info._vanchor);
        boost::python::list vaxes;
        for(size_t i = 0; i < info._vaxes.size(); ++i) {
            vaxes.append(toPyVector3(info._vaxes[i]));
        }
        _vaxes = vaxes;
        _vcurrentvalues = toPyArray(info._vcurrentvalues);
        _vresolution = toPyArray<dReal,3>(info._vresolution);
        _vmaxvel = toPyArray<dReal,3>(info._vmaxvel);
        _vhardmaxvel = toPyArray<dReal,3>(info._vhardmaxvel);
        _vmaxaccel = toPyArray<dReal,3>(info._vmaxaccel);
        _vhardmaxaccel = toPyArray<dReal,3>(info._vhardmaxaccel);
        _vmaxjerk = toPyArray<dReal,3>(info._vmaxjerk);
        _vhardmaxjerk = toPyArray<dReal,3>(info._vhardmaxjerk);
        _vmaxtorque = toPyArray<dReal,3>(info._vmaxtorque);
        _vmaxinertia = toPyArray<dReal,3>(info._vmaxinertia);
        _vweights = toPyArray<dReal,3>(info._vweights);
        _voffsets = toPyArray<dReal,3>(info._voffsets);
        _vlowerlimit = toPyArray<dReal,3>(info._vlowerlimit);
        _vupperlimit = toPyArray<dReal,3>(info._vupperlimit);
        _trajfollow = object(toPyTrajectory(info._trajfollow, pyenv));
        FOREACHC(itmimic, info._vmimic) {
            if( !*itmimic ) {
                _vmimic.append(boost::python::object());
            }
            else {
                boost::python::list oequations;
                FOREACHC(itequation, (*itmimic)->_equations) {
                    oequations.append(*itequation);
                }
                _vmimic.append(oequations);
            }
        }
        FOREACHC(it, info._mapFloatParameters) {
            _mapFloatParameters[it->first] = toPyArray(it->second);
        }
        FOREACHC(it, info._mapIntParameters) {
            _mapIntParameters[it->first] = toPyArray(it->second);
        }
        FOREACHC(it, info._mapStringParameters) {
            _mapStringParameters[it->first] = ConvertStringToUnicode(it->second);
        }
        boost::python::list bIsCircular;
        FOREACHC(it, info._bIsCircular) {
            bIsCircular.append(*it);
        }
        _bIsCircular = bIsCircular;
        _bIsActive = info._bIsActive;
        if( !!info._infoElectricMotor ) {
            _infoElectricMotor = PyElectricMotorActuatorInfoPtr(new PyElectricMotorActuatorInfo(*info._infoElectricMotor));
        }
    }

    KinBody::JointInfoPtr GetJointInfo() {
        KinBody::JointInfoPtr pinfo(new KinBody::JointInfo());
        KinBody::JointInfo& info = *pinfo;
        info._type = _type;
        if( !IS_PYTHONOBJECT_NONE(_name) ) {
            info._name = boost::python::extract<std::string>(_name);
        }
        if( !IS_PYTHONOBJECT_NONE(_linkname0) ) {
            info._linkname0 = boost::python::extract<std::string>(_linkname0);
        }
        if( !IS_PYTHONOBJECT_NONE(_linkname1) ) {
            info._linkname1 = boost::python::extract<std::string>(_linkname1);
        }
        info._vanchor = ExtractVector3(_vanchor);

        // We might be able to replace these exceptions with static_assert in C++11
        size_t num = len(_vaxes);
        OPENRAVE_EXCEPTION_FORMAT0(num == info._vaxes.size(), ORE_InvalidState);
        for(size_t i = 0; i < num; ++i) {
            info._vaxes[i] = ExtractVector3(_vaxes[i]);
        }

        if( !IS_PYTHONOBJECT_NONE(_vcurrentvalues) ) {
            info._vcurrentvalues = ExtractArray<dReal>(_vcurrentvalues);
        }

        num = len(_vresolution);
        OPENRAVE_EXCEPTION_FORMAT0(num == info._vresolution.size(), ORE_InvalidState);
        for(size_t i = 0; i < num; ++i) {
            info._vresolution[i] = boost::python::extract<dReal>(_vresolution[i]);
        }

        num = len(_vmaxvel);
        OPENRAVE_EXCEPTION_FORMAT0(num == info._vmaxvel.size(), ORE_InvalidState);
        for(size_t i = 0; i < num; ++i) {
            info._vmaxvel[i] = boost::python::extract<dReal>(_vmaxvel[i]);
        }

        num = len(_vhardmaxvel);
        OPENRAVE_EXCEPTION_FORMAT0(num == info._vhardmaxvel.size(), ORE_InvalidState);
        for(size_t i = 0; i < num; ++i) {
            info._vhardmaxvel[i] = boost::python::extract<dReal>(_vhardmaxvel[i]);
        }

        num = len(_vmaxaccel);
        OPENRAVE_EXCEPTION_FORMAT0(num == info._vmaxaccel.size(), ORE_InvalidState);
        for(size_t i = 0; i < num; ++i) {
            info._vmaxaccel[i] = boost::python::extract<dReal>(_vmaxaccel[i]);
        }

        num = len(_vhardmaxaccel);
        OPENRAVE_EXCEPTION_FORMAT0(num == info._vhardmaxaccel.size(), ORE_InvalidState);
        for(size_t i = 0; i < num; ++i) {
            info._vhardmaxaccel[i] = boost::python::extract<dReal>(_vhardmaxaccel[i]);
        }

        num = len(_vmaxjerk);
        OPENRAVE_EXCEPTION_FORMAT0(num == info._vmaxjerk.size(), ORE_InvalidState);
        for(size_t i = 0; i < num; ++i) {
            info._vmaxjerk[i] = boost::python::extract<dReal>(_vmaxjerk[i]);
        }

        num = len(_vhardmaxjerk);
        OPENRAVE_EXCEPTION_FORMAT0(num == info._vhardmaxjerk.size(), ORE_InvalidState);
        for(size_t i = 0; i < num; ++i) {
            info._vhardmaxjerk[i] = boost::python::extract<dReal>(_vhardmaxjerk[i]);
        }

        num = len(_vmaxtorque);
        OPENRAVE_EXCEPTION_FORMAT0(num == info._vmaxtorque.size(), ORE_InvalidState);
        for(size_t i = 0; i < num; ++i) {
            info._vmaxtorque[i] = boost::python::extract<dReal>(_vmaxtorque[i]);
        }

        num = len(_vmaxinertia);
        OPENRAVE_EXCEPTION_FORMAT0(num == info._vmaxinertia.size(), ORE_InvalidState);
        for(size_t i = 0; i < num; ++i) {
            info._vmaxinertia[i] = boost::python::extract<dReal>(_vmaxinertia[i]);
        }

        num = len(_vweights);
        OPENRAVE_EXCEPTION_FORMAT0(num == info._vweights.size(), ORE_InvalidState);
        for(size_t i = 0; i < num; ++i) {
            info._vweights[i] = boost::python::extract<dReal>(_vweights[i]);
        }

        num = len(_voffsets);
        OPENRAVE_EXCEPTION_FORMAT0(num == info._voffsets.size(), ORE_InvalidState);
        for(size_t i = 0; i < num; ++i) {
            info._voffsets[i] = boost::python::extract<dReal>(_voffsets[i]);
        }

        num = len(_vlowerlimit);
        OPENRAVE_EXCEPTION_FORMAT0(num == info._vlowerlimit.size(), ORE_InvalidState);
        for(size_t i = 0; i < num; ++i) {
            info._vlowerlimit[i] = boost::python::extract<dReal>(_vlowerlimit[i]);
        }

        num = len(_vupperlimit);
        OPENRAVE_EXCEPTION_FORMAT0(num == info._vupperlimit.size(), ORE_InvalidState);
        for(size_t i = 0; i < num; ++i) {
            info._vupperlimit[i] = boost::python::extract<dReal>(_vupperlimit[i]);
        }

        if( !IS_PYTHONOBJECT_NONE(_trajfollow) ) {
            info._trajfollow = GetTrajectory(_trajfollow);
        }
        if( !IS_PYTHONOBJECT_NONE(_vmimic) ) {
            num = len(_vmimic);
            for(size_t i = 0; i < num; ++i) {
                object omimic = _vmimic[i];
                if( !IS_PYTHONOBJECT_NONE(omimic) ) {
                    OPENRAVE_ASSERT_OP(len(omimic),==,3);
                    info._vmimic[i].reset(new KinBody::MimicInfo());
                    for(size_t j = 0; j < 3; ++j) {
                        info._vmimic[i]->_equations.at(j) = boost::python::extract<std::string>(omimic[j]);
                    }
                }
            }
        }
        num = len(_mapFloatParameters);
        object okeyvalueiter = _mapFloatParameters.iteritems();
        info._mapFloatParameters.clear();
        for(size_t i = 0; i < num; ++i) {
            object okeyvalue = okeyvalueiter.attr("next") ();
            std::string name = extract<std::string>(okeyvalue[0]);
            info._mapFloatParameters[name] = ExtractArray<dReal>(okeyvalue[1]);
        }
        okeyvalueiter = _mapIntParameters.iteritems();
        num = len(_mapIntParameters);
        info._mapIntParameters.clear();
        for(size_t i = 0; i < num; ++i) {
            object okeyvalue = okeyvalueiter.attr("next") ();
            std::string name = extract<std::string>(okeyvalue[0]);
            info._mapIntParameters[name] = ExtractArray<int>(okeyvalue[1]);
        }
        okeyvalueiter = _mapStringParameters.iteritems();
        num = len(_mapStringParameters);
        info._mapStringParameters.clear();
        for(size_t i = 0; i < num; ++i) {
            object okeyvalue = okeyvalueiter.attr("next") ();
            std::string name = extract<std::string>(okeyvalue[0]);
            info._mapStringParameters[name] = (std::string)extract<std::string>(okeyvalue[1]);
        }
        num = len(_bIsCircular);
        for(size_t i = 0; i < num; ++i) {
            info._bIsCircular.at(i) = boost::python::extract<int>(_bIsCircular[i])!=0;
        }
        info._bIsActive = _bIsActive;
        if( !!_infoElectricMotor ) {
            //PyElectricMotorActuatorInfoPtr pinfo = boost::python::extract<PyElectricMotorActuatorInfoPtr>(_infoElectricMotor);
            //if( !!pinfo ) {
            info._infoElectricMotor = _infoElectricMotor->GetElectricMotorActuatorInfo();
            //}
        }
        return pinfo;
    }
    KinBody::JointType _type;
    object _name;
    object _linkname0, _linkname1;
    object _vanchor, _vaxes, _vcurrentvalues, _vresolution, _vmaxvel, _vhardmaxvel, _vmaxaccel, _vhardmaxaccel, _vmaxjerk, _vhardmaxjerk, _vmaxtorque, _vmaxinertia, _vweights, _voffsets, _vlowerlimit, _vupperlimit;
    object _trajfollow;
    PyElectricMotorActuatorInfoPtr _infoElectricMotor;
    boost::python::list _vmimic;
    boost::python::dict _mapFloatParameters, _mapIntParameters, _mapStringParameters;
    object _bIsCircular;
    bool _bIsActive;
};
typedef boost::shared_ptr<PyJointInfo> PyJointInfoPtr;

class PyLink
{
    KinBody::LinkPtr _plink;
    PyEnvironmentBasePtr _pyenv;
public:
    class PyGeometry
    {
        KinBody::Link::GeometryPtr _pgeometry;
public:
        PyGeometry(KinBody::Link::GeometryPtr pgeometry) : _pgeometry(pgeometry) {
        }

        virtual void SetCollisionMesh(object pytrimesh) {
            TriMesh mesh;
            if( ExtractTriMesh(pytrimesh,mesh) ) {
                _pgeometry->SetCollisionMesh(mesh);
            }
            else {
                throw openrave_exception(_("bad trimesh"));
            }
        }

        bool InitCollisionMesh(float fTessellation=1) {
            return _pgeometry->InitCollisionMesh(fTessellation);
        }

        object GetCollisionMesh() {
            return toPyTriMesh(_pgeometry->GetCollisionMesh());
        }
        object ComputeAABB(object otransform) const {
            return toPyAABB(_pgeometry->ComputeAABB(ExtractTransform(otransform)));
        }
        void SetDraw(bool bDraw) {
            _pgeometry->SetVisible(bDraw);
        }
        bool SetVisible(bool visible) {
            return _pgeometry->SetVisible(visible);
        }
        void SetTransparency(float f) {
            _pgeometry->SetTransparency(f);
        }
        void SetAmbientColor(object ocolor) {
            _pgeometry->SetAmbientColor(ExtractVector3(ocolor));
        }
        void SetDiffuseColor(object ocolor) {
            _pgeometry->SetDiffuseColor(ExtractVector3(ocolor));
        }
        void SetRenderFilename(const string& filename) {
            _pgeometry->SetRenderFilename(filename);
        }
        void SetName(const std::string& name) {
            _pgeometry->SetName(name);
        }
        bool IsDraw() {
            RAVELOG_WARN("IsDraw deprecated, use Geometry.IsVisible\n");
            return _pgeometry->IsVisible();
        }
        bool IsVisible() {
            return _pgeometry->IsVisible();
        }
        bool IsModifiable() {
            return _pgeometry->IsModifiable();
        }
        GeometryType GetType() {
            return _pgeometry->GetType();
        }
        object GetTransform() {
            return ReturnTransform(_pgeometry->GetTransform());
        }
        object GetTransformPose() {
            return toPyArray(_pgeometry->GetTransform());
        }
        dReal GetSphereRadius() const {
            return _pgeometry->GetSphereRadius();
        }
        dReal GetCylinderRadius() const {
            return _pgeometry->GetCylinderRadius();
        }
        dReal GetCylinderHeight() const {
            return _pgeometry->GetCylinderHeight();
        }
        object GetBoxExtents() const {
            return toPyVector3(_pgeometry->GetBoxExtents());
        }
        object GetContainerOuterExtents() const {
            return toPyVector3(_pgeometry->GetContainerOuterExtents());
        }
        object GetContainerInnerExtents() const {
            return toPyVector3(_pgeometry->GetContainerInnerExtents());
        }
        object GetContainerBottomCross() const {
            return toPyVector3(_pgeometry->GetContainerBottomCross());
        }
        object GetContainerBottom() const {
            return toPyVector3(_pgeometry->GetContainerBottom());
        }
        object GetRenderScale() const {
            return toPyVector3(_pgeometry->GetRenderScale());
        }
        object GetRenderFilename() const {
            return ConvertStringToUnicode(_pgeometry->GetRenderFilename());
        }
        object GetName() const {
            return ConvertStringToUnicode(_pgeometry->GetName());
        }
        float GetTransparency() const {
            return _pgeometry->GetTransparency();
        }
        object GetDiffuseColor() const {
            return toPyVector3(_pgeometry->GetDiffuseColor());
        }
        object GetAmbientColor() const {
            return toPyVector3(_pgeometry->GetAmbientColor());
        }
        object GetInfo() {
            return object(PyGeometryInfoPtr(new PyGeometryInfo(_pgeometry->GetInfo())));
        }
        bool __eq__(boost::shared_ptr<PyGeometry> p) {
            return !!p && _pgeometry == p->_pgeometry;
        }
        bool __ne__(boost::shared_ptr<PyGeometry> p) {
            return !p || _pgeometry != p->_pgeometry;
        }
        int __hash__() {
            return static_cast<int>(uintptr_t(_pgeometry.get()));
        }
    };

    PyLink(KinBody::LinkPtr plink, PyEnvironmentBasePtr pyenv) : _plink(plink), _pyenv(pyenv) {
    }
    virtual ~PyLink() {
    }

    KinBody::LinkPtr GetLink() {
        return _plink;
    }

    object GetName() {
        return ConvertStringToUnicode(_plink->GetName());
    }
    int GetIndex() {
        return _plink->GetIndex();
    }
    bool IsEnabled() const {
        return _plink->IsEnabled();
    }
    bool SetVisible(bool visible) {
        return _plink->SetVisible(visible);
    }
    bool IsVisible() const {
        return _plink->IsVisible();
    }
    bool IsStatic() const {
        return _plink->IsStatic();
    }
    void Enable(bool bEnable) {
        _plink->Enable(bEnable);
    }

    object GetParent() const
    {
        KinBodyPtr parent = _plink->GetParent();
        if( parent->IsRobot() ) {
            return object(toPyRobot(RaveInterfaceCast<RobotBase>(_plink->GetParent()),_pyenv));
        }
        else {
            return object(PyKinBodyPtr(new PyKinBody(_plink->GetParent(),_pyenv)));
        }
    }

    object GetParentLinks() const
    {
        std::vector<KinBody::LinkPtr> vParentLinks;
        _plink->GetParentLinks(vParentLinks);
        boost::python::list links;
        FOREACHC(itlink, vParentLinks) {
            links.append(PyLinkPtr(new PyLink(*itlink, _pyenv)));
        }
        return links;
    }

    bool IsParentLink(boost::shared_ptr<PyLink> pylink) const {
        return _plink->IsParentLink(*pylink->GetLink());
    }

    object GetCollisionData() {
        return toPyTriMesh(_plink->GetCollisionData());
    }
    object ComputeLocalAABB() const { // TODO object otransform=object()
        //if( IS_PYTHONOBJECT_NONE(otransform) ) {
        return toPyAABB(_plink->ComputeLocalAABB());
    }

    object ComputeAABB() const {
        return toPyAABB(_plink->ComputeAABB());
    }

    object ComputeAABBFromTransform(object otransform) const {
        return toPyAABB(_plink->ComputeAABBFromTransform(ExtractTransform(otransform)));
    }

    object GetTransform() const {
        return ReturnTransform(_plink->GetTransform());
    }
    object GetTransformPose() const {
        return toPyArray(_plink->GetTransform());
    }

    object GetCOMOffset() const {
        return toPyVector3(_plink->GetCOMOffset());
    }
    object GetLocalCOM() const {
        return toPyVector3(_plink->GetLocalCOM());
    }
    object GetGlobalCOM() const {
        return toPyVector3(_plink->GetGlobalCOM());
    }

    object GetLocalInertia() const {
        TransformMatrix t = _plink->GetLocalInertia();
        npy_intp dims[] = { 3, 3};
        PyObject *pyvalues = PyArray_SimpleNew(2,dims, sizeof(dReal)==8 ? PyArray_DOUBLE : PyArray_FLOAT);
        dReal* pdata = (dReal*)PyArray_DATA(pyvalues);
        pdata[0] = t.m[0]; pdata[1] = t.m[1]; pdata[2] = t.m[2];
        pdata[3] = t.m[4]; pdata[4] = t.m[5]; pdata[5] = t.m[6];
        pdata[6] = t.m[8]; pdata[7] = t.m[9]; pdata[8] = t.m[10];
        return static_cast<numeric::array>(handle<>(pyvalues));
    }
    object GetGlobalInertia() const {
        TransformMatrix t = _plink->GetGlobalInertia();
        npy_intp dims[] = { 3, 3};
        PyObject *pyvalues = PyArray_SimpleNew(2,dims, sizeof(dReal)==8 ? PyArray_DOUBLE : PyArray_FLOAT);
        dReal* pdata = (dReal*)PyArray_DATA(pyvalues);
        pdata[0] = t.m[0]; pdata[1] = t.m[1]; pdata[2] = t.m[2];
        pdata[3] = t.m[4]; pdata[4] = t.m[5]; pdata[5] = t.m[6];
        pdata[6] = t.m[8]; pdata[7] = t.m[9]; pdata[8] = t.m[10];
        return static_cast<numeric::array>(handle<>(pyvalues));
    }
    dReal GetMass() const {
        return _plink->GetMass();
    }
    object GetPrincipalMomentsOfInertia() const {
        return toPyVector3(_plink->GetPrincipalMomentsOfInertia());
    }
    object GetLocalMassFrame() const {
        return ReturnTransform(_plink->GetLocalMassFrame());
    }
    object GetGlobalMassFrame() const {
        return ReturnTransform(_plink->GetGlobalMassFrame());
    }
    void SetLocalMassFrame(object omassframe) {
        _plink->SetLocalMassFrame(ExtractTransform(omassframe));
    }
    void SetPrincipalMomentsOfInertia(object oinertiamoments) {
        _plink->SetPrincipalMomentsOfInertia(ExtractVector3(oinertiamoments));
    }
    void SetMass(dReal mass) {
        _plink->SetMass(mass);
    }

    void SetStatic(bool bStatic) {
        _plink->SetStatic(bStatic);
    }
    void SetTransform(object otrans) {
        _plink->SetTransform(ExtractTransform(otrans));
    }
    void SetForce(object oforce, object opos, bool bAdd) {
        return _plink->SetForce(ExtractVector3(oforce),ExtractVector3(opos),bAdd);
    }
    void SetTorque(object otorque, bool bAdd) {
        return _plink->SetTorque(ExtractVector3(otorque),bAdd);
    }

    object GetGeometries() {
        boost::python::list geoms;
        size_t N = _plink->GetGeometries().size();
        for(size_t i = 0; i < N; ++i) {
            geoms.append(boost::shared_ptr<PyGeometry>(new PyGeometry(_plink->GetGeometry(i))));
        }
        return geoms;
    }

    void InitGeometries(object ogeometryinfos)
    {
        std::vector<KinBody::GeometryInfoConstPtr> geometries(len(ogeometryinfos));
        for(size_t i = 0; i < geometries.size(); ++i) {
            PyGeometryInfoPtr pygeom = boost::python::extract<PyGeometryInfoPtr>(ogeometryinfos[i]);
            if( !pygeom ) {
                throw OPENRAVE_EXCEPTION_FORMAT0(_("cannot cast to KinBody.GeometryInfo"),ORE_InvalidArguments);
            }
            geometries[i] = pygeom->GetGeometryInfo();
        }
        return _plink->InitGeometries(geometries);
    }

    void SetGeometriesFromGroup(const std::string& name)
    {
        _plink->SetGeometriesFromGroup(name);
    }

    object GetGeometriesFromGroup(const std::string& name)
    {
        boost::python::list ogeometryinfos;
        FOREACHC(itinfo, _plink->GetGeometriesFromGroup(name)) {
            ogeometryinfos.append(PyGeometryInfoPtr(new PyGeometryInfo(**itinfo)));
        }
        return ogeometryinfos;
    }

    void SetGroupGeometries(const std::string& name, object ogeometryinfos)
    {
        std::vector<KinBody::GeometryInfoPtr> geometries(len(ogeometryinfos));
        for(size_t i = 0; i < geometries.size(); ++i) {
            PyGeometryInfoPtr pygeom = boost::python::extract<PyGeometryInfoPtr>(ogeometryinfos[i]);
            if( !pygeom ) {
                throw OPENRAVE_EXCEPTION_FORMAT0(_("cannot cast to KinBody.GeometryInfo"),ORE_InvalidArguments);
            }
            geometries[i] = pygeom->GetGeometryInfo();
        }
        _plink->SetGroupGeometries(name, geometries);
    }

    int GetGroupNumGeometries(const std::string& geomname)
    {
        return _plink->GetGroupNumGeometries(geomname);
    }

    object GetRigidlyAttachedLinks() const {
        std::vector<KinBody::LinkPtr> vattachedlinks;
        _plink->GetRigidlyAttachedLinks(vattachedlinks);
        boost::python::list links;
        FOREACHC(itlink, vattachedlinks) {
            links.append(PyLinkPtr(new PyLink(*itlink, _pyenv)));
        }
        return links;
    }

    bool IsRigidlyAttached(boost::shared_ptr<PyLink> plink) {
        CHECK_POINTER(plink);
        return _plink->IsRigidlyAttached(*plink->GetLink());
    }

    void SetVelocity(object olinear, object oangular) {
        _plink->SetVelocity(ExtractVector3(olinear),ExtractVector3(oangular));
    }

    object GetVelocity() const {
        std::pair<Vector,Vector> velocity;
        velocity = _plink->GetVelocity();
        boost::array<dReal,6> v = {{ velocity.first.x, velocity.first.y, velocity.first.z, velocity.second.x, velocity.second.y, velocity.second.z}};
        return toPyArray<dReal,6>(v);
    }

    boost::python::object GetFloatParameters(object oname=boost::python::object(), int index=-1) const {
        return GetCustomParameters(_plink->GetFloatParameters(), oname, index);
    }

    void SetFloatParameters(const std::string& key, object oparameters)
    {
        _plink->SetFloatParameters(key,ExtractArray<dReal>(oparameters));
    }

    boost::python::object GetIntParameters(object oname=boost::python::object(), int index=-1) const {
        return GetCustomParameters(_plink->GetIntParameters(), oname, index);
    }

    void SetIntParameters(const std::string& key, object oparameters)
    {
        _plink->SetIntParameters(key,ExtractArray<int>(oparameters));
    }

    boost::python::object GetStringParameters(object oname=boost::python::object()) const
    {
        if( IS_PYTHONOBJECT_NONE(oname) ) {
            boost::python::dict oparameters;
            FOREACHC(it, _plink->GetStringParameters()) {
                oparameters[it->first] = ConvertStringToUnicode(it->second);
            }
            return oparameters;
        }
        std::string name = boost::python::extract<std::string>(oname);
        std::map<std::string, std::string >::const_iterator it = _plink->GetStringParameters().find(name);
        if( it != _plink->GetStringParameters().end() ) {
            return ConvertStringToUnicode(it->second);
        }
        return boost::python::object();
    }

    void SetStringParameters(const std::string& key, object ovalue)
    {
        _plink->SetStringParameters(key,extract<std::string>(ovalue));
    }

    void UpdateInfo() {
        _plink->UpdateInfo();
    }
    object GetInfo() {
        return object(PyLinkInfoPtr(new PyLinkInfo(_plink->GetInfo())));
    }
    object UpdateAndGetInfo() {
        return object(PyLinkInfoPtr(new PyLinkInfo(_plink->UpdateAndGetInfo())));
    }


    std::string __repr__() {
        return boost::str(boost::format("RaveGetEnvironment(%d).GetKinBody('%s').GetLink('%s')")%RaveGetEnvironmentId(_plink->GetParent()->GetEnv())%_plink->GetParent()->GetName()%_plink->GetName());
    }
    std::string __str__() {
        return boost::str(boost::format("<link:%s (%d), parent=%s>")%_plink->GetName()%_plink->GetIndex()%_plink->GetParent()->GetName());
    }
    object __unicode__() {
        return ConvertStringToUnicode(__str__());
    }
    bool __eq__(boost::shared_ptr<PyLink> p) {
        return !!p && _plink == p->_plink;
    }
    bool __ne__(boost::shared_ptr<PyLink> p) {
        return !p || _plink != p->_plink;
    }
    int __hash__() {
        return static_cast<int>(uintptr_t(_plink.get()));
    }
};

class PyJoint
{
    KinBody::JointPtr _pjoint;
    PyEnvironmentBasePtr _pyenv;
public:
    PyJoint(KinBody::JointPtr pjoint, PyEnvironmentBasePtr pyenv) : _pjoint(pjoint), _pyenv(pyenv) {
    }
    virtual ~PyJoint() {
    }

    KinBody::JointPtr GetJoint() {
        return _pjoint;
    }

    object GetName() {
        return ConvertStringToUnicode(_pjoint->GetName());
    }
    bool IsMimic(int iaxis=-1) {
        return _pjoint->IsMimic(iaxis);
    }
    string GetMimicEquation(int iaxis=0, int itype=0, const std::string& format="") {
        return _pjoint->GetMimicEquation(iaxis,itype,format);
    }
    object GetMimicDOFIndices(int iaxis=0) {
        std::vector<int> vmimicdofs;
        _pjoint->GetMimicDOFIndices(vmimicdofs,iaxis);
        return toPyArray(vmimicdofs);
    }
    void SetMimicEquations(int iaxis, const std::string& poseq, const std::string& veleq, const std::string& acceleq) {
        _pjoint->SetMimicEquations(iaxis,poseq,veleq,acceleq);
    }

    dReal GetMaxVel(int iaxis=0) const {
        return _pjoint->GetMaxVel(iaxis);
    }
    dReal GetMaxAccel(int iaxis=0) const {
        return _pjoint->GetMaxAccel(iaxis);
    }
    dReal GetMaxJerk(int iaxis=0) const {
        return _pjoint->GetMaxJerk(iaxis);
    }
    dReal GetMaxTorque(int iaxis=0) const {
        return _pjoint->GetMaxTorque(iaxis);
    }
    object GetInstantaneousTorqueLimits(int iaxis=0) const {
        std::pair<dReal, dReal> values = _pjoint->GetInstantaneousTorqueLimits(iaxis);
        return boost::python::make_tuple(values.first, values.second);
    }
    object GetNominalTorqueLimits(int iaxis=0) const {
        std::pair<dReal, dReal> values = _pjoint->GetNominalTorqueLimits(iaxis);
        return boost::python::make_tuple(values.first, values.second);
    }

    dReal GetMaxInertia(int iaxis=0) const {
        return _pjoint->GetMaxInertia(iaxis);
    }

    int GetDOFIndex() const {
        return _pjoint->GetDOFIndex();
    }
    int GetJointIndex() const {
        return _pjoint->GetJointIndex();
    }

    PyKinBodyPtr GetParent() const {
        return PyKinBodyPtr(new PyKinBody(_pjoint->GetParent(),_pyenv));
    }

    PyLinkPtr GetFirstAttached() const {
        return !_pjoint->GetFirstAttached() ? PyLinkPtr() : PyLinkPtr(new PyLink(_pjoint->GetFirstAttached(), _pyenv));
    }
    PyLinkPtr GetSecondAttached() const {
        return !_pjoint->GetSecondAttached() ? PyLinkPtr() : PyLinkPtr(new PyLink(_pjoint->GetSecondAttached(), _pyenv));
    }

    KinBody::JointType GetType() const {
        return _pjoint->GetType();
    }
    bool IsCircular(int iaxis) const {
        return _pjoint->IsCircular(iaxis);
    }
    bool IsRevolute(int iaxis) const {
        return _pjoint->IsRevolute(iaxis);
    }
    bool IsPrismatic(int iaxis) const {
        return _pjoint->IsPrismatic(iaxis);
    }
    bool IsStatic() const {
        return _pjoint->IsStatic();
    }

    int GetDOF() const {
        return _pjoint->GetDOF();
    }
    object GetValues() const {
        vector<dReal> values;
        _pjoint->GetValues(values);
        return toPyArray(values);
    }
    dReal GetValue(int iaxis) const {
        return _pjoint->GetValue(iaxis);
    }
    object GetVelocities() const {
        vector<dReal> values;
        _pjoint->GetVelocities(values);
        return toPyArray(values);
    }

    object GetAnchor() const {
        return toPyVector3(_pjoint->GetAnchor());
    }
    object GetAxis(int iaxis=0) {
        return toPyVector3(_pjoint->GetAxis(iaxis));
    }
    PyLinkPtr GetHierarchyParentLink() const {
        return !_pjoint->GetHierarchyParentLink() ? PyLinkPtr() : PyLinkPtr(new PyLink(_pjoint->GetHierarchyParentLink(),_pyenv));
    }
    PyLinkPtr GetHierarchyChildLink() const {
        return !_pjoint->GetHierarchyChildLink() ? PyLinkPtr() : PyLinkPtr(new PyLink(_pjoint->GetHierarchyChildLink(),_pyenv));
    }
    object GetInternalHierarchyAxis(int iaxis) {
        return toPyVector3(_pjoint->GetInternalHierarchyAxis(iaxis));
    }
    object GetInternalHierarchyLeftTransform() {
        return ReturnTransform(_pjoint->GetInternalHierarchyLeftTransform());
    }
    object GetInternalHierarchyLeftTransformPose() {
        return toPyArray(_pjoint->GetInternalHierarchyLeftTransform());
    }
    object GetInternalHierarchyRightTransform() {
        return ReturnTransform(_pjoint->GetInternalHierarchyRightTransform());
    }
    object GetInternalHierarchyRightTransformPose() {
        return toPyArray(_pjoint->GetInternalHierarchyRightTransform());
    }

    object GetLimits() const {
        vector<dReal> lower, upper;
        _pjoint->GetLimits(lower,upper);
        return boost::python::make_tuple(toPyArray(lower),toPyArray(upper));
    }
    object GetVelocityLimits() const {
        vector<dReal> vlower,vupper;
        _pjoint->GetVelocityLimits(vlower,vupper);
        return boost::python::make_tuple(toPyArray(vlower),toPyArray(vupper));
    }
    object GetAccelerationLimits() const {
        vector<dReal> v;
        _pjoint->GetAccelerationLimits(v);
        return toPyArray(v);
    }
    object GetJerkLimits() const {
        vector<dReal> v;
        _pjoint->GetJerkLimits(v);
        return toPyArray(v);
    }
    object GetHardVelocityLimits() const {
        vector<dReal> v;
        _pjoint->GetHardVelocityLimits(v);
        return toPyArray(v);
    }
    object GetHardAccelerationLimits() const {
        vector<dReal> v;
        _pjoint->GetHardAccelerationLimits(v);
        return toPyArray(v);
    }
    object GetHardJerkLimits() const {
        vector<dReal> v;
        _pjoint->GetHardJerkLimits(v);
        return toPyArray(v);
    }
    object GetTorqueLimits() const {
        vector<dReal> v;
        _pjoint->GetTorqueLimits(v);
        return toPyArray(v);
    }

    dReal GetWrapOffset(int iaxis=0) {
        return _pjoint->GetWrapOffset(iaxis);
    }
    void SetWrapOffset(dReal offset, int iaxis=0) {
        _pjoint->SetWrapOffset(offset,iaxis);
    }
    void SetLimits(object olower, object oupper) {
        vector<dReal> vlower = ExtractArray<dReal>(olower);
        vector<dReal> vupper = ExtractArray<dReal>(oupper);
        if(( vlower.size() != vupper.size()) ||( (int)vlower.size() != _pjoint->GetDOF()) ) {
            throw openrave_exception(_("limits are wrong dimensions"));
        }
        _pjoint->SetLimits(vlower,vupper);
    }
    void SetVelocityLimits(object omaxlimits) {
        vector<dReal> vmaxlimits = ExtractArray<dReal>(omaxlimits);
        if( (int)vmaxlimits.size() != _pjoint->GetDOF() ) {
            throw openrave_exception(_("limits are wrong dimensions"));
        }
        _pjoint->SetVelocityLimits(vmaxlimits);
    }
    void SetAccelerationLimits(object omaxlimits) {
        vector<dReal> vmaxlimits = ExtractArray<dReal>(omaxlimits);
        if( (int)vmaxlimits.size() != _pjoint->GetDOF() ) {
            throw openrave_exception(_("limits are wrong dimensions"));
        }
        _pjoint->SetAccelerationLimits(vmaxlimits);
    }
    void SetJerkLimits(object omaxlimits) {
        vector<dReal> vmaxlimits = ExtractArray<dReal>(omaxlimits);
        if( (int)vmaxlimits.size() != _pjoint->GetDOF() ) {
            throw openrave_exception(_("limits are wrong dimensions"));
        }
        _pjoint->SetJerkLimits(vmaxlimits);
    }
    void SetHardVelocityLimits(object omaxlimits) {
        vector<dReal> vmaxlimits = ExtractArray<dReal>(omaxlimits);
        if( (int)vmaxlimits.size() != _pjoint->GetDOF() ) {
            throw openrave_exception(_("limits are wrong dimensions"));
        }
        _pjoint->SetHardVelocityLimits(vmaxlimits);
    }
    void SetHardAccelerationLimits(object omaxlimits) {
        vector<dReal> vmaxlimits = ExtractArray<dReal>(omaxlimits);
        if( (int)vmaxlimits.size() != _pjoint->GetDOF() ) {
            throw openrave_exception(_("limits are wrong dimensions"));
        }
        _pjoint->SetHardAccelerationLimits(vmaxlimits);
    }
    void SetHardJerkLimits(object omaxlimits) {
        vector<dReal> vmaxlimits = ExtractArray<dReal>(omaxlimits);
        if( (int)vmaxlimits.size() != _pjoint->GetDOF() ) {
            throw openrave_exception(_("limits are wrong dimensions"));
        }
        _pjoint->SetHardJerkLimits(vmaxlimits);
    }
    void SetTorqueLimits(object omaxlimits) {
        vector<dReal> vmaxlimits = ExtractArray<dReal>(omaxlimits);
        if( (int)vmaxlimits.size() != _pjoint->GetDOF() ) {
            throw openrave_exception(_("limits are wrong dimensions"));
        }
        _pjoint->SetTorqueLimits(vmaxlimits);
    }

    object GetResolutions() const {
        vector<dReal> resolutions;
        _pjoint->GetResolutions(resolutions);
        return toPyArray(resolutions);
    }
    dReal GetResolution(int iaxis) {
        return _pjoint->GetResolution(iaxis);
    }
    void SetResolution(dReal resolution) {
        _pjoint->SetResolution(resolution);
    }

    object GetWeights() const {
        vector<dReal> weights;
        _pjoint->GetWeights(weights);
        return toPyArray(weights);
    }
    dReal GetWeight(int iaxis) {
        return _pjoint->GetWeight(iaxis);
    }
    void SetWeights(object o) {
        _pjoint->SetWeights(ExtractArray<dReal>(o));
    }

    object SubtractValues(object ovalues0, object ovalues1) {
        vector<dReal> values0 = ExtractArray<dReal>(ovalues0);
        vector<dReal> values1 = ExtractArray<dReal>(ovalues1);
        BOOST_ASSERT((int)values0.size() == GetDOF() );
        BOOST_ASSERT((int)values1.size() == GetDOF() );
        _pjoint->SubtractValues(values0,values1);
        return toPyArray(values0);
    }

    dReal SubtractValue(dReal value0, dReal value1, int iaxis) {
        return _pjoint->SubtractValue(value0,value1,iaxis);
    }

    void AddTorque(object otorques) {
        vector<dReal> vtorques = ExtractArray<dReal>(otorques);
        return _pjoint->AddTorque(vtorques);
    }

    boost::python::object GetFloatParameters(object oname=boost::python::object(), int index=-1) const {
        return GetCustomParameters(_pjoint->GetFloatParameters(), oname, index);
    }

    void SetFloatParameters(const std::string& key, object oparameters)
    {
        _pjoint->SetFloatParameters(key,ExtractArray<dReal>(oparameters));
    }

    boost::python::object GetIntParameters(object oname=boost::python::object(), int index=-1) const {
        return GetCustomParameters(_pjoint->GetIntParameters(), oname, index);
    }

    void SetIntParameters(const std::string& key, object oparameters)
    {
        _pjoint->SetIntParameters(key,ExtractArray<int>(oparameters));
    }

    boost::python::object GetStringParameters(object oname=boost::python::object()) const {
        if( IS_PYTHONOBJECT_NONE(oname) ) {
            boost::python::dict oparameters;
            FOREACHC(it, _pjoint->GetStringParameters()) {
                oparameters[it->first] = ConvertStringToUnicode(it->second);
            }
            return oparameters;
        }
        std::string name = boost::python::extract<std::string>(oname);
        std::map<std::string, std::string >::const_iterator it = _pjoint->GetStringParameters().find(name);
        if( it != _pjoint->GetStringParameters().end() ) {
            return ConvertStringToUnicode(it->second);
        }
        return boost::python::object();
    }

    void SetStringParameters(const std::string& key, object ovalue)
    {
        _pjoint->SetStringParameters(key,extract<std::string>(ovalue));
    }

    void UpdateInfo() {
        _pjoint->UpdateInfo();
    }
    object GetInfo() {
        return object(PyJointInfoPtr(new PyJointInfo(_pjoint->GetInfo(), _pyenv)));
    }
    object UpdateAndGetInfo() {
        return object(PyJointInfoPtr(new PyJointInfo(_pjoint->UpdateAndGetInfo(), _pyenv)));
    }

    string __repr__() {
        return boost::str(boost::format("RaveGetEnvironment(%d).GetKinBody('%s').GetJoint('%s')")%RaveGetEnvironmentId(_pjoint->GetParent()->GetEnv())%_pjoint->GetParent()->GetName()%_pjoint->GetName());
    }
    string __str__() {
        return boost::str(boost::format("<joint:%s (%d), dof=%d, parent=%s>")%_pjoint->GetName()%_pjoint->GetJointIndex()%_pjoint->GetDOFIndex()%_pjoint->GetParent()->GetName());
    }
    object __unicode__() {
        return ConvertStringToUnicode(__str__());
    }
    bool __eq__(boost::shared_ptr<PyJoint> p) {
        return !!p && _pjoint==p->_pjoint;
    }
    bool __ne__(boost::shared_ptr<PyJoint> p) {
        return !p || _pjoint!=p->_pjoint;
    }
    int __hash__() {
        return static_cast<int>(uintptr_t(_pjoint.get()));
    }
};

class PyKinBodyStateSaver
{
    PyEnvironmentBasePtr _pyenv;
    KinBody::KinBodyStateSaver _state;
public:
    PyKinBodyStateSaver(PyKinBodyPtr pybody) : _pyenv(pybody->GetEnv()), _state(pybody->GetBody()) {
        // python should not support restoring on destruction since there's garbage collection
        _state.SetRestoreOnDestructor(false);
    }
    PyKinBodyStateSaver(PyKinBodyPtr pybody, object options) : _pyenv(pybody->GetEnv()), _state(pybody->GetBody(),pyGetIntFromPy(options,0)) {
        // python should not support restoring on destruction since there's garbage collection
        _state.SetRestoreOnDestructor(false);
    }
    PyKinBodyStateSaver(KinBodyPtr pbody, PyEnvironmentBasePtr pyenv) : _pyenv(pyenv), _state(pbody) {
        // python should not support restoring on destruction since there's garbage collection
        _state.SetRestoreOnDestructor(false);
    }
    PyKinBodyStateSaver(KinBodyPtr pbody, PyEnvironmentBasePtr pyenv, object options) : _pyenv(pyenv), _state(pbody,pyGetIntFromPy(options, 0)) {
        // python should not support restoring on destruction since there's garbage collection
        _state.SetRestoreOnDestructor(false);
    }
    virtual ~PyKinBodyStateSaver() {
        _state.Release();
    }

    object GetBody() const {
        KinBodyPtr pbody = _state.GetBody();
        if( !pbody ) {
            return object();
        }
        if( pbody->IsRobot() ) {
            return object(openravepy::toPyRobot(RaveInterfaceCast<RobotBase>(pbody),_pyenv));
        }
        else {
            return object(openravepy::toPyKinBody(pbody,_pyenv));
        }
    }

    void Restore(PyKinBodyPtr pybody=PyKinBodyPtr()) {
        _state.Restore(!pybody ? KinBodyPtr() : pybody->GetBody());
    }

    void Release() {
        _state.Release();
    }

    std::string __str__() {
        KinBodyPtr pbody = _state.GetBody();
        if( !pbody ) {
            return "state empty";
        }
        return boost::str(boost::format("state for %s")%pbody->GetName());
    }
    object __unicode__() {
        return ConvertStringToUnicode(__str__());
    }
};
typedef boost::shared_ptr<PyKinBodyStateSaver> PyKinBodyStateSaverPtr;

class PyManageData
{
    KinBody::ManageDataPtr _pdata;
    PyEnvironmentBasePtr _pyenv;
public:
    PyManageData(KinBody::ManageDataPtr pdata, PyEnvironmentBasePtr pyenv) : _pdata(pdata), _pyenv(pyenv) {
    }
    virtual ~PyManageData() {
    }

    KinBody::ManageDataPtr GetManageData() {
        return _pdata;
    }

    object GetSystem() {
        return object(openravepy::toPySensorSystem(_pdata->GetSystem(),_pyenv));
    }

    PyVoidHandleConst GetData() const {
        return PyVoidHandleConst(_pdata->GetData());
    }
    PyLinkPtr GetOffsetLink() const {
        KinBody::LinkPtr plink = _pdata->GetOffsetLink();
        return !plink ? PyLinkPtr() : PyLinkPtr(new PyLink(plink,_pyenv));
    }
    bool IsPresent() {
        return _pdata->IsPresent();
    }
    bool IsEnabled() {
        return _pdata->IsEnabled();
    }
    bool IsLocked() {
        return _pdata->IsLocked();
    }
    bool Lock(bool bDoLock) {
        return _pdata->Lock(bDoLock);
    }

    string __repr__() {
        return boost::str(boost::format("RaveGetEnvironment(%d).GetKinBody('%s').GetManageData()")%RaveGetEnvironmentId(_pdata->GetOffsetLink()->GetParent()->GetEnv())%_pdata->GetOffsetLink()->GetParent()->GetName());
    }
    string __str__() {
        KinBody::LinkPtr plink = _pdata->GetOffsetLink();
        SensorSystemBasePtr psystem = _pdata->GetSystem();
        string systemname = !psystem ? "(NONE)" : psystem->GetXMLId();
        return boost::str(boost::format("<managedata:%s, parent=%s:%s>")%systemname%plink->GetParent()->GetName()%plink->GetName());
    }
    object __unicode__() {
        return ConvertStringToUnicode(__str__());
    }
    bool __eq__(boost::shared_ptr<PyManageData> p) {
        return !!p && _pdata==p->_pdata;
    }
    bool __ne__(boost::shared_ptr<PyManageData> p) {
        return !p || _pdata!=p->_pdata;
    }
};
typedef boost::shared_ptr<PyManageData> PyManageDataPtr;
typedef boost::shared_ptr<PyManageData const> PyManageDataConstPtr;

PyKinBody::PyKinBody(KinBodyPtr pbody, PyEnvironmentBasePtr pyenv) : PyInterfaceBase(pbody,pyenv), _pbody(pbody)
{
}

PyKinBody::PyKinBody(const PyKinBody& r) : PyInterfaceBase(r._pbody,r._pyenv)
{
    _pbody = r._pbody;
}

PyKinBody::~PyKinBody()
{
}

KinBodyPtr PyKinBody::GetBody()
{
    return _pbody;
}

void PyKinBody::Destroy()
{
    _pbody->Destroy();
}

bool PyKinBody::InitFromBoxes(const boost::multi_array<dReal,2>& vboxes, bool bDraw, const std::string& uri)
{
    if( vboxes.shape()[1] != 6 ) {
        throw openrave_exception(_("boxes needs to be a Nx6 vector\n"));
    }
    std::vector<AABB> vaabbs(vboxes.shape()[0]);
    for(size_t i = 0; i < vaabbs.size(); ++i) {
        vaabbs[i].pos = Vector(vboxes[i][0],vboxes[i][1],vboxes[i][2]);
        vaabbs[i].extents = Vector(vboxes[i][3],vboxes[i][4],vboxes[i][5]);
    }
    return _pbody->InitFromBoxes(vaabbs,bDraw,uri);
}
bool PyKinBody::InitFromSpheres(const boost::multi_array<dReal,2>& vspheres, bool bDraw, const std::string& uri)
{
    if( vspheres.shape()[1] != 4 ) {
        throw openrave_exception(_("spheres needs to be a Nx4 vector\n"));
    }
    std::vector<Vector> vvspheres(vspheres.shape()[0]);
    for(size_t i = 0; i < vvspheres.size(); ++i) {
        vvspheres[i] = Vector(vspheres[i][0],vspheres[i][1],vspheres[i][2],vspheres[i][3]);
    }
    return _pbody->InitFromSpheres(vvspheres,bDraw,uri);
}

bool PyKinBody::InitFromTrimesh(object pytrimesh, bool bDraw, const std::string& uri)
{
    TriMesh mesh;
    if( ExtractTriMesh(pytrimesh,mesh) ) {
        return _pbody->InitFromTrimesh(mesh,bDraw,uri);
    }
    else {
        throw openrave_exception(_("bad trimesh"));
    }
}

bool PyKinBody::InitFromGeometries(object ogeometries, const std::string& uri)
{
    std::vector<KinBody::GeometryInfoConstPtr> geometries(len(ogeometries));
    for(size_t i = 0; i < geometries.size(); ++i) {
        PyGeometryInfoPtr pygeom = boost::python::extract<PyGeometryInfoPtr>(ogeometries[i]);
        if( !pygeom ) {
            throw OPENRAVE_EXCEPTION_FORMAT0(_("cannot cast to KinBody.GeometryInfo"),ORE_InvalidArguments);
        }
        geometries[i] = pygeom->GetGeometryInfo();
    }
    return _pbody->InitFromGeometries(geometries, uri);
}

bool PyKinBody::Init(object olinkinfos, object ojointinfos, const std::string& uri)
{
    std::vector<KinBody::LinkInfoConstPtr> vlinkinfos;
    _ParseLinkInfos(olinkinfos, vlinkinfos);
    std::vector<KinBody::JointInfoConstPtr> vjointinfos;
    _ParseJointInfos(ojointinfos, vjointinfos);
    return _pbody->Init(vlinkinfos, vjointinfos, uri);
}

void PyKinBody::SetLinkGeometriesFromGroup(const std::string& geomname)
{
    _pbody->SetLinkGeometriesFromGroup(geomname);
}

void PyKinBody::SetLinkGroupGeometries(const std::string& geomname, object olinkgeometryinfos)
{
    std::vector< std::vector<KinBody::GeometryInfoPtr> > linkgeometries(len(olinkgeometryinfos));
    for(size_t i = 0; i < linkgeometries.size(); ++i) {
        std::vector<KinBody::GeometryInfoPtr>& geometries = linkgeometries[i];
        geometries.resize(len(olinkgeometryinfos[i]));
        for(size_t j = 0; j < geometries.size(); ++j) {
            PyGeometryInfoPtr pygeom = boost::python::extract<PyGeometryInfoPtr>(olinkgeometryinfos[i][j]);
            if( !pygeom ) {
                throw OPENRAVE_EXCEPTION_FORMAT0(_("cannot cast to KinBody.GeometryInfo"),ORE_InvalidArguments);
            }
            geometries[j] = pygeom->GetGeometryInfo();
        }
    }
    _pbody->SetLinkGroupGeometries(geomname, linkgeometries);
}

void PyKinBody::_ParseLinkInfos(object olinkinfos, std::vector<KinBody::LinkInfoConstPtr>& vlinkinfos)
{
    vlinkinfos.resize(len(olinkinfos));
    for(size_t i = 0; i < vlinkinfos.size(); ++i) {
        PyLinkInfoPtr pylink = boost::python::extract<PyLinkInfoPtr>(olinkinfos[i]);
        if( !pylink ) {
            throw OPENRAVE_EXCEPTION_FORMAT0(_("cannot cast to KinBody.LinkInfo"),ORE_InvalidArguments);
        }
        vlinkinfos[i] = pylink->GetLinkInfo();
    }
}

void PyKinBody::_ParseJointInfos(object ojointinfos, std::vector<KinBody::JointInfoConstPtr>& vjointinfos)
{
    vjointinfos.resize(len(ojointinfos));
    for(size_t i = 0; i < vjointinfos.size(); ++i) {
        PyJointInfoPtr pyjoint = boost::python::extract<PyJointInfoPtr>(ojointinfos[i]);
        if( !pyjoint ) {
            throw OPENRAVE_EXCEPTION_FORMAT0(_("cannot cast to KinBody.JointInfo"),ORE_InvalidArguments);
        }
        vjointinfos[i] = pyjoint->GetJointInfo();
    }
}

void PyKinBody::SetName(const std::string& name)
{
    _pbody->SetName(name);
}
object PyKinBody::GetName() const
{
    return ConvertStringToUnicode(_pbody->GetName());
}
int PyKinBody::GetDOF() const
{
    return _pbody->GetDOF();
}

object PyKinBody::GetDOFValues() const
{
    vector<dReal> values;
    _pbody->GetDOFValues(values);
    return toPyArray(values);
}
object PyKinBody::GetDOFValues(object oindices) const
{
    if( IS_PYTHONOBJECT_NONE(oindices) ) {
        return numeric::array(boost::python::list());
    }
    vector<int> vindices = ExtractArray<int>(oindices);
    if( vindices.size() == 0 ) {
        return numeric::array(boost::python::list());
    }
    vector<dReal> values;
    _pbody->GetDOFValues(values,vindices);
    return toPyArray(values);
}

object PyKinBody::GetDOFVelocities() const
{
    vector<dReal> values;
    _pbody->GetDOFVelocities(values);
    return toPyArray(values);
}

object PyKinBody::GetDOFVelocities(object oindices) const
{
    if( IS_PYTHONOBJECT_NONE(oindices) ) {
        return numeric::array(boost::python::list());
    }
    vector<int> vindices = ExtractArray<int>(oindices);
    if( vindices.size() == 0 ) {
        return numeric::array(boost::python::list());
    }
    vector<dReal> values;
    _pbody->GetDOFVelocities(values,vindices);
    return toPyArray(values);
}

object PyKinBody::GetDOFLimits() const
{
    vector<dReal> vlower, vupper;
    _pbody->GetDOFLimits(vlower,vupper);
    return boost::python::make_tuple(toPyArray(vlower),toPyArray(vupper));
}

object PyKinBody::GetDOFVelocityLimits() const
{
    vector<dReal> vmax;
    _pbody->GetDOFVelocityLimits(vmax);
    return toPyArray(vmax);
}

object PyKinBody::GetDOFAccelerationLimits() const
{
    vector<dReal> vmax;
    _pbody->GetDOFAccelerationLimits(vmax);
    return toPyArray(vmax);
}

object PyKinBody::GetDOFJerkLimits() const
{
    vector<dReal> vmax;
    _pbody->GetDOFJerkLimits(vmax);
    return toPyArray(vmax);
}

object PyKinBody::GetDOFHardVelocityLimits() const
{
    vector<dReal> vmax;
    _pbody->GetDOFHardVelocityLimits(vmax);
    return toPyArray(vmax);
}

object PyKinBody::GetDOFHardAccelerationLimits() const
{
    vector<dReal> vmax;
    _pbody->GetDOFHardAccelerationLimits(vmax);
    return toPyArray(vmax);
}

object PyKinBody::GetDOFHardJerkLimits() const
{
    vector<dReal> vmax;
    _pbody->GetDOFHardJerkLimits(vmax);
    return toPyArray(vmax);
}

object PyKinBody::GetDOFTorqueLimits() const
{
    vector<dReal> vmax;
    _pbody->GetDOFTorqueLimits(vmax);
    return toPyArray(vmax);
}

object PyKinBody::GetDOFLimits(object oindices) const
{
    if( IS_PYTHONOBJECT_NONE(oindices) ) {
        return boost::python::make_tuple(numeric::array(boost::python::list()), numeric::array(boost::python::list())); // always need 2 since users can do lower, upper = GetDOFLimits()
    }
    vector<int> vindices = ExtractArray<int>(oindices);
    if( vindices.size() == 0 ) {
        return boost::python::make_tuple(numeric::array(boost::python::list()), numeric::array(boost::python::list())); // always need 2 since users can do lower, upper = GetDOFLimits()
    }
    vector<dReal> vlower, vupper, vtemplower, vtempupper;
    vlower.reserve(vindices.size());
    vupper.reserve(vindices.size());
    FOREACHC(it, vindices) {
        KinBody::JointPtr pjoint = _pbody->GetJointFromDOFIndex(*it);
        pjoint->GetLimits(vtemplower,vtempupper,false);
        vlower.push_back(vtemplower.at(*it-pjoint->GetDOFIndex()));
        vupper.push_back(vtempupper.at(*it-pjoint->GetDOFIndex()));
    }
    return boost::python::make_tuple(toPyArray(vlower),toPyArray(vupper));
}

object PyKinBody::GetDOFVelocityLimits(object oindices) const
{
    if( IS_PYTHONOBJECT_NONE(oindices) ) {
        return numeric::array(boost::python::list());
    }
    vector<int> vindices = ExtractArray<int>(oindices);
    if( vindices.size() == 0 ) {
        return numeric::array(boost::python::list());
    }
    vector<dReal> vmax, vtempmax;
    vmax.reserve(vindices.size());
    FOREACHC(it, vindices) {
        KinBody::JointPtr pjoint = _pbody->GetJointFromDOFIndex(*it);
        pjoint->GetVelocityLimits(vtempmax,false);
        vmax.push_back(vtempmax.at(*it-pjoint->GetDOFIndex()));
    }
    return toPyArray(vmax);
}

object PyKinBody::GetDOFAccelerationLimits(object oindices) const
{
    if( IS_PYTHONOBJECT_NONE(oindices) ) {
        return numeric::array(boost::python::list());
    }
    vector<int> vindices = ExtractArray<int>(oindices);
    if( vindices.size() == 0 ) {
        return numeric::array(boost::python::list());
    }
    vector<dReal> vmax, vtempmax;
    vmax.reserve(vindices.size());
    FOREACHC(it, vindices) {
        KinBody::JointPtr pjoint = _pbody->GetJointFromDOFIndex(*it);
        pjoint->GetAccelerationLimits(vtempmax,false);
        vmax.push_back(vtempmax.at(*it-pjoint->GetDOFIndex()));
    }
    return toPyArray(vmax);
}

object PyKinBody::GetDOFJerkLimits(object oindices) const
{
    if( IS_PYTHONOBJECT_NONE(oindices) ) {
        return numeric::array(boost::python::list());
    }
    vector<int> vindices = ExtractArray<int>(oindices);
    if( vindices.size() == 0 ) {
        return numeric::array(boost::python::list());
    }
    vector<dReal> vmax, vtempmax;
    vmax.reserve(vindices.size());
    FOREACHC(it, vindices) {
        KinBody::JointPtr pjoint = _pbody->GetJointFromDOFIndex(*it);
        pjoint->GetJerkLimits(vtempmax,false);
        vmax.push_back(vtempmax.at(*it-pjoint->GetDOFIndex()));
    }
    return toPyArray(vmax);
}

object PyKinBody::GetDOFHardVelocityLimits(object oindices) const
{
    if( IS_PYTHONOBJECT_NONE(oindices) ) {
        return numeric::array(boost::python::list());
    }
    vector<int> vindices = ExtractArray<int>(oindices);
    if( vindices.size() == 0 ) {
        return numeric::array(boost::python::list());
    }
    vector<dReal> vmax, vtempmax;
    vmax.reserve(vindices.size());
    FOREACHC(it, vindices) {
        KinBody::JointPtr pjoint = _pbody->GetJointFromDOFIndex(*it);
        pjoint->GetHardVelocityLimits(vtempmax,false);
        vmax.push_back(vtempmax.at(*it-pjoint->GetDOFIndex()));
    }
    return toPyArray(vmax);
}

object PyKinBody::GetDOFHardAccelerationLimits(object oindices) const
{
    if( IS_PYTHONOBJECT_NONE(oindices) ) {
        return numeric::array(boost::python::list());
    }
    vector<int> vindices = ExtractArray<int>(oindices);
    if( vindices.size() == 0 ) {
        return numeric::array(boost::python::list());
    }
    vector<dReal> vmax, vtempmax;
    vmax.reserve(vindices.size());
    FOREACHC(it, vindices) {
        KinBody::JointPtr pjoint = _pbody->GetJointFromDOFIndex(*it);
        pjoint->GetHardAccelerationLimits(vtempmax,false);
        vmax.push_back(vtempmax.at(*it-pjoint->GetDOFIndex()));
    }
    return toPyArray(vmax);
}

object PyKinBody::GetDOFHardJerkLimits(object oindices) const
{
    if( IS_PYTHONOBJECT_NONE(oindices) ) {
        return numeric::array(boost::python::list());
    }
    vector<int> vindices = ExtractArray<int>(oindices);
    if( vindices.size() == 0 ) {
        return numeric::array(boost::python::list());
    }
    vector<dReal> vmax, vtempmax;
    vmax.reserve(vindices.size());
    FOREACHC(it, vindices) {
        KinBody::JointPtr pjoint = _pbody->GetJointFromDOFIndex(*it);
        pjoint->GetHardJerkLimits(vtempmax,false);
        vmax.push_back(vtempmax.at(*it-pjoint->GetDOFIndex()));
    }
    return toPyArray(vmax);
}

object PyKinBody::GetDOFTorqueLimits(object oindices) const
{
    if( IS_PYTHONOBJECT_NONE(oindices) ) {
        return numeric::array(boost::python::list());
    }
    vector<int> vindices = ExtractArray<int>(oindices);
    if( vindices.size() == 0 ) {
        return numeric::array(boost::python::list());
    }
    vector<dReal> vmax, vtempmax;
    vmax.reserve(vindices.size());
    FOREACHC(it, vindices) {
        KinBody::JointPtr pjoint = _pbody->GetJointFromDOFIndex(*it);
        pjoint->GetTorqueLimits(vtempmax,false);
        vmax.push_back(vtempmax.at(*it-pjoint->GetDOFIndex()));
    }
    return toPyArray(vmax);
}

object PyKinBody::GetDOFMaxVel() const
{
    RAVELOG_WARN("KinBody.GetDOFMaxVel() is deprecated, use GetDOFVelocityLimits\n");
    vector<dReal> values;
    _pbody->GetDOFVelocityLimits(values);
    return toPyArray(values);
}
object PyKinBody::GetDOFMaxTorque() const
{
    vector<dReal> values;
    _pbody->GetDOFMaxTorque(values);
    return toPyArray(values);
}
object PyKinBody::GetDOFMaxAccel() const
{
    RAVELOG_WARN("KinBody.GetDOFMaxAccel() is deprecated, use GetDOFAccelerationLimits\n");
    vector<dReal> values;
    _pbody->GetDOFAccelerationLimits(values);
    return toPyArray(values);
}

object PyKinBody::GetDOFWeights() const
{
    vector<dReal> values;
    _pbody->GetDOFWeights(values);
    return toPyArray(values);
}

object PyKinBody::GetDOFWeights(object oindices) const
{
    if( IS_PYTHONOBJECT_NONE(oindices) ) {
        return numeric::array(boost::python::list());
    }
    vector<int> vindices = ExtractArray<int>(oindices);
    if( vindices.size() == 0 ) {
        return numeric::array(boost::python::list());
    }
    vector<dReal> values, v;
    values.reserve(vindices.size());
    FOREACHC(it, vindices) {
        KinBody::JointPtr pjoint = _pbody->GetJointFromDOFIndex(*it);
        values.push_back(pjoint->GetWeight(*it-pjoint->GetDOFIndex()));
    }
    return toPyArray(values);
}

object PyKinBody::GetDOFResolutions() const
{
    vector<dReal> values;
    _pbody->GetDOFResolutions(values);
    return toPyArray(values);
}

object PyKinBody::GetDOFResolutions(object oindices) const
{
    if( IS_PYTHONOBJECT_NONE(oindices) ) {
        return numeric::array(boost::python::list());
    }
    vector<int> vindices = ExtractArray<int>(oindices);
    if( vindices.size() == 0 ) {
        return numeric::array(boost::python::list());
    }
    vector<dReal> values, v;
    values.reserve(vindices.size());
    FOREACHC(it, vindices) {
        KinBody::JointPtr pjoint = _pbody->GetJointFromDOFIndex(*it);
        values.push_back(pjoint->GetResolution());
    }
    return toPyArray(values);
}

object PyKinBody::GetLinks() const
{
    boost::python::list links;
    FOREACHC(itlink, _pbody->GetLinks()) {
        links.append(PyLinkPtr(new PyLink(*itlink, GetEnv())));
    }
    return links;
}

object PyKinBody::GetLinks(object oindices) const
{
    if( IS_PYTHONOBJECT_NONE(oindices) ) {
        return GetLinks();
    }
    vector<int> vindices = ExtractArray<int>(oindices);
    boost::python::list links;
    FOREACHC(it, vindices) {
        links.append(PyLinkPtr(new PyLink(_pbody->GetLinks().at(*it),GetEnv())));
    }
    return links;
}

object PyKinBody::GetLink(const std::string& linkname) const
{
    KinBody::LinkPtr plink = _pbody->GetLink(linkname);
    return !plink ? object() : object(PyLinkPtr(new PyLink(plink,GetEnv())));
}

object PyKinBody::GetJoints() const
{
    boost::python::list joints;
    FOREACHC(itjoint, _pbody->GetJoints()) {
        joints.append(PyJointPtr(new PyJoint(*itjoint, GetEnv())));
    }
    return joints;
}

object PyKinBody::GetJoints(object oindices) const
{
    if( IS_PYTHONOBJECT_NONE(oindices) ) {
        return GetJoints();
    }
    vector<int> vindices = ExtractArray<int>(oindices);
    boost::python::list joints;
    FOREACHC(it, vindices) {
        joints.append(PyJointPtr(new PyJoint(_pbody->GetJoints().at(*it),GetEnv())));
    }
    return joints;
}

object PyKinBody::GetPassiveJoints()
{
    boost::python::list joints;
    FOREACHC(itjoint, _pbody->GetPassiveJoints()) {
        joints.append(PyJointPtr(new PyJoint(*itjoint, GetEnv())));
    }
    return joints;
}

object PyKinBody::GetDependencyOrderedJoints()
{
    boost::python::list joints;
    FOREACHC(itjoint, _pbody->GetDependencyOrderedJoints()) {
        joints.append(PyJointPtr(new PyJoint(*itjoint, GetEnv())));
    }
    return joints;
}

object PyKinBody::GetClosedLoops()
{
    boost::python::list loops;
    FOREACHC(itloop, _pbody->GetClosedLoops()) {
        boost::python::list loop;
        FOREACHC(itpair,*itloop) {
            loop.append(boost::python::make_tuple(PyLinkPtr(new PyLink(itpair->first,GetEnv())),PyJointPtr(new PyJoint(itpair->second,GetEnv()))));
        }
        loops.append(loop);
    }
    return loops;
}

object PyKinBody::GetRigidlyAttachedLinks(int linkindex) const
{
    RAVELOG_WARN("KinBody.GetRigidlyAttachedLinks is deprecated, use KinBody.Link.GetRigidlyAttachedLinks\n");
    std::vector<KinBody::LinkPtr> vattachedlinks;
    _pbody->GetLinks().at(linkindex)->GetRigidlyAttachedLinks(vattachedlinks);
    boost::python::list links;
    FOREACHC(itlink, vattachedlinks) {
        links.append(PyLinkPtr(new PyLink(*itlink, GetEnv())));
    }
    return links;
}

object PyKinBody::GetChain(int linkindex1, int linkindex2,bool returnjoints) const
{
    boost::python::list chain;
    if( returnjoints ) {
        std::vector<KinBody::JointPtr> vjoints;
        _pbody->GetChain(linkindex1,linkindex2,vjoints);
        FOREACHC(itjoint, vjoints) {
            chain.append(PyJointPtr(new PyJoint(*itjoint, GetEnv())));
        }
    }
    else {
        std::vector<KinBody::LinkPtr> vlinks;
        _pbody->GetChain(linkindex1,linkindex2,vlinks);
        FOREACHC(itlink, vlinks) {
            chain.append(PyLinkPtr(new PyLink(*itlink, GetEnv())));
        }
    }
    return chain;
}

bool PyKinBody::IsDOFInChain(int linkindex1, int linkindex2, int dofindex) const
{
    return _pbody->IsDOFInChain(linkindex1,linkindex2,dofindex);
}

int PyKinBody::GetJointIndex(const std::string& jointname) const
{
    return _pbody->GetJointIndex(jointname);
}

object PyKinBody::GetJoint(const std::string& jointname) const
{
    KinBody::JointPtr pjoint = _pbody->GetJoint(jointname);
    return !pjoint ? object() : object(PyJointPtr(new PyJoint(pjoint,GetEnv())));
}

object PyKinBody::GetJointFromDOFIndex(int dofindex) const
{
    KinBody::JointPtr pjoint = _pbody->GetJointFromDOFIndex(dofindex);
    return !pjoint ? object() : object(PyJointPtr(new PyJoint(pjoint,GetEnv())));
}

object PyKinBody::GetTransform() const {
    return ReturnTransform(_pbody->GetTransform());
}

object PyKinBody::GetTransformPose() const {
    return toPyArray(_pbody->GetTransform());
}

object PyKinBody::GetLinkTransformations(bool returndoflastvlaues) const
{
    boost::python::list otransforms;
    vector<Transform> vtransforms;
    std::vector<dReal> vdoflastsetvalues;
    _pbody->GetLinkTransformations(vtransforms, vdoflastsetvalues);
    FOREACHC(it, vtransforms) {
        otransforms.append(ReturnTransform(*it));
    }
    if( returndoflastvlaues ) {
        return boost::python::make_tuple(otransforms, toPyArray(vdoflastsetvalues));
    }
    return otransforms;
}

void PyKinBody::SetLinkTransformations(object transforms, object odoflastvalues)
{
    size_t numtransforms = len(transforms);
    if( numtransforms != _pbody->GetLinks().size() ) {
        throw openrave_exception(_("number of input transforms not equal to links"));
    }
    std::vector<Transform> vtransforms(numtransforms);
    for(size_t i = 0; i < numtransforms; ++i) {
        vtransforms[i] = ExtractTransform(transforms[i]);
    }
    if( IS_PYTHONOBJECT_NONE(odoflastvalues) ) {
        _pbody->SetLinkTransformations(vtransforms);
    }
    else {
        _pbody->SetLinkTransformations(vtransforms, ExtractArray<dReal>(odoflastvalues));
    }
}

void PyKinBody::SetLinkVelocities(object ovelocities)
{
    std::vector<std::pair<Vector,Vector> > velocities;
    velocities.resize(len(ovelocities));
    for(size_t i = 0; i < velocities.size(); ++i) {
        vector<dReal> v = ExtractArray<dReal>(ovelocities[i]);
        BOOST_ASSERT(v.size()==6);
        velocities[i].first.x = v[0];
        velocities[i].first.y = v[1];
        velocities[i].first.z = v[2];
        velocities[i].second.x = v[3];
        velocities[i].second.y = v[4];
        velocities[i].second.z = v[5];
    }
    return _pbody->SetLinkVelocities(velocities);
}

object PyKinBody::GetLinkEnableStates() const
{
    std::vector<uint8_t> enablestates;
    _pbody->GetLinkEnableStates(enablestates);
    return toPyArray(enablestates);
}

void PyKinBody::SetLinkEnableStates(object oenablestates)
{
    std::vector<uint8_t> enablestates = ExtractArray<uint8_t>(oenablestates);
    _pbody->SetLinkEnableStates(enablestates);
}

bool PyKinBody::SetVelocity(object olinearvel, object oangularvel)
{
    return _pbody->SetVelocity(ExtractVector3(olinearvel),ExtractVector3(oangularvel));
}

void PyKinBody::SetDOFVelocities(object odofvelocities, object olinearvel, object oangularvel, uint32_t checklimits)
{
    _pbody->SetDOFVelocities(ExtractArray<dReal>(odofvelocities),ExtractVector3(olinearvel),ExtractVector3(oangularvel),checklimits);
}

void PyKinBody::SetDOFVelocities(object odofvelocities, object olinearvel, object oangularvel)
{
    _pbody->SetDOFVelocities(ExtractArray<dReal>(odofvelocities),ExtractVector3(olinearvel),ExtractVector3(oangularvel));
}

void PyKinBody::SetDOFVelocities(object odofvelocities)
{
    _pbody->SetDOFVelocities(ExtractArray<dReal>(odofvelocities));
}

void PyKinBody::SetDOFVelocities(object odofvelocities, uint32_t checklimits, object oindices)
{
    if( _pbody->GetDOF() == 0 ) {
        return;
    }
    vector<dReal> vsetvalues = ExtractArray<dReal>(odofvelocities);
    if( IS_PYTHONOBJECT_NONE(oindices) ) {
        _pbody->SetDOFVelocities(vsetvalues,checklimits);
    }
    else {
        if( len(oindices) == 0 ) {
            return;
        }
        vector<int> vindices = ExtractArray<int>(oindices);
        _pbody->SetDOFVelocities(vsetvalues,checklimits, vindices);
    }
}

object PyKinBody::GetLinkVelocities() const
{
    if( _pbody->GetLinks().size() == 0 ) {
        return numeric::array(boost::python::list());
    }
    std::vector<std::pair<Vector,Vector> > velocities;
    _pbody->GetLinkVelocities(velocities);

    npy_intp dims[] = {npy_intp(velocities.size()),npy_intp(6)};
    PyObject *pyvel = PyArray_SimpleNew(2,dims, sizeof(dReal)==8 ? PyArray_DOUBLE : PyArray_FLOAT);
    dReal* pfvel = (dReal*)PyArray_DATA(pyvel);
    for(size_t i = 0; i < velocities.size(); ++i) {
        pfvel[6*i+0] = velocities[i].first.x;
        pfvel[6*i+1] = velocities[i].first.y;
        pfvel[6*i+2] = velocities[i].first.z;
        pfvel[6*i+3] = velocities[i].second.x;
        pfvel[6*i+4] = velocities[i].second.y;
        pfvel[6*i+5] = velocities[i].second.z;
    }
    return static_cast<numeric::array>(handle<>(pyvel));
}

object PyKinBody::GetLinkAccelerations(object odofaccelerations, object oexternalaccelerations=object()) const
{
    if( _pbody->GetLinks().size() == 0 ) {
        return numeric::array(boost::python::list());
    }
    vector<dReal> vDOFAccelerations = ExtractArray<dReal>(odofaccelerations);
    KinBody::AccelerationMapPtr pmapExternalAccelerations;
    if( !IS_PYTHONOBJECT_NONE(oexternalaccelerations) ) {
        //externalaccelerations
        pmapExternalAccelerations.reset(new KinBody::AccelerationMap());
        boost::python::dict odict = (boost::python::dict)oexternalaccelerations;
        boost::python::list iterkeys = (boost::python::list)odict.iterkeys();
        vector<dReal> v;
        for (int i = 0; i < boost::python::len(iterkeys); i++) {
            int linkindex = boost::python::extract<int>(iterkeys[i]);
            object olinkaccelerations = odict[iterkeys[i]];
            OPENRAVE_ASSERT_OP(len(olinkaccelerations),==,6);
            (*pmapExternalAccelerations)[linkindex] = make_pair(Vector(boost::python::extract<dReal>(olinkaccelerations[0]),boost::python::extract<dReal>(olinkaccelerations[1]),boost::python::extract<dReal>(olinkaccelerations[2])),Vector(boost::python::extract<dReal>(olinkaccelerations[3]),boost::python::extract<dReal>(olinkaccelerations[4]),boost::python::extract<dReal>(olinkaccelerations[5])));
        }
    }
    std::vector<std::pair<Vector,Vector> > vLinkAccelerations;
    _pbody->GetLinkAccelerations(vDOFAccelerations, vLinkAccelerations, pmapExternalAccelerations);

    npy_intp dims[] = {npy_intp(vLinkAccelerations.size()),npy_intp(6)};
    PyObject *pyaccel = PyArray_SimpleNew(2,dims, sizeof(dReal)==8 ? PyArray_DOUBLE : PyArray_FLOAT);
    dReal* pf = (dReal*)PyArray_DATA(pyaccel);
    for(size_t i = 0; i < vLinkAccelerations.size(); ++i) {
        pf[6*i+0] = vLinkAccelerations[i].first.x;
        pf[6*i+1] = vLinkAccelerations[i].first.y;
        pf[6*i+2] = vLinkAccelerations[i].first.z;
        pf[6*i+3] = vLinkAccelerations[i].second.x;
        pf[6*i+4] = vLinkAccelerations[i].second.y;
        pf[6*i+5] = vLinkAccelerations[i].second.z;
    }
    return static_cast<numeric::array>(handle<>(pyaccel));
}

object PyKinBody::ComputeAABB(bool bEnabledOnlyLinks)
{
    return toPyAABB(_pbody->ComputeAABB(bEnabledOnlyLinks));
}

object PyKinBody::ComputeAABBFromTransform(object otransform, bool bEnabledOnlyLinks)
{
    return toPyAABB(_pbody->ComputeAABBFromTransform(ExtractTransform(otransform), bEnabledOnlyLinks));
}

object PyKinBody::ComputeLocalAABB(bool bEnabledOnlyLinks)
{
    return toPyAABB(_pbody->ComputeLocalAABB(bEnabledOnlyLinks));
}

object PyKinBody::GetCenterOfMass() const
{
    return toPyVector3(_pbody->GetCenterOfMass());
}

void PyKinBody::Enable(bool bEnable)
{
    _pbody->Enable(bEnable);
}
bool PyKinBody::IsEnabled() const
{
    return _pbody->IsEnabled();
}
bool PyKinBody::SetVisible(bool visible)
{
    return _pbody->SetVisible(visible);
}
bool PyKinBody::IsVisible() const
{
    return _pbody->IsVisible();
}

bool PyKinBody::IsDOFRevolute(int dofindex) const
{
    return _pbody->IsDOFRevolute(dofindex);
}

bool PyKinBody::IsDOFPrismatic(int dofindex) const
{
    return _pbody->IsDOFPrismatic(dofindex);
}

void PyKinBody::SetTransform(object transform)
{
    _pbody->SetTransform(ExtractTransform(transform));
}

void PyKinBody::SetDOFWeights(object o)
{
    if( _pbody->GetDOF() == 0 ) {
        return;
    }
    vector<dReal> values = ExtractArray<dReal>(o);
    if( (int)values.size() != GetDOF() ) {
        throw openrave_exception(_("values do not equal to body degrees of freedom"));
    }
    _pbody->SetDOFWeights(values);
}

void PyKinBody::SetDOFResolutions(object o)
{
    if( _pbody->GetDOF() == 0 ) {
        return;
    }
    vector<dReal> values = ExtractArray<dReal>(o);
    if( (int)values.size() != GetDOF() ) {
        throw openrave_exception(_("values do not equal to body degrees of freedom"));
    }
    _pbody->SetDOFResolutions(values);
}

void PyKinBody::SetDOFLimits(object olower, object oupper, object oindices)
{
    if( _pbody->GetDOF() == 0 ) {
        return;
    }
    vector<dReal> vlower = ExtractArray<dReal>(olower), vupper = ExtractArray<dReal>(oupper);
    if( IS_PYTHONOBJECT_NONE(oindices) ) {
        if( (int)vlower.size() != GetDOF() || (int)vupper.size() != GetDOF() ) {
            throw openrave_exception(_("values do not equal to body degrees of freedom"));
        }
        _pbody->SetDOFLimits(vlower,vupper);
    }
    else {
        if( len(oindices) == 0 ) {
            return;
        }
        vector<int> vindices = ExtractArray<int>(oindices);
        _pbody->SetDOFLimits(vlower, vupper, vindices);
    }
}

void PyKinBody::SetDOFVelocityLimits(object o)
{
    if( _pbody->GetDOF() == 0 ) {
        return;
    }
    vector<dReal> values = ExtractArray<dReal>(o);
    if( (int)values.size() != GetDOF() ) {
        throw openrave_exception(_("values do not equal to body degrees of freedom"));
    }
    _pbody->SetDOFVelocityLimits(values);
}

void PyKinBody::SetDOFAccelerationLimits(object o)
{
    if( _pbody->GetDOF() == 0 ) {
        return;
    }
    vector<dReal> values = ExtractArray<dReal>(o);
    if( (int)values.size() != GetDOF() ) {
        throw openrave_exception(_("values do not equal to body degrees of freedom"));
    }
    _pbody->SetDOFAccelerationLimits(values);
}

void PyKinBody::SetDOFJerkLimits(object o)
{
    if( _pbody->GetDOF() == 0 ) {
        return;
    }
    vector<dReal> values = ExtractArray<dReal>(o);
    if( (int)values.size() != GetDOF() ) {
        throw openrave_exception(_("values do not equal to body degrees of freedom"));
    }
    _pbody->SetDOFJerkLimits(values);
}

void PyKinBody::SetDOFHardVelocityLimits(object o)
{
    if( _pbody->GetDOF() == 0 ) {
        return;
    }
    vector<dReal> values = ExtractArray<dReal>(o);
    if( (int)values.size() != GetDOF() ) {
        throw openrave_exception(_("values do not equal to body degrees of freedom"));
    }
    _pbody->SetDOFHardVelocityLimits(values);
}

void PyKinBody::SetDOFHardAccelerationLimits(object o)
{
    if( _pbody->GetDOF() == 0 ) {
        return;
    }
    vector<dReal> values = ExtractArray<dReal>(o);
    if( (int)values.size() != GetDOF() ) {
        throw openrave_exception(_("values do not equal to body degrees of freedom"));
    }
    _pbody->SetDOFHardAccelerationLimits(values);
}

void PyKinBody::SetDOFHardJerkLimits(object o)
{
    if( _pbody->GetDOF() == 0 ) {
        return;
    }
    vector<dReal> values = ExtractArray<dReal>(o);
    if( (int)values.size() != GetDOF() ) {
        throw openrave_exception(_("values do not equal to body degrees of freedom"));
    }
    _pbody->SetDOFHardJerkLimits(values);
}

void PyKinBody::SetDOFTorqueLimits(object o)
{
    if( _pbody->GetDOF() == 0 ) {
        return;
    }
    vector<dReal> values = ExtractArray<dReal>(o);
    if( (int)values.size() != GetDOF() ) {
        throw openrave_exception(_("values do not equal to body degrees of freedom"));
    }
    _pbody->SetDOFTorqueLimits(values);
}

void PyKinBody::SetDOFValues(object o)
{
    if( _pbody->GetDOF() == 0 ) {
        return;
    }
    vector<dReal> values = ExtractArray<dReal>(o);
    if( (int)values.size() != GetDOF() ) {
        throw openrave_exception(_("values do not equal to body degrees of freedom"));
    }
    _pbody->SetDOFValues(values,KinBody::CLA_CheckLimits);
}
void PyKinBody::SetTransformWithDOFValues(object otrans,object ojoints)
{
    if( _pbody->GetDOF() == 0 ) {
        _pbody->SetTransform(ExtractTransform(otrans));
        return;
    }
    vector<dReal> values = ExtractArray<dReal>(ojoints);
    if( (int)values.size() != GetDOF() ) {
        throw openrave_exception(_("values do not equal to body degrees of freedom"));
    }
    _pbody->SetDOFValues(values,ExtractTransform(otrans),KinBody::CLA_CheckLimits);
}

void PyKinBody::SetDOFValues(object o, object indices, uint32_t checklimits)
{
    if( _pbody->GetDOF() == 0 ) {
        return;
    }
    vector<dReal> vsetvalues = ExtractArray<dReal>(o);
    if( IS_PYTHONOBJECT_NONE(indices) ) {
        _pbody->SetDOFValues(vsetvalues,checklimits);
    }
    else {
        if( len(indices) == 0 ) {
            return;
        }
        vector<int> vindices = ExtractArray<int>(indices);
        _pbody->SetDOFValues(vsetvalues,checklimits, vindices);
    }
}

void PyKinBody::SetDOFValues(object o, object indices)
{
    SetDOFValues(o,indices,KinBody::CLA_CheckLimits);
}

object PyKinBody::SubtractDOFValues(object ovalues0, object ovalues1, object oindices)
{
    vector<dReal> values0 = ExtractArray<dReal>(ovalues0);
    vector<dReal> values1 = ExtractArray<dReal>(ovalues1);
    vector<int> vindices;
    if( IS_PYTHONOBJECT_NONE(oindices) ) {
        OPENRAVE_ASSERT_OP((int)values0.size(), ==, GetDOF());
        OPENRAVE_ASSERT_OP((int)values1.size(), ==, GetDOF());
        _pbody->SubtractDOFValues(values0,values1);
    }
    else {
        vindices = ExtractArray<int>(oindices);
        OPENRAVE_ASSERT_OP(values0.size(), ==, vindices.size());
        OPENRAVE_ASSERT_OP(values1.size(), ==, vindices.size());
        _pbody->SubtractDOFValues(values0,values1,vindices);
    }
    return toPyArray(values0);
}

void PyKinBody::SetDOFTorques(object otorques, bool bAdd)
{
    vector<dReal> vtorques = ExtractArray<dReal>(otorques);
    BOOST_ASSERT((int)vtorques.size() == GetDOF() );
    _pbody->SetDOFTorques(vtorques,bAdd);
}

object PyKinBody::ComputeJacobianTranslation(int index, object oposition, object oindices)
{
    vector<int> vindices;
    if( !IS_PYTHONOBJECT_NONE(oindices) ) {
        vindices = ExtractArray<int>(oindices);
    }
    std::vector<dReal> vjacobian;
    _pbody->ComputeJacobianTranslation(index,ExtractVector3(oposition),vjacobian,vindices);
    std::vector<npy_intp> dims(2); dims[0] = 3; dims[1] = vjacobian.size()/3;
    return toPyArray(vjacobian,dims);
}

object PyKinBody::ComputeJacobianAxisAngle(int index, object oindices)
{
    vector<int> vindices;
    if( !IS_PYTHONOBJECT_NONE(oindices) ) {
        vindices = ExtractArray<int>(oindices);
    }
    std::vector<dReal> vjacobian;
    _pbody->ComputeJacobianAxisAngle(index,vjacobian,vindices);
    std::vector<npy_intp> dims(2); dims[0] = 3; dims[1] = vjacobian.size()/3;
    return toPyArray(vjacobian,dims);
}

object PyKinBody::CalculateJacobian(int index, object oposition)
{
    std::vector<dReal> vjacobian;
    _pbody->CalculateJacobian(index,ExtractVector3(oposition),vjacobian);
    std::vector<npy_intp> dims(2); dims[0] = 3; dims[1] = vjacobian.size()/3;
    return toPyArray(vjacobian,dims);
}

object PyKinBody::CalculateRotationJacobian(int index, object q) const
{
    std::vector<dReal> vjacobian;
    _pbody->CalculateRotationJacobian(index,ExtractVector4(q),vjacobian);
    std::vector<npy_intp> dims(2); dims[0] = 4; dims[1] = _pbody->GetDOF();
    return toPyArray(vjacobian,dims);
}

object PyKinBody::CalculateAngularVelocityJacobian(int index) const
{
    std::vector<dReal> vjacobian;
    _pbody->ComputeJacobianAxisAngle(index,vjacobian);
    std::vector<npy_intp> dims(2); dims[0] = 3; dims[1] = _pbody->GetDOF();
    return toPyArray(vjacobian,dims);
}

object PyKinBody::ComputeHessianTranslation(int index, object oposition, object oindices)
{
    vector<int> vindices;
    if( !IS_PYTHONOBJECT_NONE(oindices) ) {
        vindices = ExtractArray<int>(oindices);
    }
    size_t dof = vindices.size() == 0 ? (size_t)_pbody->GetDOF() : vindices.size();
    std::vector<dReal> vhessian;
    _pbody->ComputeHessianTranslation(index,ExtractVector3(oposition),vhessian,vindices);
    std::vector<npy_intp> dims(3); dims[0] = dof; dims[1] = 3; dims[2] = dof;
    return toPyArray(vhessian,dims);
}

object PyKinBody::ComputeHessianAxisAngle(int index, object oindices)
{
    vector<int> vindices;
    if( !IS_PYTHONOBJECT_NONE(oindices) ) {
        vindices = ExtractArray<int>(oindices);
    }
    size_t dof = vindices.size() == 0 ? (size_t)_pbody->GetDOF() : vindices.size();
    std::vector<dReal> vhessian;
    _pbody->ComputeHessianAxisAngle(index,vhessian,vindices);
    std::vector<npy_intp> dims(3); dims[0] = dof; dims[1] = 3; dims[2] = dof;
    return toPyArray(vhessian,dims);
}

object PyKinBody::ComputeInverseDynamics(object odofaccelerations, object oexternalforcetorque, bool returncomponents)
{
    vector<dReal> vDOFAccelerations;
    if( !IS_PYTHONOBJECT_NONE(odofaccelerations) ) {
        vDOFAccelerations = ExtractArray<dReal>(odofaccelerations);
    }
    KinBody::ForceTorqueMap mapExternalForceTorque;
    if( !IS_PYTHONOBJECT_NONE(oexternalforcetorque) ) {
        boost::python::dict odict = (boost::python::dict)oexternalforcetorque;
        boost::python::list iterkeys = (boost::python::list)odict.iterkeys();
        vector<dReal> v;
        for (int i = 0; i < boost::python::len(iterkeys); i++) {
            int linkindex = boost::python::extract<int>(iterkeys[i]);
            object oforcetorque = odict[iterkeys[i]];
            OPENRAVE_ASSERT_OP(len(oforcetorque),==,6);
            mapExternalForceTorque[linkindex] = make_pair(Vector(boost::python::extract<dReal>(oforcetorque[0]),boost::python::extract<dReal>(oforcetorque[1]),boost::python::extract<dReal>(oforcetorque[2])),Vector(boost::python::extract<dReal>(oforcetorque[3]),boost::python::extract<dReal>(oforcetorque[4]),boost::python::extract<dReal>(oforcetorque[5])));
        }
    }
    if( returncomponents ) {
        boost::array< vector<dReal>, 3> vDOFTorqueComponents;
        _pbody->ComputeInverseDynamics(vDOFTorqueComponents,vDOFAccelerations,mapExternalForceTorque);
        return boost::python::make_tuple(toPyArray(vDOFTorqueComponents[0]), toPyArray(vDOFTorqueComponents[1]), toPyArray(vDOFTorqueComponents[2]));
    }
    else {
        vector<dReal> vDOFTorques;
        _pbody->ComputeInverseDynamics(vDOFTorques,vDOFAccelerations,mapExternalForceTorque);
        return toPyArray(vDOFTorques);
    }
}

void PyKinBody::SetSelfCollisionChecker(PyCollisionCheckerBasePtr pycollisionchecker)
{
    _pbody->SetSelfCollisionChecker(openravepy::GetCollisionChecker(pycollisionchecker));
}

PyInterfaceBasePtr PyKinBody::GetSelfCollisionChecker()
{
    return openravepy::toPyCollisionChecker(_pbody->GetSelfCollisionChecker(), _pyenv);
}

bool PyKinBody::CheckSelfCollision(PyCollisionReportPtr pReport, PyCollisionCheckerBasePtr pycollisionchecker)
{
    bool bCollision = _pbody->CheckSelfCollision(openravepy::GetCollisionReport(pReport), openravepy::GetCollisionChecker(pycollisionchecker));
    openravepy::UpdateCollisionReport(pReport,GetEnv());
    return bCollision;
}

bool PyKinBody::IsAttached(PyKinBodyPtr pattachbody)
{
    CHECK_POINTER(pattachbody);
    return _pbody->IsAttached(*pattachbody->GetBody());
}
object PyKinBody::GetAttached() const
{
    boost::python::list attached;
    std::set<KinBodyPtr> vattached;
    _pbody->GetAttached(vattached);
    FOREACHC(it,vattached)
    attached.append(PyKinBodyPtr(new PyKinBody(*it,_pyenv)));
    return attached;
}

void PyKinBody::SetZeroConfiguration()
{
    _pbody->SetZeroConfiguration();
}
void PyKinBody::SetNonCollidingConfiguration()
{
    _pbody->SetNonCollidingConfiguration();
}

object PyKinBody::GetConfigurationSpecification(const std::string& interpolation) const
{
    return object(openravepy::toPyConfigurationSpecification(_pbody->GetConfigurationSpecification(interpolation)));
}

object PyKinBody::GetConfigurationSpecificationIndices(object oindices,const std::string& interpolation) const
{
    vector<int> vindices = ExtractArray<int>(oindices);
    return object(openravepy::toPyConfigurationSpecification(_pbody->GetConfigurationSpecificationIndices(vindices,interpolation)));
}

void PyKinBody::SetConfigurationValues(object ovalues, uint32_t checklimits)
{
    vector<dReal> vvalues = ExtractArray<dReal>(ovalues);
    BOOST_ASSERT((int)vvalues.size()==_pbody->GetDOF()+7);
    _pbody->SetConfigurationValues(vvalues.begin(),checklimits);
}

object PyKinBody::GetConfigurationValues() const
{
    vector<dReal> values;
    _pbody->GetConfigurationValues(values);
    return toPyArray(values);
}


bool PyKinBody::Grab(PyKinBodyPtr pbody, object pylink, object linkstoignore)
{
    CHECK_POINTER(pbody);
    CHECK_POINTER(pylink);
    std::set<int> setlinkstoignore = ExtractSet<int>(linkstoignore);
    return _pbody->Grab(pbody->GetBody(), GetKinBodyLink(pylink), setlinkstoignore);
}

bool PyKinBody::Grab(PyKinBodyPtr pbody, object pylink)
{
    CHECK_POINTER(pbody);
    CHECK_POINTER(pylink);
    KinBody::LinkPtr plink = GetKinBodyLink(pylink);
    return _pbody->Grab(pbody->GetBody(), plink);
}

void PyKinBody::Release(PyKinBodyPtr pbody)
{
    CHECK_POINTER(pbody); _pbody->Release(*pbody->GetBody());
}
void PyKinBody::ReleaseAllGrabbed() {
    _pbody->ReleaseAllGrabbed();
}
void PyKinBody::ReleaseAllGrabbedWithLink(object pylink) {
    CHECK_POINTER(pylink);
    KinBody::LinkPtr plink = GetKinBodyLink(pylink);
    _pbody->ReleaseAllGrabbedWithLink(*plink);
}
void PyKinBody::RegrabAll()
{
    _pbody->RegrabAll();
}
object PyKinBody::IsGrabbing(PyKinBodyPtr pbody) const
{
    CHECK_POINTER(pbody);
    KinBody::LinkPtr plink = _pbody->IsGrabbing(*pbody->GetBody());
    return toPyKinBodyLink(plink,_pyenv);
}

object PyKinBody::GetGrabbed() const
{
    boost::python::list bodies;
    std::vector<KinBodyPtr> vbodies;
    _pbody->GetGrabbed(vbodies);
    FOREACH(itbody, vbodies) {
        bodies.append(PyKinBodyPtr(new PyKinBody(*itbody,_pyenv)));
    }
    return bodies;
}

object PyKinBody::GetGrabbedInfo() const
{
    boost::python::list ograbbed;
    std::vector<RobotBase::GrabbedInfoPtr> vgrabbedinfo;
    _pbody->GetGrabbedInfo(vgrabbedinfo);
    FOREACH(itgrabbed, vgrabbedinfo) {
        ograbbed.append(PyGrabbedInfoPtr(new PyGrabbedInfo(**itgrabbed)));
    }
    return ograbbed;
}

void PyKinBody::ResetGrabbed(object ograbbedinfos)
{
    std::vector<RobotBase::GrabbedInfoConstPtr> vgrabbedinfos(len(ograbbedinfos));
    for(size_t i = 0; i < vgrabbedinfos.size(); ++i) {
        PyGrabbedInfoPtr pygrabbed = boost::python::extract<PyGrabbedInfoPtr>(ograbbedinfos[i]);
        if( !pygrabbed ) {
            throw OPENRAVE_EXCEPTION_FORMAT0(_("cannot cast to Robot.GrabbedInfo"),ORE_InvalidArguments);
        }
        vgrabbedinfos[i] = pygrabbed->GetGrabbedInfo();
    }
    _pbody->ResetGrabbed(vgrabbedinfos);
}

bool PyKinBody::IsRobot() const
{
    return _pbody->IsRobot();
}
int PyKinBody::GetEnvironmentId() const
{
    return _pbody->GetEnvironmentId();
}

int PyKinBody::DoesAffect(int jointindex, int linkindex ) const
{
    return _pbody->DoesAffect(jointindex,linkindex);
}

int PyKinBody::DoesDOFAffectLink(int dofindex, int linkindex ) const
{
    return _pbody->DoesDOFAffectLink(dofindex,linkindex);
}

object PyKinBody::GetViewerData() const
{
    return toPyUserData(_pbody->GetViewerData());
}

object PyKinBody::GetURI() const
{
    return ConvertStringToUnicode(_pbody->GetURI());
}

object PyKinBody::GetNonAdjacentLinks() const
{
    boost::python::list ononadjacent;
    const std::vector<int>& nonadjacent = _pbody->GetNonAdjacentLinks();
    FOREACHC(it,nonadjacent) {
        ononadjacent.append(boost::python::make_tuple((int)(*it)&0xffff,(int)(*it)>>16));
    }
    return ononadjacent;
}
object PyKinBody::GetNonAdjacentLinks(int adjacentoptions) const
{
    boost::python::list ononadjacent;
    const std::vector<int>& nonadjacent = _pbody->GetNonAdjacentLinks(adjacentoptions);
    FOREACHC(it,nonadjacent) {
        ononadjacent.append(boost::python::make_tuple((int)(*it)&0xffff,(int)(*it)>>16));
    }
    return ononadjacent;
}

void PyKinBody::SetAdjacentLinks(int linkindex0, int linkindex1)
{
    _pbody->SetAdjacentLinks(linkindex0, linkindex1);
}

object PyKinBody::GetAdjacentLinks() const
{
    boost::python::list adjacent;
    FOREACHC(it,_pbody->GetAdjacentLinks())
    adjacent.append(boost::python::make_tuple((int)(*it)&0xffff,(int)(*it)>>16));
    return adjacent;
}

object PyKinBody::GetPhysicsData() const
{
    return toPyUserData(_pbody->GetPhysicsData());
}
object PyKinBody::GetCollisionData() const
{
    return toPyUserData(_pbody->GetCollisionData());
}
object PyKinBody::GetManageData() const
{
    KinBody::ManageDataPtr pdata = _pbody->GetManageData();
    return !pdata ? object() : object(PyManageDataPtr(new PyManageData(pdata,_pyenv)));
}
int PyKinBody::GetUpdateStamp() const
{
    return _pbody->GetUpdateStamp();
}

string PyKinBody::serialize(int options) const
{
    stringstream ss;
    ss << std::setprecision(std::numeric_limits<dReal>::digits10+1);     /// have to do this or otherwise precision gets lost
    _pbody->serialize(ss,options);
    return ss.str();
}

string PyKinBody::GetKinematicsGeometryHash() const
{
    return _pbody->GetKinematicsGeometryHash();
}

PyStateRestoreContextBase* PyKinBody::CreateKinBodyStateSaver(object options)
{
    PyKinBodyStateSaverPtr saver;
    if( IS_PYTHONOBJECT_NONE(options) ) {
        saver.reset(new PyKinBodyStateSaver(_pbody,_pyenv));
    }
    else {
        saver.reset(new PyKinBodyStateSaver(_pbody,_pyenv,options));
    }
    return new PyStateRestoreContext<PyKinBodyStateSaverPtr, PyKinBodyPtr>(saver);
}

string PyKinBody::__repr__()
{
    return boost::str(boost::format("RaveGetEnvironment(%d).GetKinBody('%s')")%RaveGetEnvironmentId(_pbody->GetEnv())%_pbody->GetName());
}
string PyKinBody::__str__()
{
    return boost::str(boost::format("<%s:%s - %s (%s)>")%RaveGetInterfaceName(_pbody->GetInterfaceType())%_pbody->GetXMLId()%_pbody->GetName()%_pbody->GetKinematicsGeometryHash());
}

object PyKinBody::__unicode__()
{
    return ConvertStringToUnicode(__str__());
}

void PyKinBody::__enter__()
{
    // necessary to lock physics to prevent multiple threads from interfering
    if( _listStateSavers.size() == 0 ) {
        openravepy::LockEnvironment(_pyenv);
    }
    _listStateSavers.push_back(boost::shared_ptr<void>(new KinBody::KinBodyStateSaver(_pbody)));
}

void PyKinBody::__exit__(object type, object value, object traceback)
{
    BOOST_ASSERT(_listStateSavers.size()>0);
    _listStateSavers.pop_back();
    if( _listStateSavers.size() == 0 ) {
        openravepy::UnlockEnvironment(_pyenv);
    }
}

object toPyKinBodyLink(KinBody::LinkPtr plink, PyEnvironmentBasePtr pyenv)
{
    if( !plink ) {
        return object();
    }
    return object(PyLinkPtr(new PyLink(plink,pyenv)));
}

object toPyKinBodyLink(KinBody::LinkPtr plink, object opyenv)
{
    extract<PyEnvironmentBasePtr> pyenv(opyenv);
    if( pyenv.check() ) {
        return object(toPyKinBodyLink(plink,(PyEnvironmentBasePtr)pyenv));
    }
    return object();
}

object toPyKinBodyJoint(KinBody::JointPtr pjoint, PyEnvironmentBasePtr pyenv)
{
    if( !pjoint ) {
        return object();
    }
    return object(PyJointPtr(new PyJoint(pjoint,pyenv)));
}

KinBody::LinkPtr GetKinBodyLink(object o)
{
    extract<PyLinkPtr> pylink(o);
    if( pylink.check() ) {
        return ((PyLinkPtr)pylink)->GetLink();
    }
    return KinBody::LinkPtr();
}

KinBody::LinkConstPtr GetKinBodyLinkConst(object o)
{
    extract<PyLinkPtr> pylink(o);
    if( pylink.check() ) {
        return ((PyLinkPtr)pylink)->GetLink();
    }
    return KinBody::LinkConstPtr();
}

KinBody::JointPtr GetKinBodyJoint(object o)
{
    extract<PyJointPtr> pyjoint(o);
    if( pyjoint.check() ) {
        return ((PyJointPtr)pyjoint)->GetJoint();
    }
    return KinBody::JointPtr();
}

std::string reprPyKinBodyJoint(object o)
{
    extract<PyJointPtr> pyjoint(o);
    if( pyjoint.check() ) {
        return ((PyJointPtr)pyjoint)->__repr__();
    }
    return std::string();
}

std::string strPyKinBodyJoint(object o)
{
    extract<PyJointPtr> pyjoint(o);
    if( pyjoint.check() ) {
        return ((PyJointPtr)pyjoint)->__str__();
    }
    return std::string();
}

KinBodyPtr GetKinBody(object o)
{
    extract<PyKinBodyPtr> pykinbody(o);
    if( pykinbody.check() ) {
        return ((PyKinBodyPtr)pykinbody)->GetBody();
    }
    return KinBodyPtr();
}

KinBodyPtr GetKinBody(PyKinBodyPtr pykinbody)
{
    return !pykinbody ? KinBodyPtr() : pykinbody->GetBody();
}

PyEnvironmentBasePtr GetPyEnvFromPyKinBody(object o)
{
    extract<PyKinBodyPtr> pykinbody(o);
    if( pykinbody.check() ) {
        return ((PyKinBodyPtr)pykinbody)->GetEnv();
    }
    return PyEnvironmentBasePtr();
}

PyEnvironmentBasePtr toPyEnvironment(PyKinBodyPtr pykinbody)
{
    return pykinbody->GetEnv();
}

PyInterfaceBasePtr toPyKinBody(KinBodyPtr pkinbody, PyEnvironmentBasePtr pyenv)
{
    if( !pkinbody ) {
        return PyInterfaceBasePtr();
    }
    if( pkinbody->IsRobot() ) {
        return toPyRobot(RaveInterfaceCast<RobotBase>(pkinbody), pyenv);
    }
    return PyInterfaceBasePtr(new PyKinBody(pkinbody,pyenv));
}

object toPyKinBody(KinBodyPtr pkinbody, object opyenv)
{
    extract<PyEnvironmentBasePtr> pyenv(opyenv);
    if( pyenv.check() ) {
        return object(toPyKinBody(pkinbody,(PyEnvironmentBasePtr)pyenv));
    }
    return object();
}

PyKinBodyPtr RaveCreateKinBody(PyEnvironmentBasePtr pyenv, const std::string& name)
{
    KinBodyPtr p = OpenRAVE::RaveCreateKinBody(openravepy::GetEnvironment(pyenv), name);
    if( !p ) {
        return PyKinBodyPtr();
    }
    return PyKinBodyPtr(new PyKinBody(p,pyenv));
}

class GeometryInfo_pickle_suite : public pickle_suite
{
public:
    static boost::python::tuple getstate(const PyGeometryInfo& r)
    {
        return boost::python::make_tuple(r._t, boost::python::make_tuple(r._vGeomData, r._vGeomData2, r._vGeomData3, r._vGeomData4), r._vDiffuseColor, r._vAmbientColor, r._meshcollision, (int)r._type, boost::python::make_tuple(r._name, r._filenamerender, r._filenamecollision), r._vRenderScale, r._vCollisionScale, r._fTransparency, r._bVisible, r._bModifiable, r._mapExtraGeometries);
    }
    static void setstate(PyGeometryInfo& r, boost::python::tuple state) {
        //int num = len(state);
        r._t = state[0];
        r._vGeomData = state[1][0];
        r._vGeomData2 = state[1][1];
        r._vGeomData3 = state[1][2];
        r._vGeomData4 = state[1][3];
        r._vDiffuseColor = state[2];
        r._vAmbientColor = state[3];
        r._meshcollision = state[4];
        r._type = (GeometryType)(int)boost::python::extract<int>(state[5]);

        boost::python::extract<std::string> pyoldfilenamerender(state[6]);
        if( pyoldfilenamerender.check() ) {
            // old format
            r._filenamerender = state[6];
            r._filenamecollision = state[7];
            r._name = boost::python::object();
            r._vRenderScale = state[8];
            r._vCollisionScale = state[9];
            r._fTransparency = boost::python::extract<float>(state[10]);
            r._bVisible = boost::python::extract<bool>(state[11]);
            r._bModifiable = boost::python::extract<bool>(state[12]);
            r._mapExtraGeometries = dict(state[13]);
        }
        else {
            // new format
            r._name = state[6][0];
            r._filenamerender = state[6][1];
            r._filenamecollision = state[6][2];
            r._vRenderScale = state[7];
            r._vCollisionScale = state[8];
            r._fTransparency = boost::python::extract<float>(state[9]);
            r._bVisible = boost::python::extract<bool>(state[10]);
            r._bModifiable = boost::python::extract<bool>(state[11]);
            r._mapExtraGeometries = dict(state[12]);
        }
    }
};

class LinkInfo_pickle_suite : public pickle_suite
{
public:
    static boost::python::tuple getstate(const PyLinkInfo& r)
    {
        return boost::python::make_tuple(r._vgeometryinfos, r._name, r._t, r._tMassFrame, r._mass, r._vinertiamoments, r._mapFloatParameters, r._mapIntParameters, r._vForcedAdjacentLinks, r._bStatic, r._bIsEnabled, r._mapStringParameters);
    }
    static void setstate(PyLinkInfo& r, boost::python::tuple state) {
        int num = len(state);
        r._vgeometryinfos = boost::python::list(state[0]);
        r._name = state[1];
        r._t = state[2];
        r._tMassFrame = state[3];
        r._mass = boost::python::extract<dReal>(state[4]);
        r._vinertiamoments = state[5];
        r._mapFloatParameters = dict(state[6]);
        r._mapIntParameters = dict(state[7]);
        r._vForcedAdjacentLinks = dict(state[8]);
        r._bStatic = boost::python::extract<bool>(state[9]);
        r._bIsEnabled = boost::python::extract<bool>(state[10]);
        if( num > 11 ) {
            r._mapStringParameters = dict(state[11]);
        }
    }
};

class ElectricMotorActuatorInfo_pickle_suite : public pickle_suite
{
public:
    static boost::python::tuple getstate(const PyElectricMotorActuatorInfo& r)
    {
        return boost::python::make_tuple(r.gear_ratio, r.assigned_power_rating, r.max_speed, r.no_load_speed, boost::python::make_tuple(r.stall_torque, r.max_instantaneous_torque), boost::python::make_tuple(r.nominal_speed_torque_points, r.max_speed_torque_points), r.nominal_torque, r.rotor_inertia, r.torque_constant, r.nominal_voltage, r.speed_constant, r.starting_current, r.terminal_resistance, boost::python::make_tuple(r.coloumb_friction, r.viscous_friction));
    }
    static void setstate(PyElectricMotorActuatorInfo& r, boost::python::tuple state) {
        r.gear_ratio = boost::python::extract<dReal>(state[0]);
        r.assigned_power_rating = boost::python::extract<dReal>(state[1]);
        r.max_speed = boost::python::extract<dReal>(state[2]);
        r.no_load_speed = boost::python::extract<dReal>(state[3]);
        r.stall_torque = boost::python::extract<dReal>(state[4][0]);
        r.max_instantaneous_torque = boost::python::extract<dReal>(state[4][1]);
        r.nominal_speed_torque_points = boost::python::list(state[5][0]);
        r.max_speed_torque_points = boost::python::list(state[5][1]);
        r.nominal_torque = boost::python::extract<dReal>(state[6]);
        r.rotor_inertia = boost::python::extract<dReal>(state[7]);
        r.torque_constant = boost::python::extract<dReal>(state[8]);
        r.nominal_voltage = boost::python::extract<dReal>(state[9]);
        r.speed_constant = boost::python::extract<dReal>(state[10]);
        r.starting_current = boost::python::extract<dReal>(state[11]);
        r.terminal_resistance = boost::python::extract<dReal>(state[12]);
        r.coloumb_friction = boost::python::extract<dReal>(state[13][0]);
        r.viscous_friction = boost::python::extract<dReal>(state[13][1]);
    }
};

class JointInfo_pickle_suite : public pickle_suite
{
public:
    static boost::python::tuple getstate(const PyJointInfo& r)
    {
        return boost::python::make_tuple(boost::python::make_tuple((int)r._type, r._name, r._linkname0, r._linkname1, r._vanchor, r._vaxes, r._vcurrentvalues), boost::python::make_tuple(r._vresolution, r._vmaxvel, r._vhardmaxvel, r._vmaxaccel, r._vmaxtorque, r._vweights, r._voffsets, r._vlowerlimit, r._vupperlimit), boost::python::make_tuple(r._trajfollow, r._vmimic, r._mapFloatParameters, r._mapIntParameters, r._bIsCircular, r._bIsActive, r._mapStringParameters, r._infoElectricMotor, r._vmaxinertia, r._vmaxjerk, r._vhardmaxaccel, r._vhardmaxjerk));
    }
    static void setstate(PyJointInfo& r, boost::python::tuple state) {
        r._type = (KinBody::JointType)(int)boost::python::extract<int>(state[0][0]);
        r._name = state[0][1];
        r._linkname0 = state[0][2];
        r._linkname1 = state[0][3];
        r._vanchor = state[0][4];
        r._vaxes = state[0][5];
        r._vcurrentvalues = state[0][6];
        r._vresolution = state[1][0];
        r._vmaxvel = state[1][1];
        r._vhardmaxvel = state[1][2];
        r._vmaxaccel = state[1][3];
        r._vmaxtorque = state[1][4];
        r._vweights = state[1][5];
        r._voffsets = state[1][6];
        r._vlowerlimit = state[1][7];
        r._vupperlimit = state[1][8];
        r._trajfollow = state[2][0];
        int num2 = len(state[2]);
        r._vmimic = boost::python::list(state[2][1]);
        r._mapFloatParameters = boost::python::dict(state[2][2]);
        r._mapIntParameters = boost::python::dict(state[2][3]);
        r._bIsCircular = state[2][4];
        r._bIsActive = boost::python::extract<bool>(state[2][5]);
        if( num2 > 6 ) {
            r._mapStringParameters = boost::python::dict(state[2][6]);
            if( num2 > 7 ) {
                r._infoElectricMotor = boost::python::extract<PyElectricMotorActuatorInfoPtr>(state[2][7]);
                if( num2 > 8 ) {
                    r._vmaxinertia = state[2][8];
                    if( num2 > 9 ) {
                        r._vmaxjerk = state[2][9];
                        if( num2 > 10 ) {
                            r._vhardmaxaccel = state[2][10];
                            if( num2 > 11 ) {
                                r._vhardmaxjerk = state[2][11];
                            }
                        }
                    }
                }
            }
        }
    }
};

class GrabbedInfo_pickle_suite : public pickle_suite
{
public:
    static boost::python::tuple getstate(const PyKinBody::PyGrabbedInfo& r)
    {
        return boost::python::make_tuple(r._grabbedname, r._robotlinkname, r._trelative, r._setRobotLinksToIgnore);
    }
    static void setstate(PyKinBody::PyGrabbedInfo& r, boost::python::tuple state) {
        r._grabbedname = state[0];
        r._robotlinkname = state[1];
        r._trelative = state[2];
        r._setRobotLinksToIgnore = state[3];
    }
};

BOOST_PYTHON_MEMBER_FUNCTION_OVERLOADS(IsMimic_overloads, IsMimic, 0, 1)
BOOST_PYTHON_MEMBER_FUNCTION_OVERLOADS(GetMimicEquation_overloads, GetMimicEquation, 0, 3)
BOOST_PYTHON_MEMBER_FUNCTION_OVERLOADS(GetMimicDOFIndices_overloads, GetMimicDOFIndices, 0, 1)
BOOST_PYTHON_MEMBER_FUNCTION_OVERLOADS(GetChain_overloads, GetChain, 2, 3)
BOOST_PYTHON_MEMBER_FUNCTION_OVERLOADS(GetConfigurationSpecification_overloads, GetConfigurationSpecification, 0, 1)
BOOST_PYTHON_MEMBER_FUNCTION_OVERLOADS(GetConfigurationSpecificationIndices_overloads, GetConfigurationSpecificationIndices, 1, 2)
BOOST_PYTHON_MEMBER_FUNCTION_OVERLOADS(GetAxis_overloads, GetAxis, 0, 1)
BOOST_PYTHON_MEMBER_FUNCTION_OVERLOADS(GetWrapOffset_overloads, GetWrapOffset, 0, 1)
BOOST_PYTHON_MEMBER_FUNCTION_OVERLOADS(SetWrapOffset_overloads, SetWrapOffset, 1, 2)
BOOST_PYTHON_MEMBER_FUNCTION_OVERLOADS(GetMaxVel_overloads, GetMaxVel, 0, 1)
BOOST_PYTHON_MEMBER_FUNCTION_OVERLOADS(GetMaxAccel_overloads, GetMaxAccel, 0, 1)
BOOST_PYTHON_MEMBER_FUNCTION_OVERLOADS(GetMaxJerk_overloads, GetMaxJerk, 0, 1)
BOOST_PYTHON_MEMBER_FUNCTION_OVERLOADS(GetMaxTorque_overloads, GetMaxTorque, 0, 1)
BOOST_PYTHON_MEMBER_FUNCTION_OVERLOADS(GetInstantaneousTorqueLimits_overloads, GetInstantaneousTorqueLimits, 0, 1)
BOOST_PYTHON_MEMBER_FUNCTION_OVERLOADS(GetNominalTorqueLimits_overloads, GetNominalTorqueLimits, 0, 1)
BOOST_PYTHON_MEMBER_FUNCTION_OVERLOADS(GetMaxInertia_overloads, GetMaxInertia, 0, 1)
BOOST_PYTHON_MEMBER_FUNCTION_OVERLOADS(GetLinkTransformations_overloads, GetLinkTransformations, 0, 1)
BOOST_PYTHON_MEMBER_FUNCTION_OVERLOADS(SetLinkTransformations_overloads, SetLinkTransformations, 1, 2)
BOOST_PYTHON_MEMBER_FUNCTION_OVERLOADS(SetDOFLimits_overloads, SetDOFLimits, 2, 3)
BOOST_PYTHON_MEMBER_FUNCTION_OVERLOADS(SubtractDOFValues_overloads, SubtractDOFValues, 2, 3)
BOOST_PYTHON_MEMBER_FUNCTION_OVERLOADS(ComputeJacobianTranslation_overloads, ComputeJacobianTranslation, 2, 3)
BOOST_PYTHON_MEMBER_FUNCTION_OVERLOADS(ComputeJacobianAxisAngle_overloads, ComputeJacobianAxisAngle, 1, 2)
BOOST_PYTHON_MEMBER_FUNCTION_OVERLOADS(ComputeHessianTranslation_overloads, ComputeHessianTranslation, 2, 3)
BOOST_PYTHON_MEMBER_FUNCTION_OVERLOADS(ComputeHessianAxisAngle_overloads, ComputeHessianAxisAngle, 1, 2)
BOOST_PYTHON_MEMBER_FUNCTION_OVERLOADS(ComputeInverseDynamics_overloads, ComputeInverseDynamics, 1, 3)
BOOST_PYTHON_MEMBER_FUNCTION_OVERLOADS(Restore_overloads, Restore, 0,1)
BOOST_PYTHON_MEMBER_FUNCTION_OVERLOADS(CreateKinBodyStateSaver_overloads, CreateKinBodyStateSaver, 0,1)
BOOST_PYTHON_MEMBER_FUNCTION_OVERLOADS(SetConfigurationValues_overloads, SetConfigurationValues, 1,2)
BOOST_PYTHON_MEMBER_FUNCTION_OVERLOADS(GetFloatParameters_overloads, GetFloatParameters, 0, 2)
BOOST_PYTHON_MEMBER_FUNCTION_OVERLOADS(GetIntParameters_overloads, GetIntParameters, 0, 2)
BOOST_PYTHON_MEMBER_FUNCTION_OVERLOADS(GetStringParameters_overloads, GetStringParameters, 0, 1)
BOOST_PYTHON_MEMBER_FUNCTION_OVERLOADS(CheckSelfCollision_overloads, CheckSelfCollision, 0, 2)
BOOST_PYTHON_MEMBER_FUNCTION_OVERLOADS(GetLinkAccelerations_overloads, GetLinkAccelerations, 1, 2)
BOOST_PYTHON_MEMBER_FUNCTION_OVERLOADS(InitCollisionMesh_overloads, InitCollisionMesh, 0, 1)
BOOST_PYTHON_MEMBER_FUNCTION_OVERLOADS(InitFromBoxes_overloads, InitFromBoxes, 1, 3)
BOOST_PYTHON_MEMBER_FUNCTION_OVERLOADS(InitFromSpheres_overloads, InitFromSpheres, 1, 3)
BOOST_PYTHON_MEMBER_FUNCTION_OVERLOADS(InitFromTrimesh_overloads, InitFromTrimesh, 1, 3)
BOOST_PYTHON_MEMBER_FUNCTION_OVERLOADS(InitFromGeometries_overloads, InitFromGeometries, 1, 2)
BOOST_PYTHON_MEMBER_FUNCTION_OVERLOADS(Init_overloads, Init, 2, 3)
BOOST_PYTHON_MEMBER_FUNCTION_OVERLOADS(ComputeAABB_overloads, ComputeAABB, 0, 1)
BOOST_PYTHON_MEMBER_FUNCTION_OVERLOADS(ComputeAABBFromTransform_overloads, ComputeAABBFromTransform, 1, 2)
BOOST_PYTHON_MEMBER_FUNCTION_OVERLOADS(ComputeLocalAABB_overloads, ComputeLocalAABB, 0, 1)

void init_openravepy_kinbody()
{
    class_<PyStateRestoreContextBase, boost::noncopyable>("StateRestoreContext",no_init)
    .def("__enter__",&PyStateRestoreContextBase::__enter__,"returns the object storing the state")
    .def("__exit__",&PyStateRestoreContextBase::__exit__,"restores the state held in the object")
    .def("GetBody",&PyStateRestoreContextBase::GetBody,DOXY_FN(KinBody::KinBodyStateSaver, GetBody))
    .def("Restore",&PyStateRestoreContextBase::Restore,Restore_overloads(args("body"), DOXY_FN(KinBody::KinBodyStateSaver, Restore)))
    .def("Release",&PyStateRestoreContextBase::Release,DOXY_FN(KinBody::KinBodyStateSaver, Release))
    .def("Close",&PyStateRestoreContextBase::Close,DOXY_FN(KinBody::KinBodyStateSaver, Close))
    .def("__str__",&PyStateRestoreContextBase::__str__)
    .def("__unicode__",&PyStateRestoreContextBase::__unicode__)
    ;
    object geometrytype = enum_<GeometryType>("GeometryType" DOXY_ENUM(GeometryType))
                          .value("None",GT_None)
                          .value("Box",GT_Box)
                          .value("Sphere",GT_Sphere)
                          .value("Cylinder",GT_Cylinder)
                          .value("Trimesh",GT_TriMesh)
                          .value("Container",GT_Container)
                          .value("Cage",GT_Cage)
    ;
    object electricmotoractuatorinfo = class_<PyElectricMotorActuatorInfo, boost::shared_ptr<PyElectricMotorActuatorInfo> >("ElectricMotorActuatorInfo", DOXY_CLASS(KinBody::ElectricMotorActuatorInfo))
                                       .def_readwrite("model_type",&PyElectricMotorActuatorInfo::model_type)
                                       .def_readwrite("assigned_power_rating",&PyElectricMotorActuatorInfo::assigned_power_rating)
                                       .def_readwrite("max_speed",&PyElectricMotorActuatorInfo::max_speed)
                                       .def_readwrite("no_load_speed",&PyElectricMotorActuatorInfo::no_load_speed)
                                       .def_readwrite("stall_torque",&PyElectricMotorActuatorInfo::stall_torque)
                                       .def_readwrite("max_instantaneous_torque",&PyElectricMotorActuatorInfo::max_instantaneous_torque)
                                       .def_readwrite("nominal_speed_torque_points",&PyElectricMotorActuatorInfo::nominal_speed_torque_points)
                                       .def_readwrite("max_speed_torque_points",&PyElectricMotorActuatorInfo::max_speed_torque_points)
                                       .def_readwrite("nominal_torque",&PyElectricMotorActuatorInfo::nominal_torque)
                                       .def_readwrite("rotor_inertia",&PyElectricMotorActuatorInfo::rotor_inertia)
                                       .def_readwrite("torque_constant",&PyElectricMotorActuatorInfo::torque_constant)
                                       .def_readwrite("nominal_voltage",&PyElectricMotorActuatorInfo::nominal_voltage)
                                       .def_readwrite("speed_constant",&PyElectricMotorActuatorInfo::speed_constant)
                                       .def_readwrite("starting_current",&PyElectricMotorActuatorInfo::starting_current)
                                       .def_readwrite("terminal_resistance",&PyElectricMotorActuatorInfo::terminal_resistance)
                                       .def_readwrite("gear_ratio",&PyElectricMotorActuatorInfo::gear_ratio)
                                       .def_readwrite("coloumb_friction",&PyElectricMotorActuatorInfo::coloumb_friction)
                                       .def_readwrite("viscous_friction",&PyElectricMotorActuatorInfo::viscous_friction)
                                       .def_pickle(ElectricMotorActuatorInfo_pickle_suite())
    ;

    object jointtype = enum_<KinBody::JointType>("JointType" DOXY_ENUM(JointType))
                       .value("None",KinBody::JointNone)
                       .value("Hinge",KinBody::JointHinge)
                       .value("Revolute",KinBody::JointRevolute)
                       .value("Slider",KinBody::JointSlider)
                       .value("Prismatic",KinBody::JointPrismatic)
                       .value("RR",KinBody::JointRR)
                       .value("RP",KinBody::JointRP)
                       .value("PR",KinBody::JointPR)
                       .value("PP",KinBody::JointPP)
                       .value("Universal",KinBody::JointUniversal)
                       .value("Hinge2",KinBody::JointHinge2)
                       .value("Spherical",KinBody::JointSpherical)
                       .value("Trajectory",KinBody::JointTrajectory)
    ;

    object geometryinfo = class_<PyGeometryInfo, boost::shared_ptr<PyGeometryInfo> >("GeometryInfo", DOXY_CLASS(KinBody::GeometryInfo))
                          .def_readwrite("_t",&PyGeometryInfo::_t)
                          .def_readwrite("_vGeomData",&PyGeometryInfo::_vGeomData)
                          .def_readwrite("_vGeomData2",&PyGeometryInfo::_vGeomData2)
                          .def_readwrite("_vGeomData3",&PyGeometryInfo::_vGeomData3)
                          .def_readwrite("_vGeomData4",&PyGeometryInfo::_vGeomData4)
                          .def_readwrite("_vDiffuseColor",&PyGeometryInfo::_vDiffuseColor)
                          .def_readwrite("_vAmbientColor",&PyGeometryInfo::_vAmbientColor)
                          .def_readwrite("_meshcollision",&PyGeometryInfo::_meshcollision)
                          .def_readwrite("_type",&PyGeometryInfo::_type)
                          .def_readwrite("_name",&PyGeometryInfo::_name)
                          .def_readwrite("_filenamerender",&PyGeometryInfo::_filenamerender)
                          .def_readwrite("_filenamecollision",&PyGeometryInfo::_filenamecollision)
                          .def_readwrite("_vRenderScale",&PyGeometryInfo::_vRenderScale)
                          .def_readwrite("_vCollisionScale",&PyGeometryInfo::_vCollisionScale)
                          .def_readwrite("_fTransparency",&PyGeometryInfo::_fTransparency)
                          .def_readwrite("_bVisible",&PyGeometryInfo::_bVisible)
                          .def_readwrite("_bModifiable",&PyGeometryInfo::_bModifiable)
                          .def_readwrite("_mapExtraGeometries",&PyGeometryInfo::_mapExtraGeometries)
                          .def_readwrite("_pickableVolumeExtents", &PyGeometryInfo::_pickableVolumeExtents)
                          .def_readwrite("_containerBaseHeight", &PyGeometryInfo::_containerBaseHeight)
                          .def_readwrite("_sidewallTransforms", &PyGeometryInfo::_sidewallTransforms)
                          .def_readwrite("_sidewallExtents", &PyGeometryInfo::_sidewallExtents)
                          .def_readwrite("_sidewallExists", &PyGeometryInfo::_sidewallExists)
                          .def_pickle(GeometryInfo_pickle_suite())
    ;

    object linkinfo = class_<PyLinkInfo, boost::shared_ptr<PyLinkInfo> >("LinkInfo", DOXY_CLASS(KinBody::LinkInfo))
                      .def_readwrite("_vgeometryinfos",&PyLinkInfo::_vgeometryinfos)
                      .def_readwrite("_name",&PyLinkInfo::_name)
                      .def_readwrite("_t",&PyLinkInfo::_t)
                      .def_readwrite("_tMassFrame",&PyLinkInfo::_tMassFrame)
                      .def_readwrite("_mass",&PyLinkInfo::_mass)
                      .def_readwrite("_vinertiamoments",&PyLinkInfo::_vinertiamoments)
                      .def_readwrite("_mapFloatParameters",&PyLinkInfo::_mapFloatParameters)
                      .def_readwrite("_mapIntParameters",&PyLinkInfo::_mapIntParameters)
                      .def_readwrite("_mapStringParameters",&PyLinkInfo::_mapStringParameters)
                      .def_readwrite("_vForcedAdjacentLinks",&PyLinkInfo::_vForcedAdjacentLinks)
                      .def_readwrite("_bStatic",&PyLinkInfo::_bStatic)
                      .def_readwrite("_bIsEnabled",&PyLinkInfo::_bIsEnabled)
                      .def_pickle(LinkInfo_pickle_suite())
    ;
    object jointinfo = class_<PyJointInfo, boost::shared_ptr<PyJointInfo> >("JointInfo", DOXY_CLASS(KinBody::JointInfo))
                       .def_readwrite("_type",&PyJointInfo::_type)
                       .def_readwrite("_name",&PyJointInfo::_name)
                       .def_readwrite("_linkname0",&PyJointInfo::_linkname0)
                       .def_readwrite("_linkname1",&PyJointInfo::_linkname1)
                       .def_readwrite("_vanchor",&PyJointInfo::_vanchor)
                       .def_readwrite("_vaxes",&PyJointInfo::_vaxes)
                       .def_readwrite("_vcurrentvalues",&PyJointInfo::_vcurrentvalues)
                       .def_readwrite("_vresolution",&PyJointInfo::_vresolution)
                       .def_readwrite("_vmaxvel",&PyJointInfo::_vmaxvel)
                       .def_readwrite("_vhardmaxvel",&PyJointInfo::_vhardmaxvel)
                       .def_readwrite("_vmaxaccel",&PyJointInfo::_vmaxaccel)
                       .def_readwrite("_vhardmaxaccel",&PyJointInfo::_vhardmaxaccel)
                       .def_readwrite("_vmaxjerk",&PyJointInfo::_vmaxjerk)
                       .def_readwrite("_vhardmaxjerk",&PyJointInfo::_vhardmaxjerk)
                       .def_readwrite("_vmaxtorque",&PyJointInfo::_vmaxtorque)
                       .def_readwrite("_vmaxinertia",&PyJointInfo::_vmaxinertia)
                       .def_readwrite("_vweights",&PyJointInfo::_vweights)
                       .def_readwrite("_voffsets",&PyJointInfo::_voffsets)
                       .def_readwrite("_vlowerlimit",&PyJointInfo::_vlowerlimit)
                       .def_readwrite("_vupperlimit",&PyJointInfo::_vupperlimit)
                       .def_readwrite("_trajfollow",&PyJointInfo::_trajfollow)
                       .def_readwrite("_vmimic",&PyJointInfo::_vmimic)
                       .def_readwrite("_mapFloatParameters",&PyJointInfo::_mapFloatParameters)
                       .def_readwrite("_mapIntParameters",&PyJointInfo::_mapIntParameters)
                       .def_readwrite("_mapStringParameters",&PyJointInfo::_mapStringParameters)
                       .def_readwrite("_bIsCircular",&PyJointInfo::_bIsCircular)
                       .def_readwrite("_bIsActive",&PyJointInfo::_bIsActive)
                       .def_readwrite("_infoElectricMotor", &PyJointInfo::_infoElectricMotor)
                       .def_pickle(JointInfo_pickle_suite())
    ;

    object grabbedinfo = class_<PyKinBody::PyGrabbedInfo, boost::shared_ptr<PyKinBody::PyGrabbedInfo> >("GrabbedInfo", DOXY_CLASS(KinBody::GrabbedInfo))
                         .def_readwrite("_grabbedname",&PyKinBody::PyGrabbedInfo::_grabbedname)
                         .def_readwrite("_robotlinkname",&PyKinBody::PyGrabbedInfo::_robotlinkname)
                         .def_readwrite("_trelative",&PyKinBody::PyGrabbedInfo::_trelative)
                         .def_readwrite("_setRobotLinksToIgnore",&PyKinBody::PyGrabbedInfo::_setRobotLinksToIgnore)
                         .def("__str__",&PyKinBody::PyGrabbedInfo::__str__)
                         .def("__unicode__",&PyKinBody::PyGrabbedInfo::__unicode__)
                         .def_pickle(GrabbedInfo_pickle_suite())
    ;


    {
        void (PyKinBody::*psetdofvalues1)(object) = &PyKinBody::SetDOFValues;
        void (PyKinBody::*psetdofvalues2)(object,object) = &PyKinBody::SetDOFValues;
        void (PyKinBody::*psetdofvalues3)(object,object,uint32_t) = &PyKinBody::SetDOFValues;
        object (PyKinBody::*getdofvalues1)() const = &PyKinBody::GetDOFValues;
        object (PyKinBody::*getdofvalues2)(object) const = &PyKinBody::GetDOFValues;
        object (PyKinBody::*getdofvelocities1)() const = &PyKinBody::GetDOFVelocities;
        object (PyKinBody::*getdofvelocities2)(object) const = &PyKinBody::GetDOFVelocities;
        object (PyKinBody::*getdoflimits1)() const = &PyKinBody::GetDOFLimits;
        object (PyKinBody::*getdoflimits2)(object) const = &PyKinBody::GetDOFLimits;
        object (PyKinBody::*getdofweights1)() const = &PyKinBody::GetDOFWeights;
        object (PyKinBody::*getdofweights2)(object) const = &PyKinBody::GetDOFWeights;
        object (PyKinBody::*getdofresolutions1)() const = &PyKinBody::GetDOFResolutions;
        object (PyKinBody::*getdofresolutions2)(object) const = &PyKinBody::GetDOFResolutions;
        object (PyKinBody::*getdofvelocitylimits1)() const = &PyKinBody::GetDOFVelocityLimits;
        object (PyKinBody::*getdofvelocitylimits2)(object) const = &PyKinBody::GetDOFVelocityLimits;
        object (PyKinBody::*getdofaccelerationlimits1)() const = &PyKinBody::GetDOFAccelerationLimits;
        object (PyKinBody::*getdofaccelerationlimits2)(object) const = &PyKinBody::GetDOFAccelerationLimits;
        object (PyKinBody::*getdofjerklimits1)() const = &PyKinBody::GetDOFJerkLimits;
        object (PyKinBody::*getdofjerklimits2)(object) const = &PyKinBody::GetDOFJerkLimits;
        object (PyKinBody::*getdofhardvelocitylimits1)() const = &PyKinBody::GetDOFHardVelocityLimits;
        object (PyKinBody::*getdofhardvelocitylimits2)(object) const = &PyKinBody::GetDOFHardVelocityLimits;
        object (PyKinBody::*getdofhardaccelerationlimits1)() const = &PyKinBody::GetDOFHardAccelerationLimits;
        object (PyKinBody::*getdofhardaccelerationlimits2)(object) const = &PyKinBody::GetDOFHardAccelerationLimits;
        object (PyKinBody::*getdofhardjerklimits1)() const = &PyKinBody::GetDOFHardJerkLimits;
        object (PyKinBody::*getdofhardjerklimits2)(object) const = &PyKinBody::GetDOFHardJerkLimits;
        object (PyKinBody::*getdoftorquelimits1)() const = &PyKinBody::GetDOFTorqueLimits;
        object (PyKinBody::*getdoftorquelimits2)(object) const = &PyKinBody::GetDOFTorqueLimits;
        object (PyKinBody::*getlinks1)() const = &PyKinBody::GetLinks;
        object (PyKinBody::*getlinks2)(object) const = &PyKinBody::GetLinks;
        object (PyKinBody::*getjoints1)() const = &PyKinBody::GetJoints;
        object (PyKinBody::*getjoints2)(object) const = &PyKinBody::GetJoints;
        void (PyKinBody::*setdofvelocities1)(object) = &PyKinBody::SetDOFVelocities;
        void (PyKinBody::*setdofvelocities2)(object,object,object) = &PyKinBody::SetDOFVelocities;
        void (PyKinBody::*setdofvelocities3)(object,uint32_t,object) = &PyKinBody::SetDOFVelocities;
        void (PyKinBody::*setdofvelocities4)(object,object,object,uint32_t) = &PyKinBody::SetDOFVelocities;
        bool (PyKinBody::*pgrab2)(PyKinBodyPtr,object) = &PyKinBody::Grab;
        bool (PyKinBody::*pgrab4)(PyKinBodyPtr,object,object) = &PyKinBody::Grab;
        object (PyKinBody::*GetNonAdjacentLinks1)() const = &PyKinBody::GetNonAdjacentLinks;
        object (PyKinBody::*GetNonAdjacentLinks2)(int) const = &PyKinBody::GetNonAdjacentLinks;
        std::string sInitFromBoxesDoc = std::string(DOXY_FN(KinBody,InitFromBoxes "const std::vector< AABB; bool")) + std::string("\nboxes is a Nx6 array, first 3 columsn are position, last 3 are extents");
        std::string sGetChainDoc = std::string(DOXY_FN(KinBody,GetChain)) + std::string("If returnjoints is false will return a list of links, otherwise will return a list of links (default is true)");
        std::string sComputeInverseDynamicsDoc = std::string(":param returncomponents: If True will return three N-element arrays that represents the torque contributions to M, C, and G.\n\n:param externalforcetorque: A dictionary of link indices and a 6-element array of forces/torques in that order.\n\n") + std::string(DOXY_FN(KinBody, ComputeInverseDynamics));
        scope kinbody = class_<PyKinBody, boost::shared_ptr<PyKinBody>, bases<PyInterfaceBase> >("KinBody", DOXY_CLASS(KinBody), no_init)
                        .def("Destroy",&PyKinBody::Destroy, DOXY_FN(KinBody,Destroy))
                        .def("InitFromBoxes",&PyKinBody::InitFromBoxes,InitFromBoxes_overloads(args("boxes","draw","uri"), sInitFromBoxesDoc.c_str()))
                        .def("InitFromSpheres",&PyKinBody::InitFromSpheres,InitFromSpheres_overloads(args("spherex","draw","uri"), DOXY_FN(KinBody,InitFromSpheres)))
                        .def("InitFromTrimesh",&PyKinBody::InitFromTrimesh,InitFromTrimesh_overloads(args("trimesh","draw","uri"), DOXY_FN(KinBody,InitFromTrimesh)))
                        .def("InitFromGeometries",&PyKinBody::InitFromGeometries,InitFromGeometries_overloads(args("geometries", "uri"), DOXY_FN(KinBody,InitFromGeometries)))
                        .def("Init",&PyKinBody::Init,Init_overloads(args("linkinfos","jointinfos","uri"), DOXY_FN(KinBody,Init)))
                        .def("SetLinkGeometriesFromGroup",&PyKinBody::SetLinkGeometriesFromGroup, args("name"), DOXY_FN(KinBody,SetLinkGeometriesFromGroup))
                        .def("SetLinkGroupGeometries", &PyKinBody::SetLinkGroupGeometries, args("name", "linkgeometries"), DOXY_FN(KinBody, SetLinkGroupGeometries))
                        .def("SetName", &PyKinBody::SetName,args("name"),DOXY_FN(KinBody,SetName))
                        .def("GetName",&PyKinBody::GetName,DOXY_FN(KinBody,GetName))
                        .def("GetDOF",&PyKinBody::GetDOF,DOXY_FN(KinBody,GetDOF))
                        .def("GetDOFValues",getdofvalues1,DOXY_FN(KinBody,GetDOFValues))
                        .def("GetDOFValues",getdofvalues2,args("indices"),DOXY_FN(KinBody,GetDOFValues))
                        .def("GetDOFVelocities",getdofvelocities1, DOXY_FN(KinBody,GetDOFVelocities))
                        .def("GetDOFVelocities",getdofvelocities2, args("indices"), DOXY_FN(KinBody,GetDOFVelocities))
                        .def("GetDOFLimits",getdoflimits1, DOXY_FN(KinBody,GetDOFLimits))
                        .def("GetDOFLimits",getdoflimits2, args("indices"),DOXY_FN(KinBody,GetDOFLimits))
                        .def("GetDOFVelocityLimits",getdofvelocitylimits1, DOXY_FN(KinBody,GetDOFVelocityLimits))
                        .def("GetDOFVelocityLimits",getdofvelocitylimits2, args("indices"),DOXY_FN(KinBody,GetDOFVelocityLimits))
                        .def("GetDOFAccelerationLimits",getdofaccelerationlimits1, DOXY_FN(KinBody,GetDOFAccelerationLimits))
                        .def("GetDOFAccelerationLimits",getdofaccelerationlimits2, args("indices"),DOXY_FN(KinBody,GetDOFAccelerationLimits))
                        .def("GetDOFJerkLimits",getdofjerklimits1, DOXY_FN(KinBody,GetDOFJerkLimits1))
                        .def("GetDOFJerkLimits",getdofjerklimits2, args("indices"),DOXY_FN(KinBody,GetDOFJerkLimits2))
                        .def("GetDOFHardVelocityLimits",getdofhardvelocitylimits1, DOXY_FN(KinBody,GetDOFHardVelocityLimits1))
                        .def("GetDOFHardVelocityLimits",getdofhardvelocitylimits2, args("indices"),DOXY_FN(KinBody,GetDOFHardVelocityLimits2))
                        .def("GetDOFHardAccelerationLimits",getdofhardaccelerationlimits1, DOXY_FN(KinBody,GetDOFHardAccelerationLimits1))
                        .def("GetDOFHardAccelerationLimits",getdofhardaccelerationlimits2, args("indices"),DOXY_FN(KinBody,GetDOFHardAccelerationLimits2))
                        .def("GetDOFHardJerkLimits",getdofhardjerklimits1, DOXY_FN(KinBody,GetDOFHardJerkLimits1))
                        .def("GetDOFHardJerkLimits",getdofhardjerklimits2, args("indices"),DOXY_FN(KinBody,GetDOFHardJerkLimits2))
                        .def("GetDOFTorqueLimits",getdoftorquelimits1, DOXY_FN(KinBody,GetDOFTorqueLimits))
                        .def("GetDOFTorqueLimits",getdoftorquelimits2, args("indices"),DOXY_FN(KinBody,GetDOFTorqueLimits))
                        .def("GetDOFMaxVel",&PyKinBody::GetDOFMaxVel, DOXY_FN(KinBody,GetDOFMaxVel))
                        .def("GetDOFMaxTorque",&PyKinBody::GetDOFMaxTorque, DOXY_FN(KinBody,GetDOFMaxTorque))
                        .def("GetDOFMaxAccel",&PyKinBody::GetDOFMaxAccel, DOXY_FN(KinBody,GetDOFMaxAccel))
                        .def("GetDOFWeights",getdofweights1, DOXY_FN(KinBody,GetDOFWeights))
                        .def("GetDOFWeights",getdofweights2, DOXY_FN(KinBody,GetDOFWeights))
                        .def("SetDOFWeights",&PyKinBody::SetDOFWeights, args("weights"), DOXY_FN(KinBody,SetDOFWeights))
                        .def("SetDOFResolutions",&PyKinBody::SetDOFResolutions, args("resolutions"), DOXY_FN(KinBody,SetDOFResolutions))
                        .def("SetDOFLimits",&PyKinBody::SetDOFLimits, SetDOFLimits_overloads(args("lower","upper","indices"), DOXY_FN(KinBody,SetDOFLimits)))
                        .def("SetDOFVelocityLimits",&PyKinBody::SetDOFVelocityLimits, args("limits"), DOXY_FN(KinBody,SetDOFVelocityLimits))
                        .def("SetDOFAccelerationLimits",&PyKinBody::SetDOFAccelerationLimits, args("limits"), DOXY_FN(KinBody,SetDOFAccelerationLimits))
                        .def("SetDOFJerkLimits",&PyKinBody::SetDOFJerkLimits, args("limits"), DOXY_FN(KinBody,SetDOFJerkLimits))
                        .def("SetDOFHardVelocityLimits",&PyKinBody::SetDOFHardVelocityLimits, args("limits"), DOXY_FN(KinBody,SetDOFHardVelocityLimits))
                        .def("SetDOFHardAccelerationLimits",&PyKinBody::SetDOFHardAccelerationLimits, args("limits"), DOXY_FN(KinBody,SetDOFHardAccelerationLimits))
                        .def("SetDOFHardJerkLimits",&PyKinBody::SetDOFHardJerkLimits, args("limits"), DOXY_FN(KinBody,SetDOFHardJerkLimits))
                        .def("SetDOFTorqueLimits",&PyKinBody::SetDOFTorqueLimits, args("limits"), DOXY_FN(KinBody,SetDOFTorqueLimits))
                        .def("GetDOFResolutions",getdofresolutions1, DOXY_FN(KinBody,GetDOFResolutions))
                        .def("GetDOFResolutions",getdofresolutions2, DOXY_FN(KinBody,GetDOFResolutions))
                        .def("GetLinks",getlinks1, DOXY_FN(KinBody,GetLinks))
                        .def("GetLinks",getlinks2, args("indices"), DOXY_FN(KinBody,GetLinks))
                        .def("GetLink",&PyKinBody::GetLink,args("name"), DOXY_FN(KinBody,GetLink))
                        .def("GetJoints",getjoints1, DOXY_FN(KinBody,GetJoints))
                        .def("GetJoints",getjoints2, args("indices"), DOXY_FN(KinBody,GetJoints))
                        .def("GetPassiveJoints",&PyKinBody::GetPassiveJoints, DOXY_FN(KinBody,GetPassiveJoints))
                        .def("GetDependencyOrderedJoints",&PyKinBody::GetDependencyOrderedJoints, DOXY_FN(KinBody,GetDependencyOrderedJoints))
                        .def("GetClosedLoops",&PyKinBody::GetClosedLoops,DOXY_FN(KinBody,GetClosedLoops))
                        .def("GetRigidlyAttachedLinks",&PyKinBody::GetRigidlyAttachedLinks,args("linkindex"), DOXY_FN(KinBody,GetRigidlyAttachedLinks))
                        .def("GetChain",&PyKinBody::GetChain,GetChain_overloads(args("linkindex1","linkindex2","returnjoints"), sGetChainDoc.c_str()))
                        .def("IsDOFInChain",&PyKinBody::IsDOFInChain,args("linkindex1","linkindex2","dofindex"), DOXY_FN(KinBody,IsDOFInChain))
                        .def("GetJointIndex",&PyKinBody::GetJointIndex,args("name"), DOXY_FN(KinBody,GetJointIndex))
                        .def("GetJoint",&PyKinBody::GetJoint,args("name"), DOXY_FN(KinBody,GetJoint))
                        .def("GetJointFromDOFIndex",&PyKinBody::GetJointFromDOFIndex,args("dofindex"), DOXY_FN(KinBody,GetJointFromDOFIndex))
                        .def("GetTransform",&PyKinBody::GetTransform, DOXY_FN(KinBody,GetTransform))
                        .def("GetTransformPose",&PyKinBody::GetTransformPose, DOXY_FN(KinBody,GetTransform))
                        .def("GetLinkTransformations",&PyKinBody::GetLinkTransformations, GetLinkTransformations_overloads(args("returndoflastvlaues"), DOXY_FN(KinBody,GetLinkTransformations)))
                        .def("GetBodyTransformations",&PyKinBody::GetLinkTransformations, DOXY_FN(KinBody,GetLinkTransformations))
                        .def("SetLinkTransformations",&PyKinBody::SetLinkTransformations,SetLinkTransformations_overloads(args("transforms","doflastsetvalues"), DOXY_FN(KinBody,SetLinkTransformations)))
                        .def("SetBodyTransformations",&PyKinBody::SetLinkTransformations,args("transforms"), DOXY_FN(KinBody,SetLinkTransformations))
                        .def("SetLinkVelocities",&PyKinBody::SetLinkVelocities,args("velocities"), DOXY_FN(KinBody,SetLinkVelocities))
                        .def("SetVelocity",&PyKinBody::SetVelocity, args("linear","angular"), DOXY_FN(KinBody,SetVelocity "const Vector; const Vector"))
                        .def("SetDOFVelocities",setdofvelocities1, args("dofvelocities"), DOXY_FN(KinBody,SetDOFVelocities "const std::vector; uint32_t"))
                        .def("SetDOFVelocities",setdofvelocities2, args("dofvelocities","linear","angular"), DOXY_FN(KinBody,SetDOFVelocities "const std::vector; const Vector; const Vector; uint32_t"))
                        .def("SetDOFVelocities",setdofvelocities3, args("dofvelocities","checklimits","indices"), DOXY_FN(KinBody,SetDOFVelocities "const std::vector; uint32_t; const std::vector"))
                        .def("SetDOFVelocities",setdofvelocities4, args("dofvelocities","linear","angular","checklimits"), DOXY_FN(KinBody,SetDOFVelocities "const std::vector; const Vector; const Vector; uint32_t"))
                        .def("GetLinkVelocities",&PyKinBody::GetLinkVelocities, DOXY_FN(KinBody,GetLinkVelocities))
                        .def("GetLinkAccelerations",&PyKinBody::GetLinkAccelerations, GetLinkAccelerations_overloads(args("dofaccelerations", "externalaccelerations"), DOXY_FN(KinBody,GetLinkAccelerations)))
                        .def("GetLinkEnableStates",&PyKinBody::GetLinkEnableStates, DOXY_FN(KinBody,GetLinkEnableStates))
                        .def("SetLinkEnableStates",&PyKinBody::SetLinkEnableStates, DOXY_FN(KinBody,SetLinkEnableStates))
                        .def("ComputeAABB",&PyKinBody::ComputeAABB, ComputeAABB_overloads(args("enabledOnlyLinks"), DOXY_FN(KinBody,ComputeAABB)))
                        .def("ComputeAABBFromTransform",&PyKinBody::ComputeAABBFromTransform, ComputeAABBFromTransform_overloads(args("transform", "enabledOnlyLinks"), DOXY_FN(KinBody,ComputeAABBFromTransform)))
                        .def("ComputeLocalAABB",&PyKinBody::ComputeLocalAABB, ComputeLocalAABB_overloads(args("enabledOnlyLinks"), DOXY_FN(KinBody,ComputeLocalAABB)))
                        .def("GetCenterOfMass", &PyKinBody::GetCenterOfMass, DOXY_FN(KinBody,GetCenterOfMass))
                        .def("Enable",&PyKinBody::Enable,args("enable"), DOXY_FN(KinBody,Enable))
                        .def("IsEnabled",&PyKinBody::IsEnabled, DOXY_FN(KinBody,IsEnabled))
                        .def("SetVisible",&PyKinBody::SetVisible,args("visible"), DOXY_FN(KinBody,SetVisible))
                        .def("IsVisible",&PyKinBody::IsVisible, DOXY_FN(KinBody,IsVisible))
                        .def("IsDOFRevolute",&PyKinBody::IsDOFRevolute, args("dofindex"), DOXY_FN(KinBody,IsDOFRevolute))
                        .def("IsDOFPrismatic",&PyKinBody::IsDOFPrismatic, args("dofindex"), DOXY_FN(KinBody,IsDOFPrismatic))
                        .def("SetTransform",&PyKinBody::SetTransform,args("transform"), DOXY_FN(KinBody,SetTransform))
                        .def("SetJointValues",psetdofvalues1,args("values"), DOXY_FN(KinBody,SetDOFValues "const std::vector; uint32_t; const std::vector"))
                        .def("SetJointValues",psetdofvalues2,args("values","dofindices"), DOXY_FN(KinBody,SetDOFValues "const std::vector; uint32_t; const std::vector"))
                        .def("SetDOFValues",psetdofvalues1,args("values"), DOXY_FN(KinBody,SetDOFValues "const std::vector; uint32_t; const std::vector"))
                        .def("SetDOFValues",psetdofvalues2,args("values","dofindices"), DOXY_FN(KinBody,SetDOFValues "const std::vector; uint32_t; const std::vector"))
                        .def("SetDOFValues",psetdofvalues3,args("values","dofindices","checklimits"), DOXY_FN(KinBody,SetDOFValues "const std::vector; uint32_t; const std::vector"))
                        .def("SubtractDOFValues",&PyKinBody::SubtractDOFValues,SubtractDOFValues_overloads(args("values0","values1"), DOXY_FN(KinBody,SubtractDOFValues)))
                        .def("SetDOFTorques",&PyKinBody::SetDOFTorques,args("torques","add"), DOXY_FN(KinBody,SetDOFTorques))
                        .def("SetJointTorques",&PyKinBody::SetDOFTorques,args("torques","add"), DOXY_FN(KinBody,SetDOFTorques))
                        .def("SetTransformWithJointValues",&PyKinBody::SetTransformWithDOFValues,args("transform","values"), DOXY_FN(KinBody,SetDOFValues "const std::vector; const Transform; uint32_t"))
                        .def("SetTransformWithDOFValues",&PyKinBody::SetTransformWithDOFValues,args("transform","values"), DOXY_FN(KinBody,SetDOFValues "const std::vector; const Transform; uint32_t"))
                        .def("ComputeJacobianTranslation",&PyKinBody::ComputeJacobianTranslation,ComputeJacobianTranslation_overloads(args("linkindex","position","indices"), DOXY_FN(KinBody,ComputeJacobianTranslation)))
                        .def("ComputeJacobianAxisAngle",&PyKinBody::ComputeJacobianAxisAngle,ComputeJacobianAxisAngle_overloads(args("linkindex","indices"), DOXY_FN(KinBody,ComputeJacobianAxisAngle)))
                        .def("CalculateJacobian",&PyKinBody::CalculateJacobian,args("linkindex","position"), DOXY_FN(KinBody,CalculateJacobian "int; const Vector; std::vector"))
                        .def("CalculateRotationJacobian",&PyKinBody::CalculateRotationJacobian,args("linkindex","quat"), DOXY_FN(KinBody,CalculateRotationJacobian "int; const Vector; std::vector"))
                        .def("CalculateAngularVelocityJacobian",&PyKinBody::CalculateAngularVelocityJacobian,args("linkindex"), DOXY_FN(KinBody,CalculateAngularVelocityJacobian "int; std::vector"))
                        .def("Grab",pgrab2,args("body","grablink"), DOXY_FN(RobotBase,Grab "KinBodyPtr; LinkPtr"))
                        .def("Grab",pgrab4,args("body","grablink","linkstoignore"), DOXY_FN(KinBody,Grab "KinBodyPtr; LinkPtr; const std::set"))
                        .def("Release",&PyKinBody::Release,args("body"), DOXY_FN(KinBody,Release))
                        .def("ReleaseAllGrabbed",&PyKinBody::ReleaseAllGrabbed, DOXY_FN(KinBody,ReleaseAllGrabbed))
                        .def("ReleaseAllGrabbedWithLink",&PyKinBody::ReleaseAllGrabbedWithLink, args("grablink"), DOXY_FN(KinBody,ReleaseAllGrabbedWithLink))
                        .def("RegrabAll",&PyKinBody::RegrabAll, DOXY_FN(KinBody,RegrabAll))
                        .def("IsGrabbing",&PyKinBody::IsGrabbing,args("body"), DOXY_FN(KinBody,IsGrabbing))
                        .def("GetGrabbed",&PyKinBody::GetGrabbed, DOXY_FN(KinBody,GetGrabbed))
                        .def("GetGrabbedInfo",&PyKinBody::GetGrabbedInfo, DOXY_FN(KinBody,GetGrabbedInfo))
                        .def("ResetGrabbed",&PyKinBody::ResetGrabbed, args("grabbedinfos"), DOXY_FN(KinBody,ResetGrabbed))
                        .def("ComputeHessianTranslation",&PyKinBody::ComputeHessianTranslation,ComputeHessianTranslation_overloads(args("linkindex","position","indices"), DOXY_FN(KinBody,ComputeHessianTranslation)))
                        .def("ComputeHessianAxisAngle",&PyKinBody::ComputeHessianAxisAngle,ComputeHessianAxisAngle_overloads(args("linkindex","indices"), DOXY_FN(KinBody,ComputeHessianAxisAngle)))
                        .def("ComputeInverseDynamics",&PyKinBody::ComputeInverseDynamics, ComputeInverseDynamics_overloads(args("dofaccelerations","externalforcetorque","returncomponents"), sComputeInverseDynamicsDoc.c_str()))
                        .def("SetSelfCollisionChecker",&PyKinBody::SetSelfCollisionChecker,args("collisionchecker"), DOXY_FN(KinBody,SetSelfCollisionChecker))
                        .def("GetSelfCollisionChecker",&PyKinBody::GetSelfCollisionChecker,args("collisionchecker"), DOXY_FN(KinBody,GetSelfCollisionChecker))
                        .def("CheckSelfCollision",&PyKinBody::CheckSelfCollision, CheckSelfCollision_overloads(args("report","collisionchecker"), DOXY_FN(KinBody,CheckSelfCollision)))
                        .def("IsAttached",&PyKinBody::IsAttached,args("body"), DOXY_FN(KinBody,IsAttached))
                        .def("GetAttached",&PyKinBody::GetAttached, DOXY_FN(KinBody,GetAttached))
                        .def("SetZeroConfiguration",&PyKinBody::SetZeroConfiguration, DOXY_FN(KinBody,SetZeroConfiguration))
                        .def("SetNonCollidingConfiguration",&PyKinBody::SetNonCollidingConfiguration, DOXY_FN(KinBody,SetNonCollidingConfiguration))
                        .def("GetConfigurationSpecification",&PyKinBody::GetConfigurationSpecification, GetConfigurationSpecification_overloads(args("interpolation"), DOXY_FN(KinBody,GetConfigurationSpecification)))
                        .def("GetConfigurationSpecificationIndices",&PyKinBody::GetConfigurationSpecificationIndices, GetConfigurationSpecificationIndices_overloads(args("indices","interpolation"), DOXY_FN(KinBody,GetConfigurationSpecificationIndices)))
                        .def("SetConfigurationValues",&PyKinBody::SetConfigurationValues, SetConfigurationValues_overloads(args("values","checklimits"), DOXY_FN(KinBody,SetConfigurationValues)))
                        .def("GetConfigurationValues",&PyKinBody::GetConfigurationValues, DOXY_FN(KinBody,GetConfigurationValues))
                        .def("IsRobot",&PyKinBody::IsRobot, DOXY_FN(KinBody,IsRobot))
                        .def("GetEnvironmentId",&PyKinBody::GetEnvironmentId, DOXY_FN(KinBody,GetEnvironmentId))
                        .def("DoesAffect",&PyKinBody::DoesAffect,args("jointindex","linkindex"), DOXY_FN(KinBody,DoesAffect))
                        .def("DoesDOFAffectLink",&PyKinBody::DoesDOFAffectLink,args("dofindex","linkindex"), DOXY_FN(KinBody,DoesDOFAffectLink))
                        .def("GetViewerData",&PyKinBody::GetViewerData, DOXY_FN(KinBody,GetViewerData))
                        .def("GetGuiData",&PyKinBody::GetViewerData, DOXY_FN(KinBody,GetViewerData))
                        .def("GetURI",&PyKinBody::GetURI, DOXY_FN(InterfaceBase,GetURI))
                        .def("GetXMLFilename",&PyKinBody::GetURI, DOXY_FN(InterfaceBase,GetURI))
                        .def("GetNonAdjacentLinks",GetNonAdjacentLinks1, DOXY_FN(KinBody,GetNonAdjacentLinks))
                        .def("GetNonAdjacentLinks",GetNonAdjacentLinks2, args("adjacentoptions"), DOXY_FN(KinBody,GetNonAdjacentLinks))
                        .def("SetAdjacentLinks",&PyKinBody::SetAdjacentLinks, args("linkindex0", "linkindex1"), DOXY_FN(KinBody,SetAdjacentLinks))
                        .def("GetAdjacentLinks",&PyKinBody::GetAdjacentLinks, DOXY_FN(KinBody,GetAdjacentLinks))
                        .def("GetPhysicsData",&PyKinBody::GetPhysicsData, DOXY_FN(KinBody,GetPhysicsData))
                        .def("GetCollisionData",&PyKinBody::GetCollisionData, DOXY_FN(KinBody,GetCollisionData))
                        .def("GetManageData",&PyKinBody::GetManageData, DOXY_FN(KinBody,GetManageData))
                        .def("GetUpdateStamp",&PyKinBody::GetUpdateStamp, DOXY_FN(KinBody,GetUpdateStamp))
                        .def("serialize",&PyKinBody::serialize,args("options"), DOXY_FN(KinBody,serialize))
                        .def("GetKinematicsGeometryHash",&PyKinBody::GetKinematicsGeometryHash, DOXY_FN(KinBody,GetKinematicsGeometryHash))
                        .def("CreateKinBodyStateSaver",&PyKinBody::CreateKinBodyStateSaver, CreateKinBodyStateSaver_overloads(args("options"), "Creates an object that can be entered using 'with' and returns a KinBodyStateSaver")[return_value_policy<manage_new_object>()])
                        .def("__enter__",&PyKinBody::__enter__)
                        .def("__exit__",&PyKinBody::__exit__)
                        .def("__repr__",&PyKinBody::__repr__)
                        .def("__str__",&PyKinBody::__str__)
                        .def("__unicode__",&PyKinBody::__unicode__)
        ;

        enum_<KinBody::SaveParameters>("SaveParameters" DOXY_ENUM(SaveParameters))
        .value("LinkTransformation",KinBody::Save_LinkTransformation)
        .value("LinkEnable",KinBody::Save_LinkEnable)
        .value("LinkVelocities", KinBody::Save_LinkVelocities)
        .value("JointMaxVelocityAndAcceleration",KinBody::Save_JointMaxVelocityAndAcceleration)
        .value("JointWeights", KinBody::Save_JointWeights)
        .value("JointLimits", KinBody::Save_JointLimits)
        .value("ActiveDOF",KinBody::Save_ActiveDOF)
        .value("ActiveManipulator",KinBody::Save_ActiveManipulator)
        .value("GrabbedBodies",KinBody::Save_GrabbedBodies)
        .value("ActiveManipulatorToolTransform",KinBody::Save_ActiveManipulatorToolTransform)
        ;
        enum_<KinBody::CheckLimitsAction>("CheckLimitsAction" DOXY_ENUM(CheckLimitsAction))
        .value("Nothing",KinBody::CLA_Nothing)
        .value("CheckLimits",KinBody::CLA_CheckLimits)
        .value("CheckLimitsSilent",KinBody::CLA_CheckLimitsSilent)
        .value("CheckLimitsThrow",KinBody::CLA_CheckLimitsThrow)
        ;
        enum_<KinBody::AdjacentOptions>("AdjacentOptions" DOXY_ENUM(AdjacentOptions))
        .value("Enabled",KinBody::AO_Enabled)
        .value("ActiveDOFs",KinBody::AO_ActiveDOFs)
        ;
        kinbody.attr("JointType") = jointtype;
        kinbody.attr("LinkInfo") = linkinfo;
        kinbody.attr("GeometryInfo") = geometryinfo;
        kinbody.attr("JointInfo") = jointinfo;
        kinbody.attr("GrabbedInfo") = grabbedinfo;
        {
            scope link = class_<PyLink, boost::shared_ptr<PyLink> >("Link", DOXY_CLASS(KinBody::Link), no_init)
                         .def("GetName",&PyLink::GetName, DOXY_FN(KinBody::Link,GetName))
                         .def("GetIndex",&PyLink::GetIndex, DOXY_FN(KinBody::Link,GetIndex))
                         .def("Enable",&PyLink::Enable,args("enable"), DOXY_FN(KinBody::Link,Enable))
                         .def("IsEnabled",&PyLink::IsEnabled, DOXY_FN(KinBody::Link,IsEnabled))
                         .def("IsStatic",&PyLink::IsStatic, DOXY_FN(KinBody::Link,IsStatic))
                         .def("SetVisible",&PyLink::SetVisible,args("visible"), DOXY_FN(KinBody::Link,SetVisible))
                         .def("IsVisible",&PyLink::IsVisible, DOXY_FN(KinBody::Link,IsVisible))
                         .def("GetParent",&PyLink::GetParent, DOXY_FN(KinBody::Link,GetParent))
                         .def("GetParentLinks",&PyLink::GetParentLinks, DOXY_FN(KinBody::Link,GetParentLinks))
                         .def("IsParentLink",&PyLink::IsParentLink, DOXY_FN(KinBody::Link,IsParentLink))
                         .def("GetCollisionData",&PyLink::GetCollisionData, DOXY_FN(KinBody::Link,GetCollisionData))
                         .def("ComputeAABB",&PyLink::ComputeAABB, DOXY_FN(KinBody::Link,ComputeAABB))
                         .def("ComputeAABBFromTransform",&PyLink::ComputeAABBFromTransform, args("transform"), DOXY_FN(KinBody::Link,ComputeAABB))
                         .def("ComputeLocalAABB",&PyLink::ComputeLocalAABB, DOXY_FN(KinBody::Link,ComputeLocalAABB))
                         .def("GetTransform",&PyLink::GetTransform, DOXY_FN(KinBody::Link,GetTransform))
                         .def("GetTransformPose",&PyLink::GetTransformPose, DOXY_FN(KinBody::Link,GetTransform))
                         .def("GetCOMOffset",&PyLink::GetCOMOffset, DOXY_FN(KinBody::Link,GetCOMOffset))
                         .def("GetLocalCOM",&PyLink::GetLocalCOM, DOXY_FN(KinBody::Link,GetLocalCOM))
                         .def("GetGlobalCOM",&PyLink::GetGlobalCOM, DOXY_FN(KinBody::Link,GetGlobalCOM))
                         .def("GetLocalInertia",&PyLink::GetLocalInertia, DOXY_FN(KinBody::Link,GetLocalInertia))
                         .def("GetGlobalInertia",&PyLink::GetGlobalInertia, DOXY_FN(KinBody::Link,GetGlobalInertia))
                         .def("GetPrincipalMomentsOfInertia",&PyLink::GetPrincipalMomentsOfInertia, DOXY_FN(KinBody::Link,GetPrincipalMomentsOfInertia))
                         .def("GetLocalMassFrame",&PyLink::GetLocalMassFrame, DOXY_FN(KinBody::Link,GetLocalMassFrame))
                         .def("GetGlobalMassFrame",&PyLink::GetGlobalMassFrame, DOXY_FN(KinBody::Link,GetGlobalMassFrame))
                         .def("GetMass",&PyLink::GetMass, DOXY_FN(KinBody::Link,GetMass))
                         .def("SetLocalMassFrame",&PyLink::SetLocalMassFrame, args("massframe"), DOXY_FN(KinBody::Link,SetLocalMassFrame))
                         .def("SetPrincipalMomentsOfInertia",&PyLink::SetPrincipalMomentsOfInertia, args("inertiamoments"), DOXY_FN(KinBody::Link,SetPrincipalMomentsOfInertia))
                         .def("SetMass",&PyLink::SetMass, args("mass"), DOXY_FN(KinBody::Link,SetMass))
                         .def("SetStatic",&PyLink::SetStatic,args("static"), DOXY_FN(KinBody::Link,SetStatic))
                         .def("SetTransform",&PyLink::SetTransform,args("transform"), DOXY_FN(KinBody::Link,SetTransform))
                         .def("SetForce",&PyLink::SetForce,args("force","pos","add"), DOXY_FN(KinBody::Link,SetForce))
                         .def("SetTorque",&PyLink::SetTorque,args("torque","add"), DOXY_FN(KinBody::Link,SetTorque))
                         .def("GetGeometries",&PyLink::GetGeometries, DOXY_FN(KinBody::Link,GetGeometries))
                         .def("InitGeometries",&PyLink::InitGeometries, args("geometries"), DOXY_FN(KinBody::Link,InitGeometries))
                         .def("SetGeometriesFromGroup",&PyLink::SetGeometriesFromGroup, args("name"), DOXY_FN(KinBody::Link,SetGeometriesFromGroup))
                         .def("GetGeometriesFromGroup",&PyLink::GetGeometriesFromGroup, args("name"), DOXY_FN(KinBody::Link,GetGeometriesFromGroup))
                         .def("SetGroupGeometries",&PyLink::SetGroupGeometries, args("geometries"), DOXY_FN(KinBody::Link,SetGroupGeometries))
                         .def("GetGroupNumGeometries",&PyLink::GetGroupNumGeometries, args("geometries"), DOXY_FN(KinBody::Link,GetGroupNumGeometries))
                         .def("GetRigidlyAttachedLinks",&PyLink::GetRigidlyAttachedLinks, DOXY_FN(KinBody::Link,GetRigidlyAttachedLinks))
                         .def("IsRigidlyAttached",&PyLink::IsRigidlyAttached, DOXY_FN(KinBody::Link,IsRigidlyAttached))
                         .def("GetVelocity",&PyLink::GetVelocity,DOXY_FN(KinBody::Link,GetVelocity))
                         .def("SetVelocity",&PyLink::SetVelocity,DOXY_FN(KinBody::Link,SetVelocity))
                         .def("GetFloatParameters",&PyLink::GetFloatParameters,GetFloatParameters_overloads(args("name","index"), DOXY_FN(KinBody::Link,GetFloatParameters)))
                         .def("SetFloatParameters",&PyLink::SetFloatParameters,DOXY_FN(KinBody::Link,SetFloatParameters))
                         .def("GetIntParameters",&PyLink::GetIntParameters,GetIntParameters_overloads(args("name", "index"), DOXY_FN(KinBody::Link,GetIntParameters)))
                         .def("SetIntParameters",&PyLink::SetIntParameters,DOXY_FN(KinBody::Link,SetIntParameters))
                         .def("GetStringParameters",&PyLink::GetStringParameters,GetStringParameters_overloads(args("name"), DOXY_FN(KinBody::Link,GetStringParameters)))
                         .def("SetStringParameters",&PyLink::SetStringParameters,DOXY_FN(KinBody::Link,SetStringParameters))
                         .def("UpdateInfo",&PyLink::UpdateInfo,DOXY_FN(KinBody::Link,UpdateInfo))
                         .def("GetInfo",&PyLink::GetInfo,DOXY_FN(KinBody::Link,GetInfo))
                         .def("UpdateAndGetInfo",&PyLink::UpdateAndGetInfo,DOXY_FN(KinBody::Link,UpdateAndGetInfo))
                         .def("SetIntParameters",&PyLink::SetIntParameters,DOXY_FN(KinBody::Link,SetIntParameters))
                         .def("__repr__", &PyLink::__repr__)
                         .def("__str__", &PyLink::__str__)
                         .def("__unicode__", &PyLink::__unicode__)
                         .def("__eq__",&PyLink::__eq__)
                         .def("__ne__",&PyLink::__ne__)
                         .def("__hash__",&PyLink::__hash__)
            ;
            // \deprecated (12/10/18)
            link.attr("GeomType") = geometrytype;
            link.attr("GeometryInfo") = geometryinfo;
            {
                scope geometry = class_<PyLink::PyGeometry, boost::shared_ptr<PyLink::PyGeometry> >("Geometry", DOXY_CLASS(KinBody::Link::Geometry),no_init)
                                 .def("SetCollisionMesh",&PyLink::PyGeometry::SetCollisionMesh,args("trimesh"), DOXY_FN(KinBody::Link::Geometry,SetCollisionMesh))
                                 .def("GetCollisionMesh",&PyLink::PyGeometry::GetCollisionMesh, DOXY_FN(KinBody::Link::Geometry,GetCollisionMesh))
                                 .def("InitCollisionMesh",&PyLink::PyGeometry::InitCollisionMesh, InitCollisionMesh_overloads(args("tesselation"), DOXY_FN(KinBody::Link::Geometry,GetCollisionMesh)))
                                 .def("ComputeAABB",&PyLink::PyGeometry::ComputeAABB, args("transform"), DOXY_FN(KinBody::Link::Geometry,ComputeAABB))
                                 .def("SetDraw",&PyLink::PyGeometry::SetDraw,args("draw"), DOXY_FN(KinBody::Link::Geometry,SetDraw))
                                 .def("SetTransparency",&PyLink::PyGeometry::SetTransparency,args("transparency"), DOXY_FN(KinBody::Link::Geometry,SetTransparency))
                                 .def("SetDiffuseColor",&PyLink::PyGeometry::SetDiffuseColor,args("color"), DOXY_FN(KinBody::Link::Geometry,SetDiffuseColor))
                                 .def("SetAmbientColor",&PyLink::PyGeometry::SetAmbientColor,args("color"), DOXY_FN(KinBody::Link::Geometry,SetAmbientColor))
                                 .def("SetRenderFilename",&PyLink::PyGeometry::SetRenderFilename,args("color"), DOXY_FN(KinBody::Link::Geometry,SetRenderFilename))
                                 .def("SetName",&PyLink::PyGeometry::SetName,args("name"), DOXY_FN(KinBody::Link::Geometry,setName))
                                 .def("SetVisible",&PyLink::PyGeometry::SetVisible,args("visible"), DOXY_FN(KinBody::Link::Geometry,SetVisible))
                                 .def("IsDraw",&PyLink::PyGeometry::IsDraw, DOXY_FN(KinBody::Link::Geometry,IsDraw))
                                 .def("IsVisible",&PyLink::PyGeometry::IsVisible, DOXY_FN(KinBody::Link::Geometry,IsVisible))
                                 .def("IsModifiable",&PyLink::PyGeometry::IsModifiable, DOXY_FN(KinBody::Link::Geometry,IsModifiable))
                                 .def("GetType",&PyLink::PyGeometry::GetType, DOXY_FN(KinBody::Link::Geometry,GetType))
                                 .def("GetTransform",&PyLink::PyGeometry::GetTransform, DOXY_FN(KinBody::Link::Geometry,GetTransform))
                                 .def("GetTransformPose",&PyLink::PyGeometry::GetTransformPose, DOXY_FN(KinBody::Link::Geometry,GetTransform))
                                 .def("GetSphereRadius",&PyLink::PyGeometry::GetSphereRadius, DOXY_FN(KinBody::Link::Geometry,GetSphereRadius))
                                 .def("GetCylinderRadius",&PyLink::PyGeometry::GetCylinderRadius, DOXY_FN(KinBody::Link::Geometry,GetCylinderRadius))
                                 .def("GetCylinderHeight",&PyLink::PyGeometry::GetCylinderHeight, DOXY_FN(KinBody::Link::Geometry,GetCylinderHeight))
                                 .def("GetBoxExtents",&PyLink::PyGeometry::GetBoxExtents, DOXY_FN(KinBody::Link::Geometry,GetBoxExtents))
                                 .def("GetContainerOuterExtents",&PyLink::PyGeometry::GetContainerOuterExtents, DOXY_FN(KinBody::Link::Geometry,GetContainerOuterExtents))
                                 .def("GetContainerInnerExtents",&PyLink::PyGeometry::GetContainerInnerExtents, DOXY_FN(KinBody::Link::Geometry,GetContainerInnerExtents))
                                 .def("GetContainerBottomCross",&PyLink::PyGeometry::GetContainerBottomCross, DOXY_FN(KinBody::Link::Geometry,GetContainerBottomCross))
                                 .def("GetContainerBottom",&PyLink::PyGeometry::GetContainerBottom, DOXY_FN(KinBody::Link::Geometry,GetContainerBottom))
                                 .def("GetRenderScale",&PyLink::PyGeometry::GetRenderScale, DOXY_FN(KinBody::Link::Geometry,GetRenderScale))
                                 .def("GetRenderFilename",&PyLink::PyGeometry::GetRenderFilename, DOXY_FN(KinBody::Link::Geometry,GetRenderFilename))
                                 .def("GetName",&PyLink::PyGeometry::GetName, DOXY_FN(KinBody::Link::Geometry,GetName))
                                 .def("GetTransparency",&PyLink::PyGeometry::GetTransparency,DOXY_FN(KinBody::Link::Geometry,GetTransparency))
                                 .def("GetDiffuseColor",&PyLink::PyGeometry::GetDiffuseColor,DOXY_FN(KinBody::Link::Geometry,GetDiffuseColor))
                                 .def("GetAmbientColor",&PyLink::PyGeometry::GetAmbientColor,DOXY_FN(KinBody::Link::Geometry,GetAmbientColor))
                                 .def("GetInfo",&PyLink::PyGeometry::GetInfo,DOXY_FN(KinBody::Link::Geometry,GetInfo))
                                 .def("__eq__",&PyLink::PyGeometry::__eq__)
                                 .def("__ne__",&PyLink::PyGeometry::__ne__)
                                 .def("__hash__",&PyLink::PyGeometry::__hash__)
                ;
                // \deprecated (12/07/16)
                geometry.attr("Type") = geometrytype;
            }
            // \deprecated (12/07/16)
            link.attr("GeomProperties") = link.attr("Geometry");
        }
        {
            scope joint = class_<PyJoint, boost::shared_ptr<PyJoint> >("Joint", DOXY_CLASS(KinBody::Joint),no_init)
                          .def("GetName", &PyJoint::GetName, DOXY_FN(KinBody::Joint,GetName))
                          .def("IsMimic",&PyJoint::IsMimic,IsMimic_overloads(args("axis"), DOXY_FN(KinBody::Joint,IsMimic)))
                          .def("GetMimicEquation",&PyJoint::GetMimicEquation,GetMimicEquation_overloads(args("axis","type","format"), DOXY_FN(KinBody::Joint,GetMimicEquation)))
                          .def("GetMimicDOFIndices",&PyJoint::GetMimicDOFIndices,GetMimicDOFIndices_overloads(args("axis"), DOXY_FN(KinBody::Joint,GetMimicDOFIndices)))
                          .def("SetMimicEquations", &PyJoint::SetMimicEquations, args("axis","poseq","veleq","acceleq"), DOXY_FN(KinBody::Joint,SetMimicEquations))
                          .def("GetMaxVel", &PyJoint::GetMaxVel, GetMaxVel_overloads(args("axis"),DOXY_FN(KinBody::Joint,GetMaxVel)))
                          .def("GetMaxAccel", &PyJoint::GetMaxAccel, GetMaxAccel_overloads(args("axis"),DOXY_FN(KinBody::Joint,GetMaxAccel)))
                          .def("GetMaxJerk", &PyJoint::GetMaxJerk, GetMaxJerk_overloads(args("axis"),DOXY_FN(KinBody::Joint,GetMaxJerk)))
                          .def("GetMaxTorque", &PyJoint::GetMaxTorque, GetMaxTorque_overloads(args("axis"),DOXY_FN(KinBody::Joint,GetMaxTorque)))
                          .def("GetInstantaneousTorqueLimits", &PyJoint::GetInstantaneousTorqueLimits, GetInstantaneousTorqueLimits_overloads(args("axis"),DOXY_FN(KinBody::Joint,GetInstantaneousTorqueLimits)))
                          .def("GetNominalTorqueLimits", &PyJoint::GetNominalTorqueLimits, GetNominalTorqueLimits_overloads(args("axis"),DOXY_FN(KinBody::Joint,GetNominalTorqueLimits)))
                          .def("GetMaxInertia", &PyJoint::GetMaxInertia, GetMaxInertia_overloads(args("axis"),DOXY_FN(KinBody::Joint,GetMaxInertia)))
                          .def("GetDOFIndex", &PyJoint::GetDOFIndex, DOXY_FN(KinBody::Joint,GetDOFIndex))
                          .def("GetJointIndex", &PyJoint::GetJointIndex, DOXY_FN(KinBody::Joint,GetJointIndex))
                          .def("GetParent", &PyJoint::GetParent, DOXY_FN(KinBody::Joint,GetParent))
                          .def("GetFirstAttached", &PyJoint::GetFirstAttached, DOXY_FN(KinBody::Joint,GetFirstAttached))
                          .def("GetSecondAttached", &PyJoint::GetSecondAttached, DOXY_FN(KinBody::Joint,GetSecondAttached))
                          .def("IsStatic",&PyJoint::IsStatic, DOXY_FN(KinBody::Joint,IsStatic))
                          .def("IsCircular",&PyJoint::IsCircular, DOXY_FN(KinBody::Joint,IsCircular))
                          .def("IsRevolute",&PyJoint::IsRevolute, DOXY_FN(KinBody::Joint,IsRevolute))
                          .def("IsPrismatic",&PyJoint::IsPrismatic, DOXY_FN(KinBody::Joint,IsPrismatic))
                          .def("GetType", &PyJoint::GetType, DOXY_FN(KinBody::Joint,GetType))
                          .def("GetDOF", &PyJoint::GetDOF, DOXY_FN(KinBody::Joint,GetDOF))
                          .def("GetValues", &PyJoint::GetValues, DOXY_FN(KinBody::Joint,GetValues))
                          .def("GetValue", &PyJoint::GetValue, DOXY_FN(KinBody::Joint,GetValue))
                          .def("GetVelocities", &PyJoint::GetVelocities, DOXY_FN(KinBody::Joint,GetVelocities))
                          .def("GetAnchor", &PyJoint::GetAnchor, DOXY_FN(KinBody::Joint,GetAnchor))
                          .def("GetAxis", &PyJoint::GetAxis,GetAxis_overloads(args("axis"), DOXY_FN(KinBody::Joint,GetAxis)))
                          .def("GetHierarchyParentLink", &PyJoint::GetHierarchyParentLink, DOXY_FN(KinBody::Joint,GetHierarchyParentLink))
                          .def("GetHierarchyChildLink", &PyJoint::GetHierarchyChildLink, DOXY_FN(KinBody::Joint,GetHierarchyChildLink))
                          .def("GetInternalHierarchyAxis", &PyJoint::GetInternalHierarchyAxis,args("axis"), DOXY_FN(KinBody::Joint,GetInternalHierarchyAxis))
                          .def("GetInternalHierarchyLeftTransform",&PyJoint::GetInternalHierarchyLeftTransform, DOXY_FN(KinBody::Joint,GetInternalHierarchyLeftTransform))
                          .def("GetInternalHierarchyLeftTransformPose",&PyJoint::GetInternalHierarchyLeftTransformPose, DOXY_FN(KinBody::Joint,GetInternalHierarchyLeftTransform))
                          .def("GetInternalHierarchyRightTransform",&PyJoint::GetInternalHierarchyRightTransform, DOXY_FN(KinBody::Joint,GetInternalHierarchyRightTransform))
                          .def("GetInternalHierarchyRightTransformPose",&PyJoint::GetInternalHierarchyRightTransformPose, DOXY_FN(KinBody::Joint,GetInternalHierarchyRightTransform))
                          .def("GetLimits", &PyJoint::GetLimits, DOXY_FN(KinBody::Joint,GetLimits))
                          .def("GetVelocityLimits", &PyJoint::GetVelocityLimits, DOXY_FN(KinBody::Joint,GetVelocityLimits))
                          .def("GetAccelerationLimits", &PyJoint::GetAccelerationLimits, DOXY_FN(KinBody::Joint,GetAccelerationLimits))
                          .def("GetJerkLimits", &PyJoint::GetJerkLimits, DOXY_FN(KinBody::Joint,GetJerkLimits))
                          .def("GetHardVelocityLimits", &PyJoint::GetHardVelocityLimits, DOXY_FN(KinBody::Joint,GetHardVelocityLimits))
                          .def("GetHardAccelerationLimits", &PyJoint::GetHardAccelerationLimits, DOXY_FN(KinBody::Joint,GetHardAccelerationLimits))
                          .def("GetHardJerkLimits", &PyJoint::GetHardJerkLimits, DOXY_FN(KinBody::Joint,GetHardJerkLimits))
                          .def("GetTorqueLimits", &PyJoint::GetTorqueLimits, DOXY_FN(KinBody::Joint,GetTorqueLimits))
                          .def("SetWrapOffset",&PyJoint::SetWrapOffset,SetWrapOffset_overloads(args("offset","axis"), DOXY_FN(KinBody::Joint,SetWrapOffset)))
                          .def("GetWrapOffset",&PyJoint::GetWrapOffset,GetWrapOffset_overloads(args("axis"), DOXY_FN(KinBody::Joint,GetWrapOffset)))
                          .def("SetLimits",&PyJoint::SetLimits,args("lower","upper"), DOXY_FN(KinBody::Joint,SetLimits))
                          .def("SetVelocityLimits",&PyJoint::SetVelocityLimits,args("maxlimits"), DOXY_FN(KinBody::Joint,SetVelocityLimits))
                          .def("SetAccelerationLimits",&PyJoint::SetAccelerationLimits,args("maxlimits"), DOXY_FN(KinBody::Joint,SetAccelerationLimits))
                          .def("SetJerkLimits",&PyJoint::SetJerkLimits,args("maxlimits"), DOXY_FN(KinBody::Joint,SetJerkLimits))
                          .def("SetHardVelocityLimits",&PyJoint::SetHardVelocityLimits,args("maxlimits"), DOXY_FN(KinBody::Joint,SetHardVelocityLimits))
                          .def("SetHardAccelerationLimits",&PyJoint::SetHardAccelerationLimits,args("maxlimits"), DOXY_FN(KinBody::Joint,SetHardAccelerationLimits))
                          .def("SetHardJerkLimits",&PyJoint::SetHardJerkLimits,args("maxlimits"), DOXY_FN(KinBody::Joint,SetHardJerkLimits))
                          .def("SetTorqueLimits",&PyJoint::SetTorqueLimits,args("maxlimits"), DOXY_FN(KinBody::Joint,SetTorqueLimits))
                          .def("GetResolution",&PyJoint::GetResolution,args("axis"), DOXY_FN(KinBody::Joint,GetResolution))
                          .def("GetResolutions",&PyJoint::GetResolutions,DOXY_FN(KinBody::Joint,GetResolutions))
                          .def("SetResolution",&PyJoint::SetResolution,args("resolution"), DOXY_FN(KinBody::Joint,SetResolution))
                          .def("GetWeight",&PyJoint::GetWeight,args("axis"), DOXY_FN(KinBody::Joint,GetWeight))
                          .def("GetWeights",&PyJoint::GetWeights,DOXY_FN(KinBody::Joint,GetWeights))
                          .def("SetWeights",&PyJoint::SetWeights,args("weights"), DOXY_FN(KinBody::Joint,SetWeights))
                          .def("SubtractValues",&PyJoint::SubtractValues,args("values0","values1"), DOXY_FN(KinBody::Joint,SubtractValues))
                          .def("SubtractValue",&PyJoint::SubtractValue,args("value0","value1","axis"), DOXY_FN(KinBody::Joint,SubtractValue))

                          .def("AddTorque",&PyJoint::AddTorque,args("torques"), DOXY_FN(KinBody::Joint,AddTorque))
                          .def("GetFloatParameters",&PyJoint::GetFloatParameters,GetFloatParameters_overloads(args("name", "index"), DOXY_FN(KinBody::Joint,GetFloatParameters)))
                          .def("SetFloatParameters",&PyJoint::SetFloatParameters,DOXY_FN(KinBody::Joint,SetFloatParameters))
                          .def("GetIntParameters",&PyJoint::GetIntParameters,GetIntParameters_overloads(args("name", "index"), DOXY_FN(KinBody::Joint,GetIntParameters)))
                          .def("SetIntParameters",&PyJoint::SetIntParameters,DOXY_FN(KinBody::Joint,SetIntParameters))
                          .def("GetStringParameters",&PyJoint::GetStringParameters,GetStringParameters_overloads(args("name", "index"), DOXY_FN(KinBody::Joint,GetStringParameters)))
                          .def("SetStringParameters",&PyJoint::SetStringParameters,DOXY_FN(KinBody::Joint,SetStringParameters))
                          .def("UpdateInfo",&PyJoint::UpdateInfo,DOXY_FN(KinBody::Joint,UpdateInfo))
                          .def("GetInfo",&PyJoint::GetInfo,DOXY_FN(KinBody::Joint,GetInfo))
                          .def("UpdateAndGetInfo",&PyJoint::UpdateAndGetInfo,DOXY_FN(KinBody::Joint,UpdateAndGetInfo))
                          .def("__repr__", &PyJoint::__repr__)
                          .def("__str__", &PyJoint::__str__)
                          .def("__unicode__", &PyJoint::__unicode__)
                          .def("__eq__",&PyJoint::__eq__)
                          .def("__ne__",&PyJoint::__ne__)
                          .def("__hash__",&PyJoint::__hash__)
            ;
            joint.attr("Type") = jointtype;
        }

        {
            scope statesaver = class_<PyKinBodyStateSaver, boost::shared_ptr<PyKinBodyStateSaver> >("KinBodyStateSaver", DOXY_CLASS(KinBody::KinBodyStateSaver), no_init)
                               .def(init<PyKinBodyPtr>(args("body")))
                               .def(init<PyKinBodyPtr,object>(args("body","options")))
                               .def("GetBody",&PyKinBodyStateSaver::GetBody,DOXY_FN(KinBody::KinBodyStateSaver, GetBody))
                               .def("Restore",&PyKinBodyStateSaver::Restore,Restore_overloads(args("body"), DOXY_FN(KinBody::KinBodyStateSaver, Restore)))
                               .def("Release",&PyKinBodyStateSaver::Release,DOXY_FN(KinBody::KinBodyStateSaver, Release))
                               .def("__str__",&PyKinBodyStateSaver::__str__)
                               .def("__unicode__",&PyKinBodyStateSaver::__unicode__)
            ;
        }

        {
            scope managedata = class_<PyManageData, boost::shared_ptr<PyManageData> >("ManageData", DOXY_CLASS(KinBody::ManageData),no_init)
                               .def("GetSystem", &PyManageData::GetSystem, DOXY_FN(KinBody::ManageData,GetSystem))
                               .def("GetData", &PyManageData::GetData, DOXY_FN(KinBody::ManageData,GetData))
                               .def("GetOffsetLink", &PyManageData::GetOffsetLink, DOXY_FN(KinBody::ManageData,GetOffsetLink))
                               .def("IsPresent", &PyManageData::IsPresent, DOXY_FN(KinBody::ManageData,IsPresent))
                               .def("IsEnabled", &PyManageData::IsEnabled, DOXY_FN(KinBody::ManageData,IsEnabled))
                               .def("IsLocked", &PyManageData::IsLocked, DOXY_FN(KinBody::ManageData,IsLocked))
                               .def("Lock", &PyManageData::Lock,args("dolock"), DOXY_FN(KinBody::ManageData,Lock))
                               .def("__repr__", &PyManageData::__repr__)
                               .def("__str__", &PyManageData::__str__)
                               .def("__unicode__", &PyManageData::__unicode__)
                               .def("__eq__",&PyManageData::__eq__)
                               .def("__ne__",&PyManageData::__ne__)
            ;
        }
    }


    def("RaveCreateKinBody",openravepy::RaveCreateKinBody,args("env","name"),DOXY_FN1(RaveCreateKinBody));
}

}<|MERGE_RESOLUTION|>--- conflicted
+++ resolved
@@ -73,7 +73,7 @@
         _containerBaseHeight = 0.0f;
         _sidewallTransforms = boost::python::list();
         _sidewallExtents = boost::python::list();
-        for (size_t i = 0; i < 4; ++i) {
+        for(size_t i = 0; i < 4; ++i) {
             _sidewallTransforms.append(ReturnTransform(Transform()));
             _sidewallExtents.append(toPyVector4(Vector()));
         }
@@ -84,21 +84,7 @@
         _vGeomData = toPyVector4(info._vGeomData);
         _vGeomData2 = toPyVector4(info._vGeomData2);
         _vGeomData3 = toPyVector4(info._vGeomData3);
-<<<<<<< HEAD
         _vGeomData4 = toPyVector4(info._vGeomData4);
-=======
-
-        _pickableVolumeExtents = toPyVector4(info._pickableVolumeExtents);
-        _containerBaseHeight = info._containerBaseHeight;
-        _sidewallTransforms = boost::python::list();
-        _sidewallExtents = boost::python::list();
-        for (size_t i = 0; i < 4; ++i) {
-            _sidewallTransforms.append(ReturnTransform(info._sidewallTransforms[i]));
-            _sidewallExtents.append(toPyVector4(info._sidewallExtents[i]));
-        }
-        _sidewallExists = info._sidewallExists;
-
->>>>>>> ffcf2f56
         _vDiffuseColor = toPyVector3(info._vDiffuseColor);
         _vAmbientColor = toPyVector3(info._vAmbientColor);
         _meshcollision = toPyTriMesh(info._meshcollision);
@@ -111,6 +97,15 @@
         _fTransparency = info._fTransparency;
         _bVisible = info._bVisible;
         _bModifiable = info._bModifiable;
+        _pickableVolumeExtents = toPyVector4(info._pickableVolumeExtents);
+        _containerBaseHeight = info._containerBaseHeight;
+        _sidewallTransforms = boost::python::list();
+        _sidewallExtents = boost::python::list();
+        for(size_t i = 0; i < 4; ++i) {
+            _sidewallTransforms.append(ReturnTransform(info._sidewallTransforms[i]));
+            _sidewallExtents.append(toPyVector4(info._sidewallExtents[i]));
+        }
+        _sidewallExists = info._sidewallExists;
         //TODO
         //_mapExtraGeometries = info. _mapExtraGeometries;
     }
@@ -122,19 +117,7 @@
         info._vGeomData = ExtractVector<dReal>(_vGeomData);
         info._vGeomData2 = ExtractVector<dReal>(_vGeomData2);
         info._vGeomData3 = ExtractVector<dReal>(_vGeomData3);
-<<<<<<< HEAD
         info._vGeomData4 = ExtractVector<dReal>(_vGeomData4);
-=======
-
-        info._pickableVolumeExtents = ExtractVector<dReal>(_pickableVolumeExtents);
-        info._containerBaseHeight = _containerBaseHeight;
-        for (size_t i = 0; i < 4; ++i) {
-            info._sidewallTransforms[i] = ExtractTransform(_sidewallTransforms[i]);
-            info._sidewallExtents[i] = ExtractVector<dReal>(_sidewallExtents[i]);
-        }
-        info._sidewallExists = _sidewallExists;
-
->>>>>>> ffcf2f56
         info._vDiffuseColor = ExtractVector34<dReal>(_vDiffuseColor,0);
         info._vAmbientColor = ExtractVector34<dReal>(_vAmbientColor,0);
         if( !IS_PYTHONOBJECT_NONE(_meshcollision) ) {
@@ -155,21 +138,19 @@
         info._fTransparency = _fTransparency;
         info._bVisible = _bVisible;
         info._bModifiable = _bModifiable;
+        info._pickableVolumeExtents = ExtractVector<dReal>(_pickableVolumeExtents);
+        info._containerBaseHeight = _containerBaseHeight;
+        for(size_t i = 0; i < 4; ++i) {
+            info._sidewallTransforms[i] = ExtractTransform(_sidewallTransforms[i]);
+            info._sidewallExtents[i] = ExtractVector<dReal>(_sidewallExtents[i]);
+        }
+        info._sidewallExists = _sidewallExists;
         //TODO
         //info._mapExtraGeometries =  _mapExtraGeometries;
         return pinfo;
     }
 
-<<<<<<< HEAD
-    object _t, _vGeomData, _vGeomData2, _vGeomData3, _vGeomData4, _vDiffuseColor, _vAmbientColor, _meshcollision;
-=======
-    object _t, _vGeomData, _vGeomData2, _vGeomData3,
-           _pickableVolumeExtents,
-           _vDiffuseColor, _vAmbientColor, _meshcollision;
-    boost::python::list _sidewallTransforms, _sidewallExtents;
-    float _containerBaseHeight;
-    uint8_t _sidewallExists;
->>>>>>> ffcf2f56
+    object _t, _vGeomData, _vGeomData2, _vGeomData3, _vGeomData4, _vDiffuseColor, _vAmbientColor, _meshcollision, _pickableVolumeExtents;
     GeometryType _type;
     object _name;
     object _filenamerender, _filenamecollision;
@@ -177,6 +158,9 @@
     boost::python::dict _mapExtraGeometries;
     float _fTransparency;
     bool _bVisible, _bModifiable;
+    boost::python::list _sidewallTransforms, _sidewallExtents;
+    float _containerBaseHeight;
+    uint8_t _sidewallExists;
 };
 typedef boost::shared_ptr<PyGeometryInfo> PyGeometryInfoPtr;
 
