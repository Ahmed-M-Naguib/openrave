// -*- coding: utf-8 -*-
// Copyright (C) 2006-2013 Rosen Diankov <rosen.diankov@gmail.com>
//
// This file is part of OpenRAVE.
// OpenRAVE is free software: you can redistribute it and/or modify
// it under the terms of the GNU Lesser General Public License as published by
// the Free Software Foundation, either version 3 of the License, or
// at your option) any later version.
//
// This program is distributed in the hope that it will be useful,
// but WITHOUT ANY WARRANTY; without even the implied warranty of
// MERCHANTABILITY or FITNESS FOR A PARTICULAR PURPOSE.  See the
// GNU Lesser General Public License for more details.
//
// You should have received a copy of the GNU Lesser General Public License
// along with this program.  If not, see <http://www.gnu.org/licenses/>.
#define NO_IMPORT_ARRAY
#include <openravepy/openravepy_jointinfo.h>
#include <openravepy/openravepy_configurationspecification.h>
#include <openravepy/openravepy_environmentbase.h>
#include <openravepy/openravepy_collisioncheckerbase.h>
#include <openravepy/openravepy_collisionreport.h>

namespace openravepy {

using py::object;
using py::extract;
using py::extract_;
using py::handle;
using py::dict;
using py::enum_;
using py::class_;
using py::init;
using py::scope_; // py::object if USE_PYBIND11_PYTHON_BINDINGS
using py::scope;
using py::args;
using py::return_value_policy;

#ifndef USE_PYBIND11_PYTHON_BINDINGS
using py::no_init;
using py::bases;
using py::copy_const_reference;
using py::docstring_options;
using py::pickle_suite;
using py::manage_new_object;
using py::def;
#endif // USE_PYBIND11_PYTHON_BINDINGS

namespace numeric = py::numeric;

template <typename T>
object GetCustomParameters(const std::map<std::string, std::vector<T> >& parameters, object oname, int index)
{
    if( IS_PYTHONOBJECT_NONE(oname) ) {
        py::dict oparameters;
        FOREACHC(it, parameters) {
            oparameters[it->first] = toPyArray(it->second);
        }
        return oparameters;
    }
    std::string name = py::extract<std::string>(oname);
    typename std::map<std::string, std::vector<T> >::const_iterator it = parameters.find(name);
    if( it != parameters.end() ) {
        if( index >= 0 ) {
            if( (size_t)index < it->second.size() ) {
                return py::to_object(it->second.at(index));
            }
            else {
                return py::none_();
            }
        }
        return toPyArray(it->second);
    }
    return py::none_();
}

PySideWall::PySideWall() {
}
PySideWall::PySideWall(const KinBody::GeometryInfo::SideWall& sidewall) {
    transf = ReturnTransform(sidewall.transf);
    vExtents = toPyVector3(sidewall.vExtents);
    type = sidewall.type;
}
void PySideWall::Get(KinBody::GeometryInfo::SideWall& sidewall) {
    sidewall.transf = ExtractTransform(transf);
    sidewall.vExtents = ExtractVector<dReal>(vExtents);
    sidewall.type = static_cast<KinBody::GeometryInfo::SideWallType>(type);
}

<<<<<<< HEAD
PyGeometryInfo::PyGeometryInfo() {}
=======
// TGN: debug; will remove PyTestPickle
PyTestPickle::PyTestPickle() {
    if(IS_PYTHONOBJECT_NONE(_arr)) {
        const std::vector<dReal> v {1, 2, 4.5, -3.0, 8, 9, 10, 11, 12};
        _arr = toPyArray(v);
    }
}
PyTestPickle::~PyTestPickle() {}
class TestPickle_pickle_suite
#ifndef USE_PYBIND11_PYTHON_BINDINGS
    : public pickle_suite
#endif
{
public:
    static py::tuple getstate(const PyTestPickle& r)
    {
        return py::make_tuple(
            r._t,
            r._arr
        );
    }
    static void setstate(PyTestPickle& r, const py::tuple& state) {
        r._t = extract<std::string>(state[0]);
        r._arr = state[1];
    }
};

// PyGeometryInfo::PyGeometryInfo() {}

PyGeometryInfo::PyGeometryInfo() {
    _t = ReturnTransform(Transform());
    _vGeomData = toPyVector4(Vector());
    _vGeomData2 = toPyVector4(Vector());
    _vGeomData3 = toPyVector4(Vector());
    _vGeomData4 = toPyVector4(Vector());
    _vDiffuseColor = toPyVector3(Vector(1,1,1));
    _vAmbientColor = toPyVector3(Vector(0,0,0));
    _meshcollision = py::none_();
    _type = GT_None;
    _name = py::none_();
    _filenamerender = py::none_();
    _filenamecollision = py::none_();
    _vRenderScale = toPyVector3(Vector(1,1,1));
    _vCollisionScale = toPyVector3(Vector(1,1,1));
    _containerBaseHeight = 0.0;
    _fTransparency = 0.0;
    _bVisible = true;
    _bModifiable = true;
}
>>>>>>> bdc1fb06

PyGeometryInfo::PyGeometryInfo(const KinBody::GeometryInfo& info) {
    Init(info);
}

void PyGeometryInfo::Init(const KinBody::GeometryInfo& info) {
    _t = ReturnTransform(info._t);
    _vGeomData = toPyVector4(info._vGeomData);
    _vGeomData2 = toPyVector4(info._vGeomData2);
    _vGeomData3 = toPyVector4(info._vGeomData3);
    _vGeomData4 = toPyVector4(info._vGeomData4);

    _vSideWalls = py::list();
    for (size_t i = 0; i < info._vSideWalls.size(); ++i) {
        _vSideWalls.append(PySideWall(info._vSideWalls[i]));
    }

    _vDiffuseColor = toPyVector3(info._vDiffuseColor);
    _vAmbientColor = toPyVector3(info._vAmbientColor);
    _meshcollision = toPyTriMesh(info._meshcollision);
    _type = info._type;
    _name = ConvertStringToUnicode(info._name);
    _filenamerender = ConvertStringToUnicode(info._filenamerender);
    _filenamecollision = ConvertStringToUnicode(info._filenamecollision);
    _vRenderScale = toPyVector3(info._vRenderScale);
    _vCollisionScale = toPyVector3(info._vCollisionScale);
    _fTransparency = info._fTransparency;
    _bVisible = info._bVisible;
    _bModifiable = info._bModifiable;
}

object PyGeometryInfo::ComputeInnerEmptyVolume()
{
    Transform tInnerEmptyVolume;
    Vector abInnerEmptyExtents;
    KinBody::GeometryInfoPtr pgeominfo = GetGeometryInfo();
    if( pgeominfo->ComputeInnerEmptyVolume(tInnerEmptyVolume, abInnerEmptyExtents) ) {
        return py::make_tuple(ReturnTransform(tInnerEmptyVolume), toPyVector3(abInnerEmptyExtents));
    }
    return py::make_tuple(py::none_(), py::none_());
}

object PyGeometryInfo::ComputeAABB(object otransform) {
    KinBody::GeometryInfoPtr pgeominfo = GetGeometryInfo();
    return toPyAABB(pgeominfo->ComputeAABB(ExtractTransform(otransform)));
}

object PyGeometryInfo::SerializeJSON(dReal fUnitScale, object options)
{
    rapidjson::Document doc;
    KinBody::GeometryInfoPtr pgeominfo = GetGeometryInfo();
    pgeominfo->SerializeJSON(doc, doc.GetAllocator(), fUnitScale, pyGetIntFromPy(options, 0));
    return toPyObject(doc);
}

void PyGeometryInfo::DeserializeJSON(object obj, dReal fUnitScale)
{
    rapidjson::Document doc;
    toRapidJSONValue(obj, doc, doc.GetAllocator());
    KinBody::GeometryInfoPtr pgeominfo = GetGeometryInfo();
    pgeominfo->DeserializeJSON(doc, fUnitScale);
    Init(*pgeominfo);
}

KinBody::GeometryInfoPtr PyGeometryInfo::GetGeometryInfo() {
    KinBody::GeometryInfoPtr pinfo(new KinBody::GeometryInfo());
    KinBody::GeometryInfo& info = *pinfo;
    info._t = ExtractTransform(_t);
    info._vGeomData = ExtractVector<dReal>(_vGeomData);
    info._vGeomData2 = ExtractVector<dReal>(_vGeomData2);
    info._vGeomData3 = ExtractVector<dReal>(_vGeomData3);
    info._vGeomData4 = ExtractVector<dReal>(_vGeomData4);

    info._vSideWalls.clear();
    for (size_t i = 0; i < (size_t)len(_vSideWalls); ++i) {
        info._vSideWalls.push_back({});
        OPENRAVE_SHARED_PTR<PySideWall> pysidewall = py::extract<OPENRAVE_SHARED_PTR<PySideWall> >(_vSideWalls[i]);
        pysidewall->Get(info._vSideWalls[i]);
    }

    info._vDiffuseColor = ExtractVector34<dReal>(_vDiffuseColor,0);
    info._vAmbientColor = ExtractVector34<dReal>(_vAmbientColor,0);
    if( !IS_PYTHONOBJECT_NONE(_meshcollision) ) {
        ExtractTriMesh(_meshcollision,info._meshcollision);
    }
    info._type = _type;
    if( !IS_PYTHONOBJECT_NONE(_name) ) {
        info._name = py::extract<std::string>(_name);
    }
    if( !IS_PYTHONOBJECT_NONE(_filenamerender) ) {
        info._filenamerender = py::extract<std::string>(_filenamerender);
    }
    if( !IS_PYTHONOBJECT_NONE(_filenamecollision) ) {
        info._filenamecollision = py::extract<std::string>(_filenamecollision);
    }
    info._vRenderScale = ExtractVector3(_vRenderScale);
    info._vCollisionScale = ExtractVector3(_vCollisionScale);
    info._fTransparency = _fTransparency;
    info._bVisible = _bVisible;
    info._bModifiable = _bModifiable;
    return pinfo;
}

PyLinkInfo::PyLinkInfo() {
}

PyLinkInfo::PyLinkInfo(const KinBody::LinkInfo& info) {
    _Update(info);
}

void PyLinkInfo::_Update(const KinBody::LinkInfo& info) {
    FOREACHC(itgeominfo, info._vgeometryinfos) {
        _vgeometryinfos.append(PyGeometryInfoPtr(new PyGeometryInfo(**itgeominfo)));
    }
    _name = ConvertStringToUnicode(info._name);
    _t = ReturnTransform(info._t);
    _tMassFrame = ReturnTransform(info._tMassFrame);
    _mass = info._mass;
    _vinertiamoments = toPyVector3(info._vinertiamoments);
    FOREACHC(it, info._mapFloatParameters) {
        _mapFloatParameters[it->first] = toPyArray(it->second);
    }
    FOREACHC(it, info._mapIntParameters) {
        _mapIntParameters[it->first] = toPyArray(it->second);
    }
    FOREACHC(it, info._mapStringParameters) {
        _mapStringParameters[it->first] = ConvertStringToUnicode(it->second);
    }
    py::list vForcedAdjacentLinks;
    FOREACHC(it, info._vForcedAdjacentLinks) {
        vForcedAdjacentLinks.append(ConvertStringToUnicode(*it));
    }
    FOREACHC(it, info._mapExtraGeometries) {
        _mapExtraGeometries[it->first] = toPyArray(it->second);
    }
    _vForcedAdjacentLinks = vForcedAdjacentLinks;
    _bStatic = info._bStatic;
    _bIsEnabled = info._bIsEnabled;

}

py::object PyLinkInfo::SerializeJSON(dReal fUnitScale, object options)
{
    rapidjson::Document doc;
    KinBody::LinkInfoPtr pInfo = GetLinkInfo();
    pInfo->SerializeJSON(doc, doc.GetAllocator(), fUnitScale, pyGetIntFromPy(options, 0));
    return toPyObject(doc);
}

void PyLinkInfo::DeserializeJSON(object obj, dReal fUnitScale)
{
    rapidjson::Document doc;
    toRapidJSONValue(obj, doc, doc.GetAllocator());
    KinBody::LinkInfoPtr pInfo = GetLinkInfo();
    pInfo->DeserializeJSON(doc, fUnitScale);
    _Update(*pInfo);
}

KinBody::LinkInfoPtr PyLinkInfo::GetLinkInfo() {
    KinBody::LinkInfoPtr pinfo(new KinBody::LinkInfo());
    KinBody::LinkInfo& info = *pinfo;
    info._vgeometryinfos.resize(len(_vgeometryinfos));
    for(size_t i = 0; i < info._vgeometryinfos.size(); ++i) {
        PyGeometryInfoPtr pygeom = py::extract<PyGeometryInfoPtr>(_vgeometryinfos[i]);
        info._vgeometryinfos[i] = pygeom->GetGeometryInfo();
    }
    if( !IS_PYTHONOBJECT_NONE(_name) ) {
        info._name = py::extract<std::string>(_name);
    }
    info._t = ExtractTransform(_t);
    info._tMassFrame = ExtractTransform(_tMassFrame);
    info._mass = _mass;
    info._vinertiamoments = ExtractVector3(_vinertiamoments);
    info._mapFloatParameters.clear();
#ifdef USE_PYBIND11_PYTHON_BINDINGS
    for(const std::pair<py::handle, py::handle>& item : _mapFloatParameters) {
        std::string name = extract<std::string>(item.first);
        info._mapFloatParameters[name] = ExtractArray<dReal>(extract<py::object>(item.second));
    }
#else
    size_t num = len(_mapFloatParameters);
    object okeyvalueiter = _mapFloatParameters.iteritems();
    for(size_t i = 0; i < num; ++i) {
        object okeyvalue = okeyvalueiter.attr("next") ();
        std::string name = extract<std::string>(okeyvalue[0]);
        info._mapFloatParameters[name] = ExtractArray<dReal>(okeyvalue[1]);
    }
#endif

    info._mapIntParameters.clear();
#ifdef USE_PYBIND11_PYTHON_BINDINGS
    for(const std::pair<py::handle, py::handle>& item : _mapIntParameters) {
        std::string name = extract<std::string>(item.first);
        info._mapIntParameters[name] = ExtractArray<int>(extract<py::object>(item.second));
    }
#else
    num = len(_mapIntParameters);
    okeyvalueiter = _mapIntParameters.iteritems();
    for(size_t i = 0; i < num; ++i) {
        object okeyvalue = okeyvalueiter.attr("next") ();
        std::string name = extract<std::string>(okeyvalue[0]);
        info._mapIntParameters[name] = ExtractArray<int>(okeyvalue[1]);
    }
#endif

    info._mapStringParameters.clear();
#ifdef USE_PYBIND11_PYTHON_BINDINGS
    for(const std::pair<py::handle, py::handle>& item : _mapStringParameters) {
        std::string name = extract<std::string>(item.first);
        info._mapStringParameters[name] = extract<std::string>(item.second);
    }
#else
    num = len(_mapStringParameters);
    okeyvalueiter = _mapStringParameters.iteritems();
    for(size_t i = 0; i < num; ++i) {
        object okeyvalue = okeyvalueiter.attr("next") ();
        std::string name = extract<std::string>(okeyvalue[0]);
        info._mapStringParameters[name] = (std::string)extract<std::string>(okeyvalue[1]);
    }
#endif

#ifdef USE_PYBIND11_PYTHON_BINDINGS
    for(const std::pair<py::handle, py::handle>& item : _mapExtraGeometries) {
        std::string name = extract<std::string>(item.first);
        info._mapExtraGeometries[name] = std::vector<KinBody::GeometryInfoPtr>(len(item.second));
        for(size_t j = 0; j < len(item.second); j++){
            PyGeometryInfoPtr pygeom = py::extract<PyGeometryInfoPtr>(item.second[j]);
            info._mapExtraGeometries[name].push_back(pygeom->GetGeometryInfo());
        }
    }
#else
    num = len(_mapExtraGeometries);
    okeyvalueiter = _mapExtraGeometries.iteritems();
    for(size_t i = 0; i < num; ++i) {
        object okeyvalue = okeyvalueiter.attr("next") ();
        std::string name = extract<std::string>(okeyvalue[0]);
        info._mapExtraGeometries[name] = std::vector<KinBody::GeometryInfoPtr>(len(okeyvalue[1]));
        for(size_t j = 0; j < (size_t)len(okeyvalue[1]); j++){
            PyGeometryInfoPtr pygeom = py::extract<PyGeometryInfoPtr>(okeyvalue[1][j]);
            info._mapExtraGeometries[name].push_back(pygeom->GetGeometryInfo());
        }
    }
#endif

    info._vForcedAdjacentLinks = ExtractArray<std::string>(_vForcedAdjacentLinks);
    info._bStatic = _bStatic;
    info._bIsEnabled = _bIsEnabled;
    return pinfo;
}

PyLinkInfoPtr toPyLinkInfo(const KinBody::LinkInfo& linkinfo)
{
    return PyLinkInfoPtr(new PyLinkInfo(linkinfo));
}

PyElectricMotorActuatorInfo::PyElectricMotorActuatorInfo() {
}

PyElectricMotorActuatorInfo::PyElectricMotorActuatorInfo(const ElectricMotorActuatorInfo& info) {
    _Update(info);
}

void PyElectricMotorActuatorInfo::_Update(const ElectricMotorActuatorInfo& info) {
    model_type = info.model_type;
    gear_ratio = info.gear_ratio;
    assigned_power_rating = info.assigned_power_rating;
    max_speed = info.max_speed;
    no_load_speed = info.no_load_speed;
    stall_torque = info.stall_torque;
    max_instantaneous_torque = info.max_instantaneous_torque;
    FOREACH(itpoint, info.nominal_speed_torque_points) {
        nominal_speed_torque_points.append(py::make_tuple(itpoint->first, itpoint->second));
    }
    FOREACH(itpoint, info.max_speed_torque_points) {
        max_speed_torque_points.append(py::make_tuple(itpoint->first, itpoint->second));
    }
    nominal_torque = info.nominal_torque;
    rotor_inertia = info.rotor_inertia;
    torque_constant = info.torque_constant;
    nominal_voltage = info.nominal_voltage;
    speed_constant = info.speed_constant;
    starting_current = info.starting_current;
    terminal_resistance = info.terminal_resistance;
    coloumb_friction = info.coloumb_friction;
    viscous_friction = info.viscous_friction;
}
py::object PyElectricMotorActuatorInfo::SerializeJSON(dReal fUnitScale, py::object options)
{
    rapidjson::Document doc;
    ElectricMotorActuatorInfoPtr pInfo = GetElectricMotorActuatorInfo();
    pInfo->SerializeJSON(doc, doc.GetAllocator(), fUnitScale, pyGetIntFromPy(options, 0));
    return toPyObject(doc);
}
void PyElectricMotorActuatorInfo::DeserializeJSON(py::object obj, dReal fUnitScale)
{
    rapidjson::Document doc;
    toRapidJSONValue(obj, doc, doc.GetAllocator());
    ElectricMotorActuatorInfo info;
    info.DeserializeJSON(doc, fUnitScale);
    _Update(info);
    return;
}

ElectricMotorActuatorInfoPtr PyElectricMotorActuatorInfo::GetElectricMotorActuatorInfo() {
    ElectricMotorActuatorInfoPtr pinfo(new ElectricMotorActuatorInfo());
    ElectricMotorActuatorInfo& info = *pinfo;
    info.model_type = model_type;
    info.gear_ratio = gear_ratio;
    info.assigned_power_rating = assigned_power_rating;
    info.max_speed = max_speed;
    info.no_load_speed = no_load_speed;
    info.stall_torque = stall_torque;
    info.max_instantaneous_torque = max_instantaneous_torque;
    if( !IS_PYTHONOBJECT_NONE(nominal_speed_torque_points) ) {
        size_t num = len(nominal_speed_torque_points);
        for(size_t i = 0; i < num; ++i) {
            info.nominal_speed_torque_points.emplace_back((dReal) py::extract<dReal>(nominal_speed_torque_points[i][0]),  (dReal) py::extract<dReal>(nominal_speed_torque_points[i][1]));
        }
    }
    if( !IS_PYTHONOBJECT_NONE(max_speed_torque_points) ) {
        size_t num = len(max_speed_torque_points);
        for(size_t i = 0; i < num; ++i) {
            info.max_speed_torque_points.emplace_back((dReal) py::extract<dReal>(max_speed_torque_points[i][0]),  (dReal) py::extract<dReal>(max_speed_torque_points[i][1]));
        }
    }
    info.nominal_torque = nominal_torque;
    info.rotor_inertia = rotor_inertia;
    info.torque_constant = torque_constant;
    info.nominal_voltage = nominal_voltage;
    info.speed_constant = speed_constant;
    info.starting_current = starting_current;
    info.terminal_resistance = terminal_resistance;
    info.coloumb_friction = coloumb_friction;
    info.viscous_friction = viscous_friction;
    return pinfo;
}

PyJointControlInfo_RobotController::PyJointControlInfo_RobotController()
{
}

PyJointControlInfo_RobotController::PyJointControlInfo_RobotController(const KinBody::JointInfo::JointControlInfo_RobotController& jci)
{
    robotId = jci.robotId;

    py::list _robotControllerDOFIndex;
    FOREACHC(itdofindex, jci.robotControllerDOFIndex) {
        _robotControllerDOFIndex.append(*itdofindex);
    }
    robotControllerDOFIndex = _robotControllerDOFIndex;
}

KinBody::JointInfo::JointControlInfo_RobotControllerPtr PyJointControlInfo_RobotController::GetJointControlInfo()
{
    KinBody::JointInfo::JointControlInfo_RobotControllerPtr pinfo(new KinBody::JointInfo::JointControlInfo_RobotController());
    KinBody::JointInfo::JointControlInfo_RobotController& info = *pinfo;
    info.robotId = robotId;
    if( !IS_PYTHONOBJECT_NONE(robotControllerDOFIndex) ) {
        size_t num = len(robotControllerDOFIndex);
        OPENRAVE_EXCEPTION_FORMAT0(num == info.robotControllerDOFIndex.size(), ORE_InvalidState);
        for( size_t i = 0; i < num; ++i ) {
            info.robotControllerDOFIndex[i] = py::extract<int>(robotControllerDOFIndex[i]);
        }
    }
    return pinfo;
}

PyJointControlInfo_IO::PyJointControlInfo_IO()
{
}

PyJointControlInfo_IO::PyJointControlInfo_IO(const KinBody::JointInfo::JointControlInfo_IO& jci)
{
    deviceId = jci.deviceId;

    py::list _vMoveIONames;
    FOREACHC(itmoveionamelist, jci.vMoveIONames) {
        if( itmoveionamelist->size() == 0 ) {
            _vMoveIONames.append(py::list());
        }
        else {
            py::list ionames;
            FOREACHC(itioname, *itmoveionamelist) {
                ionames.append(ConvertStringToUnicode(*itioname));
            }
            _vMoveIONames.append(ionames);
        }
    }
    vMoveIONames = _vMoveIONames;

    py::list _vUpperLimitIONames;
    FOREACHC(itupperlimitionamelist, jci.vUpperLimitIONames) {
        if( itupperlimitionamelist->size() == 0 ) {
            _vUpperLimitIONames.append(py::list());
        }
        else {
            py::list ionames;
            FOREACHC(itioname, *itupperlimitionamelist) {
                ionames.append(ConvertStringToUnicode(*itioname));
            }
            _vUpperLimitIONames.append(ionames);
        }
    }
    vUpperLimitIONames = _vUpperLimitIONames;

    py::list _vUpperLimitSensorIsOn;
    FOREACHC(itiovaluelist, jci.vUpperLimitSensorIsOn) {
        if( itiovaluelist->size() == 0 ) {
            _vUpperLimitSensorIsOn.append(py::list());
        }
        else {
            py::list iovalues;
            FOREACHC(itiovalue, *itiovaluelist) {
                iovalues.append(*itiovalue);
            }
            _vUpperLimitSensorIsOn.append(iovalues);
        }
    }
    vUpperLimitSensorIsOn = _vUpperLimitSensorIsOn;

    py::list _vLowerLimitIONames;
    FOREACHC(itlowerlimitionamelist, jci.vLowerLimitIONames) {
        if( itlowerlimitionamelist->size() == 0 ) {
            _vLowerLimitIONames.append(py::list());
        }
        else {
            py::list ionames;
            FOREACHC(itioname, *itlowerlimitionamelist) {
                ionames.append(ConvertStringToUnicode(*itioname));
            }
            _vLowerLimitIONames.append(ionames);
        }
    }
    vLowerLimitIONames = _vLowerLimitIONames;

    py::list _vLowerLimitSensorIsOn;
    FOREACHC(itiovaluelist, jci.vLowerLimitSensorIsOn) {
        if( itiovaluelist->size() == 0 ) {
            _vLowerLimitSensorIsOn.append(py::list());
        }
        else {
            py::list iovalues;
            FOREACHC(itiovalue, *itiovaluelist) {
                iovalues.append(*itiovalue);
            }
            _vLowerLimitSensorIsOn.append(iovalues);
        }
    }
    vLowerLimitSensorIsOn = _vLowerLimitSensorIsOn;
}

KinBody::JointInfo::JointControlInfo_IOPtr PyJointControlInfo_IO::GetJointControlInfo()
{
    KinBody::JointInfo::JointControlInfo_IOPtr pinfo(new KinBody::JointInfo::JointControlInfo_IO());
    KinBody::JointInfo::JointControlInfo_IO& info = *pinfo;
    info.deviceId = deviceId;

    size_t num1, num2;
    if( !IS_PYTHONOBJECT_NONE(vMoveIONames) ) {
        num1 = len(vMoveIONames);
        OPENRAVE_EXCEPTION_FORMAT0(num1 == info.vMoveIONames.size(), ORE_InvalidState);
        for( size_t i1 = 0; i1 < num1; ++i1 ) {
#ifdef USE_PYBIND11_PYTHON_BINDINGS
            num2 = len(extract<py::object>(vMoveIONames[i1]));
#else
            num2 = len(vMoveIONames[i1]);
#endif
            info.vMoveIONames[i1].resize(num2);
            for( size_t i2 = 0; i2 < num2; ++i2 ) {
                info.vMoveIONames[i1].at(i2) = py::extract<std::string>(vMoveIONames[i1][i2]);
            }
        }
    }

    if( !IS_PYTHONOBJECT_NONE(vUpperLimitIONames) ) {
        num1 = len(vUpperLimitIONames);
        OPENRAVE_EXCEPTION_FORMAT0(num1 == info.vUpperLimitIONames.size(), ORE_InvalidState);
        for( size_t i1 = 0; i1 < num1; ++i1 ) {
#ifdef USE_PYBIND11_PYTHON_BINDINGS
            num2 = len(extract<py::object>(vUpperLimitIONames[i1]));
#else
            num2 = len(vUpperLimitIONames[i1]);
#endif
            info.vUpperLimitIONames[i1].resize(num2);
            for( size_t i2 = 0; i2 < num2; ++i2 ) {
                info.vUpperLimitIONames[i1].at(i2) = py::extract<std::string>(vUpperLimitIONames[i1][i2]);
            }
        }
    }

    if( !IS_PYTHONOBJECT_NONE(vUpperLimitSensorIsOn) ) {
        num1 = len(vUpperLimitSensorIsOn);
        OPENRAVE_EXCEPTION_FORMAT0(num1 == info.vUpperLimitSensorIsOn.size(), ORE_InvalidState);
        for( size_t i1 = 0; i1 < num1; ++i1 ) {
#ifdef USE_PYBIND11_PYTHON_BINDINGS
            num2 = len(extract<py::object>(vUpperLimitSensorIsOn[i1]));
#else
            num2 = len(vUpperLimitSensorIsOn[i1]);
#endif
            info.vUpperLimitSensorIsOn[i1].resize(num2);
            for( size_t i2 = 0; i2 < num2; ++i2 ) {
                info.vUpperLimitSensorIsOn[i1].at(i2) = py::extract<uint8_t>(vUpperLimitSensorIsOn[i1][i2]);
            }
        }
    }

    if( !IS_PYTHONOBJECT_NONE(vLowerLimitIONames) ) {
        num1 = len(vLowerLimitIONames);
        OPENRAVE_EXCEPTION_FORMAT0(num1 == info.vLowerLimitIONames.size(), ORE_InvalidState);
        for( size_t i1 = 0; i1 < num1; ++i1 ) {
#ifdef USE_PYBIND11_PYTHON_BINDINGS
            num2 = len(extract<py::object>(vLowerLimitIONames[i1]));
#else
            num2 = len(vLowerLimitIONames[i1]);
#endif
            info.vLowerLimitIONames[i1].resize(num2);
            for( size_t i2 = 0; i2 < num2; ++i2 ) {
                info.vLowerLimitIONames[i1].at(i2) = py::extract<std::string>(vLowerLimitIONames[i1][i2]);
            }
        }
    }

    if( !IS_PYTHONOBJECT_NONE(vLowerLimitSensorIsOn) ) {
        num1 = len(vLowerLimitSensorIsOn);
        OPENRAVE_EXCEPTION_FORMAT0(num1 == info.vLowerLimitSensorIsOn.size(), ORE_InvalidState);
        for( size_t i1 = 0; i1 < num1; ++i1 ) {
#ifdef USE_PYBIND11_PYTHON_BINDINGS
            num2 = len(extract<py::object>(vLowerLimitSensorIsOn[i1]));
#else
            num2 = len(vLowerLimitSensorIsOn[i1]);
#endif
            info.vLowerLimitSensorIsOn[i1].resize(num2);
            for( size_t i2 = 0; i2 < num2; ++i2 ) {
                info.vLowerLimitSensorIsOn[i1].at(i2) = py::extract<uint8_t>(vLowerLimitSensorIsOn[i1][i2]);
            }
        }
    }
    return pinfo;
}

PyJointControlInfo_ExternalDevice::PyJointControlInfo_ExternalDevice()
{
}

PyJointControlInfo_ExternalDevice::PyJointControlInfo_ExternalDevice(const KinBody::JointInfo::JointControlInfo_ExternalDevice &jci)
{
    externalDeviceId = jci.externalDeviceId;
}

KinBody::JointInfo::JointControlInfo_ExternalDevicePtr PyJointControlInfo_ExternalDevice::GetJointControlInfo()
{
    KinBody::JointInfo::JointControlInfo_ExternalDevicePtr pinfo(new KinBody::JointInfo::JointControlInfo_ExternalDevice());
    KinBody::JointInfo::JointControlInfo_ExternalDevice& info = *pinfo;
    info.externalDeviceId = externalDeviceId;
    return pinfo;
}

PyJointInfo::PyJointInfo() {
}

PyJointInfo::PyJointInfo(const KinBody::JointInfo& info) {
    _Update(info);
}

void PyJointInfo::_Update(const KinBody::JointInfo& info) {
    _type = info._type;
    _name = ConvertStringToUnicode(info._name);
    _linkname0 = ConvertStringToUnicode(info._linkname0);
    _linkname1 = ConvertStringToUnicode(info._linkname1);
    _vanchor = toPyVector3(info._vanchor);
    py::list vaxes;
    for(size_t i = 0; i < info._vaxes.size(); ++i) {
        vaxes.append(toPyVector3(info._vaxes[i]));
    }
    _vaxes = vaxes;
    _vcurrentvalues = toPyArray(info._vcurrentvalues);
    _vresolution = toPyArray<dReal,3>(info._vresolution);
    _vmaxvel = toPyArray<dReal,3>(info._vmaxvel);
    _vhardmaxvel = toPyArray<dReal,3>(info._vhardmaxvel);
    _vmaxaccel = toPyArray<dReal,3>(info._vmaxaccel);
    _vhardmaxaccel = toPyArray<dReal,3>(info._vhardmaxaccel);
    _vmaxjerk = toPyArray<dReal,3>(info._vmaxjerk);
    _vhardmaxjerk = toPyArray<dReal,3>(info._vhardmaxjerk);
    _vmaxtorque = toPyArray<dReal,3>(info._vmaxtorque);
    _vmaxinertia = toPyArray<dReal,3>(info._vmaxinertia);
    _vweights = toPyArray<dReal,3>(info._vweights);
    _voffsets = toPyArray<dReal,3>(info._voffsets);
    _vlowerlimit = toPyArray<dReal,3>(info._vlowerlimit);
    _vupperlimit = toPyArray<dReal,3>(info._vupperlimit);
    // TODO
    // _trajfollow = py::to_object(toPyTrajectory(info._trajfollow, ?env?));
    FOREACHC(itmimic, info._vmimic) {
        if( !*itmimic ) {
            _vmimic.append(py::none_());
        }
        else {
            py::list oequations;
            FOREACHC(itequation, (*itmimic)->_equations) {
                oequations.append(*itequation);
            }
            _vmimic.append(oequations);
        }
    }
    FOREACHC(it, info._mapFloatParameters) {
        _mapFloatParameters[it->first] = toPyArray(it->second);
    }
    FOREACHC(it, info._mapIntParameters) {
        _mapIntParameters[it->first] = toPyArray(it->second);
    }
    FOREACHC(it, info._mapStringParameters) {
        _mapStringParameters[it->first] = ConvertStringToUnicode(it->second);
    }
    py::list bIsCircular;
    FOREACHC(it, info._bIsCircular) {
        bIsCircular.append(*it);
    }
    _bIsCircular = bIsCircular;
    _bIsActive = info._bIsActive;
    if( !!info._infoElectricMotor ) {
        _infoElectricMotor = PyElectricMotorActuatorInfoPtr(new PyElectricMotorActuatorInfo(*info._infoElectricMotor));
    }

    // joint control
    _controlMode = info._controlMode;
    if( _controlMode == KinBody::JCM_RobotController ) {
        if( !!info._jci_robotcontroller ) {
            _jci_robotcontroller = PyJointControlInfo_RobotControllerPtr(new PyJointControlInfo_RobotController(*info._jci_robotcontroller));
        }
    }
    else if( _controlMode == KinBody::JCM_IO ) {
        if( !!info._jci_io ) {
            _jci_io = PyJointControlInfo_IOPtr(new PyJointControlInfo_IO(*info._jci_io));
        }
    }
    else if( _controlMode == KinBody::JCM_ExternalDevice ) {
        if( !!info._jci_externaldevice ) {
            _jci_externaldevice = PyJointControlInfo_ExternalDevicePtr(new PyJointControlInfo_ExternalDevice(*info._jci_externaldevice));
        }
    }
}

object PyJointInfo::GetDOF() {
    KinBody::JointInfoPtr pInfo = GetJointInfo();
#ifdef USE_PYBIND11_PYTHON_BINDINGS
    return py::handle_to_object(PyInt_FromLong(pInfo->GetDOF()));
#else
    return py::to_object(py::handle<>(PyInt_FromLong(pInfo->GetDOF())));
#endif
}

KinBody::JointInfoPtr PyJointInfo::GetJointInfo() {
    KinBody::JointInfoPtr pinfo(new KinBody::JointInfo());
    KinBody::JointInfo& info = *pinfo;
    info._type = _type;
    if( !IS_PYTHONOBJECT_NONE(_name) ) {
        info._name = py::extract<std::string>(_name);
    }
    if( !IS_PYTHONOBJECT_NONE(_linkname0) ) {
        info._linkname0 = py::extract<std::string>(_linkname0);
    }
    if( !IS_PYTHONOBJECT_NONE(_linkname1) ) {
        info._linkname1 = py::extract<std::string>(_linkname1);
    }
    info._vanchor = ExtractVector3(_vanchor);

    // We might be able to replace these exceptions with static_assert in C++11
    size_t num = len(_vaxes);
    OPENRAVE_EXCEPTION_FORMAT0(num == info._vaxes.size(), ORE_InvalidState);
    for(size_t i = 0; i < num; ++i) {
        info._vaxes[i] = ExtractVector3(_vaxes[i]);
    }

    if( !IS_PYTHONOBJECT_NONE(_vcurrentvalues) ) {
        info._vcurrentvalues = ExtractArray<dReal>(_vcurrentvalues);
    }

    num = len(_vresolution);
    OPENRAVE_EXCEPTION_FORMAT0(num == info._vresolution.size(), ORE_InvalidState);
    for(size_t i = 0; i < num; ++i) {
        info._vresolution[i] = py::extract<dReal>(_vresolution[i]);
    }

    num = len(_vmaxvel);
    OPENRAVE_EXCEPTION_FORMAT0(num == info._vmaxvel.size(), ORE_InvalidState);
    for(size_t i = 0; i < num; ++i) {
        info._vmaxvel[i] = py::extract<dReal>(_vmaxvel[i]);
    }

    num = len(_vhardmaxvel);
    OPENRAVE_EXCEPTION_FORMAT0(num == info._vhardmaxvel.size(), ORE_InvalidState);
    for(size_t i = 0; i < num; ++i) {
        info._vhardmaxvel[i] = py::extract<dReal>(_vhardmaxvel[i]);
    }

    num = len(_vmaxaccel);
    OPENRAVE_EXCEPTION_FORMAT0(num == info._vmaxaccel.size(), ORE_InvalidState);
    for(size_t i = 0; i < num; ++i) {
        info._vmaxaccel[i] = py::extract<dReal>(_vmaxaccel[i]);
    }

    num = len(_vhardmaxaccel);
    OPENRAVE_EXCEPTION_FORMAT0(num == info._vhardmaxaccel.size(), ORE_InvalidState);
    for(size_t i = 0; i < num; ++i) {
        info._vhardmaxaccel[i] = py::extract<dReal>(_vhardmaxaccel[i]);
    }

    num = len(_vmaxjerk);
    OPENRAVE_EXCEPTION_FORMAT0(num == info._vmaxjerk.size(), ORE_InvalidState);
    for(size_t i = 0; i < num; ++i) {
        info._vmaxjerk[i] = py::extract<dReal>(_vmaxjerk[i]);
    }

    num = len(_vhardmaxjerk);
    OPENRAVE_EXCEPTION_FORMAT0(num == info._vhardmaxjerk.size(), ORE_InvalidState);
    for(size_t i = 0; i < num; ++i) {
        info._vhardmaxjerk[i] = py::extract<dReal>(_vhardmaxjerk[i]);
    }

    num = len(_vmaxtorque);
    OPENRAVE_EXCEPTION_FORMAT0(num == info._vmaxtorque.size(), ORE_InvalidState);
    for(size_t i = 0; i < num; ++i) {
        info._vmaxtorque[i] = py::extract<dReal>(_vmaxtorque[i]);
    }

    num = len(_vmaxinertia);
    OPENRAVE_EXCEPTION_FORMAT0(num == info._vmaxinertia.size(), ORE_InvalidState);
    for(size_t i = 0; i < num; ++i) {
        info._vmaxinertia[i] = py::extract<dReal>(_vmaxinertia[i]);
    }

    num = len(_vweights);
    OPENRAVE_EXCEPTION_FORMAT0(num == info._vweights.size(), ORE_InvalidState);
    for(size_t i = 0; i < num; ++i) {
        info._vweights[i] = py::extract<dReal>(_vweights[i]);
    }

    num = len(_voffsets);
    OPENRAVE_EXCEPTION_FORMAT0(num == info._voffsets.size(), ORE_InvalidState);
    for(size_t i = 0; i < num; ++i) {
        info._voffsets[i] = py::extract<dReal>(_voffsets[i]);
    }

    num = len(_vlowerlimit);
    OPENRAVE_EXCEPTION_FORMAT0(num == info._vlowerlimit.size(), ORE_InvalidState);
    for(size_t i = 0; i < num; ++i) {
        info._vlowerlimit[i] = py::extract<dReal>(_vlowerlimit[i]);
    }

    num = len(_vupperlimit);
    OPENRAVE_EXCEPTION_FORMAT0(num == info._vupperlimit.size(), ORE_InvalidState);
    for(size_t i = 0; i < num; ++i) {
        info._vupperlimit[i] = py::extract<dReal>(_vupperlimit[i]);
    }

    if( !IS_PYTHONOBJECT_NONE(_trajfollow) ) {
        info._trajfollow = GetTrajectory(_trajfollow);
    }
    if( !IS_PYTHONOBJECT_NONE(_vmimic) ) {
        num = len(_vmimic);
        for(size_t i = 0; i < num; ++i) {
            object omimic = _vmimic[i];
            if( !IS_PYTHONOBJECT_NONE(omimic) ) {
                OPENRAVE_ASSERT_OP(len(omimic),==,3);
                info._vmimic[i].reset(new KinBody::MimicInfo());
                for(size_t j = 0; j < 3; ++j) {
                    info._vmimic[i]->_equations.at(j) = py::extract<std::string>(omimic[j]);
                }
            }
        }
    }
    num = len(_mapFloatParameters);
    info._mapFloatParameters.clear();
#ifdef USE_PYBIND11_PYTHON_BINDINGS
    for(const std::pair<py::handle, py::handle>& item : _mapFloatParameters) {
        std::string name = extract<std::string>(item.first);
        info._mapFloatParameters[name] = ExtractArray<dReal>(extract<py::object>(item.second));
    }
#else
    object okeyvalueiter = _mapFloatParameters.iteritems();
    for(size_t i = 0; i < num; ++i) {
        object okeyvalue = okeyvalueiter.attr("next") ();
        std::string name = extract<std::string>(okeyvalue[0]);
        info._mapFloatParameters[name] = ExtractArray<dReal>(okeyvalue[1]);
    }
#endif

    info._mapIntParameters.clear();
#ifdef USE_PYBIND11_PYTHON_BINDINGS
    for(const std::pair<py::handle, py::handle>& item : _mapIntParameters) {
        std::string name = extract<std::string>(item.first);
        info._mapIntParameters[name] = ExtractArray<int>(extract<py::object>(item.second));
    }
#else
    okeyvalueiter = _mapIntParameters.iteritems();
    num = len(_mapIntParameters);
    for(size_t i = 0; i < num; ++i) {
        object okeyvalue = okeyvalueiter.attr("next") ();
        std::string name = extract<std::string>(okeyvalue[0]);
        info._mapIntParameters[name] = ExtractArray<int>(okeyvalue[1]);
    }
#endif

    info._mapStringParameters.clear();
#ifdef USE_PYBIND11_PYTHON_BINDINGS
    for(const std::pair<py::handle, py::handle>& item : _mapStringParameters) {
        std::string name = extract<std::string>(item.first);
        info._mapStringParameters[name] = extract<std::string>(item.second);
    }
#else
    okeyvalueiter = _mapStringParameters.iteritems();
    num = len(_mapStringParameters);
    for(size_t i = 0; i < num; ++i) {
        object okeyvalue = okeyvalueiter.attr("next") ();
        std::string name = extract<std::string>(okeyvalue[0]);
        info._mapStringParameters[name] = (std::string)extract<std::string>(okeyvalue[1]);
    }
#endif

    num = len(_bIsCircular);
    for(size_t i = 0; i < num; ++i) {
        info._bIsCircular.at(i) = py::extract<int>(_bIsCircular[i])!=0;
    }
    info._bIsActive = _bIsActive;
    if( !!_infoElectricMotor ) {
        //PyElectricMotorActuatorInfoPtr pinfo = py::extract<PyElectricMotorActuatorInfoPtr>(_infoElectricMotor);
        //if( !!pinfo ) {
        info._infoElectricMotor = _infoElectricMotor->GetElectricMotorActuatorInfo();
        //}
    }

    // joint control
    info._controlMode = _controlMode;
    if( _controlMode == KinBody::JCM_RobotController ) {
        info._jci_robotcontroller = _jci_robotcontroller->GetJointControlInfo();
    }
    else if( _controlMode == KinBody::JCM_IO ) {
        info._jci_io = _jci_io->GetJointControlInfo();
    }
    else if( _controlMode == KinBody::JCM_ExternalDevice ) {
        info._jci_externaldevice = _jci_externaldevice->GetJointControlInfo();
    }

    return pinfo;
}

object PyJointInfo::SerializeJSON(dReal fUnitScale, object options)
{
    rapidjson::Document doc;
    KinBody::JointInfoPtr pInfo = GetJointInfo();
    pInfo->SerializeJSON(doc, doc.GetAllocator(), fUnitScale, pyGetIntFromPy(options, 0));
    return toPyObject(doc);
}

void PyJointInfo::DeserializeJSON(object obj, dReal fUnitScale)
{
    rapidjson::Document doc;
    toRapidJSONValue(obj, doc, doc.GetAllocator());
    KinBody::JointInfo info;
    info.DeserializeJSON(doc, fUnitScale);
    _Update(info);
}

PyJointInfoPtr toPyJointInfo(const KinBody::JointInfo& jointinfo)
{
    return PyJointInfoPtr(new PyJointInfo(jointinfo));
}

PyLink::PyGeometry::PyGeometry(KinBody::Link::GeometryPtr pgeometry) : _pgeometry(pgeometry) {
}

void PyLink::PyGeometry::SetCollisionMesh(object pytrimesh) {
    TriMesh mesh;
    if( ExtractTriMesh(pytrimesh,mesh) ) {
        _pgeometry->SetCollisionMesh(mesh);
    }
    else {
        throw openrave_exception(_("bad trimesh"));
    }
}

bool PyLink::PyGeometry::InitCollisionMesh(float fTessellation) {
    return _pgeometry->InitCollisionMesh(fTessellation);
}
uint8_t PyLink::PyGeometry::GetSideWallExists() const {
    return _pgeometry->GetSideWallExists();
}

object PyLink::PyGeometry::GetCollisionMesh() {
    return toPyTriMesh(_pgeometry->GetCollisionMesh());
}
object PyLink::PyGeometry::ComputeAABB(object otransform) const {
    return toPyAABB(_pgeometry->ComputeAABB(ExtractTransform(otransform)));
}
void PyLink::PyGeometry::SetDraw(bool bDraw) {
    _pgeometry->SetVisible(bDraw);
}
bool PyLink::PyGeometry::SetVisible(bool visible) {
    return _pgeometry->SetVisible(visible);
}
void PyLink::PyGeometry::SetTransparency(float f) {
    _pgeometry->SetTransparency(f);
}
void PyLink::PyGeometry::SetAmbientColor(object ocolor) {
    _pgeometry->SetAmbientColor(ExtractVector3(ocolor));
}
void PyLink::PyGeometry::SetDiffuseColor(object ocolor) {
    _pgeometry->SetDiffuseColor(ExtractVector3(ocolor));
}
void PyLink::PyGeometry::SetRenderFilename(const string& filename) {
    _pgeometry->SetRenderFilename(filename);
}
void PyLink::PyGeometry::SetName(const std::string& name) {
    _pgeometry->SetName(name);
}
bool PyLink::PyGeometry::IsDraw() {
    RAVELOG_WARN("IsDraw deprecated, use Geometry.IsVisible\n");
    return _pgeometry->IsVisible();
}
bool PyLink::PyGeometry::IsVisible() {
    return _pgeometry->IsVisible();
}
bool PyLink::PyGeometry::IsModifiable() {
    return _pgeometry->IsModifiable();
}
GeometryType PyLink::PyGeometry::GetType() {
    return _pgeometry->GetType();
}
object PyLink::PyGeometry::GetTransform() {
    return ReturnTransform(_pgeometry->GetTransform());
}
object PyLink::PyGeometry::GetTransformPose() {
    return toPyArray(_pgeometry->GetTransform());
}
dReal PyLink::PyGeometry::GetSphereRadius() const {
    return _pgeometry->GetSphereRadius();
}
dReal PyLink::PyGeometry::GetCylinderRadius() const {
    return _pgeometry->GetCylinderRadius();
}
dReal PyLink::PyGeometry::GetCylinderHeight() const {
    return _pgeometry->GetCylinderHeight();
}
object PyLink::PyGeometry::GetBoxExtents() const {
    return toPyVector3(_pgeometry->GetBoxExtents());
}
object PyLink::PyGeometry::GetContainerOuterExtents() const {
    return toPyVector3(_pgeometry->GetContainerOuterExtents());
}
object PyLink::PyGeometry::GetContainerInnerExtents() const {
    return toPyVector3(_pgeometry->GetContainerInnerExtents());
}
object PyLink::PyGeometry::GetContainerBottomCross() const {
    return toPyVector3(_pgeometry->GetContainerBottomCross());
}
object PyLink::PyGeometry::GetContainerBottom() const {
    return toPyVector3(_pgeometry->GetContainerBottom());
}
object PyLink::PyGeometry::GetRenderScale() const {
    return toPyVector3(_pgeometry->GetRenderScale());
}
object PyLink::PyGeometry::GetRenderFilename() const {
    return ConvertStringToUnicode(_pgeometry->GetRenderFilename());
}
object PyLink::PyGeometry::GetName() const {
    return ConvertStringToUnicode(_pgeometry->GetName());
}
float PyLink::PyGeometry::GetTransparency() const {
    return _pgeometry->GetTransparency();
}
object PyLink::PyGeometry::GetDiffuseColor() const {
    return toPyVector3(_pgeometry->GetDiffuseColor());
}
object PyLink::PyGeometry::GetAmbientColor() const {
    return toPyVector3(_pgeometry->GetAmbientColor());
}
object PyLink::PyGeometry::GetInfo() {
    return py::to_object(PyGeometryInfoPtr(new PyGeometryInfo(_pgeometry->GetInfo())));
}
object PyLink::PyGeometry::ComputeInnerEmptyVolume() const
{
    Transform tInnerEmptyVolume;
    Vector abInnerEmptyExtents;
    if( _pgeometry->ComputeInnerEmptyVolume(tInnerEmptyVolume, abInnerEmptyExtents) ) {
        return py::make_tuple(ReturnTransform(tInnerEmptyVolume), toPyVector3(abInnerEmptyExtents));
    }
    return py::make_tuple(py::none_(), py::none_());
}
bool PyLink::PyGeometry::__eq__(OPENRAVE_SHARED_PTR<PyGeometry> p) {
    return !!p && _pgeometry == p->_pgeometry;
}
bool PyLink::PyGeometry::__ne__(OPENRAVE_SHARED_PTR<PyGeometry> p) {
    return !p || _pgeometry != p->_pgeometry;
}
int PyLink::PyGeometry::__hash__() {
    return static_cast<int>(uintptr_t(_pgeometry.get()));
}

PyLink::PyLink(KinBody::LinkPtr plink, PyEnvironmentBasePtr pyenv) : _plink(plink), _pyenv(pyenv) {
}
PyLink::~PyLink() {
}

KinBody::LinkPtr PyLink::GetLink() {
    return _plink;
}

object PyLink::GetName() {
    return ConvertStringToUnicode(_plink->GetName());
}
int PyLink::GetIndex() {
    return _plink->GetIndex();
}
bool PyLink::IsEnabled() const {
    return _plink->IsEnabled();
}
bool PyLink::SetVisible(bool visible) {
    return _plink->SetVisible(visible);
}
bool PyLink::IsVisible() const {
    return _plink->IsVisible();
}
bool PyLink::IsStatic() const {
    return _plink->IsStatic();
}
void PyLink::Enable(bool bEnable) {
    _plink->Enable(bEnable);
}

object PyLink::GetParent() const
{
    KinBodyPtr parent = _plink->GetParent();
    if( parent->IsRobot() ) {
        return py::to_object(toPyRobot(RaveInterfaceCast<RobotBase>(_plink->GetParent()),_pyenv));
    }
    else {
        return py::to_object(PyKinBodyPtr(new PyKinBody(_plink->GetParent(),_pyenv)));
    }
}

object PyLink::GetParentLinks() const
{
    std::vector<KinBody::LinkPtr> vParentLinks;
    _plink->GetParentLinks(vParentLinks);
    py::list links;
    FOREACHC(itlink, vParentLinks) {
        links.append(PyLinkPtr(new PyLink(*itlink, _pyenv)));
    }
    return links;
}

bool PyLink::IsParentLink(OPENRAVE_SHARED_PTR<PyLink> pylink) const {
    return _plink->IsParentLink(*pylink->GetLink());
}

object PyLink::GetCollisionData() {
    return toPyTriMesh(_plink->GetCollisionData());
}
object PyLink::ComputeLocalAABB() const { // TODO object otransform=py::none_()
    //if( IS_PYTHONOBJECT_NONE(otransform) ) {
    return toPyAABB(_plink->ComputeLocalAABB());
}

object PyLink::ComputeAABB() const {
    return toPyAABB(_plink->ComputeAABB());
}

object PyLink::ComputeAABBFromTransform(object otransform) const {
    return toPyAABB(_plink->ComputeAABBFromTransform(ExtractTransform(otransform)));
}

object PyLink::GetTransform() const {
    return ReturnTransform(_plink->GetTransform());
}
object PyLink::GetTransformPose() const {
    return toPyArray(_plink->GetTransform());
}

object PyLink::GetCOMOffset() const {
    return toPyVector3(_plink->GetCOMOffset());
}
object PyLink::GetLocalCOM() const {
    return toPyVector3(_plink->GetLocalCOM());
}
object PyLink::GetGlobalCOM() const {
    return toPyVector3(_plink->GetGlobalCOM());
}

object PyLink::GetLocalInertia() const {
    const TransformMatrix t = _plink->GetLocalInertia();
#ifdef USE_PYBIND11_PYTHON_BINDINGS
    const std::array<dReal, 9> arr {t.m[0], t.m[1], t.m[2], t.m[4], t.m[5], t.m[6], t.m[8], t.m[9], t.m[10]};
    py::array_t<dReal> pyvalues = toPyArray(arr);
    pyvalues.resize({3, 3});
    return pyvalues;
#else // USE_PYBIND11_PYTHON_BINDINGS
    npy_intp dims[] = { 3, 3};
    PyObject *pyvalues = PyArray_SimpleNew(2,dims, sizeof(dReal)==8 ? PyArray_DOUBLE : PyArray_FLOAT);
    dReal* pdata = (dReal*)PyArray_DATA(pyvalues);
    pdata[0] = t.m[0]; pdata[1] = t.m[1]; pdata[2] = t.m[2];
    pdata[3] = t.m[4]; pdata[4] = t.m[5]; pdata[5] = t.m[6];
    pdata[6] = t.m[8]; pdata[7] = t.m[9]; pdata[8] = t.m[10];
    return py::to_array_astype<dReal>(pyvalues);
#endif // USE_PYBIND11_PYTHON_BINDINGS
}
object PyLink::GetGlobalInertia() const {
    const TransformMatrix t = _plink->GetGlobalInertia();
#ifdef USE_PYBIND11_PYTHON_BINDINGS
    const std::array<dReal, 9> arr {t.m[0], t.m[1], t.m[2], t.m[4], t.m[5], t.m[6], t.m[8], t.m[9], t.m[10]};
    py::array_t<dReal> pyvalues = toPyArray(arr);
    pyvalues.resize({3, 3});
    return pyvalues;
#else // USE_PYBIND11_PYTHON_BINDINGS
    npy_intp dims[] = { 3, 3};
    PyObject *pyvalues = PyArray_SimpleNew(2,dims, sizeof(dReal)==8 ? PyArray_DOUBLE : PyArray_FLOAT);
    dReal* pdata = (dReal*)PyArray_DATA(pyvalues);
    pdata[0] = t.m[0]; pdata[1] = t.m[1]; pdata[2] = t.m[2];
    pdata[3] = t.m[4]; pdata[4] = t.m[5]; pdata[5] = t.m[6];
    pdata[6] = t.m[8]; pdata[7] = t.m[9]; pdata[8] = t.m[10];
    return py::to_array_astype<dReal>(pyvalues);
#endif // USE_PYBIND11_PYTHON_BINDINGS
}
dReal PyLink::GetMass() const {
    return _plink->GetMass();
}
object PyLink::GetPrincipalMomentsOfInertia() const {
    return toPyVector3(_plink->GetPrincipalMomentsOfInertia());
}
object PyLink::GetLocalMassFrame() const {
    return ReturnTransform(_plink->GetLocalMassFrame());
}
object PyLink::GetGlobalMassFrame() const {
    return ReturnTransform(_plink->GetGlobalMassFrame());
}
void PyLink::SetLocalMassFrame(object omassframe) {
    _plink->SetLocalMassFrame(ExtractTransform(omassframe));
}
void PyLink::SetPrincipalMomentsOfInertia(object oinertiamoments) {
    _plink->SetPrincipalMomentsOfInertia(ExtractVector3(oinertiamoments));
}
void PyLink::SetMass(dReal mass) {
    _plink->SetMass(mass);
}

void PyLink::SetStatic(bool bStatic) {
    _plink->SetStatic(bStatic);
}
void PyLink::SetTransform(object otrans) {
    _plink->SetTransform(ExtractTransform(otrans));
}
void PyLink::SetForce(object oforce, object opos, bool bAdd) {
    return _plink->SetForce(ExtractVector3(oforce),ExtractVector3(opos),bAdd);
}
void PyLink::SetTorque(object otorque, bool bAdd) {
    return _plink->SetTorque(ExtractVector3(otorque),bAdd);
}

object PyLink::GetGeometries() {
    py::list geoms;
    size_t N = _plink->GetGeometries().size();
    for(size_t i = 0; i < N; ++i) {
        geoms.append(OPENRAVE_SHARED_PTR<PyGeometry>(new PyGeometry(_plink->GetGeometry(i))));
    }
    return geoms;
}

void PyLink::InitGeometries(object ogeometryinfos)
{
    std::vector<KinBody::GeometryInfoConstPtr> geometries(len(ogeometryinfos));
    for(size_t i = 0; i < geometries.size(); ++i) {
        PyGeometryInfoPtr pygeom = py::extract<PyGeometryInfoPtr>(ogeometryinfos[i]);
        if( !pygeom ) {
            throw OPENRAVE_EXCEPTION_FORMAT0(_("cannot cast to KinBody.GeometryInfo"),ORE_InvalidArguments);
        }
        geometries[i] = pygeom->GetGeometryInfo();
    }
    return _plink->InitGeometries(geometries);
}

void PyLink::AddGeometry(object ogeometryinfo, bool addToGroups)
{
    PyGeometryInfoPtr pygeom = py::extract<PyGeometryInfoPtr>(ogeometryinfo);
    if( !pygeom ) {
        throw OPENRAVE_EXCEPTION_FORMAT0(_("cannot cast to KinBody.GeometryInfo"),ORE_InvalidArguments);
    }
    _plink->AddGeometry(pygeom->GetGeometryInfo(), addToGroups);
}

void PyLink::RemoveGeometryByName(const std::string& geometryname, bool removeFromAllGroups)
{
    _plink->RemoveGeometryByName(geometryname, removeFromAllGroups);
}

void PyLink::SetGeometriesFromGroup(const std::string& name)
{
    _plink->SetGeometriesFromGroup(name);
}

object PyLink::GetGeometriesFromGroup(const std::string& name)
{
    py::list ogeometryinfos;
    FOREACHC(itinfo, _plink->GetGeometriesFromGroup(name)) {
        ogeometryinfos.append(PyGeometryInfoPtr(new PyGeometryInfo(**itinfo)));
    }
    return ogeometryinfos;
}

void PyLink::SetGroupGeometries(const std::string& name, object ogeometryinfos)
{
    std::vector<KinBody::GeometryInfoPtr> geometries(len(ogeometryinfos));
    for(size_t i = 0; i < geometries.size(); ++i) {
        PyGeometryInfoPtr pygeom = py::extract<PyGeometryInfoPtr>(ogeometryinfos[i]);
        if( !pygeom ) {
            throw OPENRAVE_EXCEPTION_FORMAT0(_("cannot cast to KinBody.GeometryInfo"),ORE_InvalidArguments);
        }
        geometries[i] = pygeom->GetGeometryInfo();
    }
    _plink->SetGroupGeometries(name, geometries);
}

int PyLink::GetGroupNumGeometries(const std::string& geomname)
{
    return _plink->GetGroupNumGeometries(geomname);
}

object PyLink::GetRigidlyAttachedLinks() const {
    std::vector<KinBody::LinkPtr> vattachedlinks;
    _plink->GetRigidlyAttachedLinks(vattachedlinks);
    py::list links;
    FOREACHC(itlink, vattachedlinks) {
        links.append(PyLinkPtr(new PyLink(*itlink, _pyenv)));
    }
    return links;
}

bool PyLink::IsRigidlyAttached(OPENRAVE_SHARED_PTR<PyLink> plink) {
    CHECK_POINTER(plink);
    return _plink->IsRigidlyAttached(*plink->GetLink());
}

void PyLink::SetVelocity(object olinear, object oangular) {
    _plink->SetVelocity(ExtractVector3(olinear),ExtractVector3(oangular));
}

object PyLink::GetVelocity() const {
    std::pair<Vector,Vector> velocity;
    velocity = _plink->GetVelocity();
    boost::array<dReal,6> v = {{ velocity.first.x, velocity.first.y, velocity.first.z, velocity.second.x, velocity.second.y, velocity.second.z}};
    return toPyArray<dReal,6>(v);
}

object PyLink::GetFloatParameters(object oname, int index) const {
    return GetCustomParameters(_plink->GetFloatParameters(), oname, index);
}

void PyLink::SetFloatParameters(const std::string& key, object oparameters)
{
    _plink->SetFloatParameters(key,ExtractArray<dReal>(oparameters));
}

object PyLink::GetIntParameters(object oname, int index) const {
    return GetCustomParameters(_plink->GetIntParameters(), oname, index);
}

void PyLink::SetIntParameters(const std::string& key, object oparameters)
{
    _plink->SetIntParameters(key,ExtractArray<int>(oparameters));
}

object PyLink::GetStringParameters(object oname) const
{
    if( IS_PYTHONOBJECT_NONE(oname) ) {
        py::dict oparameters;
        FOREACHC(it, _plink->GetStringParameters()) {
            oparameters[it->first] = ConvertStringToUnicode(it->second);
        }
        return oparameters;
    }
    std::string name = py::extract<std::string>(oname);
    std::map<std::string, std::string >::const_iterator it = _plink->GetStringParameters().find(name);
    if( it != _plink->GetStringParameters().end() ) {
        return ConvertStringToUnicode(it->second);
    }
    return py::none_();
}

void PyLink::SetStringParameters(const std::string& key, object ovalue)
{
    _plink->SetStringParameters(key,extract<std::string>(ovalue));
}

void PyLink::UpdateInfo() {
    _plink->UpdateInfo();
}
object PyLink::GetInfo() {
    return py::to_object(PyLinkInfoPtr(new PyLinkInfo(_plink->GetInfo())));
}
object PyLink::UpdateAndGetInfo() {
    return py::to_object(PyLinkInfoPtr(new PyLinkInfo(_plink->UpdateAndGetInfo())));
}

std::string PyLink::__repr__() {
    return boost::str(boost::format("RaveGetEnvironment(%d).GetKinBody('%s').GetLink('%s')")%RaveGetEnvironmentId(_plink->GetParent()->GetEnv())%_plink->GetParent()->GetName()%_plink->GetName());
}
std::string PyLink::__str__() {
    return boost::str(boost::format("<link:%s (%d), parent=%s>")%_plink->GetName()%_plink->GetIndex()%_plink->GetParent()->GetName());
}
object PyLink::__unicode__() {
    return ConvertStringToUnicode(__str__());
}
bool PyLink::__eq__(OPENRAVE_SHARED_PTR<PyLink> p) {
    return !!p && _plink == p->_plink;
}
bool PyLink::__ne__(OPENRAVE_SHARED_PTR<PyLink> p) {
    return !p || _plink != p->_plink;
}
int PyLink::__hash__() {
    return static_cast<int>(uintptr_t(_plink.get()));
}

PyLinkPtr toPyLink(KinBody::LinkPtr plink, PyEnvironmentBasePtr pyenv)
{
    return PyLinkPtr(new PyLink(plink, pyenv));
}

PyJoint::PyJoint(KinBody::JointPtr pjoint, PyEnvironmentBasePtr pyenv) : _pjoint(pjoint), _pyenv(pyenv) {
}
PyJoint::~PyJoint() {
}

KinBody::JointPtr PyJoint::GetJoint() {
    return _pjoint;
}

object PyJoint::GetName() {
    return ConvertStringToUnicode(_pjoint->GetName());
}
bool PyJoint::IsMimic(int iaxis) {
    return _pjoint->IsMimic(iaxis);
}
std::string PyJoint::GetMimicEquation(int iaxis, int itype, const std::string& format) {
    return _pjoint->GetMimicEquation(iaxis,itype,format);
}
object PyJoint::GetMimicDOFIndices(int iaxis) {
    std::vector<int> vmimicdofs;
    _pjoint->GetMimicDOFIndices(vmimicdofs,iaxis);
    return toPyArray(vmimicdofs);
}
void PyJoint::SetMimicEquations(int iaxis, const std::string& poseq, const std::string& veleq, const std::string& acceleq) {
    _pjoint->SetMimicEquations(iaxis,poseq,veleq,acceleq);
}

dReal PyJoint::GetMaxVel(int iaxis) const {
    return _pjoint->GetMaxVel(iaxis);
}
dReal PyJoint::GetMaxAccel(int iaxis) const {
    return _pjoint->GetMaxAccel(iaxis);
}
dReal PyJoint::GetMaxJerk(int iaxis) const {
    return _pjoint->GetMaxJerk(iaxis);
}
dReal PyJoint::GetMaxTorque(int iaxis) const {
    return _pjoint->GetMaxTorque(iaxis);
}
object PyJoint::GetInstantaneousTorqueLimits(int iaxis) const {
    std::pair<dReal, dReal> values = _pjoint->GetInstantaneousTorqueLimits(iaxis);
    return py::make_tuple(values.first, values.second);
}
object PyJoint::GetNominalTorqueLimits(int iaxis) const {
    std::pair<dReal, dReal> values = _pjoint->GetNominalTorqueLimits(iaxis);
    return py::make_tuple(values.first, values.second);
}

dReal PyJoint::GetMaxInertia(int iaxis) const {
    return _pjoint->GetMaxInertia(iaxis);
}

int PyJoint::GetDOFIndex() const {
    return _pjoint->GetDOFIndex();
}
int PyJoint::GetJointIndex() const {
    return _pjoint->GetJointIndex();
}

PyKinBodyPtr PyJoint::GetParent() const {
    return PyKinBodyPtr(new PyKinBody(_pjoint->GetParent(),_pyenv));
}

PyLinkPtr PyJoint::GetFirstAttached() const {
    return !_pjoint->GetFirstAttached() ? PyLinkPtr() : PyLinkPtr(new PyLink(_pjoint->GetFirstAttached(), _pyenv));
}
PyLinkPtr PyJoint::GetSecondAttached() const {
    return !_pjoint->GetSecondAttached() ? PyLinkPtr() : PyLinkPtr(new PyLink(_pjoint->GetSecondAttached(), _pyenv));
}

KinBody::JointType PyJoint::GetType() const {
    return _pjoint->GetType();
}
bool PyJoint::IsCircular(int iaxis) const {
    return _pjoint->IsCircular(iaxis);
}
bool PyJoint::IsRevolute(int iaxis) const {
    return _pjoint->IsRevolute(iaxis);
}
bool PyJoint::IsPrismatic(int iaxis) const {
    return _pjoint->IsPrismatic(iaxis);
}
bool PyJoint::IsStatic() const {
    return _pjoint->IsStatic();
}

int PyJoint::GetDOF() const {
    return _pjoint->GetDOF();
}
object PyJoint::GetValues() const {
    std::vector<dReal> values;
    _pjoint->GetValues(values);
    return toPyArray(values);
}
dReal PyJoint::GetValue(int iaxis) const {
    return _pjoint->GetValue(iaxis);
}
object PyJoint::GetVelocities() const {
    std::vector<dReal> values;
    _pjoint->GetVelocities(values);
    return toPyArray(values);
}

object PyJoint::GetAnchor() const {
    return toPyVector3(_pjoint->GetAnchor());
}
object PyJoint::GetAxis(int iaxis) {
    return toPyVector3(_pjoint->GetAxis(iaxis));
}
PyLinkPtr PyJoint::GetHierarchyParentLink() const {
    return !_pjoint->GetHierarchyParentLink() ? PyLinkPtr() : PyLinkPtr(new PyLink(_pjoint->GetHierarchyParentLink(),_pyenv));
}
PyLinkPtr PyJoint::GetHierarchyChildLink() const {
    return !_pjoint->GetHierarchyChildLink() ? PyLinkPtr() : PyLinkPtr(new PyLink(_pjoint->GetHierarchyChildLink(),_pyenv));
}
object PyJoint::GetInternalHierarchyAxis(int iaxis) {
    return toPyVector3(_pjoint->GetInternalHierarchyAxis(iaxis));
}
object PyJoint::GetInternalHierarchyLeftTransform() {
    return ReturnTransform(_pjoint->GetInternalHierarchyLeftTransform());
}
object PyJoint::GetInternalHierarchyLeftTransformPose() {
    return toPyArray(_pjoint->GetInternalHierarchyLeftTransform());
}
object PyJoint::GetInternalHierarchyRightTransform() {
    return ReturnTransform(_pjoint->GetInternalHierarchyRightTransform());
}
object PyJoint::GetInternalHierarchyRightTransformPose() {
    return toPyArray(_pjoint->GetInternalHierarchyRightTransform());
}

object PyJoint::GetLimits() const {
    std::vector<dReal> lower, upper;
    _pjoint->GetLimits(lower,upper);
    return py::make_tuple(toPyArray(lower),toPyArray(upper));
}
object PyJoint::GetVelocityLimits() const {
    std::vector<dReal> vlower,vupper;
    _pjoint->GetVelocityLimits(vlower,vupper);
    return py::make_tuple(toPyArray(vlower),toPyArray(vupper));
}
object PyJoint::GetAccelerationLimits() const {
    std::vector<dReal> v;
    _pjoint->GetAccelerationLimits(v);
    return toPyArray(v);
}
object PyJoint::GetJerkLimits() const {
    std::vector<dReal> v;
    _pjoint->GetJerkLimits(v);
    return toPyArray(v);
}
object PyJoint::GetHardVelocityLimits() const {
    std::vector<dReal> v;
    _pjoint->GetHardVelocityLimits(v);
    return toPyArray(v);
}
object PyJoint::GetHardAccelerationLimits() const {
    std::vector<dReal> v;
    _pjoint->GetHardAccelerationLimits(v);
    return toPyArray(v);
}
object PyJoint::GetHardJerkLimits() const {
    std::vector<dReal> v;
    _pjoint->GetHardJerkLimits(v);
    return toPyArray(v);
}
object PyJoint::GetTorqueLimits() const {
    std::vector<dReal> v;
    _pjoint->GetTorqueLimits(v);
    return toPyArray(v);
}

dReal PyJoint::GetWrapOffset(int iaxis) {
    return _pjoint->GetWrapOffset(iaxis);
}
void PyJoint::SetWrapOffset(dReal offset, int iaxis) {
    _pjoint->SetWrapOffset(offset,iaxis);
}
void PyJoint::SetLimits(object olower, object oupper) {
    std::vector<dReal> vlower = ExtractArray<dReal>(olower);
    std::vector<dReal> vupper = ExtractArray<dReal>(oupper);
    if(( vlower.size() != vupper.size()) ||( (int)vlower.size() != _pjoint->GetDOF()) ) {
        throw openrave_exception(_("limits are wrong dimensions"));
    }
    _pjoint->SetLimits(vlower,vupper);
}
void PyJoint::SetVelocityLimits(object omaxlimits) {
    std::vector<dReal> vmaxlimits = ExtractArray<dReal>(omaxlimits);
    if( (int)vmaxlimits.size() != _pjoint->GetDOF() ) {
        throw openrave_exception(_("limits are wrong dimensions"));
    }
    _pjoint->SetVelocityLimits(vmaxlimits);
}
void PyJoint::SetAccelerationLimits(object omaxlimits) {
    std::vector<dReal> vmaxlimits = ExtractArray<dReal>(omaxlimits);
    if( (int)vmaxlimits.size() != _pjoint->GetDOF() ) {
        throw openrave_exception(_("limits are wrong dimensions"));
    }
    _pjoint->SetAccelerationLimits(vmaxlimits);
}
void PyJoint::SetJerkLimits(object omaxlimits) {
    std::vector<dReal> vmaxlimits = ExtractArray<dReal>(omaxlimits);
    if( (int)vmaxlimits.size() != _pjoint->GetDOF() ) {
        throw openrave_exception(_("limits are wrong dimensions"));
    }
    _pjoint->SetJerkLimits(vmaxlimits);
}
void PyJoint::SetHardVelocityLimits(object omaxlimits) {
    std::vector<dReal> vmaxlimits = ExtractArray<dReal>(omaxlimits);
    if( (int)vmaxlimits.size() != _pjoint->GetDOF() ) {
        throw openrave_exception(_("limits are wrong dimensions"));
    }
    _pjoint->SetHardVelocityLimits(vmaxlimits);
}
void PyJoint::SetHardAccelerationLimits(object omaxlimits) {
    std::vector<dReal> vmaxlimits = ExtractArray<dReal>(omaxlimits);
    if( (int)vmaxlimits.size() != _pjoint->GetDOF() ) {
        throw openrave_exception(_("limits are wrong dimensions"));
    }
    _pjoint->SetHardAccelerationLimits(vmaxlimits);
}
void PyJoint::SetHardJerkLimits(object omaxlimits) {
    std::vector<dReal> vmaxlimits = ExtractArray<dReal>(omaxlimits);
    if( (int)vmaxlimits.size() != _pjoint->GetDOF() ) {
        throw openrave_exception(_("limits are wrong dimensions"));
    }
    _pjoint->SetHardJerkLimits(vmaxlimits);
}
void PyJoint::SetTorqueLimits(object omaxlimits) {
    std::vector<dReal> vmaxlimits = ExtractArray<dReal>(omaxlimits);
    if( (int)vmaxlimits.size() != _pjoint->GetDOF() ) {
        throw openrave_exception(_("limits are wrong dimensions"));
    }
    _pjoint->SetTorqueLimits(vmaxlimits);
}

object PyJoint::GetResolutions() const {
    std::vector<dReal> resolutions;
    _pjoint->GetResolutions(resolutions);
    return toPyArray(resolutions);
}
dReal PyJoint::GetResolution(int iaxis) {
    return _pjoint->GetResolution(iaxis);
}
void PyJoint::SetResolution(dReal resolution) {
    _pjoint->SetResolution(resolution);
}

object PyJoint::GetWeights() const {
    std::vector<dReal> weights;
    _pjoint->GetWeights(weights);
    return toPyArray(weights);
}
dReal PyJoint::GetWeight(int iaxis) {
    return _pjoint->GetWeight(iaxis);
}
void PyJoint::SetWeights(object o) {
    _pjoint->SetWeights(ExtractArray<dReal>(o));
}

object PyJoint::SubtractValues(object ovalues0, object ovalues1) {
    std::vector<dReal> values0 = ExtractArray<dReal>(ovalues0);
    std::vector<dReal> values1 = ExtractArray<dReal>(ovalues1);
    BOOST_ASSERT((int)values0.size() == GetDOF() );
    BOOST_ASSERT((int)values1.size() == GetDOF() );
    _pjoint->SubtractValues(values0,values1);
    return toPyArray(values0);
}

dReal PyJoint::SubtractValue(dReal value0, dReal value1, int iaxis) {
    return _pjoint->SubtractValue(value0,value1,iaxis);
}

void PyJoint::AddTorque(object otorques) {
    std::vector<dReal> vtorques = ExtractArray<dReal>(otorques);
    return _pjoint->AddTorque(vtorques);
}

object PyJoint::GetFloatParameters(object oname, int index) const {
    return GetCustomParameters(_pjoint->GetFloatParameters(), oname, index);
}

void PyJoint::SetFloatParameters(const std::string& key, object oparameters)
{
    _pjoint->SetFloatParameters(key,ExtractArray<dReal>(oparameters));
}

object PyJoint::GetIntParameters(object oname, int index) const {
    return GetCustomParameters(_pjoint->GetIntParameters(), oname, index);
}

void PyJoint::SetIntParameters(const std::string& key, object oparameters)
{
    _pjoint->SetIntParameters(key,ExtractArray<int>(oparameters));
}

object PyJoint::GetStringParameters(object oname) const {
    if( IS_PYTHONOBJECT_NONE(oname) ) {
        py::dict oparameters;
        FOREACHC(it, _pjoint->GetStringParameters()) {
            oparameters[it->first] = ConvertStringToUnicode(it->second);
        }
        return oparameters;
    }
    std::string name = py::extract<std::string>(oname);
    std::map<std::string, std::string >::const_iterator it = _pjoint->GetStringParameters().find(name);
    if( it != _pjoint->GetStringParameters().end() ) {
        return ConvertStringToUnicode(it->second);
    }
    return py::none_();
}

void PyJoint::SetStringParameters(const std::string& key, object ovalue)
{
    _pjoint->SetStringParameters(key,extract<std::string>(ovalue));
}

KinBody::JointControlMode PyJoint::GetControlMode() const {
    return _pjoint->GetControlMode();
}

void PyJoint::UpdateInfo() {
    _pjoint->UpdateInfo();
}
object PyJoint::GetInfo() {
    return py::to_object(PyJointInfoPtr(new PyJointInfo(_pjoint->GetInfo())));
}
object PyJoint::UpdateAndGetInfo() {
    return py::to_object(PyJointInfoPtr(new PyJointInfo(_pjoint->UpdateAndGetInfo())));
}

std::string PyJoint::__repr__() {
    return boost::str(boost::format("RaveGetEnvironment(%d).GetKinBody('%s').GetJoint('%s')")%RaveGetEnvironmentId(_pjoint->GetParent()->GetEnv())%_pjoint->GetParent()->GetName()%_pjoint->GetName());
}
std::string PyJoint::__str__() {
    return boost::str(boost::format("<joint:%s (%d), dof=%d, parent=%s>")%_pjoint->GetName()%_pjoint->GetJointIndex()%_pjoint->GetDOFIndex()%_pjoint->GetParent()->GetName());
}
object PyJoint::__unicode__() {
    return ConvertStringToUnicode(__str__());
}
bool PyJoint::__eq__(OPENRAVE_SHARED_PTR<PyJoint> p) {
    return !!p && _pjoint==p->_pjoint;
}
bool PyJoint::__ne__(OPENRAVE_SHARED_PTR<PyJoint> p) {
    return !p || _pjoint!=p->_pjoint;
}
int PyJoint::__hash__() {
    return static_cast<int>(uintptr_t(_pjoint.get()));
}

PyJointPtr toPyJoint(KinBody::JointPtr pjoint, PyEnvironmentBasePtr pyenv)
{
    if( !!pjoint ) {
        return PyJointPtr(new PyJoint(pjoint, pyenv));
    }
    else {
        return PyJointPtr();
    }
}
PyGeometryInfoPtr toPyGeometryInfo(const KinBody::GeometryInfo& geominfo)
{
    return PyGeometryInfoPtr(new PyGeometryInfo(geominfo));
}

PyKinBodyStateSaver::PyKinBodyStateSaver(PyKinBodyPtr pybody) : _pyenv(pybody->GetEnv()), _state(pybody->GetBody()) {
    // python should not support restoring on destruction since there's garbage collection
    _state.SetRestoreOnDestructor(false);
}
PyKinBodyStateSaver::PyKinBodyStateSaver(PyKinBodyPtr pybody, object options) : _pyenv(pybody->GetEnv()), _state(pybody->GetBody(),pyGetIntFromPy(options,0)) {
    // python should not support restoring on destruction since there's garbage collection
    _state.SetRestoreOnDestructor(false);
}
PyKinBodyStateSaver::PyKinBodyStateSaver(KinBodyPtr pbody, PyEnvironmentBasePtr pyenv) : _pyenv(pyenv), _state(pbody) {
    // python should not support restoring on destruction since there's garbage collection
    _state.SetRestoreOnDestructor(false);
}
PyKinBodyStateSaver::PyKinBodyStateSaver(KinBodyPtr pbody, PyEnvironmentBasePtr pyenv, object options) : _pyenv(pyenv), _state(pbody,pyGetIntFromPy(options, 0)) {
    // python should not support restoring on destruction since there's garbage collection
    _state.SetRestoreOnDestructor(false);
}
PyKinBodyStateSaver::~PyKinBodyStateSaver() {
    _state.Release();
}

object PyKinBodyStateSaver::GetBody() const {
    KinBodyPtr pbody = _state.GetBody();
    if( !pbody ) {
        return py::none_();
    }
    if( pbody->IsRobot() ) {
        return py::to_object(openravepy::toPyRobot(RaveInterfaceCast<RobotBase>(pbody),_pyenv));
    }
    else {
        return py::to_object(openravepy::toPyKinBody(pbody,_pyenv));
    }
}

void PyKinBodyStateSaver::Restore(PyKinBodyPtr pybody) {
    _state.Restore(!pybody ? KinBodyPtr() : pybody->GetBody());
}

void PyKinBodyStateSaver::Release() {
    _state.Release();
}

std::string PyKinBodyStateSaver::__str__() {
    KinBodyPtr pbody = _state.GetBody();
    if( !pbody ) {
        return "state empty";
    }
    return boost::str(boost::format("state for %s")%pbody->GetName());
}
object PyKinBodyStateSaver::__unicode__() {
    return ConvertStringToUnicode(__str__());
}

PyManageData::PyManageData(KinBody::ManageDataPtr pdata, PyEnvironmentBasePtr pyenv) : _pdata(pdata), _pyenv(pyenv) {
}
PyManageData::~PyManageData() {
}

KinBody::ManageDataPtr PyManageData::GetManageData() {
    return _pdata;
}

object PyManageData::GetSystem() {
    return py::to_object(openravepy::toPySensorSystem(_pdata->GetSystem(),_pyenv));
}

PyVoidHandleConst PyManageData::GetData() const {
    return PyVoidHandleConst(_pdata->GetData());
}
PyLinkPtr PyManageData::GetOffsetLink() const {
    KinBody::LinkPtr plink = _pdata->GetOffsetLink();
    return !plink ? PyLinkPtr() : PyLinkPtr(new PyLink(plink,_pyenv));
}
bool PyManageData::IsPresent() {
    return _pdata->IsPresent();
}
bool PyManageData::IsEnabled() {
    return _pdata->IsEnabled();
}
bool PyManageData::IsLocked() {
    return _pdata->IsLocked();
}
bool PyManageData::Lock(bool bDoLock) {
    return _pdata->Lock(bDoLock);
}

std::string PyManageData::__repr__() {
    return boost::str(boost::format("RaveGetEnvironment(%d).GetKinBody('%s').GetManageData()")%RaveGetEnvironmentId(_pdata->GetOffsetLink()->GetParent()->GetEnv())%_pdata->GetOffsetLink()->GetParent()->GetName());
}
std::string PyManageData::__str__() {
    KinBody::LinkPtr plink = _pdata->GetOffsetLink();
    SensorSystemBasePtr psystem = _pdata->GetSystem();
    std::string systemname = !psystem ? "(NONE)" : psystem->GetXMLId();
    return boost::str(boost::format("<managedata:%s, parent=%s:%s>")%systemname%plink->GetParent()->GetName()%plink->GetName());
}
object PyManageData::__unicode__() {
    return ConvertStringToUnicode(__str__());
}
bool PyManageData::__eq__(OPENRAVE_SHARED_PTR<PyManageData> p) {
    return !!p && _pdata==p->_pdata;
}
bool PyManageData::__ne__(OPENRAVE_SHARED_PTR<PyManageData> p) {
    return !p || _pdata!=p->_pdata;
}

PyKinBody::PyGrabbedInfo::PyGrabbedInfo() {
}

PyKinBody::PyGrabbedInfo::PyGrabbedInfo(const RobotBase::GrabbedInfo& info) {
    _Update(info);
}

// PyKinBody::PyGrabbedInfo::PyGrabbedInfo(const RobotBase::GrabbedInfo& info) {
// #ifdef USE_PYBIND11_PYTHON_BINDINGS
//     _grabbedname = info._grabbedname;
//     _robotlinkname = info._robotlinkname;
// #else
//     _grabbedname = ConvertStringToUnicode(info._grabbedname);
//     _robotlinkname = ConvertStringToUnicode(info._robotlinkname);
// #endif
//     _trelative = ReturnTransform(info._trelative);
// #ifdef USE_PYBIND11_PYTHON_BINDINGS
//     _setRobotLinksToIgnore = std::vector<int>(begin(info._setRobotLinksToIgnore), end(info._setRobotLinksToIgnore));
// #else
//     py::list setRobotLinksToIgnore;
//     FOREACHC(itindex, info._setRobotLinksToIgnore) {
//         setRobotLinksToIgnore.append(*itindex);
//     }
//     _setRobotLinksToIgnore = setRobotLinksToIgnore;
// #endif
// }

RobotBase::GrabbedInfoPtr PyKinBody::PyGrabbedInfo::GetGrabbedInfo() const
{
    RobotBase::GrabbedInfoPtr pinfo(new RobotBase::GrabbedInfo());
#ifdef USE_PYBIND11_PYTHON_BINDINGS
    pinfo->_grabbedname = _grabbedname;
    pinfo->_robotlinkname = _robotlinkname;
    pinfo->_trelative = ExtractTransform(_trelative);
    pinfo->_setRobotLinksToIgnore = std::set<int>(begin(_setRobotLinksToIgnore), end(_setRobotLinksToIgnore));
#else
    pinfo->_grabbedname = py::extract<std::string>(_grabbedname);
    pinfo->_robotlinkname = py::extract<std::string>(_robotlinkname);
    pinfo->_trelative = ExtractTransform(_trelative);
    std::vector<int> v = ExtractArray<int>(_setRobotLinksToIgnore);
    pinfo->_setRobotLinksToIgnore.clear();
    FOREACHC(it,v) {
        pinfo->_setRobotLinksToIgnore.insert(*it);
    }
#endif
    return pinfo;
}

py::object PyKinBody::PyGrabbedInfo::SerializeJSON(dReal fUnitScale, py::object ooptions)
{
    rapidjson::Document doc;
    KinBody::GrabbedInfoPtr pInfo = GetGrabbedInfo();
    pInfo->SerializeJSON(doc, doc.GetAllocator(), fUnitScale, pyGetIntFromPy(ooptions,0));
    return toPyObject(doc);
}

void PyKinBody::PyGrabbedInfo::DeserializeJSON(py::object obj, dReal fUnitScale)
{
    rapidjson::Document doc;
    toRapidJSONValue(obj, doc, doc.GetAllocator());
    KinBody::GrabbedInfo info;
    info.DeserializeJSON(doc, fUnitScale);
    _Update(info);
}

std::string PyKinBody::PyGrabbedInfo::__str__() {
#ifdef USE_PYBIND11_PYTHON_BINDINGS
        return boost::str(boost::format("<grabbedinfo:%s -> %s>")%_robotlinkname%_grabbedname);
#else
        std::string robotlinkname = py::extract<std::string>(_robotlinkname);
        std::string grabbedname = py::extract<std::string>(_grabbedname);
        return boost::str(boost::format("<grabbedinfo:%s -> %s>")%robotlinkname%grabbedname);
#endif
}

void PyKinBody::PyGrabbedInfo::_Update(const RobotBase::GrabbedInfo& info) {
#ifdef USE_PYBIND11_PYTHON_BINDINGS
    _grabbedname = info._grabbedname;
    _robotlinkname = info._robotlinkname;
#else
    _grabbedname = ConvertStringToUnicode(info._grabbedname);
    _robotlinkname = ConvertStringToUnicode(info._robotlinkname);
#endif
    _trelative = ReturnTransform(info._trelative);
#ifdef USE_PYBIND11_PYTHON_BINDINGS
    _setRobotLinksToIgnore = std::vector<int>(begin(info._setRobotLinksToIgnore), end(info._setRobotLinksToIgnore));
#else
    py::list setRobotLinksToIgnore;
    FOREACHC(itindex, info._setRobotLinksToIgnore) {
        setRobotLinksToIgnore.append(*itindex);
    }
    _setRobotLinksToIgnore = setRobotLinksToIgnore;
#endif
}

py::object PyKinBody::PyGrabbedInfo::__unicode__() {
    return ConvertStringToUnicode(__str__());
}

PyKinBody::PyKinBody(KinBodyPtr pbody, PyEnvironmentBasePtr pyenv) : PyInterfaceBase(pbody,pyenv), _pbody(pbody)
{
}

PyKinBody::PyKinBody(const PyKinBody& r) : PyInterfaceBase(r._pbody,r._pyenv)
{
    _pbody = r._pbody;
}

PyKinBody::~PyKinBody()
{
}

KinBodyPtr PyKinBody::GetBody()
{
    return _pbody;
}

void PyKinBody::Destroy()
{
    _pbody->Destroy();
}

#ifdef USE_PYBIND11_PYTHON_BINDINGS
bool PyKinBody::InitFromBoxes(const std::vector<std::vector<dReal> >& vboxes, const bool bDraw, const std::string& uri)
#else
bool PyKinBody::InitFromBoxes(const boost::multi_array<dReal,2>& vboxes, bool bDraw, const std::string& uri)
#endif
{
#ifdef USE_PYBIND11_PYTHON_BINDINGS
    if( vboxes.empty() || vboxes[0].size() != 6 )
#else
    if( vboxes.shape()[1] != 6 )
#endif
    {
        throw openrave_exception(_("boxes needs to be a Nx6 vector\n"));
    }
#ifdef USE_PYBIND11_PYTHON_BINDINGS
    std::vector<AABB> vaabbs(vboxes.size());
#else
    std::vector<AABB> vaabbs(vboxes.shape()[0]);
#endif
    for(size_t i = 0; i < vaabbs.size(); ++i) {
        vaabbs[i].pos = Vector(vboxes[i][0],vboxes[i][1],vboxes[i][2]);
        vaabbs[i].extents = Vector(vboxes[i][3],vboxes[i][4],vboxes[i][5]);
    }
    return _pbody->InitFromBoxes(vaabbs,bDraw,uri);
}

#ifdef USE_PYBIND11_PYTHON_BINDINGS
bool PyKinBody::InitFromSpheres(const std::vector<std::vector<dReal> >& vspheres, const bool bDraw, const std::string& uri)
#else
bool PyKinBody::InitFromSpheres(const boost::multi_array<dReal,2>& vspheres, bool bDraw, const std::string& uri)
#endif
{
#ifdef USE_PYBIND11_PYTHON_BINDINGS
    if( vspheres.empty() || vspheres[0].size() != 4 )
#else
    if( vspheres.shape()[1] != 4 )
#endif
    {
        throw openrave_exception(_("spheres needs to be a Nx4 vector\n"));
    }
#ifdef USE_PYBIND11_PYTHON_BINDINGS
    std::vector<Vector> vvspheres(vspheres.size());
#else
    std::vector<Vector> vvspheres(vspheres.shape()[0]);
#endif
    for(size_t i = 0; i < vvspheres.size(); ++i) {
        vvspheres[i] = Vector(vspheres[i][0],vspheres[i][1],vspheres[i][2],vspheres[i][3]);
    }
    return _pbody->InitFromSpheres(vvspheres,bDraw,uri);
}

bool PyKinBody::InitFromTrimesh(object pytrimesh, bool bDraw, const std::string& uri)
{
    TriMesh mesh;
    if( ExtractTriMesh(pytrimesh,mesh) ) {
        return _pbody->InitFromTrimesh(mesh,bDraw,uri);
    }
    else {
        throw openrave_exception(_("bad trimesh"));
    }
}

bool PyKinBody::InitFromGeometries(object ogeometries, const std::string& uri)
{
    std::vector<KinBody::GeometryInfoConstPtr> geometries(len(ogeometries));
    for(size_t i = 0; i < geometries.size(); ++i) {
        PyGeometryInfoPtr pygeom = py::extract<PyGeometryInfoPtr>(ogeometries[i]);
        if( !pygeom ) {
            throw OPENRAVE_EXCEPTION_FORMAT0(_("cannot cast to KinBody.GeometryInfo"),ORE_InvalidArguments);
        }
        geometries[i] = pygeom->GetGeometryInfo();
    }
    return _pbody->InitFromGeometries(geometries, uri);
}

bool PyKinBody::Init(object olinkinfos, object ojointinfos, const std::string& uri)
{
    std::vector<KinBody::LinkInfoConstPtr> vlinkinfos;
    _ParseLinkInfos(olinkinfos, vlinkinfos);
    std::vector<KinBody::JointInfoConstPtr> vjointinfos;
    _ParseJointInfos(ojointinfos, vjointinfos);
    return _pbody->Init(vlinkinfos, vjointinfos, uri);
}

void PyKinBody::SetLinkGeometriesFromGroup(const std::string& geomname)
{
    _pbody->SetLinkGeometriesFromGroup(geomname);
}

void PyKinBody::SetLinkGroupGeometries(const std::string& geomname, object olinkgeometryinfos)
{
    std::vector< std::vector<KinBody::GeometryInfoPtr> > linkgeometries(len(olinkgeometryinfos));
    for(size_t i = 0; i < linkgeometries.size(); ++i) {
        std::vector<KinBody::GeometryInfoPtr>& geometries = linkgeometries[i];
        object infoi = extract<py::object>(olinkgeometryinfos[i]);
        geometries.resize(len(infoi));
        for(size_t j = 0; j < geometries.size(); ++j) {
            PyGeometryInfoPtr pygeom = py::extract<PyGeometryInfoPtr>(infoi[j]);
            if( !pygeom ) {
                throw OPENRAVE_EXCEPTION_FORMAT0(_("cannot cast to KinBody.GeometryInfo"),ORE_InvalidArguments);
            }
            geometries[j] = pygeom->GetGeometryInfo();
        }
    }
    _pbody->SetLinkGroupGeometries(geomname, linkgeometries);
}

void PyKinBody::_ParseLinkInfos(object olinkinfos, std::vector<KinBody::LinkInfoConstPtr>& vlinkinfos)
{
    vlinkinfos.resize(len(olinkinfos));
    for(size_t i = 0; i < vlinkinfos.size(); ++i) {
        PyLinkInfoPtr pylink = py::extract<PyLinkInfoPtr>(olinkinfos[i]);
        if( !pylink ) {
            throw OPENRAVE_EXCEPTION_FORMAT0(_("cannot cast to KinBody.LinkInfo"),ORE_InvalidArguments);
        }
        vlinkinfos[i] = pylink->GetLinkInfo();
    }
}

void PyKinBody::_ParseJointInfos(object ojointinfos, std::vector<KinBody::JointInfoConstPtr>& vjointinfos)
{
    vjointinfos.resize(len(ojointinfos));
    for(size_t i = 0; i < vjointinfos.size(); ++i) {
        PyJointInfoPtr pyjoint = py::extract<PyJointInfoPtr>(ojointinfos[i]);
        if( !pyjoint ) {
            throw OPENRAVE_EXCEPTION_FORMAT0(_("cannot cast to KinBody.JointInfo"),ORE_InvalidArguments);
        }
        vjointinfos[i] = pyjoint->GetJointInfo();
    }
}

void PyKinBody::SetName(const std::string& name)
{
    _pbody->SetName(name);
}
object PyKinBody::GetName() const
{
    return ConvertStringToUnicode(_pbody->GetName());
}
int PyKinBody::GetDOF() const
{
    return _pbody->GetDOF();
}

object PyKinBody::GetDOFValues() const
{
    std::vector<dReal> values;
    _pbody->GetDOFValues(values);
    return toPyArray(values);
}
object PyKinBody::GetDOFValues(object oindices) const
{
    if( IS_PYTHONOBJECT_NONE(oindices) ) {
        return py::empty_array_astype<dReal>();
    }
    std::vector<int> vindices = ExtractArray<int>(oindices);
    if( vindices.size() == 0 ) {
        return py::empty_array_astype<dReal>();
    }
    std::vector<dReal> values;
    _pbody->GetDOFValues(values,vindices);
    return toPyArray(values);
}

object PyKinBody::GetDOFVelocities() const
{
    std::vector<dReal> values;
    _pbody->GetDOFVelocities(values);
    return toPyArray(values);
}

object PyKinBody::GetDOFVelocities(object oindices) const
{
    if( IS_PYTHONOBJECT_NONE(oindices) ) {
        return py::empty_array_astype<dReal>();
    }
    std::vector<int> vindices = ExtractArray<int>(oindices);
    if( vindices.size() == 0 ) {
        return py::empty_array_astype<dReal>();
    }
    std::vector<dReal> values;
    _pbody->GetDOFVelocities(values,vindices);
    return toPyArray(values);
}

object PyKinBody::GetDOFLimits() const
{
    std::vector<dReal> vlower, vupper;
    _pbody->GetDOFLimits(vlower,vupper);
    return py::make_tuple(toPyArray(vlower),toPyArray(vupper));
}

object PyKinBody::GetDOFVelocityLimits() const
{
    std::vector<dReal> vmax;
    _pbody->GetDOFVelocityLimits(vmax);
    return toPyArray(vmax);
}

object PyKinBody::GetDOFAccelerationLimits() const
{
    std::vector<dReal> vmax;
    _pbody->GetDOFAccelerationLimits(vmax);
    return toPyArray(vmax);
}

object PyKinBody::GetDOFJerkLimits() const
{
    std::vector<dReal> vmax;
    _pbody->GetDOFJerkLimits(vmax);
    return toPyArray(vmax);
}

object PyKinBody::GetDOFHardVelocityLimits() const
{
    std::vector<dReal> vmax;
    _pbody->GetDOFHardVelocityLimits(vmax);
    return toPyArray(vmax);
}

object PyKinBody::GetDOFHardAccelerationLimits() const
{
    std::vector<dReal> vmax;
    _pbody->GetDOFHardAccelerationLimits(vmax);
    return toPyArray(vmax);
}

object PyKinBody::GetDOFHardJerkLimits() const
{
    std::vector<dReal> vmax;
    _pbody->GetDOFHardJerkLimits(vmax);
    return toPyArray(vmax);
}

object PyKinBody::GetDOFTorqueLimits() const
{
    std::vector<dReal> vmax;
    _pbody->GetDOFTorqueLimits(vmax);
    return toPyArray(vmax);
}

object PyKinBody::GetDOFLimits(object oindices) const
{
    if( IS_PYTHONOBJECT_NONE(oindices) ) {
        return py::make_tuple(py::empty_array_astype<dReal>(), py::empty_array_astype<dReal>()); // always need 2 since users can do lower, upper = GetDOFLimits()
    }
    std::vector<int> vindices = ExtractArray<int>(oindices);
    if( vindices.size() == 0 ) {
        return py::make_tuple(py::empty_array_astype<dReal>(), py::empty_array_astype<dReal>()); // always need 2 since users can do lower, upper = GetDOFLimits()
    }
    std::vector<dReal> vlower, vupper, vtemplower, vtempupper;
    vlower.reserve(vindices.size());
    vupper.reserve(vindices.size());
    FOREACHC(it, vindices) {
        KinBody::JointPtr pjoint = _pbody->GetJointFromDOFIndex(*it);
        pjoint->GetLimits(vtemplower,vtempupper,false);
        vlower.push_back(vtemplower.at(*it-pjoint->GetDOFIndex()));
        vupper.push_back(vtempupper.at(*it-pjoint->GetDOFIndex()));
    }
    return py::make_tuple(toPyArray(vlower),toPyArray(vupper));
}

object PyKinBody::GetDOFVelocityLimits(object oindices) const
{
    if( IS_PYTHONOBJECT_NONE(oindices) ) {
        return py::empty_array_astype<dReal>();
    }
    std::vector<int> vindices = ExtractArray<int>(oindices);
    if( vindices.size() == 0 ) {
        return py::empty_array_astype<dReal>();
    }
    std::vector<dReal> vmax, vtempmax;
    vmax.reserve(vindices.size());
    FOREACHC(it, vindices) {
        KinBody::JointPtr pjoint = _pbody->GetJointFromDOFIndex(*it);
        pjoint->GetVelocityLimits(vtempmax,false);
        vmax.push_back(vtempmax.at(*it-pjoint->GetDOFIndex()));
    }
    return toPyArray(vmax);
}

object PyKinBody::GetDOFAccelerationLimits(object oindices) const
{
    if( IS_PYTHONOBJECT_NONE(oindices) ) {
        return py::empty_array_astype<dReal>();
    }
    std::vector<int> vindices = ExtractArray<int>(oindices);
    if( vindices.size() == 0 ) {
        return py::empty_array_astype<dReal>();
    }
    std::vector<dReal> vmax, vtempmax;
    vmax.reserve(vindices.size());
    FOREACHC(it, vindices) {
        KinBody::JointPtr pjoint = _pbody->GetJointFromDOFIndex(*it);
        pjoint->GetAccelerationLimits(vtempmax,false);
        vmax.push_back(vtempmax.at(*it-pjoint->GetDOFIndex()));
    }
    return toPyArray(vmax);
}

object PyKinBody::GetDOFJerkLimits(object oindices) const
{
    if( IS_PYTHONOBJECT_NONE(oindices) ) {
        return py::empty_array_astype<dReal>();
    }
    std::vector<int> vindices = ExtractArray<int>(oindices);
    if( vindices.size() == 0 ) {
        return py::empty_array_astype<dReal>();
    }
    std::vector<dReal> vmax, vtempmax;
    vmax.reserve(vindices.size());
    FOREACHC(it, vindices) {
        KinBody::JointPtr pjoint = _pbody->GetJointFromDOFIndex(*it);
        pjoint->GetJerkLimits(vtempmax,false);
        vmax.push_back(vtempmax.at(*it-pjoint->GetDOFIndex()));
    }
    return toPyArray(vmax);
}

object PyKinBody::GetDOFHardVelocityLimits(object oindices) const
{
    if( IS_PYTHONOBJECT_NONE(oindices) ) {
        return py::empty_array_astype<dReal>();
    }
    std::vector<int> vindices = ExtractArray<int>(oindices);
    if( vindices.size() == 0 ) {
        return py::empty_array_astype<dReal>();
    }
    std::vector<dReal> vmax, vtempmax;
    vmax.reserve(vindices.size());
    FOREACHC(it, vindices) {
        KinBody::JointPtr pjoint = _pbody->GetJointFromDOFIndex(*it);
        pjoint->GetHardVelocityLimits(vtempmax,false);
        vmax.push_back(vtempmax.at(*it-pjoint->GetDOFIndex()));
    }
    return toPyArray(vmax);
}

object PyKinBody::GetDOFHardAccelerationLimits(object oindices) const
{
    if( IS_PYTHONOBJECT_NONE(oindices) ) {
        return py::empty_array_astype<dReal>();
    }
    std::vector<int> vindices = ExtractArray<int>(oindices);
    if( vindices.size() == 0 ) {
        return py::empty_array_astype<dReal>();
    }
    std::vector<dReal> vmax, vtempmax;
    vmax.reserve(vindices.size());
    FOREACHC(it, vindices) {
        KinBody::JointPtr pjoint = _pbody->GetJointFromDOFIndex(*it);
        pjoint->GetHardAccelerationLimits(vtempmax,false);
        vmax.push_back(vtempmax.at(*it-pjoint->GetDOFIndex()));
    }
    return toPyArray(vmax);
}

object PyKinBody::GetDOFHardJerkLimits(object oindices) const
{
    if( IS_PYTHONOBJECT_NONE(oindices) ) {
        return py::empty_array_astype<dReal>();
    }
    std::vector<int> vindices = ExtractArray<int>(oindices);
    if( vindices.size() == 0 ) {
        return py::empty_array_astype<dReal>();
    }
    std::vector<dReal> vmax, vtempmax;
    vmax.reserve(vindices.size());
    FOREACHC(it, vindices) {
        KinBody::JointPtr pjoint = _pbody->GetJointFromDOFIndex(*it);
        pjoint->GetHardJerkLimits(vtempmax,false);
        vmax.push_back(vtempmax.at(*it-pjoint->GetDOFIndex()));
    }
    return toPyArray(vmax);
}

object PyKinBody::GetDOFTorqueLimits(object oindices) const
{
    if( IS_PYTHONOBJECT_NONE(oindices) ) {
        return py::empty_array_astype<dReal>();
    }
    std::vector<int> vindices = ExtractArray<int>(oindices);
    if( vindices.size() == 0 ) {
        return py::empty_array_astype<dReal>();
    }
    std::vector<dReal> vmax, vtempmax;
    vmax.reserve(vindices.size());
    FOREACHC(it, vindices) {
        KinBody::JointPtr pjoint = _pbody->GetJointFromDOFIndex(*it);
        pjoint->GetTorqueLimits(vtempmax,false);
        vmax.push_back(vtempmax.at(*it-pjoint->GetDOFIndex()));
    }
    return toPyArray(vmax);
}

object PyKinBody::GetDOFMaxVel() const
{
    RAVELOG_WARN("KinBody.GetDOFMaxVel() is deprecated, use GetDOFVelocityLimits\n");
    std::vector<dReal> values;
    _pbody->GetDOFVelocityLimits(values);
    return toPyArray(values);
}
object PyKinBody::GetDOFMaxTorque() const
{
    std::vector<dReal> values;
    _pbody->GetDOFMaxTorque(values);
    return toPyArray(values);
}
object PyKinBody::GetDOFMaxAccel() const
{
    RAVELOG_WARN("KinBody.GetDOFMaxAccel() is deprecated, use GetDOFAccelerationLimits\n");
    std::vector<dReal> values;
    _pbody->GetDOFAccelerationLimits(values);
    return toPyArray(values);
}

object PyKinBody::GetDOFWeights() const
{
    std::vector<dReal> values;
    _pbody->GetDOFWeights(values);
    return toPyArray(values);
}

object PyKinBody::GetDOFWeights(object oindices) const
{
    if( IS_PYTHONOBJECT_NONE(oindices) ) {
        return py::empty_array_astype<dReal>();
    }
    std::vector<int> vindices = ExtractArray<int>(oindices);
    if( vindices.size() == 0 ) {
        return py::empty_array_astype<dReal>();
    }
    std::vector<dReal> values, v;
    values.reserve(vindices.size());
    FOREACHC(it, vindices) {
        KinBody::JointPtr pjoint = _pbody->GetJointFromDOFIndex(*it);
        values.push_back(pjoint->GetWeight(*it-pjoint->GetDOFIndex()));
    }
    return toPyArray(values);
}

object PyKinBody::GetDOFResolutions() const
{
    std::vector<dReal> values;
    _pbody->GetDOFResolutions(values);
    return toPyArray(values);
}

object PyKinBody::GetDOFResolutions(object oindices) const
{
    if( IS_PYTHONOBJECT_NONE(oindices) ) {
        return py::empty_array_astype<dReal>();
    }
    std::vector<int> vindices = ExtractArray<int>(oindices);
    if( vindices.size() == 0 ) {
        return py::empty_array_astype<dReal>();
    }
    std::vector<dReal> values, v;
    values.reserve(vindices.size());
    FOREACHC(it, vindices) {
        KinBody::JointPtr pjoint = _pbody->GetJointFromDOFIndex(*it);
        values.push_back(pjoint->GetResolution());
    }
    return toPyArray(values);
}

object PyKinBody::GetLinks() const
{
    py::list links;
    FOREACHC(itlink, _pbody->GetLinks()) {
        links.append(PyLinkPtr(new PyLink(*itlink, GetEnv())));
    }
    return links;
}

object PyKinBody::GetLinks(object oindices) const
{
    if( IS_PYTHONOBJECT_NONE(oindices) ) {
        return GetLinks();
    }
    std::vector<int> vindices = ExtractArray<int>(oindices);
    py::list links;
    FOREACHC(it, vindices) {
        links.append(PyLinkPtr(new PyLink(_pbody->GetLinks().at(*it),GetEnv())));
    }
    return links;
}

object PyKinBody::GetLink(const std::string& linkname) const
{
    KinBody::LinkPtr plink = _pbody->GetLink(linkname);
    return !plink ? py::none_() : py::to_object(PyLinkPtr(new PyLink(plink,GetEnv())));
}

object PyKinBody::GetJoints() const
{
    py::list joints;
    FOREACHC(itjoint, _pbody->GetJoints()) {
        joints.append(PyJointPtr(new PyJoint(*itjoint, GetEnv())));
    }
    return joints;
}

object PyKinBody::GetJoints(object oindices) const
{
    if( IS_PYTHONOBJECT_NONE(oindices) ) {
        return GetJoints();
    }
    std::vector<int> vindices = ExtractArray<int>(oindices);
    py::list joints;
    FOREACHC(it, vindices) {
        joints.append(PyJointPtr(new PyJoint(_pbody->GetJoints().at(*it),GetEnv())));
    }
    return joints;
}

object PyKinBody::GetPassiveJoints()
{
    py::list joints;
    FOREACHC(itjoint, _pbody->GetPassiveJoints()) {
        joints.append(PyJointPtr(new PyJoint(*itjoint, GetEnv())));
    }
    return joints;
}

object PyKinBody::GetDependencyOrderedJoints()
{
    py::list joints;
    FOREACHC(itjoint, _pbody->GetDependencyOrderedJoints()) {
        joints.append(PyJointPtr(new PyJoint(*itjoint, GetEnv())));
    }
    return joints;
}

object PyKinBody::GetClosedLoops()
{
    py::list loops;
    FOREACHC(itloop, _pbody->GetClosedLoops()) {
        py::list loop;
        FOREACHC(itpair,*itloop) {
            loop.append(py::make_tuple(PyLinkPtr(new PyLink(itpair->first,GetEnv())),PyJointPtr(new PyJoint(itpair->second,GetEnv()))));
        }
        loops.append(loop);
    }
    return loops;
}

object PyKinBody::GetRigidlyAttachedLinks(int linkindex) const
{
    RAVELOG_WARN("KinBody.GetRigidlyAttachedLinks is deprecated, use KinBody.Link.GetRigidlyAttachedLinks\n");
    std::vector<KinBody::LinkPtr> vattachedlinks;
    _pbody->GetLinks().at(linkindex)->GetRigidlyAttachedLinks(vattachedlinks);
    py::list links;
    FOREACHC(itlink, vattachedlinks) {
        links.append(PyLinkPtr(new PyLink(*itlink, GetEnv())));
    }
    return links;
}

object PyKinBody::GetChain(int linkindex1, int linkindex2,bool returnjoints) const
{
    py::list chain;
    if( returnjoints ) {
        std::vector<KinBody::JointPtr> vjoints;
        _pbody->GetChain(linkindex1,linkindex2,vjoints);
        FOREACHC(itjoint, vjoints) {
            chain.append(PyJointPtr(new PyJoint(*itjoint, GetEnv())));
        }
    }
    else {
        std::vector<KinBody::LinkPtr> vlinks;
        _pbody->GetChain(linkindex1,linkindex2,vlinks);
        FOREACHC(itlink, vlinks) {
            chain.append(PyLinkPtr(new PyLink(*itlink, GetEnv())));
        }
    }
    return chain;
}

bool PyKinBody::IsDOFInChain(int linkindex1, int linkindex2, int dofindex) const
{
    return _pbody->IsDOFInChain(linkindex1,linkindex2,dofindex);
}

int PyKinBody::GetJointIndex(const std::string& jointname) const
{
    return _pbody->GetJointIndex(jointname);
}

object PyKinBody::GetJoint(const std::string& jointname) const
{
    KinBody::JointPtr pjoint = _pbody->GetJoint(jointname);
    return !pjoint ? py::none_() : py::to_object(PyJointPtr(new PyJoint(pjoint,GetEnv())));
}

object PyKinBody::GetJointFromDOFIndex(int dofindex) const
{
    KinBody::JointPtr pjoint = _pbody->GetJointFromDOFIndex(dofindex);
    return !pjoint ? py::none_() : py::to_object(PyJointPtr(new PyJoint(pjoint,GetEnv())));
}

object PyKinBody::GetTransform() const {
    return ReturnTransform(_pbody->GetTransform());
}

object PyKinBody::GetTransformPose() const {
    return toPyArray(_pbody->GetTransform());
}

object PyKinBody::GetLinkTransformations(bool returndoflastvlaues) const
{
    py::list otransforms;
    std::vector<Transform> vtransforms;
    std::vector<dReal> vdoflastsetvalues;
    _pbody->GetLinkTransformations(vtransforms, vdoflastsetvalues);
    FOREACHC(it, vtransforms) {
        otransforms.append(ReturnTransform(*it));
    }
    if( returndoflastvlaues ) {
        return py::make_tuple(otransforms, toPyArray(vdoflastsetvalues));
    }
    return otransforms;
}

void PyKinBody::SetLinkTransformations(object transforms, object odoflastvalues)
{
    size_t numtransforms = len(transforms);
    if( numtransforms != _pbody->GetLinks().size() ) {
        throw openrave_exception(_("number of input transforms not equal to links"));
    }
    std::vector<Transform> vtransforms(numtransforms);
    for(size_t i = 0; i < numtransforms; ++i) {
        vtransforms[i] = ExtractTransform(transforms[i]);
    }
    if( IS_PYTHONOBJECT_NONE(odoflastvalues) ) {
        _pbody->SetLinkTransformations(vtransforms);
    }
    else {
        _pbody->SetLinkTransformations(vtransforms, ExtractArray<dReal>(odoflastvalues));
    }
}

void PyKinBody::SetLinkVelocities(object ovelocities)
{
    std::vector<std::pair<Vector,Vector> > velocities;
    velocities.resize(len(ovelocities));
    for(size_t i = 0; i < velocities.size(); ++i) {
        std::vector<dReal> v = ExtractArray<dReal>(ovelocities[i]);
        BOOST_ASSERT(v.size()==6);
        velocities[i].first.x = v[0];
        velocities[i].first.y = v[1];
        velocities[i].first.z = v[2];
        velocities[i].second.x = v[3];
        velocities[i].second.y = v[4];
        velocities[i].second.z = v[5];
    }
    return _pbody->SetLinkVelocities(velocities);
}

object PyKinBody::GetLinkEnableStates() const
{
    std::vector<uint8_t> enablestates;
    _pbody->GetLinkEnableStates(enablestates);
    return toPyArray(enablestates);
}

void PyKinBody::SetLinkEnableStates(object oenablestates)
{
    std::vector<uint8_t> enablestates = ExtractArray<uint8_t>(oenablestates);
    _pbody->SetLinkEnableStates(enablestates);
}

bool PyKinBody::SetVelocity(object olinearvel, object oangularvel)
{
    return _pbody->SetVelocity(ExtractVector3(olinearvel),ExtractVector3(oangularvel));
}

void PyKinBody::SetDOFVelocities(object odofvelocities, object olinearvel, object oangularvel, uint32_t checklimits)
{
    _pbody->SetDOFVelocities(ExtractArray<dReal>(odofvelocities),ExtractVector3(olinearvel),ExtractVector3(oangularvel),checklimits);
}

void PyKinBody::SetDOFVelocities(object odofvelocities, object olinearvel, object oangularvel)
{
    _pbody->SetDOFVelocities(ExtractArray<dReal>(odofvelocities),ExtractVector3(olinearvel),ExtractVector3(oangularvel));
}

void PyKinBody::SetDOFVelocities(object odofvelocities)
{
    _pbody->SetDOFVelocities(ExtractArray<dReal>(odofvelocities));
}

void PyKinBody::SetDOFVelocities(object odofvelocities, uint32_t checklimits, object oindices)
{
    if( _pbody->GetDOF() == 0 ) {
        return;
    }
    std::vector<dReal> vsetvalues = ExtractArray<dReal>(odofvelocities);
    if( IS_PYTHONOBJECT_NONE(oindices) ) {
        _pbody->SetDOFVelocities(vsetvalues,checklimits);
    }
    else {
        if( len(oindices) == 0 ) {
            return;
        }
        std::vector<int> vindices = ExtractArray<int>(oindices);
        _pbody->SetDOFVelocities(vsetvalues,checklimits, vindices);
    }
}

object PyKinBody::GetLinkVelocities() const
{
    if( _pbody->GetLinks().empty() ) {
        return py::empty_array_astype<dReal>();
    }
    std::vector<std::pair<Vector,Vector> > velocities;
    _pbody->GetLinkVelocities(velocities);
    const size_t nvelocities = velocities.size();
#ifdef USE_PYBIND11_PYTHON_BINDINGS
    const size_t numel = nvelocities * 6;
    std::vector<dReal> vvelocities(numel);
    dReal *pfvel = vvelocities.data();
#else // USE_PYBIND11_PYTHON_BINDINGS
    npy_intp dims[] = {npy_intp(velocities.size()),npy_intp(6)};
    PyObject *pyvel = PyArray_SimpleNew(2,dims, sizeof(dReal)==8 ? PyArray_DOUBLE : PyArray_FLOAT);
    dReal* pfvel = (dReal*)PyArray_DATA(pyvel);
#endif // USE_PYBIND11_PYTHON_BINDINGS
    for(size_t i = 0; i < nvelocities; ++i) {
        pfvel[6*i+0] = velocities[i].first.x;
        pfvel[6*i+1] = velocities[i].first.y;
        pfvel[6*i+2] = velocities[i].first.z;
        pfvel[6*i+3] = velocities[i].second.x;
        pfvel[6*i+4] = velocities[i].second.y;
        pfvel[6*i+5] = velocities[i].second.z;
    }
#ifdef USE_PYBIND11_PYTHON_BINDINGS
    py::array_t<dReal> pyvel = toPyArray(vvelocities);
    pyvel.resize({(int) nvelocities, 6});
    return pyvel;
#else // USE_PYBIND11_PYTHON_BINDINGS
    return py::to_array_astype<dReal>(pyvel);
#endif // USE_PYBIND11_PYTHON_BINDINGS
}

object PyKinBody::GetLinkAccelerations(object odofaccelerations, object oexternalaccelerations) const
{
    if( _pbody->GetLinks().size() == 0 ) {
        return py::empty_array_astype<dReal>();
    }
    std::vector<dReal> vDOFAccelerations = ExtractArray<dReal>(odofaccelerations);
    KinBody::AccelerationMapPtr pmapExternalAccelerations;
    if( !IS_PYTHONOBJECT_NONE(oexternalaccelerations) ) {
        //externalaccelerations
        pmapExternalAccelerations.reset(new KinBody::AccelerationMap());
        py::dict odict = (py::dict)oexternalaccelerations;
        std::vector<dReal> v;
#ifdef USE_PYBIND11_PYTHON_BINDINGS
        for (const std::pair<py::handle, py::handle>& item : odict) {
            int linkindex = py::extract<int>(item.first);
            object olinkaccelerations = extract<py::object>(item.second);
            OPENRAVE_ASSERT_OP(len(olinkaccelerations),==,6);
            (*pmapExternalAccelerations)[linkindex] = make_pair(Vector(py::extract<dReal>(olinkaccelerations[0]),py::extract<dReal>(olinkaccelerations[1]),py::extract<dReal>(olinkaccelerations[2])),Vector(py::extract<dReal>(olinkaccelerations[3]),py::extract<dReal>(olinkaccelerations[4]),py::extract<dReal>(olinkaccelerations[5])));
        }
#else
        py::list iterkeys = (py::list)odict.iterkeys();
        for (int i = 0; i < py::len(iterkeys); i++) {
            int linkindex = py::extract<int>(iterkeys[i]);
            object olinkaccelerations = odict[iterkeys[i]];
            OPENRAVE_ASSERT_OP(len(olinkaccelerations),==,6);
            (*pmapExternalAccelerations)[linkindex] = make_pair(Vector(py::extract<dReal>(olinkaccelerations[0]),py::extract<dReal>(olinkaccelerations[1]),py::extract<dReal>(olinkaccelerations[2])),Vector(py::extract<dReal>(olinkaccelerations[3]),py::extract<dReal>(olinkaccelerations[4]),py::extract<dReal>(olinkaccelerations[5])));
        }
#endif
    }
    std::vector<std::pair<Vector,Vector> > vLinkAccelerations;
    _pbody->GetLinkAccelerations(vDOFAccelerations, vLinkAccelerations, pmapExternalAccelerations);

#ifdef USE_PYBIND11_PYTHON_BINDINGS
    const size_t nLinkAccelerations = vLinkAccelerations.size();
    const size_t numel = nLinkAccelerations * 6;
    std::vector<dReal> vaccel(numel);
    dReal* pf = vaccel.data();
#else // USE_PYBIND11_PYTHON_BINDINGS    
    npy_intp dims[] = {npy_intp(vLinkAccelerations.size()),npy_intp(6)};
    PyObject *pyaccel = PyArray_SimpleNew(2,dims, sizeof(dReal)==8 ? PyArray_DOUBLE : PyArray_FLOAT);
    dReal* pf = (dReal*)PyArray_DATA(pyaccel);
#endif // USE_PYBIND11_PYTHON_BINDINGS
    for(size_t i = 0; i < vLinkAccelerations.size(); ++i) {
        pf[6*i+0] = vLinkAccelerations[i].first.x;
        pf[6*i+1] = vLinkAccelerations[i].first.y;
        pf[6*i+2] = vLinkAccelerations[i].first.z;
        pf[6*i+3] = vLinkAccelerations[i].second.x;
        pf[6*i+4] = vLinkAccelerations[i].second.y;
        pf[6*i+5] = vLinkAccelerations[i].second.z;
    }
#ifdef USE_PYBIND11_PYTHON_BINDINGS
    py::array_t<dReal> pyaccel = toPyArray(vaccel);
    pyaccel.resize({(int) nLinkAccelerations, 6});
    return pyaccel;
#else
    return py::to_array_astype<dReal>(pyaccel);
#endif // USE_PYBIND11_PYTHON_BINDINGS
}

object PyKinBody::ComputeAABB(bool bEnabledOnlyLinks)
{
    return toPyAABB(_pbody->ComputeAABB(bEnabledOnlyLinks));
}

object PyKinBody::ComputeAABBFromTransform(object otransform, bool bEnabledOnlyLinks)
{
    return toPyAABB(_pbody->ComputeAABBFromTransform(ExtractTransform(otransform), bEnabledOnlyLinks));
}

object PyKinBody::ComputeLocalAABB(bool bEnabledOnlyLinks)
{
    return toPyAABB(_pbody->ComputeLocalAABB(bEnabledOnlyLinks));
}

object PyKinBody::GetCenterOfMass() const
{
    return toPyVector3(_pbody->GetCenterOfMass());
}

void PyKinBody::Enable(bool bEnable)
{
    _pbody->Enable(bEnable);
}
bool PyKinBody::IsEnabled() const
{
    return _pbody->IsEnabled();
}
bool PyKinBody::SetVisible(bool visible)
{
    return _pbody->SetVisible(visible);
}
bool PyKinBody::IsVisible() const
{
    return _pbody->IsVisible();
}

bool PyKinBody::IsDOFRevolute(int dofindex) const
{
    return _pbody->IsDOFRevolute(dofindex);
}

bool PyKinBody::IsDOFPrismatic(int dofindex) const
{
    return _pbody->IsDOFPrismatic(dofindex);
}

void PyKinBody::SetTransform(object transform)
{
    _pbody->SetTransform(ExtractTransform(transform));
}

void PyKinBody::SetDOFWeights(object o)
{
    if( _pbody->GetDOF() == 0 ) {
        return;
    }
    std::vector<dReal> values = ExtractArray<dReal>(o);
    if( (int)values.size() != GetDOF() ) {
        throw openrave_exception(_("values do not equal to body degrees of freedom"));
    }
    _pbody->SetDOFWeights(values);
}

void PyKinBody::SetDOFResolutions(object o)
{
    if( _pbody->GetDOF() == 0 ) {
        return;
    }
    std::vector<dReal> values = ExtractArray<dReal>(o);
    if( (int)values.size() != GetDOF() ) {
        throw openrave_exception(_("values do not equal to body degrees of freedom"));
    }
    _pbody->SetDOFResolutions(values);
}

void PyKinBody::SetDOFLimits(object olower, object oupper, object oindices)
{
    if( _pbody->GetDOF() == 0 ) {
        return;
    }
    std::vector<dReal> vlower = ExtractArray<dReal>(olower), vupper = ExtractArray<dReal>(oupper);
    if( IS_PYTHONOBJECT_NONE(oindices) ) {
        if( (int)vlower.size() != GetDOF() || (int)vupper.size() != GetDOF() ) {
            throw openrave_exception(_("values do not equal to body degrees of freedom"));
        }
        _pbody->SetDOFLimits(vlower,vupper);
    }
    else {
        if( len(oindices) == 0 ) {
            return;
        }
        std::vector<int> vindices = ExtractArray<int>(oindices);
        _pbody->SetDOFLimits(vlower, vupper, vindices);
    }
}

void PyKinBody::SetDOFVelocityLimits(object o)
{
    if( _pbody->GetDOF() == 0 ) {
        return;
    }
    std::vector<dReal> values = ExtractArray<dReal>(o);
    if( (int)values.size() != GetDOF() ) {
        throw openrave_exception(_("values do not equal to body degrees of freedom"));
    }
    _pbody->SetDOFVelocityLimits(values);
}

void PyKinBody::SetDOFAccelerationLimits(object o)
{
    if( _pbody->GetDOF() == 0 ) {
        return;
    }
    std::vector<dReal> values = ExtractArray<dReal>(o);
    if( (int)values.size() != GetDOF() ) {
        throw openrave_exception(_("values do not equal to body degrees of freedom"));
    }
    _pbody->SetDOFAccelerationLimits(values);
}

void PyKinBody::SetDOFJerkLimits(object o)
{
    if( _pbody->GetDOF() == 0 ) {
        return;
    }
    std::vector<dReal> values = ExtractArray<dReal>(o);
    if( (int)values.size() != GetDOF() ) {
        throw openrave_exception(_("values do not equal to body degrees of freedom"));
    }
    _pbody->SetDOFJerkLimits(values);
}

void PyKinBody::SetDOFHardVelocityLimits(object o)
{
    if( _pbody->GetDOF() == 0 ) {
        return;
    }
    std::vector<dReal> values = ExtractArray<dReal>(o);
    if( (int)values.size() != GetDOF() ) {
        throw openrave_exception(_("values do not equal to body degrees of freedom"));
    }
    _pbody->SetDOFHardVelocityLimits(values);
}

void PyKinBody::SetDOFHardAccelerationLimits(object o)
{
    if( _pbody->GetDOF() == 0 ) {
        return;
    }
    std::vector<dReal> values = ExtractArray<dReal>(o);
    if( (int)values.size() != GetDOF() ) {
        throw openrave_exception(_("values do not equal to body degrees of freedom"));
    }
    _pbody->SetDOFHardAccelerationLimits(values);
}

void PyKinBody::SetDOFHardJerkLimits(object o)
{
    if( _pbody->GetDOF() == 0 ) {
        return;
    }
    std::vector<dReal> values = ExtractArray<dReal>(o);
    if( (int)values.size() != GetDOF() ) {
        throw openrave_exception(_("values do not equal to body degrees of freedom"));
    }
    _pbody->SetDOFHardJerkLimits(values);
}

void PyKinBody::SetDOFTorqueLimits(object o)
{
    if( _pbody->GetDOF() == 0 ) {
        return;
    }
    std::vector<dReal> values = ExtractArray<dReal>(o);
    if( (int)values.size() != GetDOF() ) {
        throw openrave_exception(_("values do not equal to body degrees of freedom"));
    }
    _pbody->SetDOFTorqueLimits(values);
}

void PyKinBody::SetDOFValues(object o)
{
    if( _pbody->GetDOF() == 0 ) {
        return;
    }
    std::vector<dReal> values = ExtractArray<dReal>(o);
    if( (int)values.size() != GetDOF() ) {
        throw openrave_exception(_("values do not equal to body degrees of freedom"));
    }
    _pbody->SetDOFValues(values,KinBody::CLA_CheckLimits);
}
void PyKinBody::SetTransformWithDOFValues(object otrans,object ojoints)
{
    if( _pbody->GetDOF() == 0 ) {
        _pbody->SetTransform(ExtractTransform(otrans));
        return;
    }
    std::vector<dReal> values = ExtractArray<dReal>(ojoints);
    if( (int)values.size() != GetDOF() ) {
        throw openrave_exception(_("values do not equal to body degrees of freedom"));
    }
    _pbody->SetDOFValues(values,ExtractTransform(otrans),KinBody::CLA_CheckLimits);
}

void PyKinBody::SetDOFValues(object o, object indices, uint32_t checklimits)
{
    if( _pbody->GetDOF() == 0 ) {
        return;
    }
    std::vector<dReal> vsetvalues = ExtractArray<dReal>(o);
    if( IS_PYTHONOBJECT_NONE(indices) ) {
        _pbody->SetDOFValues(vsetvalues,checklimits);
    }
    else {
        if( len(indices) == 0 ) {
            return;
        }
        std::vector<int> vindices = ExtractArray<int>(indices);
        _pbody->SetDOFValues(vsetvalues,checklimits, vindices);
    }
}

void PyKinBody::SetDOFValues(object o, object indices)
{
    SetDOFValues(o,indices,KinBody::CLA_CheckLimits);
}

object PyKinBody::SubtractDOFValues(object ovalues0, object ovalues1, object oindices)
{
    std::vector<dReal> values0 = ExtractArray<dReal>(ovalues0);
    std::vector<dReal> values1 = ExtractArray<dReal>(ovalues1);
    std::vector<int> vindices;
    if( IS_PYTHONOBJECT_NONE(oindices) ) {
        OPENRAVE_ASSERT_OP((int)values0.size(), ==, GetDOF());
        OPENRAVE_ASSERT_OP((int)values1.size(), ==, GetDOF());
        _pbody->SubtractDOFValues(values0,values1);
    }
    else {
        vindices = ExtractArray<int>(oindices);
        OPENRAVE_ASSERT_OP(values0.size(), ==, vindices.size());
        OPENRAVE_ASSERT_OP(values1.size(), ==, vindices.size());
        _pbody->SubtractDOFValues(values0,values1,vindices);
    }
    return toPyArray(values0);
}

void PyKinBody::SetDOFTorques(object otorques, bool bAdd)
{
    std::vector<dReal> vtorques = ExtractArray<dReal>(otorques);
    BOOST_ASSERT((int)vtorques.size() == GetDOF() );
    _pbody->SetDOFTorques(vtorques,bAdd);
}

object PyKinBody::ComputeJacobianTranslation(int index, object oposition, object oindices)
{
    std::vector<int> vindices;
    if( !IS_PYTHONOBJECT_NONE(oindices) ) {
        vindices = ExtractArray<int>(oindices);
    }
    std::vector<dReal> vjacobian;
    _pbody->ComputeJacobianTranslation(index,ExtractVector3(oposition),vjacobian,vindices);
    std::vector<npy_intp> dims(2); dims[0] = 3; dims[1] = vjacobian.size()/3;
    return toPyArray(vjacobian,dims);
}

object PyKinBody::ComputeJacobianAxisAngle(int index, object oindices)
{
    std::vector<int> vindices;
    if( !IS_PYTHONOBJECT_NONE(oindices) ) {
        vindices = ExtractArray<int>(oindices);
    }
    std::vector<dReal> vjacobian;
    _pbody->ComputeJacobianAxisAngle(index,vjacobian,vindices);
    std::vector<npy_intp> dims(2); dims[0] = 3; dims[1] = vjacobian.size()/3;
    return toPyArray(vjacobian,dims);
}

object PyKinBody::CalculateJacobian(int index, object oposition)
{
    std::vector<dReal> vjacobian;
    _pbody->CalculateJacobian(index,ExtractVector3(oposition),vjacobian);
    std::vector<npy_intp> dims(2); dims[0] = 3; dims[1] = vjacobian.size()/3;
    return toPyArray(vjacobian,dims);
}

object PyKinBody::CalculateRotationJacobian(int index, object q) const
{
    std::vector<dReal> vjacobian;
    _pbody->CalculateRotationJacobian(index,ExtractVector4(q),vjacobian);
    std::vector<npy_intp> dims(2); dims[0] = 4; dims[1] = _pbody->GetDOF();
    return toPyArray(vjacobian,dims);
}

object PyKinBody::CalculateAngularVelocityJacobian(int index) const
{
    std::vector<dReal> vjacobian;
    _pbody->ComputeJacobianAxisAngle(index,vjacobian);
    std::vector<npy_intp> dims(2); dims[0] = 3; dims[1] = _pbody->GetDOF();
    return toPyArray(vjacobian,dims);
}

object PyKinBody::ComputeHessianTranslation(int index, object oposition, object oindices)
{
    std::vector<int> vindices;
    if( !IS_PYTHONOBJECT_NONE(oindices) ) {
        vindices = ExtractArray<int>(oindices);
    }
    size_t dof = vindices.size() == 0 ? (size_t)_pbody->GetDOF() : vindices.size();
    std::vector<dReal> vhessian;
    _pbody->ComputeHessianTranslation(index,ExtractVector3(oposition),vhessian,vindices);
    std::vector<npy_intp> dims(3); dims[0] = dof; dims[1] = 3; dims[2] = dof;
    return toPyArray(vhessian,dims);
}

object PyKinBody::ComputeHessianAxisAngle(int index, object oindices)
{
    std::vector<int> vindices;
    if( !IS_PYTHONOBJECT_NONE(oindices) ) {
        vindices = ExtractArray<int>(oindices);
    }
    size_t dof = vindices.size() == 0 ? (size_t)_pbody->GetDOF() : vindices.size();
    std::vector<dReal> vhessian;
    _pbody->ComputeHessianAxisAngle(index,vhessian,vindices);
    std::vector<npy_intp> dims(3); dims[0] = dof; dims[1] = 3; dims[2] = dof;
    return toPyArray(vhessian,dims);
}

object PyKinBody::ComputeInverseDynamics(object odofaccelerations, object oexternalforcetorque, bool returncomponents)
{
    std::vector<dReal> vDOFAccelerations;
    if( !IS_PYTHONOBJECT_NONE(odofaccelerations) ) {
        vDOFAccelerations = ExtractArray<dReal>(odofaccelerations);
    }
    KinBody::ForceTorqueMap mapExternalForceTorque;
    if( !IS_PYTHONOBJECT_NONE(oexternalforcetorque) ) {
        py::dict odict = (py::dict)oexternalforcetorque;
        std::vector<dReal> v;
#ifdef USE_PYBIND11_PYTHON_BINDINGS
        for (const std::pair<py::handle, py::handle>& item : odict) {
            int linkindex = py::extract<int>(item.first);
            object oforcetorque = extract<py::object>(item.second);
            OPENRAVE_ASSERT_OP(len(oforcetorque),==,6);
            mapExternalForceTorque[linkindex] = make_pair(Vector(py::extract<dReal>(oforcetorque[0]),py::extract<dReal>(oforcetorque[1]),py::extract<dReal>(oforcetorque[2])),Vector(py::extract<dReal>(oforcetorque[3]),py::extract<dReal>(oforcetorque[4]),py::extract<dReal>(oforcetorque[5])));
        }
#else
        py::list iterkeys = (py::list)odict.iterkeys();
        for (int i = 0; i < py::len(iterkeys); i++) {
            int linkindex = py::extract<int>(iterkeys[i]);
            object oforcetorque = odict[iterkeys[i]];
            OPENRAVE_ASSERT_OP(len(oforcetorque),==,6);
            mapExternalForceTorque[linkindex] = make_pair(Vector(py::extract<dReal>(oforcetorque[0]),py::extract<dReal>(oforcetorque[1]),py::extract<dReal>(oforcetorque[2])),Vector(py::extract<dReal>(oforcetorque[3]),py::extract<dReal>(oforcetorque[4]),py::extract<dReal>(oforcetorque[5])));
        }
#endif
    }
    if( returncomponents ) {
        boost::array< std::vector<dReal>, 3> vDOFTorqueComponents;
        _pbody->ComputeInverseDynamics(vDOFTorqueComponents,vDOFAccelerations,mapExternalForceTorque);
        return py::make_tuple(toPyArray(vDOFTorqueComponents[0]), toPyArray(vDOFTorqueComponents[1]), toPyArray(vDOFTorqueComponents[2]));
    }
    else {
        std::vector<dReal> vDOFTorques;
        _pbody->ComputeInverseDynamics(vDOFTorques,vDOFAccelerations,mapExternalForceTorque);
        return toPyArray(vDOFTorques);
    }
}

void PyKinBody::SetSelfCollisionChecker(PyCollisionCheckerBasePtr pycollisionchecker)
{
    _pbody->SetSelfCollisionChecker(openravepy::GetCollisionChecker(pycollisionchecker));
}

PyInterfaceBasePtr PyKinBody::GetSelfCollisionChecker()
{
    return openravepy::toPyCollisionChecker(_pbody->GetSelfCollisionChecker(), _pyenv);
}

bool PyKinBody::CheckSelfCollision(PyCollisionReportPtr pReport, PyCollisionCheckerBasePtr pycollisionchecker)
{
    bool bCollision = _pbody->CheckSelfCollision(openravepy::GetCollisionReport(pReport), openravepy::GetCollisionChecker(pycollisionchecker));
    openravepy::UpdateCollisionReport(pReport,GetEnv());
    return bCollision;
}

bool PyKinBody::IsAttached(PyKinBodyPtr pattachbody)
{
    CHECK_POINTER(pattachbody);
    return _pbody->IsAttached(*pattachbody->GetBody());
}
object PyKinBody::GetAttached() const
{
    py::list attached;
    std::set<KinBodyPtr> vattached;
    _pbody->GetAttached(vattached);
    FOREACHC(it,vattached)
    attached.append(PyKinBodyPtr(new PyKinBody(*it,_pyenv)));
    return attached;
}

void PyKinBody::SetZeroConfiguration()
{
    _pbody->SetZeroConfiguration();
}
void PyKinBody::SetNonCollidingConfiguration()
{
    _pbody->SetNonCollidingConfiguration();
}

object PyKinBody::GetConfigurationSpecification(const std::string& interpolation) const
{
    return py::to_object(openravepy::toPyConfigurationSpecification(_pbody->GetConfigurationSpecification(interpolation)));
}

object PyKinBody::GetConfigurationSpecificationIndices(object oindices,const std::string& interpolation) const
{
    std::vector<int> vindices = ExtractArray<int>(oindices);
    return py::to_object(openravepy::toPyConfigurationSpecification(_pbody->GetConfigurationSpecificationIndices(vindices,interpolation)));
}

void PyKinBody::SetConfigurationValues(object ovalues, uint32_t checklimits)
{
    std::vector<dReal> vvalues = ExtractArray<dReal>(ovalues);
    BOOST_ASSERT((int)vvalues.size()==_pbody->GetDOF()+7);
    _pbody->SetConfigurationValues(vvalues.begin(),checklimits);
}

object PyKinBody::GetConfigurationValues() const
{
    std::vector<dReal> values;
    _pbody->GetConfigurationValues(values);
    return toPyArray(values);
}


bool PyKinBody::Grab(PyKinBodyPtr pbody, object pylink, object linkstoignore)
{
    CHECK_POINTER(pbody);
    CHECK_POINTER(pylink);
    std::set<int> setlinkstoignore = ExtractSet<int>(linkstoignore);
    return _pbody->Grab(pbody->GetBody(), GetKinBodyLink(pylink), setlinkstoignore);
}

bool PyKinBody::Grab(PyKinBodyPtr pbody, object pylink)
{
    CHECK_POINTER(pbody);
    CHECK_POINTER(pylink);
    KinBody::LinkPtr plink = GetKinBodyLink(pylink);
    return _pbody->Grab(pbody->GetBody(), plink);
}

void PyKinBody::Release(PyKinBodyPtr pbody)
{
    CHECK_POINTER(pbody); _pbody->Release(*pbody->GetBody());
}
void PyKinBody::ReleaseAllGrabbed() {
    _pbody->ReleaseAllGrabbed();
}
void PyKinBody::ReleaseAllGrabbedWithLink(object pylink) {
    CHECK_POINTER(pylink);
    KinBody::LinkPtr plink = GetKinBodyLink(pylink);
    _pbody->ReleaseAllGrabbedWithLink(*plink);
}
void PyKinBody::RegrabAll()
{
    _pbody->RegrabAll();
}
object PyKinBody::IsGrabbing(PyKinBodyPtr pbody) const
{
    CHECK_POINTER(pbody);
    KinBody::LinkPtr plink = _pbody->IsGrabbing(*pbody->GetBody());
    return toPyKinBodyLink(plink,_pyenv);
}

object PyKinBody::GetGrabbed() const
{
    py::list bodies;
    std::vector<KinBodyPtr> vbodies;
    _pbody->GetGrabbed(vbodies);
    FOREACH(itbody, vbodies) {
        bodies.append(PyKinBodyPtr(new PyKinBody(*itbody,_pyenv)));
    }
    return bodies;
}

object PyKinBody::GetGrabbedInfo() const
{
    py::list ograbbed;
    std::vector<RobotBase::GrabbedInfoPtr> vgrabbedinfo;
    _pbody->GetGrabbedInfo(vgrabbedinfo);
    FOREACH(itgrabbed, vgrabbedinfo) {
        ograbbed.append(PyGrabbedInfoPtr(new PyGrabbedInfo(**itgrabbed)));
    }
    return ograbbed;
}

void PyKinBody::ResetGrabbed(object ograbbedinfos)
{
    std::vector<RobotBase::GrabbedInfoConstPtr> vgrabbedinfos(len(ograbbedinfos));
    for(size_t i = 0; i < vgrabbedinfos.size(); ++i) {
        PyGrabbedInfoPtr pygrabbed = py::extract<PyGrabbedInfoPtr>(ograbbedinfos[i]);
        if( !pygrabbed ) {
            throw OPENRAVE_EXCEPTION_FORMAT0(_("cannot cast to Robot.GrabbedInfo"),ORE_InvalidArguments);
        }
        vgrabbedinfos[i] = pygrabbed->GetGrabbedInfo();
    }
    _pbody->ResetGrabbed(vgrabbedinfos);
}

bool PyKinBody::IsRobot() const
{
    return _pbody->IsRobot();
}
int PyKinBody::GetEnvironmentId() const
{
    return _pbody->GetEnvironmentId();
}

int PyKinBody::DoesAffect(int jointindex, int linkindex ) const
{
    return _pbody->DoesAffect(jointindex,linkindex);
}

int PyKinBody::DoesDOFAffectLink(int dofindex, int linkindex ) const
{
    return _pbody->DoesDOFAffectLink(dofindex,linkindex);
}

object PyKinBody::GetURI() const
{
    return ConvertStringToUnicode(_pbody->GetURI());
}

object PyKinBody::GetNonAdjacentLinks() const
{
    py::list ononadjacent;
    const std::vector<int>& nonadjacent = _pbody->GetNonAdjacentLinks();
    FOREACHC(it,nonadjacent) {
        ononadjacent.append(py::make_tuple((int)(*it)&0xffff,(int)(*it)>>16));
    }
    return ononadjacent;
}
object PyKinBody::GetNonAdjacentLinks(int adjacentoptions) const
{
    py::list ononadjacent;
    const std::vector<int>& nonadjacent = _pbody->GetNonAdjacentLinks(adjacentoptions);
    FOREACHC(it,nonadjacent) {
        ononadjacent.append(py::make_tuple((int)(*it)&0xffff,(int)(*it)>>16));
    }
    return ononadjacent;
}

void PyKinBody::SetAdjacentLinks(int linkindex0, int linkindex1)
{
    _pbody->SetAdjacentLinks(linkindex0, linkindex1);
}

object PyKinBody::GetAdjacentLinks() const
{
    py::list adjacent;
    FOREACHC(it,_pbody->GetAdjacentLinks())
    adjacent.append(py::make_tuple((int)(*it)&0xffff,(int)(*it)>>16));
    return adjacent;
}

object PyKinBody::GetManageData() const
{
    KinBody::ManageDataPtr pdata = _pbody->GetManageData();
    return !pdata ? py::none_() : py::to_object(PyManageDataPtr(new PyManageData(pdata,_pyenv)));
}
int PyKinBody::GetUpdateStamp() const
{
    return _pbody->GetUpdateStamp();
}

string PyKinBody::serialize(int options) const
{
    std::stringstream ss;
    ss << std::setprecision(std::numeric_limits<dReal>::digits10+1);     /// have to do this or otherwise precision gets lost
    _pbody->serialize(ss,options);
    return ss.str();
}

string PyKinBody::GetKinematicsGeometryHash() const
{
    return _pbody->GetKinematicsGeometryHash();
}

PyStateRestoreContextBase* PyKinBody::CreateKinBodyStateSaver(object options)
{
    return CreateStateSaver(options);
}

PyStateRestoreContextBase* PyKinBody::CreateStateSaver(object options)
{
    PyKinBodyStateSaverPtr saver;
    if( IS_PYTHONOBJECT_NONE(options) ) {
        saver.reset(new PyKinBodyStateSaver(_pbody,_pyenv));
    }
    else {
        saver.reset(new PyKinBodyStateSaver(_pbody,_pyenv,options));
    }
    return new PyStateRestoreContext<PyKinBodyStateSaverPtr, PyKinBodyPtr>(saver);
}

string PyKinBody::__repr__()
{
    return boost::str(boost::format("RaveGetEnvironment(%d).GetKinBody('%s')")%RaveGetEnvironmentId(_pbody->GetEnv())%_pbody->GetName());
}
string PyKinBody::__str__()
{
    return boost::str(boost::format("<%s:%s - %s (%s)>")%RaveGetInterfaceName(_pbody->GetInterfaceType())%_pbody->GetXMLId()%_pbody->GetName()%_pbody->GetKinematicsGeometryHash());
}

object PyKinBody::__unicode__()
{
    return ConvertStringToUnicode(__str__());
}

void PyKinBody::__enter__()
{
    // necessary to lock physics to prevent multiple threads from interfering
    if( _listStateSavers.size() == 0 ) {
        openravepy::LockEnvironment(_pyenv);
    }
    _listStateSavers.push_back(OPENRAVE_SHARED_PTR<void>(new KinBody::KinBodyStateSaver(_pbody)));
}

void PyKinBody::__exit__(object type, object value, object traceback)
{
    BOOST_ASSERT(_listStateSavers.size()>0);
    _listStateSavers.pop_back();
    if( _listStateSavers.size() == 0 ) {
        openravepy::UnlockEnvironment(_pyenv);
    }
}

object toPyKinBodyLink(KinBody::LinkPtr plink, PyEnvironmentBasePtr pyenv)
{
    if( !plink ) {
        return py::none_();
    }
    return py::to_object(PyLinkPtr(new PyLink(plink,pyenv)));
}

object toPyKinBodyLink(KinBody::LinkPtr plink, object opyenv)
{
    extract_<PyEnvironmentBasePtr> pyenv(opyenv);
    if( pyenv.check() ) {
        // call object toPyKinBodyLink(KinBody::LinkPtr plink, PyEnvironmentBasePtr pyenv)
        return toPyKinBodyLink(plink, (PyEnvironmentBasePtr)pyenv);
    }
    return py::none_();
}

object toPyKinBodyJoint(KinBody::JointPtr pjoint, PyEnvironmentBasePtr pyenv)
{
    if( !pjoint ) {
        return py::none_();
    }
    return py::to_object(PyJointPtr(new PyJoint(pjoint,pyenv)));
}

KinBody::LinkPtr GetKinBodyLink(object o)
{
    extract_<PyLinkPtr> pylink(o);
    if( pylink.check() ) {
        return ((PyLinkPtr)pylink)->GetLink();
    }
    return KinBody::LinkPtr();
}

KinBody::LinkConstPtr GetKinBodyLinkConst(object o)
{
    extract_<PyLinkPtr> pylink(o);
    if( pylink.check() ) {
        return ((PyLinkPtr)pylink)->GetLink();
    }
    return KinBody::LinkConstPtr();
}

KinBody::JointPtr GetKinBodyJoint(object o)
{
    extract_<PyJointPtr> pyjoint(o);
    if( pyjoint.check() ) {
        return ((PyJointPtr)pyjoint)->GetJoint();
    }
    return KinBody::JointPtr();
}

std::string reprPyKinBodyJoint(object o)
{
    extract_<PyJointPtr> pyjoint(o);
    if( pyjoint.check() ) {
        return ((PyJointPtr)pyjoint)->__repr__();
    }
    return std::string();
}

std::string strPyKinBodyJoint(object o)
{
    extract_<PyJointPtr> pyjoint(o);
    if( pyjoint.check() ) {
        return ((PyJointPtr)pyjoint)->__str__();
    }
    return std::string();
}

KinBodyPtr GetKinBody(object o)
{
    extract_<PyKinBodyPtr> pykinbody(o);
    if( pykinbody.check() ) {
        return ((PyKinBodyPtr)pykinbody)->GetBody();
    }
    return KinBodyPtr();
}

KinBodyPtr GetKinBody(PyKinBodyPtr pykinbody)
{
    return !pykinbody ? KinBodyPtr() : pykinbody->GetBody();
}

PyEnvironmentBasePtr GetPyEnvFromPyKinBody(object o)
{
    extract_<PyKinBodyPtr> pykinbody(o);
    if( pykinbody.check() ) {
        return ((PyKinBodyPtr)pykinbody)->GetEnv();
    }
    return PyEnvironmentBasePtr();
}

PyEnvironmentBasePtr toPyEnvironment(PyKinBodyPtr pykinbody)
{
    return pykinbody->GetEnv();
}

PyInterfaceBasePtr toPyKinBody(KinBodyPtr pkinbody, PyEnvironmentBasePtr pyenv)
{
    if( !pkinbody ) {
        return PyInterfaceBasePtr();
    }
    if( pkinbody->IsRobot() ) {
        return toPyRobot(RaveInterfaceCast<RobotBase>(pkinbody), pyenv);
    }
    return PyInterfaceBasePtr(new PyKinBody(pkinbody,pyenv));
}

object toPyKinBody(KinBodyPtr pkinbody, object opyenv)
{
    extract_<PyEnvironmentBasePtr> pyenv(opyenv);
    if( pyenv.check() ) {
        return py::to_object(toPyKinBody(pkinbody,(PyEnvironmentBasePtr)pyenv));
    }
    return py::none_();
}

PyKinBodyPtr RaveCreateKinBody(PyEnvironmentBasePtr pyenv, const std::string& name)
{
    KinBodyPtr p = OpenRAVE::RaveCreateKinBody(openravepy::GetEnvironment(pyenv), name);
    if( !p ) {
        return PyKinBodyPtr();
    }
    return PyKinBodyPtr(new PyKinBody(p,pyenv));
}

class GeometryInfo_pickle_suite
#ifndef USE_PYBIND11_PYTHON_BINDINGS
    : public pickle_suite
#endif
{
public:
    static py::tuple getstate(const PyGeometryInfo& r)
    {
        return py::make_tuple(
            r._t, 
            py::make_tuple(
                r._vGeomData, 
                r._vGeomData2, 
                r._vGeomData3, 
                r._vGeomData4
            ), 
            r._vDiffuseColor, 
            r._vAmbientColor, 
            r._meshcollision, 
            (int)r._type, 
            py::make_tuple(
                r._name, 
                r._filenamerender, 
                r._filenamecollision
            ), 
            r._vRenderScale, 
            r._vCollisionScale, 
            r._fTransparency, 
            r._bVisible, 
            r._bModifiable 
        );
    }
    static void setstate(PyGeometryInfo& r, py::tuple state) {
        //int num = len(state);
        r._t = state[0];
        r._vGeomData = state[1][0];
        r._vGeomData2 = state[1][1];
        r._vGeomData3 = state[1][2];
        if( py::len(state[1]) >= 4 ) { // for backward compatibility
            r._vGeomData4 = state[1][3];
        }
        r._vDiffuseColor = state[2];
        r._vAmbientColor = state[3];
        r._meshcollision = state[4];
        r._type = (GeometryType)(int)py::extract<int>(state[5]);

#ifdef USE_PYBIND11_PYTHON_BINDINGS
        bool bIsState6Str = IS_PYTHONOBJECT_STRING(state[6]);
#else
        bool bIsState6Str = IS_PYTHONOBJECT_STRING(py::object(state[6]));
#endif
        if( bIsState6Str ) {
            // old format
            r._filenamerender = state[6];
            r._filenamecollision = state[7];
            r._name = py::none_();
            r._vRenderScale = state[8];
            r._vCollisionScale = state[9];
            r._fTransparency = py::extract<float>(state[10]);
            r._bVisible = py::extract<bool>(state[11]);
            r._bModifiable = py::extract<bool>(state[12]);
        }
        else {
            // new format
            r._name = state[6][0];
            r._filenamerender = state[6][1];
            r._filenamecollision = state[6][2];
            r._vRenderScale = state[7];
            r._vCollisionScale = state[8];
            r._fTransparency = py::extract<float>(state[9]);
            r._bVisible = py::extract<bool>(state[10]);
            r._bModifiable = py::extract<bool>(state[11]);
        }
    }
};

class LinkInfo_pickle_suite
#ifndef USE_PYBIND11_PYTHON_BINDINGS
    : public pickle_suite
#endif
{
public:
    static py::tuple getstate(const PyLinkInfo& r)
    {
        return py::make_tuple(r._vgeometryinfos, r._name, r._t, r._tMassFrame, r._mass, r._vinertiamoments, r._mapFloatParameters, r._mapIntParameters, r._vForcedAdjacentLinks, r._bStatic, r._bIsEnabled, r._mapStringParameters, r._mapExtraGeometries);
    }
    static void setstate(PyLinkInfo& r, py::tuple state) {
        int num = len(state);
        r._vgeometryinfos = py::list(state[0]);
        r._name = state[1];
        r._t = state[2];
        r._tMassFrame = state[3];
        r._mass = py::extract<dReal>(state[4]);
        r._vinertiamoments = state[5];
        r._mapFloatParameters = dict(state[6]);
        r._mapIntParameters = dict(state[7]);
#ifdef USE_PYBIND11_PYTHON_BINDINGS
        if( IS_PYTHONOBJECT_NONE(state[8]) ) {
#else
        if( IS_PYTHONOBJECT_NONE(py::object(state[8])) ) {
#endif
            r._vForcedAdjacentLinks = py::list(state[8]);
        }
        else {
            r._vForcedAdjacentLinks = py::list();
        }
        r._bStatic = py::extract<bool>(state[9]);
        r._bIsEnabled = py::extract<bool>(state[10]);
        if( num > 11 ) {
            r._mapStringParameters = dict(state[11]);
        }

        r._mapExtraGeometries = dict(state[12]);
    }
};

class ElectricMotorActuatorInfo_pickle_suite
#ifndef USE_PYBIND11_PYTHON_BINDINGS
    : public pickle_suite
#endif
{
public:
    static py::tuple getstate(const PyElectricMotorActuatorInfo& r)
    {
        return py::make_tuple(r.gear_ratio, r.assigned_power_rating, r.max_speed, r.no_load_speed, py::make_tuple(r.stall_torque, r.max_instantaneous_torque), py::make_tuple(r.nominal_speed_torque_points, r.max_speed_torque_points), r.nominal_torque, r.rotor_inertia, r.torque_constant, r.nominal_voltage, r.speed_constant, r.starting_current, r.terminal_resistance, py::make_tuple(r.coloumb_friction, r.viscous_friction));
    }
    static void setstate(PyElectricMotorActuatorInfo& r, py::tuple state) {
        r.gear_ratio = py::extract<dReal>(state[0]);
        r.assigned_power_rating = py::extract<dReal>(state[1]);
        r.max_speed = py::extract<dReal>(state[2]);
        r.no_load_speed = py::extract<dReal>(state[3]);
        r.stall_torque = py::extract<dReal>(state[4][0]);
        r.max_instantaneous_torque = py::extract<dReal>(state[4][1]);
        r.nominal_speed_torque_points = py::list(state[5][0]);
        r.max_speed_torque_points = py::list(state[5][1]);
        r.nominal_torque = py::extract<dReal>(state[6]);
        r.rotor_inertia = py::extract<dReal>(state[7]);
        r.torque_constant = py::extract<dReal>(state[8]);
        r.nominal_voltage = py::extract<dReal>(state[9]);
        r.speed_constant = py::extract<dReal>(state[10]);
        r.starting_current = py::extract<dReal>(state[11]);
        r.terminal_resistance = py::extract<dReal>(state[12]);
        r.coloumb_friction = py::extract<dReal>(state[13][0]);
        r.viscous_friction = py::extract<dReal>(state[13][1]);
    }
};

class JointControlInfo_RobotController_pickle_suite
#ifndef USE_PYBIND11_PYTHON_BINDINGS
    : public pickle_suite
#endif
{
public:
    static py::tuple getstate(const PyJointControlInfo_RobotController& r)
    {
        return py::make_tuple(r.robotId, r.robotControllerDOFIndex);
    }
    static void setstate(PyJointControlInfo_RobotController& r, py::tuple state) {
        r.robotId = py::extract<int>(state[0]);
        r.robotControllerDOFIndex = state[1];
    }
};

class JointControlInfo_IO_pickle_suite
#ifndef USE_PYBIND11_PYTHON_BINDINGS
    : public pickle_suite
#endif
{
public:
    static py::tuple getstate(const PyJointControlInfo_IO& r)
    {
        return py::make_tuple(r.deviceId, r.vMoveIONames, r.vUpperLimitIONames, r.vUpperLimitSensorIsOn, r.vLowerLimitIONames, r.vLowerLimitSensorIsOn);
    }
    static void setstate(PyJointControlInfo_IO& r, py::tuple state) {
        r.deviceId = py::extract<int>(state[0]);
        r.vMoveIONames = state[1];
        r.vUpperLimitIONames = state[2];
        r.vUpperLimitSensorIsOn = state[3];
        r.vLowerLimitIONames = state[4];
        r.vLowerLimitSensorIsOn = state[5];
    }
};

class JointControlInfo_ExternalDevice_pickle_suite
#ifndef USE_PYBIND11_PYTHON_BINDINGS
    : public pickle_suite
#endif
{
public:
    static py::tuple getstate(const PyJointControlInfo_ExternalDevice& r)
    {
        return py::make_tuple(r.externalDeviceId);
    }
    static void setstate(PyJointControlInfo_ExternalDevice& r, py::tuple state) {
        r.externalDeviceId = py::extract<int>(state[0]);
    }
};

class JointInfo_pickle_suite
#ifndef USE_PYBIND11_PYTHON_BINDINGS
    : public pickle_suite
#endif
{
public:
    static py::tuple getstate(const PyJointInfo& r)
    {
        return py::make_tuple(py::make_tuple((int)r._type, r._name, r._linkname0, r._linkname1, r._vanchor, r._vaxes, r._vcurrentvalues), py::make_tuple(r._vresolution, r._vmaxvel, r._vhardmaxvel, r._vmaxaccel, r._vmaxtorque, r._vweights, r._voffsets, r._vlowerlimit, r._vupperlimit), py::make_tuple(r._trajfollow, r._vmimic, r._mapFloatParameters, r._mapIntParameters, r._bIsCircular, r._bIsActive, r._mapStringParameters, r._infoElectricMotor, r._vmaxinertia, r._vmaxjerk, r._vhardmaxaccel, r._vhardmaxjerk));
    }
    static void setstate(PyJointInfo& r, py::tuple state) {
        r._type = (KinBody::JointType)(int)py::extract<int>(state[0][0]);
        r._name = state[0][1];
        r._linkname0 = state[0][2];
        r._linkname1 = state[0][3];
        r._vanchor = state[0][4];
        r._vaxes = state[0][5];
        r._vcurrentvalues = state[0][6];
        r._vresolution = state[1][0];
        r._vmaxvel = state[1][1];
        r._vhardmaxvel = state[1][2];
        r._vmaxaccel = state[1][3];
        r._vmaxtorque = state[1][4];
        r._vweights = state[1][5];
        r._voffsets = state[1][6];
        r._vlowerlimit = state[1][7];
        r._vupperlimit = state[1][8];
        r._trajfollow = state[2][0];
#ifdef USE_PYBIND11_PYTHON_BINDINGS
        const int num2 = len(extract<py::object>(state[2]));
#else
        const int num2 = len(state[2]);
#endif
        r._vmimic = py::list(state[2][1]);
        r._mapFloatParameters = py::dict(state[2][2]);
        r._mapIntParameters = py::dict(state[2][3]);
        r._bIsCircular = state[2][4];
        r._bIsActive = py::extract<bool>(state[2][5]);
        if( num2 > 6 ) {
            r._mapStringParameters = py::dict(state[2][6]);
            if( num2 > 7 ) {
                r._infoElectricMotor = py::extract<PyElectricMotorActuatorInfoPtr>(state[2][7]);
                if( num2 > 8 ) {
                    r._vmaxinertia = state[2][8];
                    if( num2 > 9 ) {
                        r._vmaxjerk = state[2][9];
                        if( num2 > 10 ) {
                            r._vhardmaxaccel = state[2][10];
                            if( num2 > 11 ) {
                                r._vhardmaxjerk = state[2][11];
                            }
                        }
                    }
                }
            }
        }
        if( len(state) > 3 ) {
            r._controlMode = (KinBody::JointControlMode)(int)py::extract<int>(state[3][0]);
            r._jci_robotcontroller = py::extract<PyJointControlInfo_RobotControllerPtr>(state[3][1]);
            r._jci_io = py::extract<PyJointControlInfo_IOPtr>(state[3][2]);
            r._jci_externaldevice = py::extract<PyJointControlInfo_ExternalDevicePtr>(state[3][3]);
        }
    }
};

class GrabbedInfo_pickle_suite
#ifndef USE_PYBIND11_PYTHON_BINDINGS
    : public pickle_suite
#endif
{
public:
    static py::tuple getstate(const PyKinBody::PyGrabbedInfo& r)
    {
        return py::make_tuple(r._grabbedname, r._robotlinkname, r._trelative, r._setRobotLinksToIgnore);
    }
    static void setstate(PyKinBody::PyGrabbedInfo& r, py::tuple state) {
#ifdef USE_PYBIND11_PYTHON_BINDINGS
        r._grabbedname = extract<std::string>(state[0]);
        r._robotlinkname = extract<std::string>(state[1]);
#else
        r._grabbedname = state[0];
        r._robotlinkname = state[1];
#endif
        r._trelative = state[2];
#ifdef USE_PYBIND11_PYTHON_BINDINGS
        r._setRobotLinksToIgnore = extract<std::vector<int> >(state[3]);
#else
        r._setRobotLinksToIgnore = state[3];
#endif
    }
};

#ifndef USE_PYBIND11_PYTHON_BINDINGS
BOOST_PYTHON_MEMBER_FUNCTION_OVERLOADS(IsMimic_overloads, IsMimic, 0, 1)
BOOST_PYTHON_MEMBER_FUNCTION_OVERLOADS(GetMimicEquation_overloads, GetMimicEquation, 0, 3)
BOOST_PYTHON_MEMBER_FUNCTION_OVERLOADS(GetMimicDOFIndices_overloads, GetMimicDOFIndices, 0, 1)
BOOST_PYTHON_MEMBER_FUNCTION_OVERLOADS(GetChain_overloads, GetChain, 2, 3)
BOOST_PYTHON_MEMBER_FUNCTION_OVERLOADS(GetConfigurationSpecification_overloads, GetConfigurationSpecification, 0, 1)
BOOST_PYTHON_MEMBER_FUNCTION_OVERLOADS(GetConfigurationSpecificationIndices_overloads, GetConfigurationSpecificationIndices, 1, 2)
BOOST_PYTHON_MEMBER_FUNCTION_OVERLOADS(GetAxis_overloads, GetAxis, 0, 1)
BOOST_PYTHON_MEMBER_FUNCTION_OVERLOADS(GetWrapOffset_overloads, GetWrapOffset, 0, 1)
BOOST_PYTHON_MEMBER_FUNCTION_OVERLOADS(SetWrapOffset_overloads, SetWrapOffset, 1, 2)
BOOST_PYTHON_MEMBER_FUNCTION_OVERLOADS(GetMaxVel_overloads, GetMaxVel, 0, 1)
BOOST_PYTHON_MEMBER_FUNCTION_OVERLOADS(GetMaxAccel_overloads, GetMaxAccel, 0, 1)
BOOST_PYTHON_MEMBER_FUNCTION_OVERLOADS(GetMaxJerk_overloads, GetMaxJerk, 0, 1)
BOOST_PYTHON_MEMBER_FUNCTION_OVERLOADS(GetMaxTorque_overloads, GetMaxTorque, 0, 1)
BOOST_PYTHON_MEMBER_FUNCTION_OVERLOADS(GetInstantaneousTorqueLimits_overloads, GetInstantaneousTorqueLimits, 0, 1)
BOOST_PYTHON_MEMBER_FUNCTION_OVERLOADS(GetNominalTorqueLimits_overloads, GetNominalTorqueLimits, 0, 1)
BOOST_PYTHON_MEMBER_FUNCTION_OVERLOADS(GetMaxInertia_overloads, GetMaxInertia, 0, 1)
BOOST_PYTHON_MEMBER_FUNCTION_OVERLOADS(GetLinkTransformations_overloads, GetLinkTransformations, 0, 1)
BOOST_PYTHON_MEMBER_FUNCTION_OVERLOADS(SetLinkTransformations_overloads, SetLinkTransformations, 1, 2)
BOOST_PYTHON_MEMBER_FUNCTION_OVERLOADS(SetDOFLimits_overloads, SetDOFLimits, 2, 3)
BOOST_PYTHON_MEMBER_FUNCTION_OVERLOADS(SubtractDOFValues_overloads, SubtractDOFValues, 2, 3)
BOOST_PYTHON_MEMBER_FUNCTION_OVERLOADS(ComputeJacobianTranslation_overloads, ComputeJacobianTranslation, 2, 3)
BOOST_PYTHON_MEMBER_FUNCTION_OVERLOADS(ComputeJacobianAxisAngle_overloads, ComputeJacobianAxisAngle, 1, 2)
BOOST_PYTHON_MEMBER_FUNCTION_OVERLOADS(ComputeHessianTranslation_overloads, ComputeHessianTranslation, 2, 3)
BOOST_PYTHON_MEMBER_FUNCTION_OVERLOADS(ComputeHessianAxisAngle_overloads, ComputeHessianAxisAngle, 1, 2)
BOOST_PYTHON_MEMBER_FUNCTION_OVERLOADS(ComputeInverseDynamics_overloads, ComputeInverseDynamics, 1, 3)
BOOST_PYTHON_MEMBER_FUNCTION_OVERLOADS(Restore_overloads, Restore, 0,1)
BOOST_PYTHON_MEMBER_FUNCTION_OVERLOADS(CreateKinBodyStateSaver_overloads, CreateKinBodyStateSaver, 0,1)
BOOST_PYTHON_MEMBER_FUNCTION_OVERLOADS(SetConfigurationValues_overloads, SetConfigurationValues, 1,2)
BOOST_PYTHON_MEMBER_FUNCTION_OVERLOADS(GetFloatParameters_overloads, GetFloatParameters, 0, 2)
BOOST_PYTHON_MEMBER_FUNCTION_OVERLOADS(GetIntParameters_overloads, GetIntParameters, 0, 2)
BOOST_PYTHON_MEMBER_FUNCTION_OVERLOADS(GetStringParameters_overloads, GetStringParameters, 0, 1)
BOOST_PYTHON_MEMBER_FUNCTION_OVERLOADS(CheckSelfCollision_overloads, CheckSelfCollision, 0, 2)
BOOST_PYTHON_MEMBER_FUNCTION_OVERLOADS(GetLinkAccelerations_overloads, GetLinkAccelerations, 1, 2)
BOOST_PYTHON_MEMBER_FUNCTION_OVERLOADS(InitCollisionMesh_overloads, InitCollisionMesh, 0, 1)
BOOST_PYTHON_MEMBER_FUNCTION_OVERLOADS(InitFromBoxes_overloads, InitFromBoxes, 1, 3)
BOOST_PYTHON_MEMBER_FUNCTION_OVERLOADS(InitFromSpheres_overloads, InitFromSpheres, 1, 3)
BOOST_PYTHON_MEMBER_FUNCTION_OVERLOADS(InitFromTrimesh_overloads, InitFromTrimesh, 1, 3)
BOOST_PYTHON_MEMBER_FUNCTION_OVERLOADS(InitFromGeometries_overloads, InitFromGeometries, 1, 2)
BOOST_PYTHON_MEMBER_FUNCTION_OVERLOADS(Init_overloads, Init, 2, 3)
// SerializeJSON
BOOST_PYTHON_MEMBER_FUNCTION_OVERLOADS(PyElectricMotorActuatorInfo_SerializeJSON_overloads, SerializeJSON, 0, 2)
BOOST_PYTHON_MEMBER_FUNCTION_OVERLOADS(PyGeometryInfo_SerializeJSON_overloads, SerializeJSON, 0, 2)
BOOST_PYTHON_MEMBER_FUNCTION_OVERLOADS(PyLinkInfo_SerializeJSON_overloads, SerializeJSON, 0, 2)
BOOST_PYTHON_MEMBER_FUNCTION_OVERLOADS(PyJointInfo_SerializeJSON_overloads, SerializeJSON, 0, 2)
BOOST_PYTHON_MEMBER_FUNCTION_OVERLOADS(PyGrabbedInfo_SerializeJSON_overloads, SerializeJSON, 0, 2)
// DeserializeJSON
BOOST_PYTHON_MEMBER_FUNCTION_OVERLOADS(PyElectricMotorActuatorInfo_DeserializeJSON_overloads, DeserializeJSON, 1, 2)
BOOST_PYTHON_MEMBER_FUNCTION_OVERLOADS(PyGeometryInfo_DeserializeJSON_overloads, DeserializeJSON, 1, 2)
BOOST_PYTHON_MEMBER_FUNCTION_OVERLOADS(PyLinkInfo_DeserializeJSON_overloads, DeserializeJSON, 1, 2)
BOOST_PYTHON_MEMBER_FUNCTION_OVERLOADS(PyJointInfo_DeserializeJSON_overloads, DeserializeJSON, 1, 2)
BOOST_PYTHON_MEMBER_FUNCTION_OVERLOADS(PyGrabbedInfo_DeserializeJSON_overloads, DeserializeJSON, 1, 2)
// end of JSON
BOOST_PYTHON_MEMBER_FUNCTION_OVERLOADS(ComputeAABB_overloads, ComputeAABB, 0, 1)
BOOST_PYTHON_MEMBER_FUNCTION_OVERLOADS(ComputeAABBFromTransform_overloads, ComputeAABBFromTransform, 1, 2)
BOOST_PYTHON_MEMBER_FUNCTION_OVERLOADS(ComputeLocalAABB_overloads, ComputeLocalAABB, 0, 1)
#endif // USE_PYBIND11_PYTHON_BINDINGS

#ifdef USE_PYBIND11_PYTHON_BINDINGS
void init_openravepy_kinbody(py::module& m)
#else
void init_openravepy_kinbody()
#endif
{
#ifdef USE_PYBIND11_PYTHON_BINDINGS
    using namespace py::literals;  // "..."_a
    class_<PyStateRestoreContextBase>(m, "StateRestoreContext")
#else
    class_<PyStateRestoreContextBase, boost::noncopyable>("StateRestoreContext",no_init)
#endif
    .def("__enter__",&PyStateRestoreContextBase::__enter__,"returns the object storing the state")
    .def("__exit__",&PyStateRestoreContextBase::__exit__,"restores the state held in the object")
    .def("GetBody",&PyStateRestoreContextBase::GetBody,DOXY_FN(KinBody::KinBodyStateSaver, GetBody))
#ifdef USE_PYBIND11_PYTHON_BINDINGS
    .def("Restore",&PyStateRestoreContextBase::Restore,
         "body"_a = py::none_(),
         DOXY_FN(KinBody::KinBodyStateSaver, Restore)
         )
#else
    .def("Restore",&PyStateRestoreContextBase::Restore,Restore_overloads(PY_ARGS("body") DOXY_FN(KinBody::KinBodyStateSaver, Restore)))
#endif
    .def("Release",&PyStateRestoreContextBase::Release,DOXY_FN(KinBody::KinBodyStateSaver, Release))
    .def("Close",&PyStateRestoreContextBase::Close,DOXY_FN(KinBody::KinBodyStateSaver, Close))
    .def("__str__",&PyStateRestoreContextBase::__str__)
    .def("__unicode__",&PyStateRestoreContextBase::__unicode__)
    ;
#ifdef USE_PYBIND11_PYTHON_BINDINGS
    object geometrytype = enum_<GeometryType>(m, "GeometryType" DOXY_ENUM(GeometryType))
#else
    object geometrytype = enum_<GeometryType>("GeometryType" DOXY_ENUM(GeometryType))
#endif
                          .value("None",GT_None)
                          .value("Box",GT_Box)
                          .value("Sphere",GT_Sphere)
                          .value("Cylinder",GT_Cylinder)
                          .value("Trimesh",GT_TriMesh)
                          .value("Container",GT_Container)
                          .value("Cage",GT_Cage)
    ;
#ifdef USE_PYBIND11_PYTHON_BINDINGS
    object sidewalltype = enum_<KinBody::GeometryInfo::SideWallType>(m, "SideWallType" DOXY_ENUM(KinBody::GeometryInfo::SideWallType))
#else
    object sidewalltype = enum_<KinBody::GeometryInfo::SideWallType>("SideWallType" DOXY_ENUM(KinBody::GeometryInfo::SideWallType))
#endif
                          .value("SWT_NX",KinBody::GeometryInfo::SideWallType::SWT_NX)
                          .value("SWT_PX",KinBody::GeometryInfo::SideWallType::SWT_PX)
                          .value("SWT_NY",KinBody::GeometryInfo::SideWallType::SWT_NY)
                          .value("SWT_PY",KinBody::GeometryInfo::SideWallType::SWT_PY)
    ;
#ifdef USE_PYBIND11_PYTHON_BINDINGS
    object electricmotoractuatorinfo = class_<PyElectricMotorActuatorInfo, OPENRAVE_SHARED_PTR<PyElectricMotorActuatorInfo> >(m, "ElectricMotorActuatorInfo", DOXY_CLASS(KinBody::ElectricMotorActuatorInfo))
                                       .def(init<>())
#else
    object electricmotoractuatorinfo = class_<PyElectricMotorActuatorInfo, OPENRAVE_SHARED_PTR<PyElectricMotorActuatorInfo> >("ElectricMotorActuatorInfo", DOXY_CLASS(KinBody::ElectricMotorActuatorInfo))
#endif
                                       .def_readwrite("model_type",&PyElectricMotorActuatorInfo::model_type)
                                       .def_readwrite("assigned_power_rating",&PyElectricMotorActuatorInfo::assigned_power_rating)
                                       .def_readwrite("max_speed",&PyElectricMotorActuatorInfo::max_speed)
                                       .def_readwrite("no_load_speed",&PyElectricMotorActuatorInfo::no_load_speed)
                                       .def_readwrite("stall_torque",&PyElectricMotorActuatorInfo::stall_torque)
                                       .def_readwrite("max_instantaneous_torque",&PyElectricMotorActuatorInfo::max_instantaneous_torque)
                                       .def_readwrite("nominal_speed_torque_points",&PyElectricMotorActuatorInfo::nominal_speed_torque_points)
                                       .def_readwrite("max_speed_torque_points",&PyElectricMotorActuatorInfo::max_speed_torque_points)
                                       .def_readwrite("nominal_torque",&PyElectricMotorActuatorInfo::nominal_torque)
                                       .def_readwrite("rotor_inertia",&PyElectricMotorActuatorInfo::rotor_inertia)
                                       .def_readwrite("torque_constant",&PyElectricMotorActuatorInfo::torque_constant)
                                       .def_readwrite("nominal_voltage",&PyElectricMotorActuatorInfo::nominal_voltage)
                                       .def_readwrite("speed_constant",&PyElectricMotorActuatorInfo::speed_constant)
                                       .def_readwrite("starting_current",&PyElectricMotorActuatorInfo::starting_current)
                                       .def_readwrite("terminal_resistance",&PyElectricMotorActuatorInfo::terminal_resistance)
                                       .def_readwrite("gear_ratio",&PyElectricMotorActuatorInfo::gear_ratio)
                                       .def_readwrite("coloumb_friction",&PyElectricMotorActuatorInfo::coloumb_friction)
                                       .def_readwrite("viscous_friction",&PyElectricMotorActuatorInfo::viscous_friction)
#ifdef USE_PYBIND11_PYTHON_BINDINGS
                                       .def("SerializeJSON", &PyElectricMotorActuatorInfo::SerializeJSON, 
                                           "unitScale"_a = 1.0,
                                           "options"_a = py::none_(), 
                                           DOXY_FN(ElectricMotorActuatorInfo, SerializeJSON)
                                       )
                                       .def("DeserializeJSON", &PyElectricMotorActuatorInfo::DeserializeJSON,
                                           "obj"_a,
                                           "unitScale"_a = 1.0,
                                           DOXY_FN(GeometryInfo, DeserializeJSON)
                                       )
#else
                                       .def("SerializeJSON", &PyElectricMotorActuatorInfo::SerializeJSON, PyElectricMotorActuatorInfo_SerializeJSON_overloads(PY_ARGS("unitScale", "options") DOXY_FN(ElectricMotorActuatorInfo, SerializeJSON)))
                                       .def("DeserializeJSON", &PyElectricMotorActuatorInfo::DeserializeJSON, PyElectricMotorActuatorInfo_DeserializeJSON_overloads(PY_ARGS("obj", "unitScale") DOXY_FN(ElectricMotorActuatorInfo, DeserializeJSON)))
#endif // USE_PYBIND11_PYTHON_BINDINGS
                                       
#ifdef USE_PYBIND11_PYTHON_BINDINGS
                                       .def(py::pickle(
                                                [](const PyElectricMotorActuatorInfo& pyinfo) {
            return ElectricMotorActuatorInfo_pickle_suite::getstate(pyinfo);
        },
                                                [](py::tuple state) {
            // __setstate__
            if(state.size() != 14) {
                RAVELOG_WARN("Invalid state!");
            }
            // TGN: should I convert this to primitive data types?
            // ... the same as I did for PyKinBody::PyGrabbedInfo
            PyElectricMotorActuatorInfo pyinfo;
            ElectricMotorActuatorInfo_pickle_suite::setstate(pyinfo, state);
            return pyinfo;
        }
                                                ))
#else
                                       .def_pickle(ElectricMotorActuatorInfo_pickle_suite())
#endif // USE_PYBIND11_PYTHON_BINDINGS
    ;

#ifdef USE_PYBIND11_PYTHON_BINDINGS
    object jointtype = enum_<KinBody::JointType>(m, "JointType" DOXY_ENUM(JointType))
#else
    object jointtype = enum_<KinBody::JointType>("JointType" DOXY_ENUM(JointType))
#endif
                       .value("None",KinBody::JointNone)
                       .value("Hinge",KinBody::JointHinge)
                       .value("Revolute",KinBody::JointRevolute)
                       .value("Slider",KinBody::JointSlider)
                       .value("Prismatic",KinBody::JointPrismatic)
                       .value("RR",KinBody::JointRR)
                       .value("RP",KinBody::JointRP)
                       .value("PR",KinBody::JointPR)
                       .value("PP",KinBody::JointPP)
                       .value("Universal",KinBody::JointUniversal)
                       .value("Hinge2",KinBody::JointHinge2)
                       .value("Spherical",KinBody::JointSpherical)
                       .value("Trajectory",KinBody::JointTrajectory)
    ;

#ifdef USE_PYBIND11_PYTHON_BINDINGS
<<<<<<< HEAD
=======
    object testpickle = class_<PyTestPickle, OPENRAVE_SHARED_PTR<PyTestPickle> >(m, "TestPickle")
                        .def(init<>())
#else
    object testpickle = class_<PyTestPickle, OPENRAVE_SHARED_PTR<PyTestPickle> >("TestPickle")
#endif // USE_PYBIND11_PYTHON_BINDINGS       
#ifdef USE_PYBIND11_PYTHON_BINDINGS            
                        .def(py::pickle(
                        [](const PyTestPickle &pypickle) {
                            // __getstate__
                            // return TestPickle_pickle_suite::getstate(pypickle);
                            return py::make_tuple(pypickle._t, pypickle._arr);
                        },
                        [](const py::tuple& state) {
                            // PyTestPickle pypickle;
                            // TestPickle_pickle_suite::setstate(pypickle, state);
                            // return pypickle;
                            PyTestPickle pypickle;
                            pypickle._t = extract<std::string>(state[0]);
                            pypickle._arr = state[1];
                            return pypickle;
                        }
                        ))
#else
                        .def_pickle(TestPickle_pickle_suite())
#endif // USE_PYBIND11_PYTHON_BINDINGS
                        .def_readwrite("t", &PyTestPickle::_t)
                        .def_readwrite("arr", &PyTestPickle::_arr)
                        ;

#ifdef USE_PYBIND11_PYTHON_BINDINGS
    object jointcontrolmode = enum_<KinBody::JointControlMode>(m, "JointControlMode" DOXY_ENUM(JointControlMode))
#else    
    object jointcontrolmode = enum_<KinBody::JointControlMode>("JointControlMode" DOXY_ENUM(JointControlMode))
#endif
                              .value("JCM_None",KinBody::JCM_None)
                              .value("JCM_RobotController",KinBody::JCM_RobotController)
                              .value("JCM_IO",KinBody::JCM_IO)
                              .value("JCM_ExternalDevice",KinBody::JCM_ExternalDevice);

#ifdef USE_PYBIND11_PYTHON_BINDINGS
>>>>>>> bdc1fb06
    object geometryinfo = class_<PyGeometryInfo, OPENRAVE_SHARED_PTR<PyGeometryInfo> >(m, "GeometryInfo", DOXY_CLASS(KinBody::GeometryInfo))
                          .def(init<>())
                          //.def(init<const KinBody::GeometryInfo&>(), "info"_a)
#else
    object geometryinfo = class_<PyGeometryInfo, OPENRAVE_SHARED_PTR<PyGeometryInfo> >("GeometryInfo", DOXY_CLASS(KinBody::GeometryInfo))
#endif
                          .def_readwrite("_t",&PyGeometryInfo::_t)
                          .def_readwrite("_vGeomData",&PyGeometryInfo::_vGeomData)
                          .def_readwrite("_vGeomData2",&PyGeometryInfo::_vGeomData2)
                          .def_readwrite("_vGeomData3",&PyGeometryInfo::_vGeomData3)
                          .def_readwrite("_vGeomData4",&PyGeometryInfo::_vGeomData4)
                          .def_readwrite("_vDiffuseColor",&PyGeometryInfo::_vDiffuseColor)
                          .def_readwrite("_vAmbientColor",&PyGeometryInfo::_vAmbientColor)
                          .def_readwrite("_meshcollision",&PyGeometryInfo::_meshcollision)
                          .def_readwrite("_type",&PyGeometryInfo::_type)
                          .def_readwrite("_name",&PyGeometryInfo::_name)
                          .def_readwrite("_filenamerender",&PyGeometryInfo::_filenamerender)
                          .def_readwrite("_filenamecollision",&PyGeometryInfo::_filenamecollision)
                          .def_readwrite("_vRenderScale",&PyGeometryInfo::_vRenderScale)
                          .def_readwrite("_vCollisionScale",&PyGeometryInfo::_vCollisionScale)
                          .def_readwrite("_fTransparency",&PyGeometryInfo::_fTransparency)
                          .def_readwrite("_bVisible",&PyGeometryInfo::_bVisible)
                          .def_readwrite("_bModifiable",&PyGeometryInfo::_bModifiable)
                          .def_readwrite("_vSideWalls", &PyGeometryInfo::_vSideWalls)
                          .def("ComputeInnerEmptyVolume",&PyGeometryInfo::ComputeInnerEmptyVolume, DOXY_FN(GeomeryInfo,ComputeInnerEmptyVolume))
                          .def("ComputeAABB",&PyGeometryInfo::ComputeAABB, PY_ARGS("transform") DOXY_FN(GeomeryInfo,ComputeAABB))
#ifdef USE_PYBIND11_PYTHON_BINDINGS
                          .def("SerializeJSON", &PyGeometryInfo::SerializeJSON,
                               "unitScale"_a = 1.0,
                               "options"_a = py::none_(),
                               DOXY_FN(GeometryInfo,SerializeJSON)
                          )
                          .def("DeserializeJSON", &PyGeometryInfo::DeserializeJSON,
                               "obj"_a,
                               "unitScale"_a = 1.0,
                               DOXY_FN(GeometryInfo, DeserializeJSON)
                          )
#else
                          .def("SerializeJSON", &PyGeometryInfo::SerializeJSON, PyGeometryInfo_SerializeJSON_overloads(PY_ARGS("unitScale", "options") DOXY_FN(GeometryInfo,SerializeJSON)))
                          .def("DeserializeJSON", &PyGeometryInfo::DeserializeJSON, PyGeometryInfo_DeserializeJSON_overloads(PY_ARGS("obj", "unitScale") DOXY_FN(GeometryInfo, DeserializeJSON)))
#endif
#ifdef USE_PYBIND11_PYTHON_BINDINGS
        .def(py::pickle(
            [](const PyGeometryInfo &pygeom) {
            // __getstate__
            return GeometryInfo_pickle_suite::getstate(pygeom);
        },
        [](py::tuple state) {
            // __setstate__
            /* Create a new C++ instance */
            PyGeometryInfo pygeom;
            GeometryInfo_pickle_suite::setstate(pygeom, state);
            return pygeom;
        }
        ))
#else
                          .def_pickle(GeometryInfo_pickle_suite())
#endif
    ;

#ifdef USE_PYBIND11_PYTHON_BINDINGS
    object sidewall = class_<PySideWall, OPENRAVE_SHARED_PTR<PySideWall> >(m, "SideWall", DOXY_CLASS(KinBody::GeometryInfo::SideWall))
                      .def(init<>())
#else
    object sidewall = class_<PySideWall, OPENRAVE_SHARED_PTR<PySideWall> >("SideWall", DOXY_CLASS(KinBody::GeometryInfo::SideWall))
#endif
                      .def_readwrite("transf",&PySideWall::transf)
                      .def_readwrite("vExtents",&PySideWall::vExtents)
                      .def_readwrite("type",&PySideWall::type)
    ;

#ifdef USE_PYBIND11_PYTHON_BINDINGS
    object linkinfo = class_<PyLinkInfo, OPENRAVE_SHARED_PTR<PyLinkInfo> >(m, "LinkInfo", DOXY_CLASS(KinBody::LinkInfo))
                      .def(init<>())
#else
    object linkinfo = class_<PyLinkInfo, OPENRAVE_SHARED_PTR<PyLinkInfo> >("LinkInfo", DOXY_CLASS(KinBody::LinkInfo))
#endif
                      .def_readwrite("_vgeometryinfos",&PyLinkInfo::_vgeometryinfos)
                      .def_readwrite("_name",&PyLinkInfo::_name)
                      .def_readwrite("_t",&PyLinkInfo::_t)
                      .def_readwrite("_tMassFrame",&PyLinkInfo::_tMassFrame)
                      .def_readwrite("_mass",&PyLinkInfo::_mass)
                      .def_readwrite("_vinertiamoments",&PyLinkInfo::_vinertiamoments)
                      .def_readwrite("_mapFloatParameters",&PyLinkInfo::_mapFloatParameters)
                      .def_readwrite("_mapIntParameters",&PyLinkInfo::_mapIntParameters)
                      .def_readwrite("_mapStringParameters",&PyLinkInfo::_mapStringParameters)
                      .def_readwrite("_mapExtraGeometries",&PyLinkInfo::_mapExtraGeometries)
                      .def_readwrite("_vForcedAdjacentLinks",&PyLinkInfo::_vForcedAdjacentLinks)
                      .def_readwrite("_bStatic",&PyLinkInfo::_bStatic)
                      .def_readwrite("_bIsEnabled",&PyLinkInfo::_bIsEnabled)
                      .def_readwrite("_bVisible",&PyLinkInfo::_bVisible)
#ifdef USE_PYBIND11_PYTHON_BINDINGS
                      .def("SerializeJSON", &PyLinkInfo::SerializeJSON, 
                          "unitScale"_a = 1.0,
                          "options"_a = py::none_(),
                          DOXY_FN(LinkInfo, SerializeJSON)
                       )
                      .def("DeserializeJSON", &PyLinkInfo::DeserializeJSON,
                          "obj"_a,
                          "unitScale"_a = 1.0,
                          DOXY_FN(LinkInfo, DeserializeJSON)
                      )
#else
                      .def("SerializeJSON", &PyLinkInfo::SerializeJSON, PyLinkInfo_SerializeJSON_overloads(PY_ARGS("unitScale", "options") DOXY_FN(LinkInfo, SerializeJSON)))
                      .def("DeserializeJSON", &PyLinkInfo::DeserializeJSON, PyLinkInfo_DeserializeJSON_overloads(PY_ARGS("obj", "unitScale") DOXY_FN(LinkInfo, DeserializeJSON)))
#endif
#ifdef USE_PYBIND11_PYTHON_BINDINGS
                      .def(py::pickle(
                               [](const PyLinkInfo &pyinfo) {
            // __getstate__
            return LinkInfo_pickle_suite::getstate(pyinfo);
        },
                                      [](py::tuple state) {
            PyLinkInfo pyinfo;
            LinkInfo_pickle_suite::setstate(pyinfo, state);
            return pyinfo;
        }))
#else
                      .def_pickle(LinkInfo_pickle_suite())
#endif
    ;

    object jointcontrolinfo_robotcontroller =
#ifdef USE_PYBIND11_PYTHON_BINDINGS
        class_<PyJointControlInfo_RobotController, OPENRAVE_SHARED_PTR<PyJointControlInfo_RobotController> >(m, "JointControlInfo_RobotController", DOXY_CLASS(KinBody::JointInfo::JointControlInfo_RobotController))
        .def(init<>())
#else
        class_<PyJointControlInfo_RobotController, OPENRAVE_SHARED_PTR<PyJointControlInfo_RobotController> >("JointControlInfo_RobotController", DOXY_CLASS(KinBody::JointInfo::JointControlInfo_RobotController))
#endif
        .def_readwrite("robotId", &PyJointControlInfo_RobotController::robotId)
        .def_readwrite("robotControllerDOFIndex", &PyJointControlInfo_RobotController::robotControllerDOFIndex)
#ifdef USE_PYBIND11_PYTHON_BINDINGS
        .def(py::pickle(
            [](const PyJointControlInfo_RobotController &pyinfo) {
            // __getstate__
            return JointControlInfo_RobotController_pickle_suite::getstate(pyinfo);
        },
            [](py::tuple state) {
            // __setstate__
            /* Create a new C++ instance */
            PyJointControlInfo_RobotController pyinfo;
            JointControlInfo_RobotController_pickle_suite::setstate(pyinfo, state);
            return pyinfo;
        }
        ))
#else
        .def_pickle(JointControlInfo_RobotController_pickle_suite())
#endif // USE_PYBIND11_PYTHON_BINDINGS
    ;

    object jointcontrolinfo_io =
#ifdef USE_PYBIND11_PYTHON_BINDINGS
        class_<PyJointControlInfo_IO, OPENRAVE_SHARED_PTR<PyJointControlInfo_IO> >(m, "JointControlInfo_IO", DOXY_CLASS(KinBody::JointInfo::JointControlInfo_IO))
        .def(init<>())
#else
        class_<PyJointControlInfo_IO, OPENRAVE_SHARED_PTR<PyJointControlInfo_IO> >("JointControlInfo_IO", DOXY_CLASS(KinBody::JointInfo::JointControlInfo_IO))
#endif
        .def_readwrite("deviceId", &PyJointControlInfo_IO::deviceId)
        .def_readwrite("vMoveIONames", &PyJointControlInfo_IO::vMoveIONames)
        .def_readwrite("vUpperLimitIONames", &PyJointControlInfo_IO::vUpperLimitIONames)
        .def_readwrite("vUpperLimitSensorIsOn", &PyJointControlInfo_IO::vUpperLimitSensorIsOn)
        .def_readwrite("vLowerLimitIONames", &PyJointControlInfo_IO::vLowerLimitIONames)
        .def_readwrite("vLowerLimitSensorIsOn", &PyJointControlInfo_IO::vLowerLimitSensorIsOn)
#ifdef USE_PYBIND11_PYTHON_BINDINGS
        .def(py::pickle(
            [](const PyJointControlInfo_IO &pyinfo) {
            // __getstate__
            return JointControlInfo_IO_pickle_suite::getstate(pyinfo);
        },
            [](py::tuple state) {
            // __setstate__
            /* Create a new C++ instance */
            PyJointControlInfo_IO pyinfo;
            JointControlInfo_IO_pickle_suite::setstate(pyinfo, state);
            return pyinfo;
        }
        ))
#else
        .def_pickle(JointControlInfo_IO_pickle_suite())
#endif // USE_PYBIND11_PYTHON_BINDINGS
    ;

    object jointcontrolinfo_externaldevice =
#ifdef USE_PYBIND11_PYTHON_BINDINGS
        class_<PyJointControlInfo_ExternalDevice, OPENRAVE_SHARED_PTR<PyJointControlInfo_ExternalDevice> >(m, "JointControlInfo_ExternalDevice", DOXY_CLASS(KinBody::JointInfo::JointControlInfo_ExternalDevice))
        .def(init<>())
#else
        class_<PyJointControlInfo_ExternalDevice, OPENRAVE_SHARED_PTR<PyJointControlInfo_ExternalDevice> >("JointControlInfo_ExternalDevice", DOXY_CLASS(KinBody::JointInfo::JointControlInfo_ExternalDevice))
#endif
        .def_readwrite("externalDeviceId", &PyJointControlInfo_ExternalDevice::externalDeviceId)
#ifdef USE_PYBIND11_PYTHON_BINDINGS
        .def(py::pickle(
            [](const PyJointControlInfo_ExternalDevice &pyinfo) {
            // __getstate__
            return JointControlInfo_ExternalDevice_pickle_suite::getstate(pyinfo);
        },
            [](py::tuple state) {
            // __setstate__
            /* Create a new C++ instance */
            PyJointControlInfo_ExternalDevice pyinfo;
            JointControlInfo_ExternalDevice_pickle_suite::setstate(pyinfo, state);
            return pyinfo;
        }
        ))
#else 
        .def_pickle(JointControlInfo_ExternalDevice_pickle_suite())
#endif // USE_PYBIND11_PYTHON_BINDINGS
    ;

#ifdef USE_PYBIND11_PYTHON_BINDINGS
    object jointinfo = class_<PyJointInfo, OPENRAVE_SHARED_PTR<PyJointInfo> >(m, "JointInfo", DOXY_CLASS(KinBody::JointInfo))
                       .def(init<>())
#else
    object jointinfo = class_<PyJointInfo, OPENRAVE_SHARED_PTR<PyJointInfo> >("JointInfo", DOXY_CLASS(KinBody::JointInfo))
#endif
                       .def_readwrite("_type",&PyJointInfo::_type)
                       .def_readwrite("_name",&PyJointInfo::_name)
                       .def_readwrite("_linkname0",&PyJointInfo::_linkname0)
                       .def_readwrite("_linkname1",&PyJointInfo::_linkname1)
                       .def_readwrite("_vanchor",&PyJointInfo::_vanchor)
                       .def_readwrite("_vaxes",&PyJointInfo::_vaxes)
                       .def_readwrite("_vcurrentvalues",&PyJointInfo::_vcurrentvalues)
                       .def_readwrite("_vresolution",&PyJointInfo::_vresolution)
                       .def_readwrite("_vmaxvel",&PyJointInfo::_vmaxvel)
                       .def_readwrite("_vhardmaxvel",&PyJointInfo::_vhardmaxvel)
                       .def_readwrite("_vmaxaccel",&PyJointInfo::_vmaxaccel)
                       .def_readwrite("_vhardmaxaccel",&PyJointInfo::_vhardmaxaccel)
                       .def_readwrite("_vmaxjerk",&PyJointInfo::_vmaxjerk)
                       .def_readwrite("_vhardmaxjerk",&PyJointInfo::_vhardmaxjerk)
                       .def_readwrite("_vmaxtorque",&PyJointInfo::_vmaxtorque)
                       .def_readwrite("_vmaxinertia",&PyJointInfo::_vmaxinertia)
                       .def_readwrite("_vweights",&PyJointInfo::_vweights)
                       .def_readwrite("_voffsets",&PyJointInfo::_voffsets)
                       .def_readwrite("_vlowerlimit",&PyJointInfo::_vlowerlimit)
                       .def_readwrite("_vupperlimit",&PyJointInfo::_vupperlimit)
                       .def_readwrite("_trajfollow",&PyJointInfo::_trajfollow)
                       .def_readwrite("_vmimic",&PyJointInfo::_vmimic)
                       .def_readwrite("_mapFloatParameters",&PyJointInfo::_mapFloatParameters)
                       .def_readwrite("_mapIntParameters",&PyJointInfo::_mapIntParameters)
                       .def_readwrite("_mapStringParameters",&PyJointInfo::_mapStringParameters)
                       .def_readwrite("_bIsCircular",&PyJointInfo::_bIsCircular)
                       .def_readwrite("_bIsActive",&PyJointInfo::_bIsActive)
                       .def_readwrite("_infoElectricMotor", &PyJointInfo::_infoElectricMotor)
                       // joint mode
                       .def_readwrite("_controlMode", &PyJointInfo::_controlMode)
                       .def_readwrite("_jci_robotcontroller", &PyJointInfo::_jci_robotcontroller)
                       .def_readwrite("_jci_io", &PyJointInfo::_jci_io)
                       .def_readwrite("_jci_externaldevice", &PyJointInfo::_jci_externaldevice)
                       .def("GetDOF", &PyJointInfo::GetDOF)
#ifdef USE_PYBIND11_PYTHON_BINDINGS
                       .def("SerializeJSON", &PyJointInfo::SerializeJSON,
                            "unitScale"_a = 1.0,
                            "options"_a = py::none_(),
                            DOXY_FN(KinBody::JointInfo, SerializeJSON)
                        )
                       .def("DeserializeJSON", &PyJointInfo::DeserializeJSON,
                            "obj"_a,
                            "unitScale"_a = 1.0,
                            DOXY_FN(KinBody::JointInfo, DeserializeJSON)
                        )
#else
                       .def("SerializeJSON", &PyJointInfo::SerializeJSON, PyJointInfo_SerializeJSON_overloads(PY_ARGS("unitScale", "options") DOXY_FN(KinBody::JointInfo, SerializeJSON)))
                       .def("DeserializeJSON", &PyJointInfo::DeserializeJSON, PyJointInfo_DeserializeJSON_overloads(PY_ARGS("obj", "unitScale") DOXY_FN(KinBody::JointInfo, DeserializeJSON)))
#endif // USE_PYBIND11_PYTHON_BINDINGS
#ifdef USE_PYBIND11_PYTHON_BINDINGS
                       // TGN: can simplify in future using
                       .def(py::pickle(
                                [](const PyJointInfo &pyinfo) {
            // __getstate__
            return JointInfo_pickle_suite::getstate(pyinfo);
        },
                                       [](py::tuple state) {
            PyJointInfo pyinfo;
            JointInfo_pickle_suite::setstate(pyinfo, state);
            return pyinfo;
        }))
#else
                       .def_pickle(JointInfo_pickle_suite())
#endif
    ;

#ifdef USE_PYBIND11_PYTHON_BINDINGS
    object grabbedinfo = class_<PyKinBody::PyGrabbedInfo, OPENRAVE_SHARED_PTR<PyKinBody::PyGrabbedInfo> >(m, "GrabbedInfo", DOXY_CLASS(KinBody::GrabbedInfo))
                         .def(init<>())
                         .def(init<const RobotBase::GrabbedInfo&>(), "info"_a)
#else
    object grabbedinfo = class_<PyKinBody::PyGrabbedInfo, OPENRAVE_SHARED_PTR<PyKinBody::PyGrabbedInfo> >("GrabbedInfo", DOXY_CLASS(KinBody::GrabbedInfo))
#endif
                         .def_readwrite("_grabbedname",&PyKinBody::PyGrabbedInfo::_grabbedname)
                         .def_readwrite("_robotlinkname",&PyKinBody::PyGrabbedInfo::_robotlinkname)
                         .def_readwrite("_trelative",&PyKinBody::PyGrabbedInfo::_trelative)
                         .def_readwrite("_setRobotLinksToIgnore",&PyKinBody::PyGrabbedInfo::_setRobotLinksToIgnore)
#ifdef USE_PYBIND11_PYTHON_BINDINGS
                         .def("SerializeJSON", &PyKinBody::PyGrabbedInfo::SerializeJSON,
                            "unitScale"_a = 1.0,
                            "options"_a = py::none_(),
                            DOXY_FN(KinBody::GrabbedInfo, SerializeJSON)
                         )
                         .def("DeserializeJSON", &PyKinBody::PyGrabbedInfo::DeserializeJSON,
                            "obj"_a,
                            "unitScale"_a = 1.0,
                            DOXY_FN(KinBody::GrabbedInfo, DeserializeJSON)
                         )
#else
                         .def("SerializeJSON", &PyKinBody::PyGrabbedInfo::SerializeJSON, PyGrabbedInfo_SerializeJSON_overloads(PY_ARGS("unitScale", "options") DOXY_FN(KinBody::GrabbedInfo, SerializeJSON)))
                         .def("DeserializeJSON", &PyKinBody::PyGrabbedInfo::DeserializeJSON, PyGrabbedInfo_DeserializeJSON_overloads(PY_ARGS("obj", "unitScale") DOXY_FN(KinBody::GrabbedInfo, DeserializeJSON)))
#endif // USE_PYBIND11_PYTHON_BINDINGS
                         .def("__str__",&PyKinBody::PyGrabbedInfo::__str__)
                         .def("__unicode__",&PyKinBody::PyGrabbedInfo::__unicode__)
#ifdef USE_PYBIND11_PYTHON_BINDINGS
                         // https://pybind11.readthedocs.io/en/stable/advanced/classes.html#pickling-support
                         .def(py::pickle(
                                  // __getstate__
                                  [](const PyKinBody::PyGrabbedInfo &pyinfo) {
            return GrabbedInfo_pickle_suite::getstate(pyinfo);
        },
                                  // __setstate__
                                  [](py::tuple state) {
            if (state.size() != 4) {
                RAVELOG_WARN("Invalid state!");
            }
            /* Create a new C++ instance */
            PyKinBody::PyGrabbedInfo pyinfo;
            GrabbedInfo_pickle_suite::setstate(pyinfo, state);
            return pyinfo;
        }
                                  ))
#else
                         .def_pickle(GrabbedInfo_pickle_suite())
#endif
    ;


    {
        void (PyKinBody::*psetdofvalues1)(object) = &PyKinBody::SetDOFValues;
        void (PyKinBody::*psetdofvalues2)(object,object) = &PyKinBody::SetDOFValues;
        void (PyKinBody::*psetdofvalues3)(object,object,uint32_t) = &PyKinBody::SetDOFValues;
        object (PyKinBody::*getdofvalues1)() const = &PyKinBody::GetDOFValues;
        object (PyKinBody::*getdofvalues2)(object) const = &PyKinBody::GetDOFValues;
        object (PyKinBody::*getdofvelocities1)() const = &PyKinBody::GetDOFVelocities;
        object (PyKinBody::*getdofvelocities2)(object) const = &PyKinBody::GetDOFVelocities;
        object (PyKinBody::*getdoflimits1)() const = &PyKinBody::GetDOFLimits;
        object (PyKinBody::*getdoflimits2)(object) const = &PyKinBody::GetDOFLimits;
        object (PyKinBody::*getdofweights1)() const = &PyKinBody::GetDOFWeights;
        object (PyKinBody::*getdofweights2)(object) const = &PyKinBody::GetDOFWeights;
        object (PyKinBody::*getdofresolutions1)() const = &PyKinBody::GetDOFResolutions;
        object (PyKinBody::*getdofresolutions2)(object) const = &PyKinBody::GetDOFResolutions;
        object (PyKinBody::*getdofvelocitylimits1)() const = &PyKinBody::GetDOFVelocityLimits;
        object (PyKinBody::*getdofvelocitylimits2)(object) const = &PyKinBody::GetDOFVelocityLimits;
        object (PyKinBody::*getdofaccelerationlimits1)() const = &PyKinBody::GetDOFAccelerationLimits;
        object (PyKinBody::*getdofaccelerationlimits2)(object) const = &PyKinBody::GetDOFAccelerationLimits;
        object (PyKinBody::*getdofjerklimits1)() const = &PyKinBody::GetDOFJerkLimits;
        object (PyKinBody::*getdofjerklimits2)(object) const = &PyKinBody::GetDOFJerkLimits;
        object (PyKinBody::*getdofhardvelocitylimits1)() const = &PyKinBody::GetDOFHardVelocityLimits;
        object (PyKinBody::*getdofhardvelocitylimits2)(object) const = &PyKinBody::GetDOFHardVelocityLimits;
        object (PyKinBody::*getdofhardaccelerationlimits1)() const = &PyKinBody::GetDOFHardAccelerationLimits;
        object (PyKinBody::*getdofhardaccelerationlimits2)(object) const = &PyKinBody::GetDOFHardAccelerationLimits;
        object (PyKinBody::*getdofhardjerklimits1)() const = &PyKinBody::GetDOFHardJerkLimits;
        object (PyKinBody::*getdofhardjerklimits2)(object) const = &PyKinBody::GetDOFHardJerkLimits;
        object (PyKinBody::*getdoftorquelimits1)() const = &PyKinBody::GetDOFTorqueLimits;
        object (PyKinBody::*getdoftorquelimits2)(object) const = &PyKinBody::GetDOFTorqueLimits;
        object (PyKinBody::*getlinks1)() const = &PyKinBody::GetLinks;
        object (PyKinBody::*getlinks2)(object) const = &PyKinBody::GetLinks;
        object (PyKinBody::*getjoints1)() const = &PyKinBody::GetJoints;
        object (PyKinBody::*getjoints2)(object) const = &PyKinBody::GetJoints;
        void (PyKinBody::*setdofvelocities1)(object) = &PyKinBody::SetDOFVelocities;
        void (PyKinBody::*setdofvelocities2)(object,object,object) = &PyKinBody::SetDOFVelocities;
        void (PyKinBody::*setdofvelocities3)(object,uint32_t,object) = &PyKinBody::SetDOFVelocities;
        void (PyKinBody::*setdofvelocities4)(object,object,object,uint32_t) = &PyKinBody::SetDOFVelocities;
        bool (PyKinBody::*pgrab2)(PyKinBodyPtr,object) = &PyKinBody::Grab;
        bool (PyKinBody::*pgrab4)(PyKinBodyPtr,object,object) = &PyKinBody::Grab;
        object (PyKinBody::*GetNonAdjacentLinks1)() const = &PyKinBody::GetNonAdjacentLinks;
        object (PyKinBody::*GetNonAdjacentLinks2)(int) const = &PyKinBody::GetNonAdjacentLinks;
        std::string sInitFromBoxesDoc = std::string(DOXY_FN(KinBody,InitFromBoxes "const std::vector< AABB; bool")) + std::string("\nboxes is a Nx6 array, first 3 columsn are position, last 3 are extents");
        std::string sGetChainDoc = std::string(DOXY_FN(KinBody,GetChain)) + std::string("If returnjoints is false will return a list of links, otherwise will return a list of links (default is true)");
        std::string sComputeInverseDynamicsDoc = std::string(":param returncomponents: If True will return three N-element arrays that represents the torque contributions to M, C, and G.\n\n:param externalforcetorque: A dictionary of link indices and a 6-element array of forces/torques in that order.\n\n") + std::string(DOXY_FN(KinBody, ComputeInverseDynamics));
#ifdef USE_PYBIND11_PYTHON_BINDINGS
        scope_ kinbody = class_<PyKinBody, OPENRAVE_SHARED_PTR<PyKinBody>, PyInterfaceBase>(m, "KinBody", DOXY_CLASS(KinBody))
#else
        scope_ kinbody = class_<PyKinBody, OPENRAVE_SHARED_PTR<PyKinBody>, bases<PyInterfaceBase> >("KinBody", DOXY_CLASS(KinBody), no_init)
#endif
                         .def("Destroy",&PyKinBody::Destroy, DOXY_FN(KinBody,Destroy))
#ifdef USE_PYBIND11_PYTHON_BINDINGS
                         .def("InitFromBoxes", &PyKinBody::InitFromBoxes,
                              "boxes"_a,
                              "draw"_a = true,
                              "uri"_a = "",
                              sInitFromBoxesDoc.c_str()
                              )
#else
                         .def("InitFromBoxes",&PyKinBody::InitFromBoxes,InitFromBoxes_overloads(PY_ARGS("boxes","draw","uri") sInitFromBoxesDoc.c_str()))
#endif
#ifdef USE_PYBIND11_PYTHON_BINDINGS
                         .def("InitFromSpheres", &PyKinBody::InitFromSpheres,
                              "spherex"_a,
                              "draw"_a = true,
                              "uri"_a = "",
                              DOXY_FN(KinBody, InitFromSpheres)
                              )
#else
                         .def("InitFromSpheres",&PyKinBody::InitFromSpheres,InitFromSpheres_overloads(PY_ARGS("spherex","draw","uri") DOXY_FN(KinBody,InitFromSpheres)))
#endif
#ifdef USE_PYBIND11_PYTHON_BINDINGS
                         .def("InitFromTrimesh", &PyKinBody::InitFromTrimesh,
                              "trimesh"_a,
                              "draw"_a = true,
                              "uri"_a = "",
                              DOXY_FN(KinBody, InitFromTrimesh)
                              )
#else
                         .def("InitFromTrimesh",&PyKinBody::InitFromTrimesh,InitFromTrimesh_overloads(PY_ARGS("trimesh","draw","uri") DOXY_FN(KinBody,InitFromTrimesh)))
#endif
#ifdef USE_PYBIND11_PYTHON_BINDINGS
                         .def("InitFromGeometries", &PyKinBody::InitFromGeometries,
                              "geometries"_a,
                              "uri"_a = "",
                              DOXY_FN(KinBody, InitFromGeometries)
                              )
#else
                         .def("InitFromGeometries",&PyKinBody::InitFromGeometries,InitFromGeometries_overloads(PY_ARGS("geometries", "uri") DOXY_FN(KinBody,InitFromGeometries)))
#endif
#ifdef USE_PYBIND11_PYTHON_BINDINGS
                         .def("Init", &PyKinBody::Init,
                              "linkinfos"_a,
                              "jointinfos"_a,
                              "uri"_a = "",
                              DOXY_FN(KinBody, Init)
                              )
#else
                         .def("Init",&PyKinBody::Init,Init_overloads(PY_ARGS("linkinfos","jointinfos","uri") DOXY_FN(KinBody,Init)))
#endif
                         .def("SetLinkGeometriesFromGroup",&PyKinBody::SetLinkGeometriesFromGroup, PY_ARGS("name") DOXY_FN(KinBody,SetLinkGeometriesFromGroup))
                         .def("SetLinkGroupGeometries", &PyKinBody::SetLinkGroupGeometries, PY_ARGS("name", "linkgeometries") DOXY_FN(KinBody, SetLinkGroupGeometries))
                         .def("SetName", &PyKinBody::SetName,PY_ARGS("name") DOXY_FN(KinBody,SetName))
                         .def("GetName",&PyKinBody::GetName,DOXY_FN(KinBody,GetName))
                         .def("GetDOF",&PyKinBody::GetDOF,DOXY_FN(KinBody,GetDOF))
                         .def("GetDOFValues",getdofvalues1,DOXY_FN(KinBody,GetDOFValues))
                         .def("GetDOFValues",getdofvalues2,PY_ARGS("indices") DOXY_FN(KinBody,GetDOFValues))
                         .def("GetDOFVelocities",getdofvelocities1, DOXY_FN(KinBody,GetDOFVelocities))
                         .def("GetDOFVelocities",getdofvelocities2, PY_ARGS("indices") DOXY_FN(KinBody,GetDOFVelocities))
                         .def("GetDOFLimits",getdoflimits1, DOXY_FN(KinBody,GetDOFLimits))
                         .def("GetDOFLimits",getdoflimits2, PY_ARGS("indices") DOXY_FN(KinBody,GetDOFLimits))
                         .def("GetDOFVelocityLimits",getdofvelocitylimits1, DOXY_FN(KinBody,GetDOFVelocityLimits))
                         .def("GetDOFVelocityLimits",getdofvelocitylimits2, PY_ARGS("indices") DOXY_FN(KinBody,GetDOFVelocityLimits))
                         .def("GetDOFAccelerationLimits",getdofaccelerationlimits1, DOXY_FN(KinBody,GetDOFAccelerationLimits))
                         .def("GetDOFAccelerationLimits",getdofaccelerationlimits2, PY_ARGS("indices") DOXY_FN(KinBody,GetDOFAccelerationLimits))
                         .def("GetDOFJerkLimits",getdofjerklimits1, DOXY_FN(KinBody,GetDOFJerkLimits1))
                         .def("GetDOFJerkLimits",getdofjerklimits2, PY_ARGS("indices") DOXY_FN(KinBody,GetDOFJerkLimits2))
                         .def("GetDOFHardVelocityLimits",getdofhardvelocitylimits1, DOXY_FN(KinBody,GetDOFHardVelocityLimits1))
                         .def("GetDOFHardVelocityLimits",getdofhardvelocitylimits2, PY_ARGS("indices") DOXY_FN(KinBody,GetDOFHardVelocityLimits2))
                         .def("GetDOFHardAccelerationLimits",getdofhardaccelerationlimits1, DOXY_FN(KinBody,GetDOFHardAccelerationLimits1))
                         .def("GetDOFHardAccelerationLimits",getdofhardaccelerationlimits2, PY_ARGS("indices") DOXY_FN(KinBody,GetDOFHardAccelerationLimits2))
                         .def("GetDOFHardJerkLimits",getdofhardjerklimits1, DOXY_FN(KinBody,GetDOFHardJerkLimits1))
                         .def("GetDOFHardJerkLimits",getdofhardjerklimits2, PY_ARGS("indices") DOXY_FN(KinBody,GetDOFHardJerkLimits2))
                         .def("GetDOFTorqueLimits",getdoftorquelimits1, DOXY_FN(KinBody,GetDOFTorqueLimits))
                         .def("GetDOFTorqueLimits",getdoftorquelimits2, PY_ARGS("indices") DOXY_FN(KinBody,GetDOFTorqueLimits))
                         .def("GetDOFMaxVel",&PyKinBody::GetDOFMaxVel, DOXY_FN(KinBody,GetDOFMaxVel))
                         .def("GetDOFMaxTorque",&PyKinBody::GetDOFMaxTorque, DOXY_FN(KinBody,GetDOFMaxTorque))
                         .def("GetDOFMaxAccel",&PyKinBody::GetDOFMaxAccel, DOXY_FN(KinBody,GetDOFMaxAccel))
                         .def("GetDOFWeights",getdofweights1, DOXY_FN(KinBody,GetDOFWeights))
                         .def("GetDOFWeights",getdofweights2, DOXY_FN(KinBody,GetDOFWeights))
                         .def("SetDOFWeights",&PyKinBody::SetDOFWeights, PY_ARGS("weights") DOXY_FN(KinBody,SetDOFWeights))
                         .def("SetDOFResolutions",&PyKinBody::SetDOFResolutions, PY_ARGS("resolutions") DOXY_FN(KinBody,SetDOFResolutions))
#ifdef USE_PYBIND11_PYTHON_BINDINGS
                         .def("SetDOFLimits", &PyKinBody::SetDOFLimits,
                              "lower"_a,
                              "upper"_a,
                              "indices"_a = py::none_(),
                              DOXY_FN(KinBody, SetDOFLimits)
                              )
#else
                         .def("SetDOFLimits",&PyKinBody::SetDOFLimits, SetDOFLimits_overloads(PY_ARGS("lower","upper","indices") DOXY_FN(KinBody,SetDOFLimits)))
#endif
                         .def("SetDOFVelocityLimits",&PyKinBody::SetDOFVelocityLimits, PY_ARGS("limits") DOXY_FN(KinBody,SetDOFVelocityLimits))
                         .def("SetDOFAccelerationLimits",&PyKinBody::SetDOFAccelerationLimits, PY_ARGS("limits") DOXY_FN(KinBody,SetDOFAccelerationLimits))
                         .def("SetDOFJerkLimits",&PyKinBody::SetDOFJerkLimits, PY_ARGS("limits") DOXY_FN(KinBody,SetDOFJerkLimits))
                         .def("SetDOFHardVelocityLimits",&PyKinBody::SetDOFHardVelocityLimits, PY_ARGS("limits") DOXY_FN(KinBody,SetDOFHardVelocityLimits))
                         .def("SetDOFHardAccelerationLimits",&PyKinBody::SetDOFHardAccelerationLimits, PY_ARGS("limits") DOXY_FN(KinBody,SetDOFHardAccelerationLimits))
                         .def("SetDOFHardJerkLimits",&PyKinBody::SetDOFHardJerkLimits, PY_ARGS("limits") DOXY_FN(KinBody,SetDOFHardJerkLimits))
                         .def("SetDOFTorqueLimits",&PyKinBody::SetDOFTorqueLimits, PY_ARGS("limits") DOXY_FN(KinBody,SetDOFTorqueLimits))
                         .def("GetDOFResolutions",getdofresolutions1, DOXY_FN(KinBody,GetDOFResolutions))
                         .def("GetDOFResolutions",getdofresolutions2, DOXY_FN(KinBody,GetDOFResolutions))
                         .def("GetLinks",getlinks1, DOXY_FN(KinBody,GetLinks))
                         .def("GetLinks",getlinks2, PY_ARGS("indices") DOXY_FN(KinBody,GetLinks))
                         .def("GetLink",&PyKinBody::GetLink,PY_ARGS("name") DOXY_FN(KinBody,GetLink))
                         .def("GetJoints",getjoints1, DOXY_FN(KinBody,GetJoints))
                         .def("GetJoints",getjoints2, PY_ARGS("indices") DOXY_FN(KinBody,GetJoints))
                         .def("GetPassiveJoints",&PyKinBody::GetPassiveJoints, DOXY_FN(KinBody,GetPassiveJoints))
                         .def("GetDependencyOrderedJoints",&PyKinBody::GetDependencyOrderedJoints, DOXY_FN(KinBody,GetDependencyOrderedJoints))
                         .def("GetClosedLoops",&PyKinBody::GetClosedLoops,DOXY_FN(KinBody,GetClosedLoops))
                         .def("GetRigidlyAttachedLinks",&PyKinBody::GetRigidlyAttachedLinks,PY_ARGS("linkindex") DOXY_FN(KinBody,GetRigidlyAttachedLinks))
#ifdef USE_PYBIND11_PYTHON_BINDINGS
                         .def("GetChain", &PyKinBody::GetChain,
                              "linkindex1"_a,
                              "linkindex2"_a,
                              "returnjoints"_a = true,
                              sGetChainDoc.c_str()
                              )
#else
                         .def("GetChain",&PyKinBody::GetChain,GetChain_overloads(PY_ARGS("linkindex1","linkindex2","returnjoints") sGetChainDoc.c_str()))
#endif
                         .def("IsDOFInChain",&PyKinBody::IsDOFInChain,PY_ARGS("linkindex1","linkindex2","dofindex") DOXY_FN(KinBody,IsDOFInChain))
                         .def("GetJointIndex",&PyKinBody::GetJointIndex,PY_ARGS("name") DOXY_FN(KinBody,GetJointIndex))
                         .def("GetJoint",&PyKinBody::GetJoint,PY_ARGS("name") DOXY_FN(KinBody,GetJoint))
                         .def("GetJointFromDOFIndex",&PyKinBody::GetJointFromDOFIndex,PY_ARGS("dofindex") DOXY_FN(KinBody,GetJointFromDOFIndex))
                         .def("GetTransform",&PyKinBody::GetTransform, DOXY_FN(KinBody,GetTransform))
                         .def("GetTransformPose",&PyKinBody::GetTransformPose, DOXY_FN(KinBody,GetTransform))
#ifdef USE_PYBIND11_PYTHON_BINDINGS
                         .def("GetLinkTransformations", &PyKinBody::GetLinkTransformations,
                              "returndoflastvlaues"_a = false,
                              DOXY_FN(KinBody,GetLinkTransformations)
                              )
#else
                         .def("GetLinkTransformations",&PyKinBody::GetLinkTransformations, GetLinkTransformations_overloads(PY_ARGS("returndoflastvlaues") DOXY_FN(KinBody,GetLinkTransformations)))
#endif
                         .def("GetBodyTransformations",&PyKinBody::GetLinkTransformations, DOXY_FN(KinBody,GetLinkTransformations))
#ifdef USE_PYBIND11_PYTHON_BINDINGS
                         .def("SetLinkTransformations",&PyKinBody::SetLinkTransformations,
                              "transforms"_a,
                              "doflastsetvalues"_a = py::none_(),
                              DOXY_FN(KinBody,SetLinkTransformations)
                              )
#else
                         .def("SetLinkTransformations",&PyKinBody::SetLinkTransformations,SetLinkTransformations_overloads(PY_ARGS("transforms","doflastsetvalues") DOXY_FN(KinBody,SetLinkTransformations)))
#endif
                         .def("SetBodyTransformations", &PyKinBody::SetLinkTransformations, PY_ARGS("transforms", "doflastsetvalues") DOXY_FN(KinBody,SetLinkTransformations))
                         .def("SetLinkVelocities",&PyKinBody::SetLinkVelocities,PY_ARGS("velocities") DOXY_FN(KinBody,SetLinkVelocities))
                         .def("SetVelocity",&PyKinBody::SetVelocity, PY_ARGS("linear","angular") DOXY_FN(KinBody,SetVelocity "const Vector; const Vector"))
                         .def("SetDOFVelocities",setdofvelocities1, PY_ARGS("dofvelocities") DOXY_FN(KinBody,SetDOFVelocities "const std::vector; uint32_t"))
                         .def("SetDOFVelocities",setdofvelocities2, PY_ARGS("dofvelocities","linear","angular") DOXY_FN(KinBody,SetDOFVelocities "const std::vector; const Vector; const Vector; uint32_t"))
#ifdef USE_PYBIND11_PYTHON_BINDINGS
                         .def("SetDOFVelocities", setdofvelocities3,
                              "dofvelocities"_a,
                              "checklimits"_a = (int) KinBody::CLA_CheckLimits,
                              "indices"_a = py::none_(),
                              DOXY_FN(KinBody,SetDOFVelocities "const std::vector; uint32_t; const std::vector")
                              )
#else
                         .def("SetDOFVelocities",setdofvelocities3, PY_ARGS("dofvelocities","checklimits","indices") DOXY_FN(KinBody,SetDOFVelocities "const std::vector; uint32_t; const std::vector"))
#endif
                         .def("SetDOFVelocities",setdofvelocities4, PY_ARGS("dofvelocities","linear","angular","checklimits") DOXY_FN(KinBody,SetDOFVelocities "const std::vector; const Vector; const Vector; uint32_t"))
                         .def("GetLinkVelocities",&PyKinBody::GetLinkVelocities, DOXY_FN(KinBody,GetLinkVelocities))
#ifdef USE_PYBIND11_PYTHON_BINDINGS
                         .def("GetLinkAccelerations", &PyKinBody::GetLinkAccelerations,
                              "dofaccelerations"_a,
                              "externalaccelerations"_a = py::none_(),
                              DOXY_FN(KinBody,GetLinkAccelerations)
                              )
#else
                         .def("GetLinkAccelerations",&PyKinBody::GetLinkAccelerations, GetLinkAccelerations_overloads(PY_ARGS("dofaccelerations", "externalaccelerations") DOXY_FN(KinBody,GetLinkAccelerations)))
#endif
                         .def("GetLinkEnableStates",&PyKinBody::GetLinkEnableStates, DOXY_FN(KinBody,GetLinkEnableStates))
                         .def("SetLinkEnableStates",&PyKinBody::SetLinkEnableStates, DOXY_FN(KinBody,SetLinkEnableStates))
#ifdef USE_PYBIND11_PYTHON_BINDINGS
                         .def("ComputeAABB", &PyKinBody::ComputeAABB,
                              "enabledOnlyLinks"_a = false,
                              DOXY_FN(KinBody, ComputeAABB)
                              )
#else
                         .def("ComputeAABB",&PyKinBody::ComputeAABB, ComputeAABB_overloads(PY_ARGS("enabledOnlyLinks") DOXY_FN(KinBody,ComputeAABB)))
#endif
#ifdef USE_PYBIND11_PYTHON_BINDINGS
                         .def("ComputeAABBFromTransform", &PyKinBody::ComputeAABBFromTransform,
                              "transform"_a,
                              "enabledOnlyLinks"_a = false,
                              DOXY_FN(KinBody,ComputeAABBFromTransform)
                              )
#else
                         .def("ComputeAABBFromTransform",&PyKinBody::ComputeAABBFromTransform, ComputeAABBFromTransform_overloads(PY_ARGS("transform", "enabledOnlyLinks") DOXY_FN(KinBody,ComputeAABBFromTransform)))
#endif
#ifdef USE_PYBIND11_PYTHON_BINDINGS
                         .def("ComputeLocalAABB", &PyKinBody::ComputeLocalAABB,
                              "enabledOnlyLinks"_a = false,
                              DOXY_FN(KinBody,ComputeLocalAABB)
                              )
#else
                         .def("ComputeLocalAABB",&PyKinBody::ComputeLocalAABB, ComputeLocalAABB_overloads(PY_ARGS("enabledOnlyLinks") DOXY_FN(KinBody,ComputeLocalAABB)))
#endif
                         .def("GetCenterOfMass", &PyKinBody::GetCenterOfMass, DOXY_FN(KinBody,GetCenterOfMass))
                         .def("Enable",&PyKinBody::Enable,PY_ARGS("enable") DOXY_FN(KinBody,Enable))
                         .def("IsEnabled",&PyKinBody::IsEnabled, DOXY_FN(KinBody,IsEnabled))
                         .def("SetVisible",&PyKinBody::SetVisible,PY_ARGS("visible") DOXY_FN(KinBody,SetVisible))
                         .def("IsVisible",&PyKinBody::IsVisible, DOXY_FN(KinBody,IsVisible))
                         .def("IsDOFRevolute",&PyKinBody::IsDOFRevolute, PY_ARGS("dofindex") DOXY_FN(KinBody,IsDOFRevolute))
                         .def("IsDOFPrismatic",&PyKinBody::IsDOFPrismatic, PY_ARGS("dofindex") DOXY_FN(KinBody,IsDOFPrismatic))
                         .def("SetTransform",&PyKinBody::SetTransform,PY_ARGS("transform") DOXY_FN(KinBody,SetTransform))
                         .def("SetJointValues",psetdofvalues1,PY_ARGS("values") DOXY_FN(KinBody,SetDOFValues "const std::vector; uint32_t; const std::vector"))
                         .def("SetJointValues",psetdofvalues2,PY_ARGS("values","dofindices") DOXY_FN(KinBody,SetDOFValues "const std::vector; uint32_t; const std::vector"))
                         .def("SetDOFValues",psetdofvalues1,PY_ARGS("values") DOXY_FN(KinBody,SetDOFValues "const std::vector; uint32_t; const std::vector"))
                         .def("SetDOFValues",psetdofvalues2,PY_ARGS("values","dofindices") DOXY_FN(KinBody,SetDOFValues "const std::vector; uint32_t; const std::vector"))
                         .def("SetDOFValues",psetdofvalues3,PY_ARGS("values","dofindices","checklimits") DOXY_FN(KinBody,SetDOFValues "const std::vector; uint32_t; const std::vector"))
#ifdef USE_PYBIND11_PYTHON_BINDINGS
                         .def("SubtractDOFValues", &PyKinBody::SubtractDOFValues,
                              "values0"_a,
                              "values1"_a,
                              "indices"_a = py::none_(),
                              DOXY_FN(KinBody,SubtractDOFValues)
                              )
#else
                         .def("SubtractDOFValues",&PyKinBody::SubtractDOFValues,SubtractDOFValues_overloads(PY_ARGS("values0","values1") DOXY_FN(KinBody,SubtractDOFValues)))
#endif
                         .def("SetDOFTorques",&PyKinBody::SetDOFTorques,PY_ARGS("torques","add") DOXY_FN(KinBody,SetDOFTorques))
                         .def("SetJointTorques",&PyKinBody::SetDOFTorques,PY_ARGS("torques","add") DOXY_FN(KinBody,SetDOFTorques))
                         .def("SetTransformWithJointValues",&PyKinBody::SetTransformWithDOFValues,PY_ARGS("transform","values") DOXY_FN(KinBody,SetDOFValues "const std::vector; const Transform; uint32_t"))
                         .def("SetTransformWithDOFValues",&PyKinBody::SetTransformWithDOFValues,PY_ARGS("transform","values") DOXY_FN(KinBody,SetDOFValues "const std::vector; const Transform; uint32_t"))
#ifdef USE_PYBIND11_PYTHON_BINDINGS
                         .def("ComputeJacobianTranslation", &PyKinBody::ComputeJacobianTranslation,
                              "linkindex"_a,
                              "position"_a,
                              "indices"_a = py::none_(),
                              DOXY_FN(KinBody,ComputeJacobianTranslation)
                              )
#else
                         .def("ComputeJacobianTranslation",&PyKinBody::ComputeJacobianTranslation,ComputeJacobianTranslation_overloads(PY_ARGS("linkindex","position","indices") DOXY_FN(KinBody,ComputeJacobianTranslation)))
#endif
#ifdef USE_PYBIND11_PYTHON_BINDINGS
                         .def("ComputeJacobianAxisAngle", &PyKinBody::ComputeJacobianAxisAngle,
                              "linkindex"_a,
                              "indices"_a = py::none_(),
                              DOXY_FN(KinBody,ComputeJacobianAxisAngle)
                              )
#else
                         .def("ComputeJacobianAxisAngle",&PyKinBody::ComputeJacobianAxisAngle,ComputeJacobianAxisAngle_overloads(PY_ARGS("linkindex","indices") DOXY_FN(KinBody,ComputeJacobianAxisAngle)))
#endif
                         .def("CalculateJacobian",&PyKinBody::CalculateJacobian,PY_ARGS("linkindex","position") DOXY_FN(KinBody,CalculateJacobian "int; const Vector; std::vector"))
                         .def("CalculateRotationJacobian",&PyKinBody::CalculateRotationJacobian,PY_ARGS("linkindex","quat") DOXY_FN(KinBody,CalculateRotationJacobian "int; const Vector; std::vector"))
                         .def("CalculateAngularVelocityJacobian",&PyKinBody::CalculateAngularVelocityJacobian,PY_ARGS("linkindex") DOXY_FN(KinBody,CalculateAngularVelocityJacobian "int; std::vector"))
                         .def("Grab",pgrab2,PY_ARGS("body","grablink") DOXY_FN(RobotBase,Grab "KinBodyPtr; LinkPtr"))
                         .def("Grab",pgrab4,PY_ARGS("body","grablink","linkstoignore") DOXY_FN(KinBody,Grab "KinBodyPtr; LinkPtr; const std::set"))
                         .def("Release",&PyKinBody::Release,PY_ARGS("body") DOXY_FN(KinBody,Release))
                         .def("ReleaseAllGrabbed",&PyKinBody::ReleaseAllGrabbed, DOXY_FN(KinBody,ReleaseAllGrabbed))
                         .def("ReleaseAllGrabbedWithLink",&PyKinBody::ReleaseAllGrabbedWithLink, PY_ARGS("grablink") DOXY_FN(KinBody,ReleaseAllGrabbedWithLink))
                         .def("RegrabAll",&PyKinBody::RegrabAll, DOXY_FN(KinBody,RegrabAll))
                         .def("IsGrabbing",&PyKinBody::IsGrabbing,PY_ARGS("body") DOXY_FN(KinBody,IsGrabbing))
                         .def("GetGrabbed",&PyKinBody::GetGrabbed, DOXY_FN(KinBody,GetGrabbed))
                         .def("GetGrabbedInfo",&PyKinBody::GetGrabbedInfo, DOXY_FN(KinBody,GetGrabbedInfo))
                         .def("ResetGrabbed",&PyKinBody::ResetGrabbed, PY_ARGS("grabbedinfos") DOXY_FN(KinBody,ResetGrabbed))
#ifdef USE_PYBIND11_PYTHON_BINDINGS
                         .def("ComputeHessianTranslation", &PyKinBody::ComputeHessianTranslation,
                              "linkindex"_a,
                              "position"_a,
                              "indices"_a = py::none_(),
                              DOXY_FN(KinBody,ComputeHessianTranslation)
                              )
#else
                         .def("ComputeHessianTranslation",&PyKinBody::ComputeHessianTranslation,ComputeHessianTranslation_overloads(PY_ARGS("linkindex","position","indices") DOXY_FN(KinBody,ComputeHessianTranslation)))
#endif
#ifdef USE_PYBIND11_PYTHON_BINDINGS
                         .def("ComputeHessianAxisAngle", &PyKinBody::ComputeHessianAxisAngle,
                              "linkindex"_a,
                              "indices"_a = py::none_(),
                              DOXY_FN(KinBody,ComputeHessianAxisAngle)
                              )
#else
                         .def("ComputeHessianAxisAngle",&PyKinBody::ComputeHessianAxisAngle,ComputeHessianAxisAngle_overloads(PY_ARGS("linkindex","indices") DOXY_FN(KinBody,ComputeHessianAxisAngle)))
#endif
#ifdef USE_PYBIND11_PYTHON_BINDINGS
                         .def("ComputeInverseDynamics", &PyKinBody::ComputeInverseDynamics,
                              "dofaccelerations"_a,
                              "externalforcetorque"_a = py::none_(),
                              "returncomponents"_a = false,
                              sComputeInverseDynamicsDoc.c_str()
                              )
#else
                         .def("ComputeInverseDynamics",&PyKinBody::ComputeInverseDynamics, ComputeInverseDynamics_overloads(PY_ARGS("dofaccelerations","externalforcetorque","returncomponents") sComputeInverseDynamicsDoc.c_str()))
#endif
                         .def("SetSelfCollisionChecker",&PyKinBody::SetSelfCollisionChecker,PY_ARGS("collisionchecker") DOXY_FN(KinBody,SetSelfCollisionChecker))
                         .def("GetSelfCollisionChecker", &PyKinBody::GetSelfCollisionChecker, /*PY_ARGS("collisionchecker")*/ DOXY_FN(KinBody,GetSelfCollisionChecker))
#ifdef USE_PYBIND11_PYTHON_BINDINGS
                         .def("CheckSelfCollision", &PyKinBody::CheckSelfCollision,
                              "report"_a = py::none_(), // PyCollisionReportPtr(),
                              "collisionchecker"_a = py::none_(), // PyCollisionCheckerBasePtr(),
                              DOXY_FN(KinBody,CheckSelfCollision)
                              )
#else
                         .def("CheckSelfCollision",&PyKinBody::CheckSelfCollision, CheckSelfCollision_overloads(PY_ARGS("report","collisionchecker") DOXY_FN(KinBody,CheckSelfCollision)))
#endif
                         .def("IsAttached",&PyKinBody::IsAttached,PY_ARGS("body") DOXY_FN(KinBody,IsAttached))
                         .def("GetAttached",&PyKinBody::GetAttached, DOXY_FN(KinBody,GetAttached))
                         .def("SetZeroConfiguration",&PyKinBody::SetZeroConfiguration, DOXY_FN(KinBody,SetZeroConfiguration))
                         .def("SetNonCollidingConfiguration",&PyKinBody::SetNonCollidingConfiguration, DOXY_FN(KinBody,SetNonCollidingConfiguration))
#ifdef USE_PYBIND11_PYTHON_BINDINGS
                         .def("GetConfigurationSpecification", &PyKinBody::GetConfigurationSpecification,
                              "interpolation"_a = "",
                              DOXY_FN(KinBody,GetConfigurationSpecification)
                              )
#else
                         .def("GetConfigurationSpecification",&PyKinBody::GetConfigurationSpecification, GetConfigurationSpecification_overloads(PY_ARGS("interpolation") DOXY_FN(KinBody,GetConfigurationSpecification)))
#endif
#ifdef USE_PYBIND11_PYTHON_BINDINGS
                         .def("GetConfigurationSpecificationIndices", &PyKinBody::GetConfigurationSpecificationIndices,
                              "indices"_a,
                              "interpolation"_a = "",
                              DOXY_FN(KinBody,GetConfigurationSpecificationIndices)
                              )
#else
                         .def("GetConfigurationSpecificationIndices",&PyKinBody::GetConfigurationSpecificationIndices, GetConfigurationSpecificationIndices_overloads(PY_ARGS("indices","interpolation") DOXY_FN(KinBody,GetConfigurationSpecificationIndices)))
#endif
#ifdef USE_PYBIND11_PYTHON_BINDINGS
                         .def("SetConfigurationValues", &PyKinBody::SetConfigurationValues,
                              "values"_a,
                              "checklimits"_a = (int) KinBody::CLA_CheckLimits,
                              DOXY_FN(KinBody,SetConfigurationValues)
                              )
#else
                         .def("SetConfigurationValues",&PyKinBody::SetConfigurationValues, SetConfigurationValues_overloads(PY_ARGS("values","checklimits") DOXY_FN(KinBody,SetConfigurationValues)))
#endif
                         .def("GetConfigurationValues",&PyKinBody::GetConfigurationValues, DOXY_FN(KinBody,GetConfigurationValues))
                         .def("IsRobot",&PyKinBody::IsRobot, DOXY_FN(KinBody,IsRobot))
                         .def("GetEnvironmentId",&PyKinBody::GetEnvironmentId, DOXY_FN(KinBody,GetEnvironmentId))
                         .def("DoesAffect",&PyKinBody::DoesAffect,PY_ARGS("jointindex","linkindex") DOXY_FN(KinBody,DoesAffect))
                         .def("DoesDOFAffectLink",&PyKinBody::DoesDOFAffectLink,PY_ARGS("dofindex","linkindex") DOXY_FN(KinBody,DoesDOFAffectLink))
                         .def("GetURI",&PyKinBody::GetURI, DOXY_FN(InterfaceBase,GetURI))
                         .def("GetXMLFilename",&PyKinBody::GetURI, DOXY_FN(InterfaceBase,GetURI))
                         .def("GetNonAdjacentLinks",GetNonAdjacentLinks1, DOXY_FN(KinBody,GetNonAdjacentLinks))
                         .def("GetNonAdjacentLinks",GetNonAdjacentLinks2, PY_ARGS("adjacentoptions") DOXY_FN(KinBody,GetNonAdjacentLinks))
                         .def("SetAdjacentLinks",&PyKinBody::SetAdjacentLinks, PY_ARGS("linkindex0", "linkindex1") DOXY_FN(KinBody,SetAdjacentLinks))
                         .def("GetAdjacentLinks",&PyKinBody::GetAdjacentLinks, DOXY_FN(KinBody,GetAdjacentLinks))
                         .def("GetManageData",&PyKinBody::GetManageData, DOXY_FN(KinBody,GetManageData))
                         .def("GetUpdateStamp",&PyKinBody::GetUpdateStamp, DOXY_FN(KinBody,GetUpdateStamp))
                         .def("serialize",&PyKinBody::serialize,PY_ARGS("options") DOXY_FN(KinBody,serialize))
                         .def("GetKinematicsGeometryHash",&PyKinBody::GetKinematicsGeometryHash, DOXY_FN(KinBody,GetKinematicsGeometryHash))
#ifdef USE_PYBIND11_PYTHON_BINDINGS
                         .def("CreateKinBodyStateSaver", &PyKinBody::CreateKinBodyStateSaver,
                              "options"_a = py::none_(),
                              "Creates an object that can be entered using 'with' and returns a KinBodyStateSaver"
                              )
#else
                         .def("CreateKinBodyStateSaver",&PyKinBody::CreateKinBodyStateSaver, CreateKinBodyStateSaver_overloads(PY_ARGS("options") "Creates an object that can be entered using 'with' and returns a KinBodyStateSaver")[return_value_policy<manage_new_object>()])
#endif
                         .def("__enter__",&PyKinBody::__enter__)
                         .def("__exit__",&PyKinBody::__exit__)
                         .def("__repr__",&PyKinBody::__repr__)
                         .def("__str__",&PyKinBody::__str__)
                         .def("__unicode__",&PyKinBody::__unicode__)
        ;

#ifdef USE_PYBIND11_PYTHON_BINDINGS
        // SaveParameters belongs to KinBody, not openravepy._openravepy_.openravepy_int
        enum_<KinBody::SaveParameters>(kinbody, "SaveParameters", py::arithmetic() DOXY_ENUM(SaveParameters))
        .export_values()
#else
        enum_<KinBody::SaveParameters>("SaveParameters" DOXY_ENUM(SaveParameters))
#endif
        .value("LinkTransformation",KinBody::Save_LinkTransformation)
        .value("LinkEnable",KinBody::Save_LinkEnable)
        .value("LinkVelocities", KinBody::Save_LinkVelocities)
        .value("JointMaxVelocityAndAcceleration",KinBody::Save_JointMaxVelocityAndAcceleration)
        .value("JointWeights", KinBody::Save_JointWeights)
        .value("JointLimits", KinBody::Save_JointLimits)
        .value("ActiveDOF",KinBody::Save_ActiveDOF)
        .value("ActiveManipulator",KinBody::Save_ActiveManipulator)
        .value("GrabbedBodies",KinBody::Save_GrabbedBodies)
        .value("ActiveManipulatorToolTransform",KinBody::Save_ActiveManipulatorToolTransform)
        ;
#ifdef USE_PYBIND11_PYTHON_BINDINGS
        // CheckLimitsAction belongs to KinBody, not openravepy._openravepy_.openravepy_int
        enum_<KinBody::CheckLimitsAction>(kinbody, "CheckLimitsAction" DOXY_ENUM(CheckLimitsAction))
#else
        enum_<KinBody::CheckLimitsAction>("CheckLimitsAction" DOXY_ENUM(CheckLimitsAction))
#endif
        .value("Nothing",KinBody::CLA_Nothing)
        .value("CheckLimits",KinBody::CLA_CheckLimits)
        .value("CheckLimitsSilent",KinBody::CLA_CheckLimitsSilent)
        .value("CheckLimitsThrow",KinBody::CLA_CheckLimitsThrow)
        ;
#ifdef USE_PYBIND11_PYTHON_BINDINGS
        // AdjacentOptions belongs to KinBody, not openravepy._openravepy_.openravepy_int
        enum_<KinBody::AdjacentOptions>(kinbody, "AdjacentOptions" DOXY_ENUM(AdjacentOptions))
#else
        enum_<KinBody::AdjacentOptions>("AdjacentOptions" DOXY_ENUM(AdjacentOptions))
#endif
        .value("Enabled",KinBody::AO_Enabled)
        .value("ActiveDOFs",KinBody::AO_ActiveDOFs)
        ;
        kinbody.attr("JointType") = jointtype;
        kinbody.attr("LinkInfo") = linkinfo;
        kinbody.attr("GeometryInfo") = geometryinfo;
        kinbody.attr("JointInfo") = jointinfo;
        kinbody.attr("GrabbedInfo") = grabbedinfo;
        {
#ifdef USE_PYBIND11_PYTHON_BINDINGS
            // link belongs to kinbody
            scope_ link = class_<PyLink, OPENRAVE_SHARED_PTR<PyLink> >(kinbody, "Link", DOXY_CLASS(KinBody::Link))
#else
            scope_ link = class_<PyLink, OPENRAVE_SHARED_PTR<PyLink> >("Link", DOXY_CLASS(KinBody::Link), no_init)
#endif
                          .def("GetName",&PyLink::GetName, DOXY_FN(KinBody::Link,GetName))
                          .def("GetIndex",&PyLink::GetIndex, DOXY_FN(KinBody::Link,GetIndex))
                          .def("Enable",&PyLink::Enable,PY_ARGS("enable") DOXY_FN(KinBody::Link,Enable))
                          .def("IsEnabled",&PyLink::IsEnabled, DOXY_FN(KinBody::Link,IsEnabled))
                          .def("IsStatic",&PyLink::IsStatic, DOXY_FN(KinBody::Link,IsStatic))
                          .def("SetVisible",&PyLink::SetVisible,PY_ARGS("visible") DOXY_FN(KinBody::Link,SetVisible))
                          .def("IsVisible",&PyLink::IsVisible, DOXY_FN(KinBody::Link,IsVisible))
                          .def("GetParent",&PyLink::GetParent, DOXY_FN(KinBody::Link,GetParent))
                          .def("GetParentLinks",&PyLink::GetParentLinks, DOXY_FN(KinBody::Link,GetParentLinks))
                          .def("IsParentLink",&PyLink::IsParentLink, DOXY_FN(KinBody::Link,IsParentLink))
                          .def("GetCollisionData",&PyLink::GetCollisionData, DOXY_FN(KinBody::Link,GetCollisionData))
                          .def("ComputeAABB",&PyLink::ComputeAABB, DOXY_FN(KinBody::Link,ComputeAABB))
                          .def("ComputeAABBFromTransform",&PyLink::ComputeAABBFromTransform, PY_ARGS("transform") DOXY_FN(KinBody::Link,ComputeAABB))
                          .def("ComputeLocalAABB",&PyLink::ComputeLocalAABB, DOXY_FN(KinBody::Link,ComputeLocalAABB))
                          .def("GetTransform",&PyLink::GetTransform, DOXY_FN(KinBody::Link,GetTransform))
                          .def("GetTransformPose",&PyLink::GetTransformPose, DOXY_FN(KinBody::Link,GetTransform))
                          .def("GetCOMOffset",&PyLink::GetCOMOffset, DOXY_FN(KinBody::Link,GetCOMOffset))
                          .def("GetLocalCOM",&PyLink::GetLocalCOM, DOXY_FN(KinBody::Link,GetLocalCOM))
                          .def("GetGlobalCOM",&PyLink::GetGlobalCOM, DOXY_FN(KinBody::Link,GetGlobalCOM))
                          .def("GetLocalInertia",&PyLink::GetLocalInertia, DOXY_FN(KinBody::Link,GetLocalInertia))
                          .def("GetGlobalInertia",&PyLink::GetGlobalInertia, DOXY_FN(KinBody::Link,GetGlobalInertia))
                          .def("GetPrincipalMomentsOfInertia",&PyLink::GetPrincipalMomentsOfInertia, DOXY_FN(KinBody::Link,GetPrincipalMomentsOfInertia))
                          .def("GetLocalMassFrame",&PyLink::GetLocalMassFrame, DOXY_FN(KinBody::Link,GetLocalMassFrame))
                          .def("GetGlobalMassFrame",&PyLink::GetGlobalMassFrame, DOXY_FN(KinBody::Link,GetGlobalMassFrame))
                          .def("GetMass",&PyLink::GetMass, DOXY_FN(KinBody::Link,GetMass))
                          .def("SetLocalMassFrame",&PyLink::SetLocalMassFrame, PY_ARGS("massframe") DOXY_FN(KinBody::Link,SetLocalMassFrame))
                          .def("SetPrincipalMomentsOfInertia",&PyLink::SetPrincipalMomentsOfInertia, PY_ARGS("inertiamoments") DOXY_FN(KinBody::Link,SetPrincipalMomentsOfInertia))
                          .def("SetMass",&PyLink::SetMass, PY_ARGS("mass") DOXY_FN(KinBody::Link,SetMass))
                          .def("SetStatic",&PyLink::SetStatic,PY_ARGS("static") DOXY_FN(KinBody::Link,SetStatic))
                          .def("SetTransform",&PyLink::SetTransform,PY_ARGS("transform") DOXY_FN(KinBody::Link,SetTransform))
                          .def("SetForce",&PyLink::SetForce,PY_ARGS("force","pos","add") DOXY_FN(KinBody::Link,SetForce))
                          .def("SetTorque",&PyLink::SetTorque,PY_ARGS("torque","add") DOXY_FN(KinBody::Link,SetTorque))
                          .def("GetGeometries",&PyLink::GetGeometries, DOXY_FN(KinBody::Link,GetGeometries))
                          .def("InitGeometries",&PyLink::InitGeometries, PY_ARGS("geometries") DOXY_FN(KinBody::Link,InitGeometries))
                          .def("AddGeometry", &PyLink::AddGeometry, PY_ARGS("geometryinfo", "addToGroups") DOXY_FN(KinBody::Link,AddGeometry))
                          .def("RemoveGeometryByName", &PyLink::RemoveGeometryByName, PY_ARGS("geometryname", "removeFromAllGroups") DOXY_FN(KinBody::Link,RemoveGeometryByName))
                          .def("SetGeometriesFromGroup",&PyLink::SetGeometriesFromGroup, PY_ARGS("name") DOXY_FN(KinBody::Link,SetGeometriesFromGroup))
                          .def("GetGeometriesFromGroup",&PyLink::GetGeometriesFromGroup, PY_ARGS("name") DOXY_FN(KinBody::Link,GetGeometriesFromGroup))
                          .def("SetGroupGeometries",&PyLink::SetGroupGeometries, PY_ARGS("name", "geometries") DOXY_FN(KinBody::Link,SetGroupGeometries))
                          .def("GetGroupNumGeometries",&PyLink::GetGroupNumGeometries, PY_ARGS("geometries") DOXY_FN(KinBody::Link,GetGroupNumGeometries))
                          .def("GetRigidlyAttachedLinks",&PyLink::GetRigidlyAttachedLinks, DOXY_FN(KinBody::Link,GetRigidlyAttachedLinks))
                          .def("IsRigidlyAttached",&PyLink::IsRigidlyAttached, DOXY_FN(KinBody::Link,IsRigidlyAttached))
                          .def("GetVelocity",&PyLink::GetVelocity,DOXY_FN(KinBody::Link,GetVelocity))
                          .def("SetVelocity",&PyLink::SetVelocity,DOXY_FN(KinBody::Link,SetVelocity))
#ifdef USE_PYBIND11_PYTHON_BINDINGS
                          .def("GetFloatParameters", &PyLink::GetFloatParameters,
                               "name"_a = py::none_(),
                               "index"_a = -1,
                               DOXY_FN(KinBody::Link,GetFloatParameters)
                               )
#else
                          .def("GetFloatParameters",&PyLink::GetFloatParameters,GetFloatParameters_overloads(PY_ARGS("name","index") DOXY_FN(KinBody::Link,GetFloatParameters)))
#endif
                          .def("SetFloatParameters",&PyLink::SetFloatParameters,DOXY_FN(KinBody::Link,SetFloatParameters))
#ifdef USE_PYBIND11_PYTHON_BINDINGS
                          .def("GetIntParameters", &PyLink::GetIntParameters,
                               "name"_a = py::none_(),
                               "index"_a = -1,
                               DOXY_FN(KinBody::Link,GetIntParameters)
                               )
#else
                          .def("GetIntParameters",&PyLink::GetIntParameters,GetIntParameters_overloads(PY_ARGS("name", "index") DOXY_FN(KinBody::Link,GetIntParameters)))
#endif
                          .def("SetIntParameters",&PyLink::SetIntParameters,DOXY_FN(KinBody::Link,SetIntParameters))
#ifdef USE_PYBIND11_PYTHON_BINDINGS
                          .def("GetStringParameters", &PyLink::GetStringParameters,
                               "name"_a = py::none_(),
                               DOXY_FN(KinBody::Link,GetStringParameters)
                               )
#else
                          .def("GetStringParameters",&PyLink::GetStringParameters,GetStringParameters_overloads(PY_ARGS("name") DOXY_FN(KinBody::Link,GetStringParameters)))
#endif
                          .def("SetStringParameters",&PyLink::SetStringParameters,DOXY_FN(KinBody::Link,SetStringParameters))
                          .def("UpdateInfo",&PyLink::UpdateInfo,DOXY_FN(KinBody::Link,UpdateInfo))
                          .def("GetInfo",&PyLink::GetInfo,DOXY_FN(KinBody::Link,GetInfo))
                          .def("UpdateAndGetInfo",&PyLink::UpdateAndGetInfo,DOXY_FN(KinBody::Link,UpdateAndGetInfo))
                          .def("SetIntParameters",&PyLink::SetIntParameters,DOXY_FN(KinBody::Link,SetIntParameters))
                          .def("__repr__", &PyLink::__repr__)
                          .def("__str__", &PyLink::__str__)
                          .def("__unicode__", &PyLink::__unicode__)
                          .def("__eq__",&PyLink::__eq__)
                          .def("__ne__",&PyLink::__ne__)
                          .def("__hash__",&PyLink::__hash__)
            ;
            // \deprecated (12/10/18)
            link.attr("GeomType") = geometrytype;
            link.attr("GeometryInfo") = geometryinfo;
            {
#ifdef USE_PYBIND11_PYTHON_BINDINGS
                // PyGeometry belongs to PyLink, not openravepy._openravepy_.openravepy_int
                scope_ geometry = class_<PyLink::PyGeometry, OPENRAVE_SHARED_PTR<PyLink::PyGeometry> >(link, "Geometry", DOXY_CLASS(KinBody::Link::Geometry))
#else
                scope_ geometry = class_<PyLink::PyGeometry, OPENRAVE_SHARED_PTR<PyLink::PyGeometry> >("Geometry", DOXY_CLASS(KinBody::Link::Geometry),no_init)
#endif
                                  .def("SetCollisionMesh",&PyLink::PyGeometry::SetCollisionMesh,PY_ARGS("trimesh") DOXY_FN(KinBody::Link::Geometry,SetCollisionMesh))
                                  .def("GetCollisionMesh",&PyLink::PyGeometry::GetCollisionMesh, DOXY_FN(KinBody::Link::Geometry,GetCollisionMesh))
#ifdef USE_PYBIND11_PYTHON_BINDINGS
                                  .def("InitCollisionMesh", &PyLink::PyGeometry::InitCollisionMesh,
                                       "tesselation"_a = 1.0,
                                       DOXY_FN(KinBody::Link::Geometry,GetCollisionMesh)
                                       )
#else
                                  .def("InitCollisionMesh",&PyLink::PyGeometry::InitCollisionMesh, InitCollisionMesh_overloads(PY_ARGS("tesselation") DOXY_FN(KinBody::Link::Geometry,GetCollisionMesh)))
#endif
                                  .def("ComputeAABB",&PyLink::PyGeometry::ComputeAABB, PY_ARGS("transform") DOXY_FN(KinBody::Link::Geometry,ComputeAABB))
                                  .def("GetSideWallExists",&PyLink::PyGeometry::GetSideWallExists, DOXY_FN(KinBody::Link::Geometry,GetSideWallExists))
                                  .def("SetDraw",&PyLink::PyGeometry::SetDraw,PY_ARGS("draw") DOXY_FN(KinBody::Link::Geometry,SetDraw))
                                  .def("SetTransparency",&PyLink::PyGeometry::SetTransparency,PY_ARGS("transparency") DOXY_FN(KinBody::Link::Geometry,SetTransparency))
                                  .def("SetDiffuseColor",&PyLink::PyGeometry::SetDiffuseColor,PY_ARGS("color") DOXY_FN(KinBody::Link::Geometry,SetDiffuseColor))
                                  .def("SetAmbientColor",&PyLink::PyGeometry::SetAmbientColor,PY_ARGS("color") DOXY_FN(KinBody::Link::Geometry,SetAmbientColor))
                                  .def("SetRenderFilename",&PyLink::PyGeometry::SetRenderFilename,PY_ARGS("color") DOXY_FN(KinBody::Link::Geometry,SetRenderFilename))
                                  .def("SetName",&PyLink::PyGeometry::SetName,PY_ARGS("name") DOXY_FN(KinBody::Link::Geometry,setName))
                                  .def("SetVisible",&PyLink::PyGeometry::SetVisible,PY_ARGS("visible") DOXY_FN(KinBody::Link::Geometry,SetVisible))
                                  .def("IsDraw",&PyLink::PyGeometry::IsDraw, DOXY_FN(KinBody::Link::Geometry,IsDraw))
                                  .def("IsVisible",&PyLink::PyGeometry::IsVisible, DOXY_FN(KinBody::Link::Geometry,IsVisible))
                                  .def("IsModifiable",&PyLink::PyGeometry::IsModifiable, DOXY_FN(KinBody::Link::Geometry,IsModifiable))
                                  .def("GetType",&PyLink::PyGeometry::GetType, DOXY_FN(KinBody::Link::Geometry,GetType))
                                  .def("GetTransform",&PyLink::PyGeometry::GetTransform, DOXY_FN(KinBody::Link::Geometry,GetTransform))
                                  .def("GetTransformPose",&PyLink::PyGeometry::GetTransformPose, DOXY_FN(KinBody::Link::Geometry,GetTransform))
                                  .def("GetSphereRadius",&PyLink::PyGeometry::GetSphereRadius, DOXY_FN(KinBody::Link::Geometry,GetSphereRadius))
                                  .def("GetCylinderRadius",&PyLink::PyGeometry::GetCylinderRadius, DOXY_FN(KinBody::Link::Geometry,GetCylinderRadius))
                                  .def("GetCylinderHeight",&PyLink::PyGeometry::GetCylinderHeight, DOXY_FN(KinBody::Link::Geometry,GetCylinderHeight))
                                  .def("GetBoxExtents",&PyLink::PyGeometry::GetBoxExtents, DOXY_FN(KinBody::Link::Geometry,GetBoxExtents))
                                  .def("GetContainerOuterExtents",&PyLink::PyGeometry::GetContainerOuterExtents, DOXY_FN(KinBody::Link::Geometry,GetContainerOuterExtents))
                                  .def("GetContainerInnerExtents",&PyLink::PyGeometry::GetContainerInnerExtents, DOXY_FN(KinBody::Link::Geometry,GetContainerInnerExtents))
                                  .def("GetContainerBottomCross",&PyLink::PyGeometry::GetContainerBottomCross, DOXY_FN(KinBody::Link::Geometry,GetContainerBottomCross))
                                  .def("GetContainerBottom",&PyLink::PyGeometry::GetContainerBottom, DOXY_FN(KinBody::Link::Geometry,GetContainerBottom))
                                  .def("GetRenderScale",&PyLink::PyGeometry::GetRenderScale, DOXY_FN(KinBody::Link::Geometry,GetRenderScale))
                                  .def("GetRenderFilename",&PyLink::PyGeometry::GetRenderFilename, DOXY_FN(KinBody::Link::Geometry,GetRenderFilename))
                                  .def("GetName",&PyLink::PyGeometry::GetName, DOXY_FN(KinBody::Link::Geometry,GetName))
                                  .def("GetTransparency",&PyLink::PyGeometry::GetTransparency,DOXY_FN(KinBody::Link::Geometry,GetTransparency))
                                  .def("GetDiffuseColor",&PyLink::PyGeometry::GetDiffuseColor,DOXY_FN(KinBody::Link::Geometry,GetDiffuseColor))
                                  .def("GetAmbientColor",&PyLink::PyGeometry::GetAmbientColor,DOXY_FN(KinBody::Link::Geometry,GetAmbientColor))
                                  .def("ComputeInnerEmptyVolume",&PyLink::PyGeometry::ComputeInnerEmptyVolume,DOXY_FN(KinBody::Link::Geometry,ComputeInnerEmptyVolume))
                                  .def("GetInfo",&PyLink::PyGeometry::GetInfo,DOXY_FN(KinBody::Link::Geometry,GetInfo))
                                  .def("__eq__",&PyLink::PyGeometry::__eq__)
                                  .def("__ne__",&PyLink::PyGeometry::__ne__)
                                  .def("__hash__",&PyLink::PyGeometry::__hash__)
                ;
                // \deprecated (12/07/16)
                geometry.attr("Type") = geometrytype;
            }
            // \deprecated (12/07/16)
            link.attr("GeomProperties") = link.attr("Geometry");
        }
        {
#ifdef USE_PYBIND11_PYTHON_BINDINGS
            scope_ joint = class_<PyJoint, OPENRAVE_SHARED_PTR<PyJoint> >(kinbody, "Joint", DOXY_CLASS(KinBody::Joint))
#else
            scope_ joint = class_<PyJoint, OPENRAVE_SHARED_PTR<PyJoint> >("Joint", DOXY_CLASS(KinBody::Joint),no_init)
#endif
                           .def("GetName", &PyJoint::GetName, DOXY_FN(KinBody::Joint,GetName))
#ifdef USE_PYBIND11_PYTHON_BINDINGS
                           .def("IsMimic",&PyJoint::IsMimic,
                                "axis"_a = -1,
                                DOXY_FN(KinBody::Joint,IsMimic)
                                )
#else
                           .def("IsMimic",&PyJoint::IsMimic,IsMimic_overloads(PY_ARGS("axis") DOXY_FN(KinBody::Joint,IsMimic)))
#endif
#ifdef USE_PYBIND11_PYTHON_BINDINGS
                           .def("GetMimicEquation", &PyJoint::GetMimicEquation,
                                "axis"_a = 0,
                                "type"_a = 0,
                                "format"_a = "",
                                DOXY_FN(KinBody::Joint,GetMimicEquation)
                                )
#else
                           .def("GetMimicEquation",&PyJoint::GetMimicEquation,GetMimicEquation_overloads(PY_ARGS("axis","type","format") DOXY_FN(KinBody::Joint,GetMimicEquation)))
#endif
#ifdef USE_PYBIND11_PYTHON_BINDINGS
                           .def("GetMimicDOFIndices", &PyJoint::GetMimicDOFIndices,
                                "axis"_a = 0,
                                DOXY_FN(KinBody::Joint,GetMimicDOFIndices)
                                )
#else
                           .def("GetMimicDOFIndices",&PyJoint::GetMimicDOFIndices,GetMimicDOFIndices_overloads(PY_ARGS("axis") DOXY_FN(KinBody::Joint,GetMimicDOFIndices)))
#endif
                           .def("SetMimicEquations", &PyJoint::SetMimicEquations, PY_ARGS("axis","poseq","veleq","acceleq") DOXY_FN(KinBody::Joint,SetMimicEquations))
#ifdef USE_PYBIND11_PYTHON_BINDINGS
                           .def("GetMaxVel", &PyJoint::GetMaxVel,
                                "axis"_a = 0,
                                DOXY_FN(KinBody::Joint,GetMaxVel)
                                )
#else
                           .def("GetMaxVel", &PyJoint::GetMaxVel, GetMaxVel_overloads(PY_ARGS("axis") DOXY_FN(KinBody::Joint,GetMaxVel)))
#endif
#ifdef USE_PYBIND11_PYTHON_BINDINGS
                           .def("GetMaxAccel", &PyJoint::GetMaxAccel,
                                "axis"_a = 0,
                                DOXY_FN(KinBody::Joint,GetMaxAccel)
                                )
#else
                           .def("GetMaxAccel", &PyJoint::GetMaxAccel, GetMaxAccel_overloads(PY_ARGS("axis") DOXY_FN(KinBody::Joint,GetMaxAccel)))
#endif
#ifdef USE_PYBIND11_PYTHON_BINDINGS
                           .def("GetMaxJerk", &PyJoint::GetMaxJerk,
                                "axis"_a = 0,
                                DOXY_FN(KinBody::Joint,GetMaxJerk)
                                )
#else
                           .def("GetMaxJerk", &PyJoint::GetMaxJerk, GetMaxJerk_overloads(PY_ARGS("axis") DOXY_FN(KinBody::Joint,GetMaxJerk)))
#endif
#ifdef USE_PYBIND11_PYTHON_BINDINGS
                           .def("GetMaxTorque", &PyJoint::GetMaxTorque,
                                "axis"_a = 0,
                                DOXY_FN(KinBody::Joint,GetMaxTorque)
                                )
#else
                           .def("GetMaxTorque", &PyJoint::GetMaxTorque, GetMaxTorque_overloads(PY_ARGS("axis") DOXY_FN(KinBody::Joint,GetMaxTorque)))
#endif
#ifdef USE_PYBIND11_PYTHON_BINDINGS
                           .def("GetInstantaneousTorqueLimits", &PyJoint::GetInstantaneousTorqueLimits,
                                "axis"_a = 0,
                                DOXY_FN(KinBody::Joint,GetInstantaneousTorqueLimits)
                                )
#else
                           .def("GetInstantaneousTorqueLimits", &PyJoint::GetInstantaneousTorqueLimits, GetInstantaneousTorqueLimits_overloads(PY_ARGS("axis") DOXY_FN(KinBody::Joint,GetInstantaneousTorqueLimits)))
#endif
#ifdef USE_PYBIND11_PYTHON_BINDINGS
                           .def("GetNominalTorqueLimits", &PyJoint::GetNominalTorqueLimits,
                                "axis"_a = 0,
                                DOXY_FN(KinBody::Joint,GetNominalTorqueLimits)
                                )
#else
                           .def("GetNominalTorqueLimits", &PyJoint::GetNominalTorqueLimits, GetNominalTorqueLimits_overloads(PY_ARGS("axis") DOXY_FN(KinBody::Joint,GetNominalTorqueLimits)))
#endif
#ifdef USE_PYBIND11_PYTHON_BINDINGS
                           .def("GetMaxInertia", &PyJoint::GetMaxInertia,
                                "axis"_a,
                                DOXY_FN(KinBody::Joint,GetMaxInertia)
                                )
#else
                           .def("GetMaxInertia", &PyJoint::GetMaxInertia, GetMaxInertia_overloads(PY_ARGS("axis") DOXY_FN(KinBody::Joint,GetMaxInertia)))
#endif
                           .def("GetDOFIndex", &PyJoint::GetDOFIndex, DOXY_FN(KinBody::Joint,GetDOFIndex))
                           .def("GetJointIndex", &PyJoint::GetJointIndex, DOXY_FN(KinBody::Joint,GetJointIndex))
                           .def("GetParent", &PyJoint::GetParent, DOXY_FN(KinBody::Joint,GetParent))
                           .def("GetFirstAttached", &PyJoint::GetFirstAttached, DOXY_FN(KinBody::Joint,GetFirstAttached))
                           .def("GetSecondAttached", &PyJoint::GetSecondAttached, DOXY_FN(KinBody::Joint,GetSecondAttached))
                           .def("IsStatic",&PyJoint::IsStatic, DOXY_FN(KinBody::Joint,IsStatic))
                           .def("IsCircular",&PyJoint::IsCircular, DOXY_FN(KinBody::Joint,IsCircular))
                           .def("IsRevolute",&PyJoint::IsRevolute, DOXY_FN(KinBody::Joint,IsRevolute))
                           .def("IsPrismatic",&PyJoint::IsPrismatic, DOXY_FN(KinBody::Joint,IsPrismatic))
                           .def("GetType", &PyJoint::GetType, DOXY_FN(KinBody::Joint,GetType))
                           .def("GetDOF", &PyJoint::GetDOF, DOXY_FN(KinBody::Joint,GetDOF))
                           .def("GetValues", &PyJoint::GetValues, DOXY_FN(KinBody::Joint,GetValues))
                           .def("GetValue", &PyJoint::GetValue, DOXY_FN(KinBody::Joint,GetValue))
                           .def("GetVelocities", &PyJoint::GetVelocities, DOXY_FN(KinBody::Joint,GetVelocities))
                           .def("GetAnchor", &PyJoint::GetAnchor, DOXY_FN(KinBody::Joint,GetAnchor))
#ifdef USE_PYBIND11_PYTHON_BINDINGS
                           .def("GetAxis", &PyJoint::GetAxis,
                                "axis"_a = 0,
                                DOXY_FN(KinBody::Joint,GetAxis)
                                )
#else
                           .def("GetAxis", &PyJoint::GetAxis,GetAxis_overloads(PY_ARGS("axis") DOXY_FN(KinBody::Joint,GetAxis)))
#endif
                           .def("GetHierarchyParentLink", &PyJoint::GetHierarchyParentLink, DOXY_FN(KinBody::Joint,GetHierarchyParentLink))
                           .def("GetHierarchyChildLink", &PyJoint::GetHierarchyChildLink, DOXY_FN(KinBody::Joint,GetHierarchyChildLink))
                           .def("GetInternalHierarchyAxis", &PyJoint::GetInternalHierarchyAxis,PY_ARGS("axis") DOXY_FN(KinBody::Joint,GetInternalHierarchyAxis))
                           .def("GetInternalHierarchyLeftTransform",&PyJoint::GetInternalHierarchyLeftTransform, DOXY_FN(KinBody::Joint,GetInternalHierarchyLeftTransform))
                           .def("GetInternalHierarchyLeftTransformPose",&PyJoint::GetInternalHierarchyLeftTransformPose, DOXY_FN(KinBody::Joint,GetInternalHierarchyLeftTransform))
                           .def("GetInternalHierarchyRightTransform",&PyJoint::GetInternalHierarchyRightTransform, DOXY_FN(KinBody::Joint,GetInternalHierarchyRightTransform))
                           .def("GetInternalHierarchyRightTransformPose",&PyJoint::GetInternalHierarchyRightTransformPose, DOXY_FN(KinBody::Joint,GetInternalHierarchyRightTransform))
                           .def("GetLimits", &PyJoint::GetLimits, DOXY_FN(KinBody::Joint,GetLimits))
                           .def("GetVelocityLimits", &PyJoint::GetVelocityLimits, DOXY_FN(KinBody::Joint,GetVelocityLimits))
                           .def("GetAccelerationLimits", &PyJoint::GetAccelerationLimits, DOXY_FN(KinBody::Joint,GetAccelerationLimits))
                           .def("GetJerkLimits", &PyJoint::GetJerkLimits, DOXY_FN(KinBody::Joint,GetJerkLimits))
                           .def("GetHardVelocityLimits", &PyJoint::GetHardVelocityLimits, DOXY_FN(KinBody::Joint,GetHardVelocityLimits))
                           .def("GetHardAccelerationLimits", &PyJoint::GetHardAccelerationLimits, DOXY_FN(KinBody::Joint,GetHardAccelerationLimits))
                           .def("GetHardJerkLimits", &PyJoint::GetHardJerkLimits, DOXY_FN(KinBody::Joint,GetHardJerkLimits))
                           .def("GetTorqueLimits", &PyJoint::GetTorqueLimits, DOXY_FN(KinBody::Joint,GetTorqueLimits))
#ifdef USE_PYBIND11_PYTHON_BINDINGS
                           .def("SetWrapOffset", &PyJoint::SetWrapOffset,
                                "offset"_a,
                                "axis"_a = 0,
                                DOXY_FN(KinBody::Joint,SetWrapOffset)
                                )
#else
                           .def("SetWrapOffset",&PyJoint::SetWrapOffset,SetWrapOffset_overloads(PY_ARGS("offset","axis") DOXY_FN(KinBody::Joint,SetWrapOffset)))
#endif
#ifdef USE_PYBIND11_PYTHON_BINDINGS
                           .def("GetWrapOffset", &PyJoint::GetWrapOffset,
                                "axis"_a = 0,
                                DOXY_FN(KinBody::Joint,GetWrapOffset)
                                )
#else
                           .def("GetWrapOffset",&PyJoint::GetWrapOffset,GetWrapOffset_overloads(PY_ARGS("axis") DOXY_FN(KinBody::Joint,GetWrapOffset)))
#endif
                           .def("SetLimits",&PyJoint::SetLimits,PY_ARGS("lower","upper") DOXY_FN(KinBody::Joint,SetLimits))
                           .def("SetVelocityLimits",&PyJoint::SetVelocityLimits,PY_ARGS("maxlimits") DOXY_FN(KinBody::Joint,SetVelocityLimits))
                           .def("SetAccelerationLimits",&PyJoint::SetAccelerationLimits,PY_ARGS("maxlimits") DOXY_FN(KinBody::Joint,SetAccelerationLimits))
                           .def("SetJerkLimits",&PyJoint::SetJerkLimits,PY_ARGS("maxlimits") DOXY_FN(KinBody::Joint,SetJerkLimits))
                           .def("SetHardVelocityLimits",&PyJoint::SetHardVelocityLimits,PY_ARGS("maxlimits") DOXY_FN(KinBody::Joint,SetHardVelocityLimits))
                           .def("SetHardAccelerationLimits",&PyJoint::SetHardAccelerationLimits,PY_ARGS("maxlimits") DOXY_FN(KinBody::Joint,SetHardAccelerationLimits))
                           .def("SetHardJerkLimits",&PyJoint::SetHardJerkLimits,PY_ARGS("maxlimits") DOXY_FN(KinBody::Joint,SetHardJerkLimits))
                           .def("SetTorqueLimits",&PyJoint::SetTorqueLimits,PY_ARGS("maxlimits") DOXY_FN(KinBody::Joint,SetTorqueLimits))
                           .def("GetResolution",&PyJoint::GetResolution,PY_ARGS("axis") DOXY_FN(KinBody::Joint,GetResolution))
                           .def("GetResolutions",&PyJoint::GetResolutions,DOXY_FN(KinBody::Joint,GetResolutions))
                           .def("SetResolution",&PyJoint::SetResolution,PY_ARGS("resolution") DOXY_FN(KinBody::Joint,SetResolution))
                           .def("GetWeight",&PyJoint::GetWeight,PY_ARGS("axis") DOXY_FN(KinBody::Joint,GetWeight))
                           .def("GetWeights",&PyJoint::GetWeights,DOXY_FN(KinBody::Joint,GetWeights))
                           .def("SetWeights",&PyJoint::SetWeights,PY_ARGS("weights") DOXY_FN(KinBody::Joint,SetWeights))
                           .def("SubtractValues",&PyJoint::SubtractValues,PY_ARGS("values0","values1") DOXY_FN(KinBody::Joint,SubtractValues))
                           .def("SubtractValue",&PyJoint::SubtractValue,PY_ARGS("value0","value1","axis") DOXY_FN(KinBody::Joint,SubtractValue))

                           .def("AddTorque",&PyJoint::AddTorque,PY_ARGS("torques") DOXY_FN(KinBody::Joint,AddTorque))
#ifdef USE_PYBIND11_PYTHON_BINDINGS
                           .def("GetFloatParameters", &PyJoint::GetFloatParameters,
                                "name"_a = py::none_(),
                                "index"_a = -1,
                                DOXY_FN(KinBody::Joint,GetFloatParameters)
                                )
#else
                           .def("GetFloatParameters",&PyJoint::GetFloatParameters,GetFloatParameters_overloads(PY_ARGS("name", "index") DOXY_FN(KinBody::Joint,GetFloatParameters)))
#endif
                           .def("SetFloatParameters",&PyJoint::SetFloatParameters,DOXY_FN(KinBody::Joint,SetFloatParameters))
#ifdef USE_PYBIND11_PYTHON_BINDINGS
                           .def("GetIntParameters", &PyJoint::GetIntParameters,
                                "name"_a = py::none_(),
                                "index"_a = -1,
                                DOXY_FN(KinBody::Joint,GetIntParameters)
                                )
#else
                           .def("GetIntParameters",&PyJoint::GetIntParameters,GetIntParameters_overloads(PY_ARGS("name", "index") DOXY_FN(KinBody::Joint,GetIntParameters)))
#endif
                           .def("SetIntParameters",&PyJoint::SetIntParameters,DOXY_FN(KinBody::Joint,SetIntParameters))
#ifdef USE_PYBIND11_PYTHON_BINDINGS
                           .def("GetStringParameters", &PyJoint::GetStringParameters,
                                "name"_a = py::none_(),
                                DOXY_FN(KinBody::Joint, GetStringParameters)
                                )
#else
                           .def("GetStringParameters",&PyJoint::GetStringParameters,GetStringParameters_overloads(PY_ARGS("name", "index") DOXY_FN(KinBody::Joint,GetStringParameters)))
#endif
                           .def("SetStringParameters",&PyJoint::SetStringParameters,DOXY_FN(KinBody::Joint,SetStringParameters))
                           .def("GetControlMode",&PyJoint::GetControlMode,DOXY_FN(KinBody::Joint,GetControlMode))
                           .def("UpdateInfo",&PyJoint::UpdateInfo,DOXY_FN(KinBody::Joint,UpdateInfo))
                           .def("GetInfo",&PyJoint::GetInfo,DOXY_FN(KinBody::Joint,GetInfo))
                           .def("UpdateAndGetInfo",&PyJoint::UpdateAndGetInfo,DOXY_FN(KinBody::Joint,UpdateAndGetInfo))
                           .def("__repr__", &PyJoint::__repr__)
                           .def("__str__", &PyJoint::__str__)
                           .def("__unicode__", &PyJoint::__unicode__)
                           .def("__eq__",&PyJoint::__eq__)
                           .def("__ne__",&PyJoint::__ne__)
                           .def("__hash__",&PyJoint::__hash__)
            ;
            joint.attr("Type") = jointtype;
        }

        {
#ifdef USE_PYBIND11_PYTHON_BINDINGS
            scope_ statesaver = class_<PyKinBodyStateSaver, OPENRAVE_SHARED_PTR<PyKinBodyStateSaver> >(kinbody, "KinBodyStateSaver", DOXY_CLASS(KinBody::KinBodyStateSaver))
#else
            scope_ statesaver = class_<PyKinBodyStateSaver, OPENRAVE_SHARED_PTR<PyKinBodyStateSaver> >("KinBodyStateSaver", DOXY_CLASS(KinBody::KinBodyStateSaver), no_init)
#endif
#ifdef USE_PYBIND11_PYTHON_BINDINGS
                                .def(init<PyKinBodyPtr>(), "body"_a)
                                .def(init<PyKinBodyPtr,object>(), "body"_a, "options"_a)
#else
                                .def(init<PyKinBodyPtr>(py::args("body")))
                                .def(init<PyKinBodyPtr,object>(py::args("body","options")))
#endif
                                .def("GetBody",&PyKinBodyStateSaver::GetBody,DOXY_FN(KinBody::KinBodyStateSaver, GetBody))
#ifdef USE_PYBIND11_PYTHON_BINDINGS
                                .def("Restore", &PyKinBodyStateSaver::Restore,
                                     "body"_a = py::none_(),
                                     DOXY_FN(KinBody::KinBodyStateSaver, Restore)
                                     )
#else
                                .def("Restore",&PyKinBodyStateSaver::Restore,Restore_overloads(PY_ARGS("body") DOXY_FN(KinBody::KinBodyStateSaver, Restore)))
#endif
                                .def("Release",&PyKinBodyStateSaver::Release,DOXY_FN(KinBody::KinBodyStateSaver, Release))
                                .def("__str__",&PyKinBodyStateSaver::__str__)
                                .def("__unicode__",&PyKinBodyStateSaver::__unicode__)
            ;
        }

        {
#ifdef USE_PYBIND11_PYTHON_BINDINGS
            scope_ managedata = class_<PyManageData, OPENRAVE_SHARED_PTR<PyManageData> >(m, "ManageData", DOXY_CLASS(KinBody::ManageData))
#else
            scope_ managedata = class_<PyManageData, OPENRAVE_SHARED_PTR<PyManageData> >("ManageData", DOXY_CLASS(KinBody::ManageData),no_init)
#endif
                                .def("GetSystem", &PyManageData::GetSystem, DOXY_FN(KinBody::ManageData,GetSystem))
                                .def("GetData", &PyManageData::GetData, DOXY_FN(KinBody::ManageData,GetData))
                                .def("GetOffsetLink", &PyManageData::GetOffsetLink, DOXY_FN(KinBody::ManageData,GetOffsetLink))
                                .def("IsPresent", &PyManageData::IsPresent, DOXY_FN(KinBody::ManageData,IsPresent))
                                .def("IsEnabled", &PyManageData::IsEnabled, DOXY_FN(KinBody::ManageData,IsEnabled))
                                .def("IsLocked", &PyManageData::IsLocked, DOXY_FN(KinBody::ManageData,IsLocked))
                                .def("Lock", &PyManageData::Lock,PY_ARGS("dolock") DOXY_FN(KinBody::ManageData,Lock))
                                .def("__repr__", &PyManageData::__repr__)
                                .def("__str__", &PyManageData::__str__)
                                .def("__unicode__", &PyManageData::__unicode__)
                                .def("__eq__",&PyManageData::__eq__)
                                .def("__ne__",&PyManageData::__ne__)
            ;
        }
    }


#ifdef USE_PYBIND11_PYTHON_BINDINGS
    m.def("RaveCreateKinBody", openravepy::RaveCreateKinBody, PY_ARGS("env","name") DOXY_FN1(RaveCreateKinBody));
#else
    def("RaveCreateKinBody",openravepy::RaveCreateKinBody,PY_ARGS("env","name") DOXY_FN1(RaveCreateKinBody));
#endif
}

}<|MERGE_RESOLUTION|>--- conflicted
+++ resolved
@@ -87,59 +87,7 @@
     sidewall.type = static_cast<KinBody::GeometryInfo::SideWallType>(type);
 }
 
-<<<<<<< HEAD
 PyGeometryInfo::PyGeometryInfo() {}
-=======
-// TGN: debug; will remove PyTestPickle
-PyTestPickle::PyTestPickle() {
-    if(IS_PYTHONOBJECT_NONE(_arr)) {
-        const std::vector<dReal> v {1, 2, 4.5, -3.0, 8, 9, 10, 11, 12};
-        _arr = toPyArray(v);
-    }
-}
-PyTestPickle::~PyTestPickle() {}
-class TestPickle_pickle_suite
-#ifndef USE_PYBIND11_PYTHON_BINDINGS
-    : public pickle_suite
-#endif
-{
-public:
-    static py::tuple getstate(const PyTestPickle& r)
-    {
-        return py::make_tuple(
-            r._t,
-            r._arr
-        );
-    }
-    static void setstate(PyTestPickle& r, const py::tuple& state) {
-        r._t = extract<std::string>(state[0]);
-        r._arr = state[1];
-    }
-};
-
-// PyGeometryInfo::PyGeometryInfo() {}
-
-PyGeometryInfo::PyGeometryInfo() {
-    _t = ReturnTransform(Transform());
-    _vGeomData = toPyVector4(Vector());
-    _vGeomData2 = toPyVector4(Vector());
-    _vGeomData3 = toPyVector4(Vector());
-    _vGeomData4 = toPyVector4(Vector());
-    _vDiffuseColor = toPyVector3(Vector(1,1,1));
-    _vAmbientColor = toPyVector3(Vector(0,0,0));
-    _meshcollision = py::none_();
-    _type = GT_None;
-    _name = py::none_();
-    _filenamerender = py::none_();
-    _filenamecollision = py::none_();
-    _vRenderScale = toPyVector3(Vector(1,1,1));
-    _vCollisionScale = toPyVector3(Vector(1,1,1));
-    _containerBaseHeight = 0.0;
-    _fTransparency = 0.0;
-    _bVisible = true;
-    _bModifiable = true;
-}
->>>>>>> bdc1fb06
 
 PyGeometryInfo::PyGeometryInfo(const KinBody::GeometryInfo& info) {
     Init(info);
@@ -1939,26 +1887,6 @@
     _Update(info);
 }
 
-// PyKinBody::PyGrabbedInfo::PyGrabbedInfo(const RobotBase::GrabbedInfo& info) {
-// #ifdef USE_PYBIND11_PYTHON_BINDINGS
-//     _grabbedname = info._grabbedname;
-//     _robotlinkname = info._robotlinkname;
-// #else
-//     _grabbedname = ConvertStringToUnicode(info._grabbedname);
-//     _robotlinkname = ConvertStringToUnicode(info._robotlinkname);
-// #endif
-//     _trelative = ReturnTransform(info._trelative);
-// #ifdef USE_PYBIND11_PYTHON_BINDINGS
-//     _setRobotLinksToIgnore = std::vector<int>(begin(info._setRobotLinksToIgnore), end(info._setRobotLinksToIgnore));
-// #else
-//     py::list setRobotLinksToIgnore;
-//     FOREACHC(itindex, info._setRobotLinksToIgnore) {
-//         setRobotLinksToIgnore.append(*itindex);
-//     }
-//     _setRobotLinksToIgnore = setRobotLinksToIgnore;
-// #endif
-// }
-
 RobotBase::GrabbedInfoPtr PyKinBody::PyGrabbedInfo::GetGrabbedInfo() const
 {
     RobotBase::GrabbedInfoPtr pinfo(new RobotBase::GrabbedInfo());
@@ -1999,11 +1927,11 @@
 
 std::string PyKinBody::PyGrabbedInfo::__str__() {
 #ifdef USE_PYBIND11_PYTHON_BINDINGS
-        return boost::str(boost::format("<grabbedinfo:%s -> %s>")%_robotlinkname%_grabbedname);
-#else
-        std::string robotlinkname = py::extract<std::string>(_robotlinkname);
-        std::string grabbedname = py::extract<std::string>(_grabbedname);
-        return boost::str(boost::format("<grabbedinfo:%s -> %s>")%robotlinkname%grabbedname);
+    return boost::str(boost::format("<grabbedinfo:%s -> %s>")%_robotlinkname%_grabbedname);
+#else
+    std::string robotlinkname = py::extract<std::string>(_robotlinkname);
+    std::string grabbedname = py::extract<std::string>(_grabbedname);
+    return boost::str(boost::format("<grabbedinfo:%s -> %s>")%robotlinkname%grabbedname);
 #endif
 }
 
@@ -4103,38 +4031,6 @@
     ;
 
 #ifdef USE_PYBIND11_PYTHON_BINDINGS
-<<<<<<< HEAD
-=======
-    object testpickle = class_<PyTestPickle, OPENRAVE_SHARED_PTR<PyTestPickle> >(m, "TestPickle")
-                        .def(init<>())
-#else
-    object testpickle = class_<PyTestPickle, OPENRAVE_SHARED_PTR<PyTestPickle> >("TestPickle")
-#endif // USE_PYBIND11_PYTHON_BINDINGS       
-#ifdef USE_PYBIND11_PYTHON_BINDINGS            
-                        .def(py::pickle(
-                        [](const PyTestPickle &pypickle) {
-                            // __getstate__
-                            // return TestPickle_pickle_suite::getstate(pypickle);
-                            return py::make_tuple(pypickle._t, pypickle._arr);
-                        },
-                        [](const py::tuple& state) {
-                            // PyTestPickle pypickle;
-                            // TestPickle_pickle_suite::setstate(pypickle, state);
-                            // return pypickle;
-                            PyTestPickle pypickle;
-                            pypickle._t = extract<std::string>(state[0]);
-                            pypickle._arr = state[1];
-                            return pypickle;
-                        }
-                        ))
-#else
-                        .def_pickle(TestPickle_pickle_suite())
-#endif // USE_PYBIND11_PYTHON_BINDINGS
-                        .def_readwrite("t", &PyTestPickle::_t)
-                        .def_readwrite("arr", &PyTestPickle::_arr)
-                        ;
-
-#ifdef USE_PYBIND11_PYTHON_BINDINGS
     object jointcontrolmode = enum_<KinBody::JointControlMode>(m, "JointControlMode" DOXY_ENUM(JointControlMode))
 #else    
     object jointcontrolmode = enum_<KinBody::JointControlMode>("JointControlMode" DOXY_ENUM(JointControlMode))
@@ -4145,7 +4041,6 @@
                               .value("JCM_ExternalDevice",KinBody::JCM_ExternalDevice);
 
 #ifdef USE_PYBIND11_PYTHON_BINDINGS
->>>>>>> bdc1fb06
     object geometryinfo = class_<PyGeometryInfo, OPENRAVE_SHARED_PTR<PyGeometryInfo> >(m, "GeometryInfo", DOXY_CLASS(KinBody::GeometryInfo))
                           .def(init<>())
                           //.def(init<const KinBody::GeometryInfo&>(), "info"_a)
@@ -4411,7 +4306,6 @@
                        .def("DeserializeJSON", &PyJointInfo::DeserializeJSON, PyJointInfo_DeserializeJSON_overloads(PY_ARGS("obj", "unitScale") DOXY_FN(KinBody::JointInfo, DeserializeJSON)))
 #endif // USE_PYBIND11_PYTHON_BINDINGS
 #ifdef USE_PYBIND11_PYTHON_BINDINGS
-                       // TGN: can simplify in future using
                        .def(py::pickle(
                                 [](const PyJointInfo &pyinfo) {
             // __getstate__
