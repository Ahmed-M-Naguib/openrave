--- conflicted
+++ resolved
@@ -53,17 +53,11 @@
 #include <stdexcept>
 #include <typeinfo>
 
-<<<<<<< HEAD
-#ifdef __GXX_EXPERIMENTAL_CXX0X__
-#define FOREACH(it, v) for(decltype((v).begin())it = (v).begin(); it != (v).end(); (it)++)
-#define FOREACH_NOINC(it, v) for(decltype((v).begin())it = (v).begin(); it != (v).end(); )
-=======
 // apparently there's a problem with higher versions of C++
 #ifdef __GXX_EXPERIMENTAL_CXX0X__
 #include <typeinfo>
 #define FOREACH(it, v) for(decltype((v).begin()) it = (v).begin(); it != (v).end(); (it)++)
 #define FOREACH_NOINC(it, v) for(decltype((v).begin()) it = (v).begin(); it != (v).end(); )
->>>>>>> 01dca52b
 #else
 #define FOREACH(it, v) for(typeof((v).begin())it = (v).begin(); it != (v).end(); (it)++)
 #define FOREACH_NOINC(it, v) for(typeof((v).begin())it = (v).begin(); it != (v).end(); )
