// -*- coding: utf-8 -*-
// Copyright (C) 2012-2014 Rosen Diankov <rosen.diankov@gmail.com>
//
// Licensed under the Apache License, Version 2.0 (the "License");
// you may not use this file except in compliance with the License.
// You may obtain a copy of the License at
//     http://www.apache.org/licenses/LICENSE-2.0
//
// Unless required by applicable law or agreed to in writing, software
// distributed under the License is distributed on an "AS IS" BASIS,
// WITHOUT WARRANTIES OR CONDITIONS OF ANY KIND, either express or implied.
// See the License for the specific language governing permissions and
// limitations under the License.
/** \brief  Header file for all ikfast c++ files/shared objects.

    The ikfast inverse kinematics compiler is part of OpenRAVE.

    The file is divided into two sections:
    - <b>Common</b> - the abstract classes section that all ikfast share regardless of their settings
    - <b>Library Specific</b> - the library-specific definitions, which depends on the precision/settings that the library was compiled with

    The defines are as follows, they are also used for the ikfast C++ class:

   - IKFAST_HEADER_COMMON - common classes
   - IKFAST_HAS_LIBRARY - if defined, will include library-specific functions. by default this is off
   - IKFAST_CLIBRARY - Define this linking statically or dynamically to get correct visibility.
   - IKFAST_NO_MAIN - Remove the ``main`` function, usually used with IKFAST_CLIBRARY
   - IKFAST_ASSERT - Define in order to get a custom assert called when NaNs, divides by zero, and other invalid conditions are detected.
   - IKFAST_REAL - Use to force a custom real number type for IkReal.
   - IKFAST_NAMESPACE - Enclose all functions and classes in this namespace, the ``main`` function is excluded.

 */
#include <algorithm>
#include <array>
#include <vector>
#include <list>
#include <stdexcept>
#include <cmath>
#include <iostream>
#include <iomanip>

#ifndef IKFAST_HEADER_COMMON
#define IKFAST_HEADER_COMMON

/// should be the same as ikfast.__version__
/// if 0x10000000 bit is set, then the iksolver assumes 6D transforms are done without the manipulator offset taken into account (allows to reuse IK when manipulator offset changes)
#define IKFAST_VERSION 0x1000004b
<<<<<<< HEAD

#define IKSINGLEDOFSOLUTIONBASE_INDICES_SIZE 5
=======
>>>>>>> f97fb047

namespace ikfast {

/// \brief holds the solution for a single dof
template <typename T>
class IkSingleDOFSolutionBase
{
public:
    IkSingleDOFSolutionBase() {
        indices.fill(0xFF);
    }

    T fmul = 0.0, foffset = 0.0; ///< joint value is fmul*sol[freeind]+foffset
    signed char freeind = -1; ///< if >= 0, mimics another joint
    unsigned char jointtype = 0x01; ///< joint type, 0x01 is revolute, 0x11 is slider
    unsigned char maxsolutions = 0; ///< max possible indices, 0 if controlled by free index or a free joint itself
    std::array<unsigned char, IKSINGLEDOFSOLUTIONBASE_INDICES_SIZE> indices; ///< unique index of the solution used to keep track on what part it came from. sometimes a solution can be repeated for different indices. store at least another repeated root

    virtual void Print() const {
        std::cout << "(" << ((jointtype == 0x01) ? "R" : "P") << ", "
                  << (int)freeind << "), (" << foffset << ", "
                  << fmul << "), " << (unsigned int) maxsolutions << " (";
        for(unsigned int i = 0; i < indices.size(); i++) {
            std::cout << (unsigned int) indices[i] << ", ";
        }
        std::cout << ") " << std::endl;
    }
};

/// \brief The discrete solutions are returned in this structure.
///
/// Sometimes the joint axes of the robot can align allowing an infinite number of solutions.
/// Stores all these solutions in the form of free variables that the user has to set when querying the solution. Its prototype is:
template <typename T>
class IkSolutionBase
{
public:
    virtual ~IkSolutionBase() {
    }
    /// \brief gets a concrete solution
    ///
    /// \param[out] solution the result
    /// \param[in] freevalues values for the free parameters \se GetFree
    virtual void GetSolution(T* solution, const T* freevalues) const = 0;

    /// \brief std::vector version of \ref GetSolution
    virtual void GetSolution(std::vector<T>& solution, const std::vector<T>& freevalues) const {
        solution.resize(GetDOF());
        GetSolution(&solution.at(0), freevalues.size() > 0 ? &freevalues.at(0) : NULL);
    }

    /// \brief Gets the indices of the configuration space that have to be preset before a full solution can be returned
    ///
    /// 0 always points to the first value accepted by the ik function.
    /// \return vector of indices indicating the free parameters
    virtual const std::vector<int>& GetFree() const = 0;

    /// \brief the dof of the solution
    virtual const int GetDOF() const = 0;
};

/// \brief manages all the solutions
template <typename T>
class IkSolutionListBase
{
public:
    virtual ~IkSolutionListBase() {
    }

    /// \brief add one solution and return its index for later retrieval
    ///
    /// \param vinfos Solution data for each degree of freedom of the manipulator
    /// \param vfree If the solution represents an infinite space, holds free parameters of the solution that users can freely set. The indices are of the configuration that the IK solver accepts rather than the entire robot, ie 0 points to the first value accepted.
    virtual size_t AddSolution(const std::vector<IkSingleDOFSolutionBase<T> >& vinfos, const std::vector<int>& vfree) = 0;

    /// \brief returns the solution pointer
    virtual const IkSolutionBase<T>& GetSolution(size_t index) const = 0;

    /// \brief returns the number of solutions stored
    virtual size_t GetNumSolutions() const = 0;

    /// \brief clears all current solutions, note that any memory addresses returned from \ref GetSolution will be invalidated.
    virtual void Clear() = 0;
    virtual void Print() const = 0;
};

/// \brief holds function pointers for all the exported functions of ikfast
template <typename T>
class IkFastFunctions
{
public:
    IkFastFunctions() : _ComputeIk(NULL), _ComputeIk2(NULL), _ComputeFk(NULL), _GetNumFreeParameters(NULL), _GetFreeIndices(NULL), _GetNumJoints(NULL), _GetIkRealSize(NULL), _GetIkFastVersion(NULL), _GetIkType(NULL), _GetKinematicsHash(NULL) {
    }
    virtual ~IkFastFunctions() {
    }
    typedef bool (*ComputeIkFn)(const T*, const T*, const T*, IkSolutionListBase<T>&);
    ComputeIkFn _ComputeIk;
    typedef bool (*ComputeIk2Fn)(const T*, const T*, const T*, IkSolutionListBase<T>&, void*);
    ComputeIk2Fn _ComputeIk2;
    typedef void (*ComputeFkFn)(const T*, T*, T*);
    ComputeFkFn _ComputeFk;
    typedef int (*GetNumFreeParametersFn)();
    GetNumFreeParametersFn _GetNumFreeParameters;
    typedef const int* (*GetFreeIndicesFn)();
    GetFreeIndicesFn _GetFreeIndices;
    typedef int (*GetNumJointsFn)();
    GetNumJointsFn _GetNumJoints;
    typedef int (*GetIkRealSizeFn)();
    GetIkRealSizeFn _GetIkRealSize;
    typedef const char* (*GetIkFastVersionFn)();
    GetIkFastVersionFn _GetIkFastVersion;
    typedef int (*GetIkTypeFn)();
    GetIkTypeFn _GetIkType;
    typedef const char* (*GetKinematicsHashFn)();
    GetKinematicsHashFn _GetKinematicsHash;
};

template <typename T>
inline void ikfastfmodtwopi(T& c) {
    // put back to (-PI, PI]
    while (c > 3.1415926535897932384626) {
        c -= 6.2831853071795864769252;
    }
    while (c <= -3.1415926535897932384626) {
        c += 6.2831853071795864769252;
    }
}

// Implementations of the abstract classes, user doesn't need to use them

/// \brief Default implementation of \ref IkSolutionBase
template <typename T>
class IkSolution : public IkSolutionBase<T>
{
public:
    IkSolution(const std::vector<IkSingleDOFSolutionBase<T> >& vinfos, const std::vector<int>& vfree) {
        _vbasesol = vinfos;
        _vfree = vfree;
    }

    IkSolution() {
    }

    // IkSolution(const std::vector<T>& v, uint32_t nvars) {
    //   this->SetSolution(v, nvars);
    // }

    void SetSolution(const T v[], uint32_t nvars) {
        _vbasesol.clear();
        _vbasesol.resize(nvars);
        for(uint32_t i = 0; i < nvars; i++) {
            _vbasesol[i].foffset = v[i];
        }
    }

    virtual void GetSolution(T* solution, const T* freevalues) const {
        for(std::size_t i = 0; i < _vbasesol.size(); ++i) {
            if( _vbasesol[i].freeind < 0 )
                solution[i] = _vbasesol[i].foffset;
            else {
                solution[i] = freevalues[_vbasesol[i].freeind]*_vbasesol[i].fmul + _vbasesol[i].foffset;
                ikfastfmodtwopi(solution[i]);
            }
        }
    }

    virtual void GetSolution(std::vector<T>& solution, const std::vector<T>& freevalues) const {
        solution.resize(GetDOF());
        GetSolution(&solution.at(0), freevalues.size() > 0 ? &freevalues.at(0) : NULL);
    }

    virtual const std::vector<int>& GetFree() const {
        return _vfree;
    }
    virtual const int GetDOF() const {
        return static_cast<int>(_vbasesol.size());
    }

    virtual void Validate() const {
        for(size_t i = 0; i < _vbasesol.size(); ++i) {
            if( _vbasesol[i].maxsolutions == (unsigned char)-1) {
                throw std::runtime_error("max solutions for joint " + std::to_string(i) + "not initialized");
            }
            if( _vbasesol[i].maxsolutions > 0 ) {
                if( _vbasesol[i].indices[0] >= _vbasesol[i].maxsolutions ) {
                    throw std::runtime_error("index >= max solutions for joint " + std::to_string(i));
                }
                if( _vbasesol[i].indices[1] != (unsigned char)-1 && _vbasesol[i].indices[1] >= _vbasesol[i].maxsolutions ) {
                    throw std::runtime_error("2nd index >= max solutions for joint " + std::to_string(i));
                }
            }
            if( !std::isfinite(_vbasesol[i].foffset) ) {
                throw std::runtime_error("foffset for joint " + std::to_string(i) + " was not finite");
            }
        }
    }

    virtual void GetSolutionIndices(std::vector<unsigned int>& v) const {
        v.resize(0);
        v.push_back(0);
        for(int i = (int)_vbasesol.size()-1; i >= 0; --i) {
            if( _vbasesol[i].maxsolutions != (unsigned char)-1 && _vbasesol[i].maxsolutions > 1 ) {
                for(size_t j = 0; j < v.size(); ++j) {
                    v[j] *= _vbasesol[i].maxsolutions;
                }
                size_t orgsize=v.size();
                if( _vbasesol[i].indices[1] != (unsigned char)-1 ) {
                    for(size_t j = 0; j < orgsize; ++j) {
                        v.push_back(v[j]+_vbasesol[i].indices[1]);
                    }
                }
                if( _vbasesol[i].indices[0] != (unsigned char)-1 ) {
                    for(size_t j = 0; j < orgsize; ++j) {
                        v[j] += _vbasesol[i].indices[0];
                    }
                }
            }
        }
    }

    IkSingleDOFSolutionBase<T>& operator[](size_t i) {
        // assert(i < _vbasesol.size());
        return _vbasesol[i];
    }

    const IkSingleDOFSolutionBase<T>& get(size_t i) const {
        // assert(i < _vbasesol.size());
        return _vbasesol[i];
    }

    void SetFree(std::vector<int> vfree) {
        _vfree = std::move(vfree);
    }

    bool HasFreeIndices() const {
        return !_vfree.empty();
    }

    void ResetFreeIndices() {
        for (size_t i = 0; i < _vbasesol.size(); ++i) {
            _vbasesol[i].freeind = _vbasesol[i].indices[4] = -1;
        }
    }

    virtual void Print() const {
        std::cout << std::setprecision(16);
        for (size_t i = 0; i < _vbasesol.size(); ++i) {
            std::cout << i << ": ";
            _vbasesol[i].Print();
        }
        if(!_vfree.empty())
        {
            std::cout << "vfree = ";
            for (size_t i = 0; i < _vfree.size(); ++i) {
                std::cout << _vfree[i] << ", ";
            }
            std::cout << std::endl;
        }
    }

    std::vector< IkSingleDOFSolutionBase<T> > _vbasesol;       ///< solution and their offsets if joints are mimiced
    std::vector<int> _vfree;
};

/// \brief Default implementation of \ref IkSolutionListBase
template <typename T>
class IkSolutionList : public IkSolutionListBase<T>
{
public:
    virtual size_t AddSolution(const std::vector<IkSingleDOFSolutionBase<T> >& vinfos, const std::vector<int>& vfree)
    {
        size_t index = _listsolutions.size();
        _listsolutions.push_back(IkSolution<T>(vinfos,vfree));
        return index;
    }

    virtual void AddSolutions(const IkSolutionList& otherSolutions)
    {
        _listsolutions.insert(_listsolutions.end(), otherSolutions._listsolutions.begin(), otherSolutions._listsolutions.end());
    }

    virtual const IkSolutionBase<T>& GetSolution(size_t index) const
    {
        if( index >= _listsolutions.size() ) {
            throw std::runtime_error("GetSolution index is invalid");
        }
        typename std::list< IkSolution<T> >::const_iterator it = _listsolutions.begin();
        std::advance(it,index);
        return *it;
    }

    virtual size_t GetNumSolutions() const {
        return _listsolutions.size();
    }

    virtual void Clear() {
        _listsolutions.clear();
    }

    IkSolution<T>& operator[](size_t i) {
        // assert(i < _listsolutions.size());
        return _listsolutions[i];
    }

    void SetSolutions(std::vector<IkSolution<T> > &vecsols) {
        _listsolutions.clear();
        std::move( std::make_move_iterator(vecsols.begin()),
                   std::make_move_iterator(vecsols.end()),
                   std::back_inserter(_listsolutions)
                   );
    }

    virtual void Print() const {
        unsigned int i = 0;
        for (typename std::list<IkSolution<T> >::const_iterator it=_listsolutions.cbegin();
             it != _listsolutions.cend(); ++it) {
            std::cout << "Solution " << i++ << ":" << std::endl;
            std::cout << "===========" << std::endl;
            it->Print();
        }
    }

protected:
    std::list< IkSolution<T> > _listsolutions;
};

/// \brief Contains information of a solution where two axes align.
///
/// \param freejoint  Index of the  free joint jy in SolutionArray = std::array<T, N>.
/// \param mimicjoint Index of the mimic joint jx in SolutionArray.
/// \param solutionindex Index of the IK solution in std::vector<SolutionArray>.
///        This is NOT the solution index associated with each joint in one IK solution.
/// \param bxpy If true, then jx + jy is the constant jxpy; otherwise jx - jy is the constant jxmy.
///        We store this constant in the foffset field of jx, and store 0 in that of jy.
///
/// In an aligned case, jy = c = 0.0 + 1.0*c, and
/// jx = jxpy - c = jxpy + (-1.0) * c (when bxpy is true), or
/// jx = jxmy + c = jxmy +   1.0  * c (when bxpy is false).

struct AlignedSolution {
    uint32_t freejoint = 0;     // jy
    uint32_t mimicjoint = 0;    // jx
    uint32_t solutionindex = 0;
    bool bxpy = true;           // jxpy = jx + jy
    // false means                 jxmy = jx - jy

    AlignedSolution(uint32_t freejoint_in,
                    uint32_t mimicjoint_in,
                    uint32_t solutionindex_in,
                    bool bxpy_in) {
        freejoint     = freejoint_in;
        mimicjoint    = mimicjoint_in;
        solutionindex = solutionindex_in;
        bxpy          = bxpy_in;
    }

    template <typename T>
    void SetIkSolution(ikfast::IkSolution<T>& solnobj, const T v[]) {
        const uint32_t dof = solnobj.GetDOF();
        // assert(freejoint < dof && mimicjoint < dof);
        ikfast::IkSingleDOFSolutionBase<T>& freejointsoln = solnobj[freejoint],
        &mimicjointsoln = solnobj[mimicjoint];

        // update _vbasesol
        freejointsoln.fmul = 1.0;
        freejointsoln.foffset = 0.0;
        freejointsoln.freeind = 0;
        freejointsoln.maxsolutions = 0;
        freejointsoln.indices[0] = (unsigned char) -1;

        mimicjointsoln.fmul = bxpy ? (-1.0) : (1.0);
        mimicjointsoln.foffset = v[mimicjoint] - v[freejoint] * mimicjointsoln.fmul;
        mimicjointsoln.freeind = 0;
        mimicjointsoln.maxsolutions = 0;
        mimicjointsoln.indices[0] = (unsigned char) -1;

        // update _vfree
        solnobj.SetFree({(int) freejoint});
    }
};

template <typename T, long unsigned int N>
struct IndicesCompare
{
    IndicesCompare(
        const std::vector<ikfast::IkSolution<T> >& vecsols,
        const std::array<uint32_t, N>& jointorder)
    : _vecsols(vecsols),
      _jointorder(jointorder) {}

    bool operator ()(uint32_t inda, uint32_t indb)
    {
        const ikfast::IkSolution<T> &sola = _vecsols[inda],
                                    &solb = _vecsols[indb];
        for (size_t i = 0; i < _jointorder.size(); ++i) {
            const T x = sola.get(_jointorder[i]).foffset,
                    y = solb.get(_jointorder[i]).foffset;
            if (x != y) { return x < y; }
        }
        return false;
    }

    const std::vector<ikfast::IkSolution<T> >& _vecsols;
    const std::array<uint32_t, N>& _jointorder;
};

template <typename T, long unsigned int N>
void DeriveSolutionIndices(std::vector<ikfast::IkSolution<T> >& vecsols,
                           const std::array<uint32_t, N>& jointorder) {
    if( vecsols.empty() ) {
        return;
    }
    const uint32_t nallvars = vecsols[0].GetDOF(), numsolns = vecsols.size();
    // assert(N <= nallvars);
    // for(ikfast::IkSolution<T>& vecsol : vecsols) {
    //   assert(vecsol.GetDOF() == nallvars);
    // }

    std::vector<uint32_t> vindices(numsolns);
    for (uint32_t i = 0; i < numsolns; i++) {
        vindices[i] = i;
    }

    std::sort(vindices.begin(), vindices.end(), IndicesCompare<T, N>(vecsols, jointorder));

    // initialize
    for (uint32_t i = 0; i < N; i++) {
        vecsols[vindices[0]][jointorder[i]].indices[0] = (unsigned char) 0;
    }
    std::array<uint32_t, N> count;
    count.fill(0);

    // derive solution indices for each joint and maxsolutions
    for(uint32_t si = 1; si < numsolns; si++) {
        bool index_determined = false;
        const ikfast::IkSolution<T> &prevsol = vecsols[vindices[si-1]];
        ikfast::IkSolution<T> &cursol = vecsols[vindices[si]];

        for (uint32_t varindex = 0; varindex < N; varindex++) {
            const uint32_t jointindex = jointorder[varindex];
            const uint32_t lastindex = prevsol.get(jointindex).indices[0];

            if( index_determined ) {
                const uint32_t oldsi = count[varindex], maxsolni = lastindex + 1;
                count[varindex] = si;
                cursol[jointindex].indices[0] = (unsigned char) 0;
                for(uint32_t sii = oldsi; sii < si; sii++) {
                    vecsols[vindices[sii]][jointindex].maxsolutions = (unsigned char) maxsolni;
                }
            }
            else if ( cursol[jointindex].foffset > prevsol.get(jointindex).foffset ) {
                cursol[jointindex].indices[0] = (unsigned char) (lastindex + 1);
                index_determined = true;
            }
            else {
                cursol[jointindex].indices[0] = (unsigned char) lastindex;
            }
        }
    }

    // last round of deriving maxsolutions
    const ikfast::IkSolution<T> &cursol = vecsols[vindices[numsolns-1]];
    for (uint32_t varindex = 0; varindex < N; varindex++) {
        const uint32_t jointindex = jointorder[varindex],
                       oldsi = count[varindex],
                       maxsolni = cursol.get(jointindex).indices[0] + 1;
        for(uint32_t sii = oldsi; sii < numsolns; sii++) {
            vecsols[vindices[sii]][jointindex].maxsolutions = (unsigned char) maxsolni;
        }
    }

    // set free & mimic joints to have 0 maxsolutions and index -1
    for (size_t a = 0; a < vecsols.size(); ++a) {
        ikfast::IkSolution<T>& vecsol = vecsols[a];
        if(!vecsol._vfree.empty()) {
            for(uint32_t i = 0; i < nallvars; i++) {
                if(vecsol[i].freeind != (signed char) -1) {
                    vecsol[i].indices[0] = (unsigned char) -1;
                    vecsol[i].maxsolutions = 0;
                }
            }
        }
    }
}
} // namespace ikfast

#endif // OPENRAVE_IKFAST_HEADER

// The following code is dependent on the C++ library linking with.
#ifdef IKFAST_HAS_LIBRARY

// defined when creating a shared object/dll
#ifdef IKFAST_CLIBRARY
#ifdef _MSC_VER
#define IKFAST_API extern "C" __declspec(dllexport)
#else
#define IKFAST_API extern "C"
#endif
#else
#define IKFAST_API
#endif

#ifdef IKFAST_NAMESPACE
namespace IKFAST_NAMESPACE {
#endif

#ifdef IKFAST_REAL
typedef IKFAST_REAL IkReal;
#else
typedef double IkReal;
#endif

/** \brief Computes all IK solutions given a end effector coordinates and the free joints.

   - ``eetrans`` - 3 translation values. For iktype **TranslationXYOrientation3D**, the z-axis is the orientation.
   - ``eerot``
   - For **Transform6D** it is 9 values for the 3x3 rotation matrix.
   - For **Direction3D**, **Ray4D**, and **TranslationDirection5D**, the first 3 values represent the target direction.
   - For **TranslationXAxisAngle4D**, **TranslationYAxisAngle4D**, and **TranslationZAxisAngle4D** the first value represents the angle.
   - For **TranslationLocalGlobal6D**, the diagonal elements ([0],[4],[8]) are the local translation inside the end effector coordinate system.
 */
IKFAST_API bool ComputeIk(const IkReal* eetrans, const IkReal* eerot, const IkReal* pfree, ikfast::IkSolutionListBase<IkReal>& solutions);

/** \brief Similar to ComputeIk except takes OpenRAVE boost::shared_ptr<RobotBase::Manipulator>*
 */
IKFAST_API bool ComputeIk2(const IkReal* eetrans, const IkReal* eerot, const IkReal* pfree, ikfast::IkSolutionListBase<IkReal>& solutions, void* pOpenRAVEManip);

/// \brief Computes the end effector coordinates given the joint values. This function is used to double check ik.
IKFAST_API void ComputeFk(const IkReal* joints, IkReal* eetrans, IkReal* eerot);

/// \brief returns the number of free parameters users has to set apriori
IKFAST_API int GetNumFreeParameters();

/// \brief the indices of the free parameters indexed by the chain joints
IKFAST_API const int* GetFreeIndices();

/// \brief the total number of indices of the chain
IKFAST_API int GetNumJoints();

/// \brief the size in bytes of the configured number type
IKFAST_API int GetIkRealSize();

/// \brief the ikfast version used to generate this file
IKFAST_API const char* GetIkFastVersion();

/// \brief the ik type ID
IKFAST_API int GetIkType();

/// \brief a hash of all the chain values used for double checking that the correct IK is used.
IKFAST_API const char* GetKinematicsHash();

#ifdef IKFAST_NAMESPACE
}
#endif

#endif // IKFAST_HAS_LIBRARY<|MERGE_RESOLUTION|>--- conflicted
+++ resolved
@@ -45,11 +45,8 @@
 /// should be the same as ikfast.__version__
 /// if 0x10000000 bit is set, then the iksolver assumes 6D transforms are done without the manipulator offset taken into account (allows to reuse IK when manipulator offset changes)
 #define IKFAST_VERSION 0x1000004b
-<<<<<<< HEAD
 
 #define IKSINGLEDOFSOLUTIONBASE_INDICES_SIZE 5
-=======
->>>>>>> f97fb047
 
 namespace ikfast {
 
