--- conflicted
+++ resolved
@@ -454,14 +454,7 @@
         return std::make_shared<fcl::Sphere>(info._vGeomData.x);
 
     case OpenRAVE::GT_Cylinder:
-<<<<<<< HEAD
-        // if a normal cylinder, use fcl built-in, otherwise fallthrough to mesh case
-        if (!info.IsConicalFrustum()) {
-            return std::make_shared<fcl::Cylinder>(info._vGeomData.x, info._vGeomData.y);
-        }
-=======
         return std::make_shared<fcl::Cylinder>(info._vGeomData.x, info._vGeomData.y);
->>>>>>> eacf0d15
 
     case OpenRAVE::GT_ConicalFrustum:
     case OpenRAVE::GT_Axial:
