// -*- coding: utf-8 -*-
#ifndef OPENRAVE_FCL_COLLISION
#define OPENRAVE_FCL_COLLISION

#include <boost/bind/bind.hpp>
#include <boost/unordered_set.hpp>
#include <boost/lexical_cast.hpp>
#include <openrave/utils.h>

#include <openrave/openrave.h>

#include "fclspace.h"
#include "fclmanagercache.h"

#include "fclstatistics.h"

using namespace boost::placeholders;

#define FCLRAVE_CHECKPARENTLESS

namespace fclrave {

#define START_TIMING_OPT(statistics, label, options, isRobot);           \
    START_TIMING(statistics, boost::str(boost::format("%s,%x,%d")%label%options%isRobot))

#ifdef FCLRAVE_COLLISION_OBJECTS_STATISTICS
static EnvironmentMutex log_collision_use_mutex;
#endif // FCLRAVE_COLLISION_OBJECTS_STATISTIC

#ifdef NARROW_COLLISION_CACHING
typedef std::pair<fcl::CollisionObject*, fcl::CollisionObject*> CollisionPair;

} // fclrave

namespace std {
template<>
struct hash<fclrave::CollisionPair>
{
    size_t operator()(const fclrave::CollisionPair& collpair) const {
        static const size_t shift = (size_t)log2(1 + sizeof(fcl::CollisionObject*));
        size_t seed = (size_t)(collpair.first) >> shift;
        boost::hash_combine(seed, (size_t)(collpair.second) >> shift);
        return seed;
    }

};
} // std

namespace fclrave {

typedef std::unordered_map<CollisionPair, fcl::Vec3f> NarrowCollisionCache;
#endif // NARROW_COLLISION_CACHING

typedef FCLSpace::FCLKinBodyInfoConstPtr FCLKinBodyInfoConstPtr;
typedef FCLSpace::FCLKinBodyInfoPtr FCLKinBodyInfoPtr;
typedef FCLSpace::LinkInfoPtr LinkInfoPtr;

template<typename T>
inline bool IsIn(T const& x, std::vector<T> const &collection) {
    return std::find(collection.begin(), collection.end(), x) != collection.end();
}

class FCLCollisionChecker : public OpenRAVE::CollisionCheckerBase
{
public:
    class CollisionCallbackData {
public:
        CollisionCallbackData(boost::shared_ptr<FCLCollisionChecker> pchecker, CollisionReportPtr report, const std::vector<KinBodyConstPtr>& vbodyexcluded, const std::vector<LinkConstPtr>& vlinkexcluded);

        const std::list<EnvironmentBase::CollisionCallbackFn>& GetCallbacks();

        boost::shared_ptr<FCLCollisionChecker> _pchecker;
        fcl::CollisionRequest _request;
        fcl::CollisionResult _result;
        fcl::DistanceRequest _distanceRequest;
        fcl::DistanceResult _distanceResult;
        CollisionReportPtr _report;
        std::vector<KinBodyConstPtr> const& _vbodyexcluded;
        std::vector<LinkConstPtr> const& _vlinkexcluded;
        std::list<EnvironmentBase::CollisionCallbackFn> listcallbacks;

        bool bselfCollision;  ///< true if currently checking for self collision.
        bool _bStopChecking;  ///< if true, then stop the collision checking loop
        bool _bCollision;  ///< result of the collision

        bool _bHasCallbacks; ///< true if there's callbacks registered in the environment
        std::list<EnvironmentBase::CollisionCallbackFn> _listcallbacks;
    };

    typedef boost::shared_ptr<CollisionCallbackData> CollisionCallbackDataPtr;

    FCLCollisionChecker(OpenRAVE::EnvironmentBasePtr penv, std::istream& sinput);

    ~FCLCollisionChecker() override;

    void Clone(InterfaceBaseConstPtr preference, int cloningoptions);

    void SetNumMaxContacts(int numMaxContacts) {
        _numMaxContacts = numMaxContacts;
    }

    int GetNumMaxContacts() const {
        return _numMaxContacts;
    }

    void SetGeometryGroup(const std::string& groupname)
    {
        _fclspace->SetGeometryGroup(groupname);
    }

    const std::string& GetGeometryGroup() const
    {
        return _fclspace->GetGeometryGroup();
    }

    bool SetBodyGeometryGroup(KinBodyConstPtr pbody, const std::string& groupname)
    {
        return _fclspace->SetBodyGeometryGroup(pbody, groupname);
    }

    const std::string& GetBodyGeometryGroup(KinBodyConstPtr pbody) const
    {
        return _fclspace->GetBodyGeometryGroup(*pbody);
    }

    virtual bool SetCollisionOptions(int collision_options);

    virtual int GetCollisionOptions() const
    {
        return _options;
    }

    virtual void SetTolerance(OpenRAVE::dReal tolerance)
    {
    }


    /// Sets the broadphase algorithm for collision checking
    /// The input algorithm can be one of : Naive, SaP, SSaP, IntervalTree, DynamicAABBTree{,1,2,3}, DynamicAABBTree_Array{,1,2,3}, SpatialHashing
    /// e.g. "SetBroadPhaseAlgorithm DynamicAABBTree"
    bool SetBroadphaseAlgorithmCommand(ostream& sout, istream& sinput);

    void _SetBroadphaseAlgorithm(const std::string &algorithm);

    const std::string & GetBroadphaseAlgorithm() const {
        return _broadPhaseCollisionManagerAlgorithm;
    }

    /// Sets the bounding volume hierarchy representation which can be one of
    /// AABB, OBB, RSS, OBBRSS, kDOP16, kDOP18, kDOP24, kIOS
    /// e.g. "SetBVHRepresentation OBB"
    bool _SetBVHRepresentation(ostream& sout, istream& sinput);

    std::string const& GetBVHRepresentation() const {
        return _fclspace->GetBVHRepresentation();
    }


    bool InitEnvironment() override;

    void DestroyEnvironment() override;

    bool InitKinBody(OpenRAVE::KinBodyPtr pbody) override;

    void RemoveKinBody(OpenRAVE::KinBodyPtr pbody) override;

    bool CheckCollision(KinBodyConstPtr pbody1, CollisionReportPtr report = CollisionReportPtr()) override;

    bool CheckCollision(KinBodyConstPtr pbody1, KinBodyConstPtr pbody2, CollisionReportPtr report = CollisionReportPtr()) override;

    bool CheckCollision(LinkConstPtr plink,CollisionReportPtr report = CollisionReportPtr()) override;

    bool CheckCollision(LinkConstPtr plink1, LinkConstPtr plink2, CollisionReportPtr report = CollisionReportPtr()) override;

    bool CheckCollision(LinkConstPtr plink, KinBodyConstPtr pbody,CollisionReportPtr report = CollisionReportPtr()) override;

    bool CheckCollision(LinkConstPtr plink, std::vector<KinBodyConstPtr> const &vbodyexcluded, std::vector<LinkConstPtr> const &vlinkexcluded, CollisionReportPtr report = CollisionReportPtr()) override;

    bool CheckCollision(KinBodyConstPtr pbody, std::vector<KinBodyConstPtr> const &vbodyexcluded, std::vector<LinkConstPtr> const &vlinkexcluded, CollisionReportPtr report = CollisionReportPtr()) override;

    bool CheckCollision(const RAY& ray, LinkConstPtr plink,CollisionReportPtr report = CollisionReportPtr()) override;

    bool CheckCollision(const RAY& ray, KinBodyConstPtr pbody, CollisionReportPtr report = CollisionReportPtr()) override;

    bool CheckCollision(const RAY& ray, CollisionReportPtr report = CollisionReportPtr()) override;

    bool CheckCollision(const OpenRAVE::TriMesh& trimesh, KinBodyConstPtr pbody, CollisionReportPtr report = CollisionReportPtr()) override;

    bool CheckCollision(const OpenRAVE::TriMesh& trimesh, CollisionReportPtr report = CollisionReportPtr()) override;

    bool CheckCollision(const OpenRAVE::AABB& ab, const OpenRAVE::Transform& aabbPose, CollisionReportPtr report = CollisionReportPtr()) override;

    bool CheckCollision(const OpenRAVE::AABB& ab, const OpenRAVE::Transform& aabbPose, const std::vector<OpenRAVE::KinBodyConstPtr>& vIncludedBodies, OpenRAVE::CollisionReportPtr report = CollisionReportPtr()) override;

    bool CheckStandaloneSelfCollision(KinBodyConstPtr pbody, CollisionReportPtr report = CollisionReportPtr()) override;

    bool CheckStandaloneSelfCollision(LinkConstPtr plink, CollisionReportPtr report = CollisionReportPtr()) override;


private:
    inline boost::shared_ptr<FCLCollisionChecker> shared_checker() {
        return boost::static_pointer_cast<FCLCollisionChecker>(shared_from_this());
    }

<<<<<<< HEAD
    static bool CheckNarrowPhaseCollision(fcl::CollisionObject *o1, fcl::CollisionObject *o2, void *data) {
        CollisionCallbackData* pcb = static_cast<CollisionCallbackData *>(data);
        return pcb->_pchecker->CheckNarrowPhaseCollision(o1, o2, pcb);
    }

    bool CheckNarrowPhaseCollision(fcl::CollisionObject *o1, fcl::CollisionObject *o2, CollisionCallbackData* pcb)
    {
        if( pcb->_bStopChecking ) {
            return true;     // don't test anymore
        }

//        _o1 = o1;
//        _o2 = o2;
        std::pair<FCLSpace::FCLKinBodyInfo::LinkInfo*, LinkConstPtr> o1info = GetCollisionLink(*o1), o2info = GetCollisionLink(*o2);

        if( !o1info.second ) {
            if( !o1info.first ) {
                if( _bParentlessCollisionObject ) {
                    if( !!o2info.second ) {
                        RAVELOG_WARN_FORMAT("env=%s, fcl::CollisionObject o1 %x collides with link2 %s:%s, but collision ignored", GetEnv()->GetNameId()%o1%o2info.second->GetParent()->GetName()%o2info.second->GetName());
                    }
                }
                return false;
            }
            // o1 is standalone object
        }
        if( !o2info.second ) {
            if( !o2info.first ) {
                if( _bParentlessCollisionObject ) {
                    if( !!o1info.second ) {
                        RAVELOG_WARN_FORMAT("env=%s, link1 %s:%s collides with fcl::CollisionObject o2 %x, but collision ignored", GetEnv()->GetNameId()%o1info.second->GetParent()->GetName()%o1info.second->GetName()%o2);
                    }
                }
                return false;
            }
            // o2 is standalone object
        }

        LinkConstPtr& plink1 = o1info.second;
        LinkConstPtr& plink2 = o2info.second;

        if( !!plink1 ) {
            if( !plink1->IsEnabled() ) {
                return false;
            }
            if( IsIn<KinBodyConstPtr>(plink1->GetParent(), pcb->_vbodyexcluded) || IsIn<LinkConstPtr>(plink1, pcb->_vlinkexcluded) ) {
                return false;
            }
        }

        if( !!plink2 ) {
            if( !plink2->IsEnabled() ) {
                return false;
            }
            if( IsIn<KinBodyConstPtr>(plink2->GetParent(), pcb->_vbodyexcluded) || IsIn<LinkConstPtr>(plink2, pcb->_vlinkexcluded) ) {
                return false;
            }
        }

        if( !!plink1 && !!plink2 ) {
            if( !pcb->bselfCollision && plink1->GetParent()->IsAttached(*plink2->GetParent())) {
                return false;
            }

            LinkInfoPtr pLINK1 = _fclspace->GetLinkInfo(*plink1), pLINK2 = _fclspace->GetLinkInfo(*plink2);

            //RAVELOG_VERBOSE_FORMAT("env=%d, link %s:%s with %s:%s", GetEnv()->GetId()%plink1->GetParent()->GetName()%plink1->GetName()%plink2->GetParent()->GetName()%plink2->GetName());
            FOREACH(itgeompair1, pLINK1->vgeoms) {
                FOREACH(itgeompair2, pLINK2->vgeoms) {
                    if( itgeompair1->second->getAABB().overlap(itgeompair2->second->getAABB()) ) {
                        CheckNarrowPhaseGeomCollision(itgeompair1->second.get(), itgeompair2->second.get(), pcb);
                        if( pcb->_bStopChecking ) {
                            return true;
                        }
                    }
                }
            }
        }
        else if( !!plink1 ) {
            LinkInfoPtr pLINK1 = _fclspace->GetLinkInfo(*plink1);
            FOREACH(itgeompair1, pLINK1->vgeoms) {
                if( itgeompair1->second->getAABB().overlap(o2->getAABB()) ) {
                    CheckNarrowPhaseGeomCollision(itgeompair1->second.get(), o2, pcb);
                    if( pcb->_bStopChecking ) {
                        return true;
                    }
                }
            }
        }
        else if( !!plink2 ) {
            LinkInfoPtr pLINK2 = _fclspace->GetLinkInfo(*plink2);
            FOREACH(itgeompair2, pLINK2->vgeoms) {
                if( itgeompair2->second->getAABB().overlap(o1->getAABB()) ) {
                    CheckNarrowPhaseGeomCollision(o1, itgeompair2->second.get(), pcb);
                    if( pcb->_bStopChecking ) {
                        return true;
                    }
                }
            }
        }

        if( pcb->_bCollision && !(_options & OpenRAVE::CO_AllLinkCollisions) ) {
            pcb->_bStopChecking = true; // stop checking collision
        }

        return pcb->_bStopChecking;
    }


    static bool CheckNarrowPhaseGeomCollision(fcl::CollisionObject *o1, fcl::CollisionObject *o2, void *data) {
        CollisionCallbackData* pcb = static_cast<CollisionCallbackData *>(data);
        return pcb->_pchecker->CheckNarrowPhaseGeomCollision(o1, o2, pcb);
    }

    bool CheckNarrowPhaseGeomCollision(fcl::CollisionObject *o1, fcl::CollisionObject *o2, CollisionCallbackData* pcb)
    {
        if( pcb->_bStopChecking ) {
            return true; // don't test anymore
        }

        pcb->_result.clear();

#ifdef NARROW_COLLISION_CACHING
        CollisionPair collpair = MakeCollisionPair(o1, o2);
        NarrowCollisionCache::iterator it = mCollisionCachedGuesses.find(collpair);
        if( it != mCollisionCachedGuesses.end() ) {
            pcb->_request.cached_gjk_guess = it->second;
        } else {
            // Is there anything more intelligent we could do there with the collision objects AABB ?
            pcb->_request.cached_gjk_guess = fcl::Vec3f(1,0,0);
        }
#endif

        size_t numContacts = fcl::collide(o1, o2, pcb->_request, pcb->_result);

#ifdef NARROW_COLLISION_CACHING
        mCollisionCachedGuesses[collpair] = pcb->_result.cached_gjk_guess;
#endif

        if( numContacts > 0 ) {
            if( !!pcb->_report ) {
                std::pair<FCLSpace::FCLKinBodyInfo::LinkInfo*, LinkConstPtr> o1info = GetCollisionLink(*o1), o2info = GetCollisionLink(*o2);
                std::pair<FCLSpace::FCLKinBodyInfo::FCLGeometryInfo*, GeometryConstPtr> o1geominfo = GetCollisionGeometry(*o1), o2geominfo = GetCollisionGeometry(*o2);

                LinkConstPtr& plink1 = o1info.second;
                LinkConstPtr& plink2 = o2info.second;
                GeometryConstPtr& pgeom1 = o1geominfo.second;
                GeometryConstPtr& pgeom2 = o2geominfo.second;

                // plink1 or plink2 can be None if object is standalone (ie coming from trimesh)

                //LinkConstPtr plink1 = GetCollisionLink(*o1), plink2 = GetCollisionLink(*o2);

                // these should be useless, just to make sure I haven't messed up
                //BOOST_ASSERT( plink1 && plink2 );
                //BOOST_ASSERT( plink1->IsEnabled() && plink2->IsEnabled() );
                if( !!plink1 && !!plink2 ) {
                    BOOST_ASSERT( pcb->bselfCollision || !plink1->GetParent()->IsAttached(*plink2->GetParent()));
                }

                _reportcache.Reset(_options);
                _reportcache.plink1 = plink1;
                _reportcache.plink2 = plink2;
                _reportcache.pgeom1 = pgeom1;
                _reportcache.pgeom2 = pgeom2;

                // TODO : eliminate the contacts points (insertion sort (std::lower) + binary_search ?) duplicated
                // How comes that there are duplicated contacts points ?
                if( _options & (OpenRAVE::CO_Contacts | OpenRAVE::CO_AllGeometryContacts) ) {
                    _reportcache.contacts.resize(numContacts);
                    for(size_t i = 0; i < numContacts; ++i) {
                        fcl::Contact const &c = pcb->_result.getContact(i);
                        _reportcache.contacts[i] = CollisionReport::CONTACT(ConvertVectorFromFCL(c.pos), ConvertVectorFromFCL(c.normal), c.penetration_depth);
                    }
                }


                if( pcb->_bHasCallbacks ) {
                    OpenRAVE::CollisionAction action = OpenRAVE::CA_DefaultAction;
                    CollisionReportPtr preport(&_reportcache, OpenRAVE::utils::null_deleter());
                    FOREACH(callback, pcb->GetCallbacks()) {
                        action = (*callback)(preport, false);
                        if( action == OpenRAVE::CA_Ignore ) {
                            return false;
                        }
                    }
                }

                pcb->_report->plink1 = _reportcache.plink1;
                pcb->_report->plink2 = _reportcache.plink2;
                pcb->_report->pgeom1 = _reportcache.pgeom1;
                pcb->_report->pgeom2 = _reportcache.pgeom2;
                if( pcb->_report->contacts.size() == 0) {
                    pcb->_report->contacts.swap(_reportcache.contacts);
                } else {
                    pcb->_report->contacts.reserve(pcb->_report->contacts.size() + numContacts);
                    copy(_reportcache.contacts.begin(),_reportcache.contacts.end(), back_inserter(pcb->_report->contacts));
                }

                if( _options & OpenRAVE::CO_AllLinkCollisions ) {
                    // We maintain vLinkColliding ordered
                    LinkGeomPairs linkGeomPairs = MakeLinkGeomPairs(plink1, plink2, pgeom1, pgeom2);
                    LinkPair& linkPair = linkGeomPairs.first;
                    GeomPair& geomPair = linkGeomPairs.second;
                    typedef std::vector< std::pair< LinkConstPtr, LinkConstPtr > >::iterator PairIterator;
                    PairIterator end = pcb->_report->vLinkColliding.end(), first = std::lower_bound(pcb->_report->vLinkColliding.begin(), end, linkPair);
                    if( first == end || *first != linkPair ) {
                        pcb->_report->vGeomColliding.insert(pcb->_report->vGeomColliding.begin() + (first - pcb->_report->vLinkColliding.begin()), geomPair); // have to do this before vLinkCollision.insert since first could be invalidated.
                        pcb->_report->vLinkColliding.insert(first, linkPair);
                    }
                }

                pcb->_bCollision = true;
                if( !(_options & (OpenRAVE::CO_AllLinkCollisions | OpenRAVE::CO_AllGeometryContacts)) ) {
                    pcb->_bStopChecking = true; // stop checking collision
                }
                return pcb->_bStopChecking;
            }

            pcb->_bCollision = true;
            pcb->_bStopChecking = true; // since the report is NULL, there is no reason to continue
            return pcb->_bStopChecking;
        }

        return false; // keep checking collision
    }

    static bool CheckNarrowPhaseDistance(fcl::CollisionObject *o1, fcl::CollisionObject *o2, void *data, fcl::FCL_REAL& dist)
    {
        CollisionCallbackData* pcb = static_cast<CollisionCallbackData *>(data);
        return pcb->_pchecker->CheckNarrowPhaseDistance(o1, o2, pcb, dist);
    }
=======
    static bool CheckNarrowPhaseCollision(fcl::CollisionObject *o1, fcl::CollisionObject *o2, void *data);
>>>>>>> 3f0cefa0

    bool CheckNarrowPhaseCollision(fcl::CollisionObject *o1, fcl::CollisionObject *o2, CollisionCallbackData* pcb);

    static bool CheckNarrowPhaseGeomCollision(fcl::CollisionObject *o1, fcl::CollisionObject *o2, void *data);

    bool CheckNarrowPhaseGeomCollision(fcl::CollisionObject *o1, fcl::CollisionObject *o2, CollisionCallbackData* pcb);

    static bool CheckNarrowPhaseDistance(fcl::CollisionObject *o1, fcl::CollisionObject *o2, void *data, fcl::FCL_REAL& dist);

    bool CheckNarrowPhaseDistance(fcl::CollisionObject *o1, fcl::CollisionObject *o2, CollisionCallbackData* pcb, fcl::FCL_REAL& dist);

    static bool CheckNarrowPhaseGeomDistance(fcl::CollisionObject *o1, fcl::CollisionObject *o2, void *data, fcl::FCL_REAL& dist);


    bool CheckNarrowPhaseGeomDistance(fcl::CollisionObject *o1, fcl::CollisionObject *o2, CollisionCallbackData* pcb, fcl::FCL_REAL& dist);

#ifdef NARROW_COLLISION_CACHING
    static CollisionPair MakeCollisionPair(fcl::CollisionObject* o1, fcl::CollisionObject* o2);
#endif

<<<<<<< HEAD
    static LinkGeomPairs MakeLinkGeomPairs(LinkConstPtr plink1, LinkConstPtr plink2, GeometryConstPtr pgeom1, GeometryConstPtr pgeom2)
    {
        if( plink1.get() < plink2.get() ) {
            return make_pair(make_pair(plink1, plink2), make_pair(pgeom1, pgeom2));
        }
        else {
            return make_pair(make_pair(plink2, plink1), make_pair(pgeom2, pgeom1));
        }
    }

    std::pair<FCLSpace::FCLKinBodyInfo::LinkInfo*, LinkConstPtr> GetCollisionLink(const fcl::CollisionObject &collObj)
    {
        FCLSpace::FCLKinBodyInfo::LinkInfo* link_raw = static_cast<FCLSpace::FCLKinBodyInfo::LinkInfo *>(collObj.getUserData());
        if( !!link_raw ) {
            const LinkConstPtr plink = link_raw->GetLink();
            if( !plink ) {
                if( link_raw->bFromKinBodyLink ) {
                    RAVELOG_WARN_FORMAT("env=%s, The link %s was lost from fclspace (userdatakey %s)", GetEnv()->GetNameId()%link_raw->bodylinkname%_userdatakey);
                }
            }
            return std::make_pair(link_raw, plink);
        }
        RAVELOG_WARN_FORMAT("env=%s, fcl collision object %x does not have a link attached (userdatakey %s)", GetEnv()->GetNameId()%(&collObj)%_userdatakey);
        _bParentlessCollisionObject = true;
        return std::make_pair(link_raw, LinkConstPtr());
    }
=======
    static LinkPair MakeLinkPair(LinkConstPtr plink1, LinkConstPtr plink2);
>>>>>>> 3f0cefa0

    std::pair<FCLSpace::FCLKinBodyInfo::LinkInfo*, LinkConstPtr> GetCollisionLink(const fcl::CollisionObject &collObj);

    std::pair<FCLSpace::FCLKinBodyInfo::FCLGeometryInfo*, GeometryConstPtr> GetCollisionGeometry(const fcl::CollisionObject &collObj);

    inline BroadPhaseCollisionManagerPtr _CreateManager();

    FCLCollisionManagerInstance& _GetBodyManager(KinBodyConstPtr pbody, bool bactiveDOFs);

    /// \brief gets environment manager corresponding to excludedBodyEnvIndices
    /// \param excludedBodyEnvIndices vector of environment body indices for excluded bodies. sorted in ascending order
    FCLCollisionManagerInstance& _GetEnvManager(const std::vector<int>& excludedBodyEnvIndices);

    void _PrintCollisionManagerInstanceB(const KinBody& body, FCLCollisionManagerInstance& manager);

    void _PrintCollisionManagerInstanceSelf(const KinBody& body);

    void _PrintCollisionManagerInstanceBL(const KinBody& body, FCLCollisionManagerInstance& manager, const KinBody::Link& link);

    void _PrintCollisionManagerInstanceBE(const KinBody& body, FCLCollisionManagerInstance& manager, FCLCollisionManagerInstance& envManager);

    void _PrintCollisionManagerInstance(const KinBody& body1, FCLCollisionManagerInstance& manager1, const KinBody& body2, FCLCollisionManagerInstance& manager2);

    void _PrintCollisionManagerInstanceLE(const KinBody::Link& link, FCLCollisionManagerInstance& envManager);

    inline bool _IsEnabled(const KinBody& body)
    {
        if( body.IsEnabled() ) {
            return true;
        }

        // check if body has any enabled bodies
        body.GetGrabbed(_vCachedGrabbedBodies);
        FOREACH(itbody, _vCachedGrabbedBodies) {
            if( (*itbody)->IsEnabled() ) {
                return true;
            }
        }

        return false;
    }

    int _options;
    boost::shared_ptr<FCLSpace> _fclspace;
    int _numMaxContacts;
    std::string _userdatakey;
    std::string _broadPhaseCollisionManagerAlgorithm; ///< broadphase algorithm to use to create a manager. tested: Naive, DynamicAABBTree2

    typedef std::map< std::pair<const void*, int>, FCLCollisionManagerInstancePtr> BODYMANAGERSMAP; ///< Maps pairs of (body, bactiveDOFs) to oits manager
    BODYMANAGERSMAP _bodymanagers; ///< managers for each of the individual bodies. each manager should be called with InitBodyManager. Cannot use KinBodyPtr here since that will maintain a reference to the body!
    int _maxNumBodyManagers = 0; ///< for debug, record max size of _bodymanagers.

    typedef std::map<std::vector<int>, FCLCollisionManagerInstancePtr> EnvManagersMap; ///< Maps vector of excluded body indices to FCLCollisionManagerInstancePtr
    EnvManagersMap _envmanagers; // key is sorted vector of environment body indices of excluded bodies
    int _nGetEnvManagerCacheClearCount; ///< count down until cache can be cleared
    int _maxNumEnvManagers = 0; ///< for debug, record max size of _envmanagers.

#ifdef FCLRAVE_COLLISION_OBJECTS_STATISTICS
    std::map<fcl::CollisionObject*, int> _currentlyused;
    std::map<fcl::CollisionObject*, std::map<int, int> > _usestatistics;
#endif

#ifdef NARROW_COLLISION_CACHING
    NarrowCollisionCache mCollisionCachedGuesses;
#endif

#ifdef FCLUSESTATISTICS
    FCLStatisticsPtr _statistics;
#endif

    // In order to reduce allocations during collision checking

    CollisionReport _reportcache;
    std::vector<fcl::Vec3f> _fclPointsCache;
    std::vector<fcl::Triangle> _fclTrianglesCache;
    std::vector<KinBodyPtr> _vCachedGrabbedBodies;

    std::vector<int> _attachedBodyIndicesCache;

    bool _bIsSelfCollisionChecker; // Currently not used
    bool _bParentlessCollisionObject; ///< if set to true, the last collision command ran into colliding with an unknown object
};

} // fclrave

#endif<|MERGE_RESOLUTION|>--- conflicted
+++ resolved
@@ -202,242 +202,7 @@
         return boost::static_pointer_cast<FCLCollisionChecker>(shared_from_this());
     }
 
-<<<<<<< HEAD
-    static bool CheckNarrowPhaseCollision(fcl::CollisionObject *o1, fcl::CollisionObject *o2, void *data) {
-        CollisionCallbackData* pcb = static_cast<CollisionCallbackData *>(data);
-        return pcb->_pchecker->CheckNarrowPhaseCollision(o1, o2, pcb);
-    }
-
-    bool CheckNarrowPhaseCollision(fcl::CollisionObject *o1, fcl::CollisionObject *o2, CollisionCallbackData* pcb)
-    {
-        if( pcb->_bStopChecking ) {
-            return true;     // don't test anymore
-        }
-
-//        _o1 = o1;
-//        _o2 = o2;
-        std::pair<FCLSpace::FCLKinBodyInfo::LinkInfo*, LinkConstPtr> o1info = GetCollisionLink(*o1), o2info = GetCollisionLink(*o2);
-
-        if( !o1info.second ) {
-            if( !o1info.first ) {
-                if( _bParentlessCollisionObject ) {
-                    if( !!o2info.second ) {
-                        RAVELOG_WARN_FORMAT("env=%s, fcl::CollisionObject o1 %x collides with link2 %s:%s, but collision ignored", GetEnv()->GetNameId()%o1%o2info.second->GetParent()->GetName()%o2info.second->GetName());
-                    }
-                }
-                return false;
-            }
-            // o1 is standalone object
-        }
-        if( !o2info.second ) {
-            if( !o2info.first ) {
-                if( _bParentlessCollisionObject ) {
-                    if( !!o1info.second ) {
-                        RAVELOG_WARN_FORMAT("env=%s, link1 %s:%s collides with fcl::CollisionObject o2 %x, but collision ignored", GetEnv()->GetNameId()%o1info.second->GetParent()->GetName()%o1info.second->GetName()%o2);
-                    }
-                }
-                return false;
-            }
-            // o2 is standalone object
-        }
-
-        LinkConstPtr& plink1 = o1info.second;
-        LinkConstPtr& plink2 = o2info.second;
-
-        if( !!plink1 ) {
-            if( !plink1->IsEnabled() ) {
-                return false;
-            }
-            if( IsIn<KinBodyConstPtr>(plink1->GetParent(), pcb->_vbodyexcluded) || IsIn<LinkConstPtr>(plink1, pcb->_vlinkexcluded) ) {
-                return false;
-            }
-        }
-
-        if( !!plink2 ) {
-            if( !plink2->IsEnabled() ) {
-                return false;
-            }
-            if( IsIn<KinBodyConstPtr>(plink2->GetParent(), pcb->_vbodyexcluded) || IsIn<LinkConstPtr>(plink2, pcb->_vlinkexcluded) ) {
-                return false;
-            }
-        }
-
-        if( !!plink1 && !!plink2 ) {
-            if( !pcb->bselfCollision && plink1->GetParent()->IsAttached(*plink2->GetParent())) {
-                return false;
-            }
-
-            LinkInfoPtr pLINK1 = _fclspace->GetLinkInfo(*plink1), pLINK2 = _fclspace->GetLinkInfo(*plink2);
-
-            //RAVELOG_VERBOSE_FORMAT("env=%d, link %s:%s with %s:%s", GetEnv()->GetId()%plink1->GetParent()->GetName()%plink1->GetName()%plink2->GetParent()->GetName()%plink2->GetName());
-            FOREACH(itgeompair1, pLINK1->vgeoms) {
-                FOREACH(itgeompair2, pLINK2->vgeoms) {
-                    if( itgeompair1->second->getAABB().overlap(itgeompair2->second->getAABB()) ) {
-                        CheckNarrowPhaseGeomCollision(itgeompair1->second.get(), itgeompair2->second.get(), pcb);
-                        if( pcb->_bStopChecking ) {
-                            return true;
-                        }
-                    }
-                }
-            }
-        }
-        else if( !!plink1 ) {
-            LinkInfoPtr pLINK1 = _fclspace->GetLinkInfo(*plink1);
-            FOREACH(itgeompair1, pLINK1->vgeoms) {
-                if( itgeompair1->second->getAABB().overlap(o2->getAABB()) ) {
-                    CheckNarrowPhaseGeomCollision(itgeompair1->second.get(), o2, pcb);
-                    if( pcb->_bStopChecking ) {
-                        return true;
-                    }
-                }
-            }
-        }
-        else if( !!plink2 ) {
-            LinkInfoPtr pLINK2 = _fclspace->GetLinkInfo(*plink2);
-            FOREACH(itgeompair2, pLINK2->vgeoms) {
-                if( itgeompair2->second->getAABB().overlap(o1->getAABB()) ) {
-                    CheckNarrowPhaseGeomCollision(o1, itgeompair2->second.get(), pcb);
-                    if( pcb->_bStopChecking ) {
-                        return true;
-                    }
-                }
-            }
-        }
-
-        if( pcb->_bCollision && !(_options & OpenRAVE::CO_AllLinkCollisions) ) {
-            pcb->_bStopChecking = true; // stop checking collision
-        }
-
-        return pcb->_bStopChecking;
-    }
-
-
-    static bool CheckNarrowPhaseGeomCollision(fcl::CollisionObject *o1, fcl::CollisionObject *o2, void *data) {
-        CollisionCallbackData* pcb = static_cast<CollisionCallbackData *>(data);
-        return pcb->_pchecker->CheckNarrowPhaseGeomCollision(o1, o2, pcb);
-    }
-
-    bool CheckNarrowPhaseGeomCollision(fcl::CollisionObject *o1, fcl::CollisionObject *o2, CollisionCallbackData* pcb)
-    {
-        if( pcb->_bStopChecking ) {
-            return true; // don't test anymore
-        }
-
-        pcb->_result.clear();
-
-#ifdef NARROW_COLLISION_CACHING
-        CollisionPair collpair = MakeCollisionPair(o1, o2);
-        NarrowCollisionCache::iterator it = mCollisionCachedGuesses.find(collpair);
-        if( it != mCollisionCachedGuesses.end() ) {
-            pcb->_request.cached_gjk_guess = it->second;
-        } else {
-            // Is there anything more intelligent we could do there with the collision objects AABB ?
-            pcb->_request.cached_gjk_guess = fcl::Vec3f(1,0,0);
-        }
-#endif
-
-        size_t numContacts = fcl::collide(o1, o2, pcb->_request, pcb->_result);
-
-#ifdef NARROW_COLLISION_CACHING
-        mCollisionCachedGuesses[collpair] = pcb->_result.cached_gjk_guess;
-#endif
-
-        if( numContacts > 0 ) {
-            if( !!pcb->_report ) {
-                std::pair<FCLSpace::FCLKinBodyInfo::LinkInfo*, LinkConstPtr> o1info = GetCollisionLink(*o1), o2info = GetCollisionLink(*o2);
-                std::pair<FCLSpace::FCLKinBodyInfo::FCLGeometryInfo*, GeometryConstPtr> o1geominfo = GetCollisionGeometry(*o1), o2geominfo = GetCollisionGeometry(*o2);
-
-                LinkConstPtr& plink1 = o1info.second;
-                LinkConstPtr& plink2 = o2info.second;
-                GeometryConstPtr& pgeom1 = o1geominfo.second;
-                GeometryConstPtr& pgeom2 = o2geominfo.second;
-
-                // plink1 or plink2 can be None if object is standalone (ie coming from trimesh)
-
-                //LinkConstPtr plink1 = GetCollisionLink(*o1), plink2 = GetCollisionLink(*o2);
-
-                // these should be useless, just to make sure I haven't messed up
-                //BOOST_ASSERT( plink1 && plink2 );
-                //BOOST_ASSERT( plink1->IsEnabled() && plink2->IsEnabled() );
-                if( !!plink1 && !!plink2 ) {
-                    BOOST_ASSERT( pcb->bselfCollision || !plink1->GetParent()->IsAttached(*plink2->GetParent()));
-                }
-
-                _reportcache.Reset(_options);
-                _reportcache.plink1 = plink1;
-                _reportcache.plink2 = plink2;
-                _reportcache.pgeom1 = pgeom1;
-                _reportcache.pgeom2 = pgeom2;
-
-                // TODO : eliminate the contacts points (insertion sort (std::lower) + binary_search ?) duplicated
-                // How comes that there are duplicated contacts points ?
-                if( _options & (OpenRAVE::CO_Contacts | OpenRAVE::CO_AllGeometryContacts) ) {
-                    _reportcache.contacts.resize(numContacts);
-                    for(size_t i = 0; i < numContacts; ++i) {
-                        fcl::Contact const &c = pcb->_result.getContact(i);
-                        _reportcache.contacts[i] = CollisionReport::CONTACT(ConvertVectorFromFCL(c.pos), ConvertVectorFromFCL(c.normal), c.penetration_depth);
-                    }
-                }
-
-
-                if( pcb->_bHasCallbacks ) {
-                    OpenRAVE::CollisionAction action = OpenRAVE::CA_DefaultAction;
-                    CollisionReportPtr preport(&_reportcache, OpenRAVE::utils::null_deleter());
-                    FOREACH(callback, pcb->GetCallbacks()) {
-                        action = (*callback)(preport, false);
-                        if( action == OpenRAVE::CA_Ignore ) {
-                            return false;
-                        }
-                    }
-                }
-
-                pcb->_report->plink1 = _reportcache.plink1;
-                pcb->_report->plink2 = _reportcache.plink2;
-                pcb->_report->pgeom1 = _reportcache.pgeom1;
-                pcb->_report->pgeom2 = _reportcache.pgeom2;
-                if( pcb->_report->contacts.size() == 0) {
-                    pcb->_report->contacts.swap(_reportcache.contacts);
-                } else {
-                    pcb->_report->contacts.reserve(pcb->_report->contacts.size() + numContacts);
-                    copy(_reportcache.contacts.begin(),_reportcache.contacts.end(), back_inserter(pcb->_report->contacts));
-                }
-
-                if( _options & OpenRAVE::CO_AllLinkCollisions ) {
-                    // We maintain vLinkColliding ordered
-                    LinkGeomPairs linkGeomPairs = MakeLinkGeomPairs(plink1, plink2, pgeom1, pgeom2);
-                    LinkPair& linkPair = linkGeomPairs.first;
-                    GeomPair& geomPair = linkGeomPairs.second;
-                    typedef std::vector< std::pair< LinkConstPtr, LinkConstPtr > >::iterator PairIterator;
-                    PairIterator end = pcb->_report->vLinkColliding.end(), first = std::lower_bound(pcb->_report->vLinkColliding.begin(), end, linkPair);
-                    if( first == end || *first != linkPair ) {
-                        pcb->_report->vGeomColliding.insert(pcb->_report->vGeomColliding.begin() + (first - pcb->_report->vLinkColliding.begin()), geomPair); // have to do this before vLinkCollision.insert since first could be invalidated.
-                        pcb->_report->vLinkColliding.insert(first, linkPair);
-                    }
-                }
-
-                pcb->_bCollision = true;
-                if( !(_options & (OpenRAVE::CO_AllLinkCollisions | OpenRAVE::CO_AllGeometryContacts)) ) {
-                    pcb->_bStopChecking = true; // stop checking collision
-                }
-                return pcb->_bStopChecking;
-            }
-
-            pcb->_bCollision = true;
-            pcb->_bStopChecking = true; // since the report is NULL, there is no reason to continue
-            return pcb->_bStopChecking;
-        }
-
-        return false; // keep checking collision
-    }
-
-    static bool CheckNarrowPhaseDistance(fcl::CollisionObject *o1, fcl::CollisionObject *o2, void *data, fcl::FCL_REAL& dist)
-    {
-        CollisionCallbackData* pcb = static_cast<CollisionCallbackData *>(data);
-        return pcb->_pchecker->CheckNarrowPhaseDistance(o1, o2, pcb, dist);
-    }
-=======
     static bool CheckNarrowPhaseCollision(fcl::CollisionObject *o1, fcl::CollisionObject *o2, void *data);
->>>>>>> 3f0cefa0
 
     bool CheckNarrowPhaseCollision(fcl::CollisionObject *o1, fcl::CollisionObject *o2, CollisionCallbackData* pcb);
 
@@ -458,36 +223,8 @@
     static CollisionPair MakeCollisionPair(fcl::CollisionObject* o1, fcl::CollisionObject* o2);
 #endif
 
-<<<<<<< HEAD
-    static LinkGeomPairs MakeLinkGeomPairs(LinkConstPtr plink1, LinkConstPtr plink2, GeometryConstPtr pgeom1, GeometryConstPtr pgeom2)
-    {
-        if( plink1.get() < plink2.get() ) {
-            return make_pair(make_pair(plink1, plink2), make_pair(pgeom1, pgeom2));
-        }
-        else {
-            return make_pair(make_pair(plink2, plink1), make_pair(pgeom2, pgeom1));
-        }
-    }
-
-    std::pair<FCLSpace::FCLKinBodyInfo::LinkInfo*, LinkConstPtr> GetCollisionLink(const fcl::CollisionObject &collObj)
-    {
-        FCLSpace::FCLKinBodyInfo::LinkInfo* link_raw = static_cast<FCLSpace::FCLKinBodyInfo::LinkInfo *>(collObj.getUserData());
-        if( !!link_raw ) {
-            const LinkConstPtr plink = link_raw->GetLink();
-            if( !plink ) {
-                if( link_raw->bFromKinBodyLink ) {
-                    RAVELOG_WARN_FORMAT("env=%s, The link %s was lost from fclspace (userdatakey %s)", GetEnv()->GetNameId()%link_raw->bodylinkname%_userdatakey);
-                }
-            }
-            return std::make_pair(link_raw, plink);
-        }
-        RAVELOG_WARN_FORMAT("env=%s, fcl collision object %x does not have a link attached (userdatakey %s)", GetEnv()->GetNameId()%(&collObj)%_userdatakey);
-        _bParentlessCollisionObject = true;
-        return std::make_pair(link_raw, LinkConstPtr());
-    }
-=======
     static LinkPair MakeLinkPair(LinkConstPtr plink1, LinkConstPtr plink2);
->>>>>>> 3f0cefa0
+    static LinkGeomPairs MakeLinkGeomPairs(LinkConstPtr plink1, LinkConstPtr plink2, GeometryConstPtr pgeom1, GeometryConstPtr pgeom2);
 
     std::pair<FCLSpace::FCLKinBodyInfo::LinkInfo*, LinkConstPtr> GetCollisionLink(const fcl::CollisionObject &collObj);
 
