// -*- coding: utf-8 -*-
#ifndef OPENRAVE_FCL_COLLISION
#define OPENRAVE_FCL_COLLISION

#include <boost/unordered_set.hpp>
#include <boost/lexical_cast.hpp>
#include <openrave/utils.h>
#include <boost/function_output_iterator.hpp>

#include "fclspace.h"
#include "fclmanagercache.h"

#include "fclstatistics.h"

namespace fclrave {

#define START_TIMING_OPT(statistics, label, options, isRobot);           \
    START_TIMING(statistics, boost::str(boost::format("%s,%x,%d")%label%options%isRobot))

#ifdef FCLRAVE_COLLISION_OBJECTS_STATISTICS
static EnvironmentMutex log_collision_use_mutex;
#endif // FCLRAVE_COLLISION_OBJECTS_STATISTIC

#ifdef NARROW_COLLISION_CACHING
typedef std::pair<fcl::CollisionObject*, fcl::CollisionObject*> CollisionPair;

} // fclrave

namespace std {
template<>
struct hash<fclrave::CollisionPair>
{
    size_t operator()(const fclrave::CollisionPair& collpair) const {
        static const size_t shift = (size_t)log2(1 + sizeof(fcl::CollisionObject*));
        size_t seed = (size_t)(collpair.first) >> shift;
        boost::hash_combine(seed, (size_t)(collpair.second) >> shift);
        return seed;
    }

};
} // std

namespace fclrave {

typedef std::unordered_map<CollisionPair, fcl::Vec3f> NarrowCollisionCache;
#endif // NARROW_COLLISION_CACHING

typedef FCLSpace::KinBodyInfoConstPtr KinBodyInfoConstPtr;
typedef FCLSpace::KinBodyInfoPtr KinBodyInfoPtr;
typedef FCLSpace::LinkInfoPtr LinkInfoPtr;

template<typename T>
inline bool IsIn(T const& x, std::vector<T> const &collection) {
    return std::find(collection.begin(), collection.end(), x) != collection.end();
}

class FCLCollisionChecker : public OpenRAVE::CollisionCheckerBase
{
public:
    class CollisionCallbackData {
public:
        CollisionCallbackData(boost::shared_ptr<FCLCollisionChecker> pchecker, CollisionReportPtr report, const std::vector<KinBodyConstPtr>& vbodyexcluded = std::vector<KinBodyConstPtr>(), const std::vector<LinkConstPtr>& vlinkexcluded = std::vector<LinkConstPtr>()) : _pchecker(pchecker), _report(report), _vbodyexcluded(vbodyexcluded), _vlinkexcluded(vlinkexcluded), bselfCollision(false), _bStopChecking(false), _bCollision(false)
        {
            _bHasCallbacks = _pchecker->GetEnv()->HasRegisteredCollisionCallbacks();
            if( _bHasCallbacks && !_report ) {
                _report.reset(new CollisionReport());
            }

            // TODO : What happens if we have CO_AllGeometryContacts set and not CO_Contacts ?
            // TODO not sure what's happening with FCL's contact computation. is it really disabled?
            if( !!report && !!(_pchecker->GetCollisionOptions() & OpenRAVE::CO_Contacts) ) {
                _request.num_max_contacts = _pchecker->GetNumMaxContacts();
                _request.enable_contact = true;
            } else {
                _request.enable_contact = false; // explicitly disable
            }

            // set the gjk solver (collision checking between convex bodies) so that we can use hints
            _request.gjk_solver_type = fcl::GST_INDEP;

            if( !!_report ) {
                _report->Reset(_pchecker->GetCollisionOptions());
            }
        }

        const std::list<EnvironmentBase::CollisionCallbackFn>& GetCallbacks() {
            if( _bHasCallbacks &&( _listcallbacks.size() == 0) ) {
                _pchecker->GetEnv()->GetRegisteredCollisionCallbacks(_listcallbacks);
            }
            return _listcallbacks;
        }

        boost::shared_ptr<FCLCollisionChecker> _pchecker;
        fcl::CollisionRequest _request;
        fcl::CollisionResult _result;
        CollisionReportPtr _report;
        std::vector<KinBodyConstPtr> const& _vbodyexcluded;
        std::vector<LinkConstPtr> const& _vlinkexcluded;
        std::list<EnvironmentBase::CollisionCallbackFn> listcallbacks;

        bool bselfCollision;  ///< true if currently checking for self collision.
        bool _bStopChecking;  ///< if true, then stop the collision checking loop
        bool _bCollision;  ///< result of the collision

        bool _bHasCallbacks; ///< true if there's callbacks registered in the environment
        std::list<EnvironmentBase::CollisionCallbackFn> _listcallbacks;
    };

    typedef boost::shared_ptr<CollisionCallbackData> CollisionCallbackDataPtr;

    FCLCollisionChecker(OpenRAVE::EnvironmentBasePtr penv, std::istream& sinput)
        : OpenRAVE::CollisionCheckerBase(penv), _broadPhaseCollisionManagerAlgorithm("DynamicAABBTree2"), _bIsSelfCollisionChecker(true) // DynamicAABBTree2 should be slightly faster than Naive
    {
        _userdatakey = std::string("fclcollision") + boost::lexical_cast<std::string>(this);
        _fclspace.reset(new FCLSpace(penv, _userdatakey));
        _options = 0;
        // TODO : Should we put a more reasonable arbitrary value ?
        _numMaxContacts = std::numeric_limits<int>::max();
        _nGetEnvManagerCacheClearCount = 100000;
        __description = ":Interface Author: Kenji Maillard\n\nFlexible Collision Library collision checker";

        SETUP_STATISTICS(_statistics, _userdatakey, GetEnv()->GetId());

        // TODO : Consider removing these which could be more harmful than anything else
        RegisterCommand("SetBroadphaseAlgorithm", boost::bind(&FCLCollisionChecker::SetBroadphaseAlgorithmCommand, this, _1, _2), "sets the broadphase algorithm (Naive, SaP, SSaP, IntervalTree, DynamicAABBTree, DynamicAABBTree_Array)");
        RegisterCommand("SetBVHRepresentation", boost::bind(&FCLCollisionChecker::_SetBVHRepresentation, this, _1, _2), "sets the Bouding Volume Hierarchy representation for meshes (AABB, OBB, OBBRSS, RSS, kIDS)");

        RAVELOG_VERBOSE_FORMAT("FCLCollisionChecker %s created in env %d", _userdatakey%penv->GetId());

        std::string broadphasealg, bvhrepresentation;
        sinput >> broadphasealg >> bvhrepresentation;
        if( broadphasealg != "" ) {
            _SetBroadphaseAlgorithm(broadphasealg);
        }
        if( bvhrepresentation != "" ) {
            _fclspace->SetBVHRepresentation(bvhrepresentation);
        }
    }

    virtual ~FCLCollisionChecker() {
        RAVELOG_VERBOSE_FORMAT("FCLCollisionChecker %s destroyed in env %d", _userdatakey%GetEnv()->GetId());
        DestroyEnvironment();

#ifdef FCLRAVE_COLLISION_OBJECTS_STATISTICS
        EnvironmentMutex::scoped_lock lock(log_collision_use_mutex);

        FOREACH(itpair, _currentlyused) {
            if(itpair->second > 0) {
                _usestatistics[itpair->first][itpair->second]++;
            }
        }
        std::fstream f("fclrave_collision_use.log", std::fstream::app | std::fstream::out);
        FOREACH(itpair, _usestatistics) {
            f << GetEnv()->GetId() << "|" << _userdatakey << "|" << itpair->first;
            FOREACH(itintpair, itpair->second) {
                f << "|" << itintpair->first << ";" << itintpair->second;            }
            f << std::endl;
        }
        f.close();
#endif
    }

    void Clone(InterfaceBaseConstPtr preference, int cloningoptions)
    {
        CollisionCheckerBase::Clone(preference, cloningoptions);
        boost::shared_ptr<FCLCollisionChecker const> r = boost::dynamic_pointer_cast<FCLCollisionChecker const>(preference);
        // We don't clone Kinbody's specific geometry group
        _fclspace->SetGeometryGroup(r->GetGeometryGroup());
        _fclspace->SetBVHRepresentation(r->GetBVHRepresentation());
        _SetBroadphaseAlgorithm(r->GetBroadphaseAlgorithm());

        // We don't want to clone _bIsSelfCollisionChecker since a self collision checker can be created by cloning a environment collision checker
        _options = r->_options;
        _numMaxContacts = r->_numMaxContacts;
        RAVELOG_VERBOSE(str(boost::format("FCL User data cloning env %d into env %d") % r->GetEnv()->GetId() % GetEnv()->GetId()));
    }

    void SetNumMaxContacts(int numMaxContacts) {
        _numMaxContacts = numMaxContacts;
    }

    int GetNumMaxContacts() const {
        return _numMaxContacts;
    }

    void SetGeometryGroup(const std::string& groupname)
    {
        _fclspace->SetGeometryGroup(groupname);
    }

    const std::string& GetGeometryGroup() const
    {
        return _fclspace->GetGeometryGroup();
    }

    void SetBodyGeometryGroup(KinBodyConstPtr pbody, const std::string& groupname)
    {
        _fclspace->SetBodyGeometryGroup(pbody, groupname);
    }

    const std::string& GetBodyGeometryGroup(KinBodyConstPtr pbody) const
    {
        return _fclspace->GetBodyGeometryGroup(pbody);
    }

    virtual bool SetCollisionOptions(int collision_options)
    {
        _options = collision_options;

        // TODO : remove when distance is implemented
        if( _options & OpenRAVE::CO_Distance ) {
            return false;
        }

        if( _options & OpenRAVE::CO_RayAnyHit ) {
            return false;
        }

        return true;
    }

    virtual int GetCollisionOptions() const
    {
        return _options;
    }

    virtual void SetTolerance(OpenRAVE::dReal tolerance)
    {
    }


    /// Sets the broadphase algorithm for collision checking
    /// The input algorithm can be one of : Naive, SaP, SSaP, IntervalTree, DynamicAABBTree{,1,2,3}, DynamicAABBTree_Array{,1,2,3}, SpatialHashing
    /// e.g. "SetBroadPhaseAlgorithm DynamicAABBTree"
    bool SetBroadphaseAlgorithmCommand(ostream& sout, istream& sinput)
    {
        std::string algorithm;
        sinput >> algorithm;
        _SetBroadphaseAlgorithm(algorithm);
        return !!sinput;
    }

    void _SetBroadphaseAlgorithm(const std::string &algorithm)
    {
        if(_broadPhaseCollisionManagerAlgorithm == algorithm) {
            return;
        }
        _broadPhaseCollisionManagerAlgorithm = algorithm;
        // TODO : This is broken, the managers should be cleared
        // clear all the current managers
    }

    const std::string & GetBroadphaseAlgorithm() const {
        return _broadPhaseCollisionManagerAlgorithm;
    }

    // TODO : This is becoming really stupid, I should just add optional additional data for DynamicAABBTree
    BroadPhaseCollisionManagerPtr _CreateManagerFromBroadphaseAlgorithm(std::string const &algorithm)
    {
        if(algorithm == "Naive") {
            return boost::make_shared<fcl::NaiveCollisionManager>();
        } else if(algorithm == "SaP") {
            return boost::make_shared<fcl::SaPCollisionManager>();
        } else if(algorithm == "SSaP") {
            return boost::make_shared<fcl::SSaPCollisionManager>();
        } else if(algorithm == "SpatialHashing") {
            throw OPENRAVE_EXCEPTION_FORMAT0("No spatial data provided, spatial hashing needs to be set up  with SetSpatialHashingBroadPhaseAlgorithm", OpenRAVE::ORE_InvalidArguments);
        } else if(algorithm == "IntervalTree") {
            return boost::make_shared<fcl::IntervalTreeCollisionManager>();
        } else if(algorithm == "DynamicAABBTree") {
            return boost::make_shared<fcl::DynamicAABBTreeCollisionManager>();
        } else if(algorithm == "DynamicAABBTree1") {
            boost::shared_ptr<fcl::DynamicAABBTreeCollisionManager> pmanager = boost::make_shared<fcl::DynamicAABBTreeCollisionManager>();
            pmanager->tree_init_level = 1;
            return pmanager;
        } else if(algorithm == "DynamicAABBTree2") {
            boost::shared_ptr<fcl::DynamicAABBTreeCollisionManager> pmanager = boost::make_shared<fcl::DynamicAABBTreeCollisionManager>();
            pmanager->tree_init_level = 2;
            return pmanager;
        } else if(algorithm == "DynamicAABBTree3") {
            boost::shared_ptr<fcl::DynamicAABBTreeCollisionManager> pmanager = boost::make_shared<fcl::DynamicAABBTreeCollisionManager>();
            pmanager->tree_init_level = 3;
            return pmanager;
        } else if(algorithm == "DynamicAABBTree_Array") {
            return boost::make_shared<fcl::DynamicAABBTreeCollisionManager_Array>();
        } else if(algorithm == "DynamicAABBTree1_Array") {
            boost::shared_ptr<fcl::DynamicAABBTreeCollisionManager_Array> pmanager = boost::make_shared<fcl::DynamicAABBTreeCollisionManager_Array>();
            pmanager->tree_init_level = 1;
            return pmanager;
        } else if(algorithm == "DynamicAABBTree2_Array") {
            boost::shared_ptr<fcl::DynamicAABBTreeCollisionManager_Array> pmanager = boost::make_shared<fcl::DynamicAABBTreeCollisionManager_Array>();
            pmanager->tree_init_level = 2;
            return pmanager;
        } else if(algorithm == "DynamicAABBTree3_Array") {
            boost::shared_ptr<fcl::DynamicAABBTreeCollisionManager_Array> pmanager = boost::make_shared<fcl::DynamicAABBTreeCollisionManager_Array>();
            pmanager->tree_init_level = 3;
            return pmanager;
        } else {
            throw OPENRAVE_EXCEPTION_FORMAT("Unknown broad-phase algorithm '%s'.", algorithm, OpenRAVE::ORE_InvalidArguments);
        }
    }

    /// Sets the bounding volume hierarchy representation which can be one of
    /// AABB, OBB, RSS, OBBRSS, kDOP16, kDOP18, kDOP24, kIOS
    /// e.g. "SetBVHRepresentation OBB"
    bool _SetBVHRepresentation(ostream& sout, istream& sinput)
    {
        std::string type;
        sinput >> type;
        _fclspace->SetBVHRepresentation(type);
        return !!sinput;
    }

    std::string const& GetBVHRepresentation() const {
        return _fclspace->GetBVHRepresentation();
    }


    virtual bool InitEnvironment()
    {
        RAVELOG_VERBOSE(str(boost::format("FCL User data initializing %s in env %d") % _userdatakey % GetEnv()->GetId()));
        _bIsSelfCollisionChecker = false;
        vector<KinBodyPtr> vbodies;
        GetEnv()->GetBodies(vbodies);
        FOREACHC(itbody, vbodies) {
            InitKinBody(*itbody);
        }
        return true;
    }

    virtual void DestroyEnvironment()
    {
        RAVELOG_VERBOSE(str(boost::format("FCL User data destroying %s in env %d") % _userdatakey % GetEnv()->GetId()));
        _fclspace->DestroyEnvironment();
    }

    virtual bool InitKinBody(OpenRAVE::KinBodyPtr pbody)
    {
        FCLSpace::KinBodyInfoPtr pinfo = boost::dynamic_pointer_cast<FCLSpace::KinBodyInfo>(pbody->GetUserData(_userdatakey));
        if( !pinfo || pinfo->GetBody() != pbody ) {
            pinfo = _fclspace->InitKinBody(pbody);
        }
        return !pinfo;
    }

    virtual void RemoveKinBody(OpenRAVE::KinBodyPtr pbody)
    {
        // remove body from all the managers
        _bodymanagers.erase(std::make_pair(pbody, (int)0));
        _bodymanagers.erase(std::make_pair(pbody, (int)1));
        FOREACH(itmanager, _envmanagers) {
            itmanager->second->RemoveBody(pbody);
        }
        _fclspace->RemoveUserData(pbody);
    }

    virtual bool CheckCollision(KinBodyConstPtr pbody1, CollisionReportPtr report = CollisionReportPtr())
    {
        START_TIMING_OPT(_statistics, "Body/Env",_options,pbody1->IsRobot());
        // TODO : tailor this case when stuff become stable enough
        return CheckCollision(pbody1, std::vector<KinBodyConstPtr>(), std::vector<LinkConstPtr>(), report);
    }

    virtual bool CheckCollision(KinBodyConstPtr pbody1, KinBodyConstPtr pbody2, CollisionReportPtr report = CollisionReportPtr())
    {
        START_TIMING_OPT(_statistics, "Body/Body",_options,(pbody1->IsRobot() || pbody2->IsRobot()));
        if( !!report ) {
            report->Reset(_options);
        }

        if( pbody1->GetLinks().size() == 0 || !pbody1->IsEnabled() ) {
            return false;
        }

        if( pbody2->GetLinks().size() == 0 || !pbody2->IsEnabled() ) {
            return false;
        }

        if( pbody1->IsAttached(pbody2) ) {
            return false;
        }

        _fclspace->Synchronize(pbody1);
        _fclspace->Synchronize(pbody2);

        // Do we really want to synchronize everything ?
        // We could put the synchronization directly inside GetBodyManager
        BroadPhaseCollisionManagerPtr body1Manager = _GetBodyManager(pbody1, !!(_options & OpenRAVE::CO_ActiveDOFs)), body2Manager = _GetBodyManager(pbody2, false);

        if( _options & OpenRAVE::CO_Distance ) {
            RAVELOG_WARN("fcl doesn't support CO_Distance yet\n");
            return false; //TODO
        } else {
            CollisionCallbackData query(shared_checker(), report);
            ADD_TIMING(_statistics);
            body1Manager->collide(body2Manager.get(), &query, &FCLCollisionChecker::CheckNarrowPhaseCollision);
            return query._bCollision;
        }

    }

    virtual bool CheckCollision(LinkConstPtr plink,CollisionReportPtr report = CollisionReportPtr())
    {
        START_TIMING_OPT(_statistics, "Link/Env",_options,false);
        // TODO : tailor this case when stuff become stable enough
        return CheckCollision(plink, std::vector<KinBodyConstPtr>(), std::vector<LinkConstPtr>(), report);
    }

    virtual bool CheckCollision(LinkConstPtr plink1, LinkConstPtr plink2, CollisionReportPtr report = CollisionReportPtr())
    {
        START_TIMING_OPT(_statistics, "Link/Link",_options,false);
        if( !!report ) {
            report->Reset(_options);
        }

        if( !plink1->IsEnabled() || !plink2->IsEnabled() ) {
            return false;
        }

        _fclspace->Synchronize(plink1->GetParent());
        if( plink1->GetParent() != plink2->GetParent() ) {
            _fclspace->Synchronize(plink2->GetParent());
        }

        CollisionObjectPtr pcollLink1 = _fclspace->GetLinkBV(plink1), pcollLink2 = _fclspace->GetLinkBV(plink2);

        if( _options & OpenRAVE::CO_Distance ) {
            RAVELOG_WARN("fcl doesn't support CO_Distance yet\n");
            return false; // TODO
        } else {
            if( !pcollLink1->getAABB().overlap(pcollLink2->getAABB()) ) {
                return false;
            }
            CollisionCallbackData query(shared_checker(), report);
            ADD_TIMING(_statistics);
            query.bselfCollision = true;  // for ignoring attached information!
            CheckNarrowPhaseCollision(pcollLink1.get(), pcollLink2.get(), &query);
            return query._bCollision;
        }
    }

    virtual bool CheckCollision(LinkConstPtr plink, KinBodyConstPtr pbody,CollisionReportPtr report = CollisionReportPtr())
    {
        START_TIMING_OPT(_statistics, "Link/Body",_options,pbody->IsRobot());

        if( !!report ) {
            report->Reset(_options);
        }

        if( !plink->IsEnabled() ) {
            return false;
        }

        if( pbody->GetLinks().size() == 0 || !pbody->IsEnabled() ) {
            return false;
        }

        if( pbody->IsAttached(plink->GetParent()) ) {
            return false;
        }

        _fclspace->Synchronize(plink->GetParent());

        std::set<KinBodyConstPtr> attachedBodies;
        pbody->GetAttached(attachedBodies);
        FOREACH(itbody, attachedBodies) {
            if( (*itbody)->GetEnvironmentId() ) { // for now GetAttached can hold bodies that are not initialized
                _fclspace->Synchronize(*itbody);
            }
        }

        CollisionObjectPtr pcollLink = _fclspace->GetLinkBV(plink);
        BroadPhaseCollisionManagerPtr bodyManager = _GetBodyManager(pbody, false);

        if( _options & OpenRAVE::CO_Distance ) {
            RAVELOG_WARN("fcl doesn't support CO_Distance yet\n");
            return false; // TODO
        } else {
            CollisionCallbackData query(shared_checker(), report);
            ADD_TIMING(_statistics);
            bodyManager->collide(pcollLink.get(), &query, &FCLCollisionChecker::CheckNarrowPhaseCollision);
            return query._bCollision;
        }
    }

    virtual bool CheckCollision(LinkConstPtr plink, std::vector<KinBodyConstPtr> const &vbodyexcluded, std::vector<LinkConstPtr> const &vlinkexcluded, CollisionReportPtr report = CollisionReportPtr())
    {
        if( !!report ) {
            report->Reset(_options);
        }

        if( !plink->IsEnabled() || find(vlinkexcluded.begin(), vlinkexcluded.end(), plink) != vlinkexcluded.end() ) {
            return false;
        }

        _fclspace->Synchronize();
        CollisionObjectPtr pcollLink = _fclspace->GetLinkBV(plink);

        std::set<KinBodyConstPtr> attachedBodies;
        plink->GetParent()->GetAttached(attachedBodies);
        BroadPhaseCollisionManagerPtr envManager = _GetEnvManager(attachedBodies);

        if( _options & OpenRAVE::CO_Distance ) {
            return false;
        }
        else {
            CollisionCallbackData query(shared_checker(), report, vbodyexcluded, vlinkexcluded);
            ADD_TIMING(_statistics);
            envManager->collide(pcollLink.get(), &query, &FCLCollisionChecker::CheckNarrowPhaseCollision);
            return query._bCollision;
        }
    }

    virtual bool CheckCollision(KinBodyConstPtr pbody, std::vector<KinBodyConstPtr> const &vbodyexcluded, std::vector<LinkConstPtr> const &vlinkexcluded, CollisionReportPtr report = CollisionReportPtr())
    {
        if( !!report ) {
            report->Reset(_options);
        }

        if( (pbody->GetLinks().size() == 0) || !pbody->IsEnabled() ) {
            return false;
        }

        _fclspace->Synchronize();
        BroadPhaseCollisionManagerPtr bodyManager = _GetBodyManager(pbody, !!(_options & OpenRAVE::CO_ActiveDOFs));

        std::set<KinBodyConstPtr> attachedBodies;
        pbody->GetAttached(attachedBodies);
        BroadPhaseCollisionManagerPtr envManager = _GetEnvManager(attachedBodies);

        if( _options & OpenRAVE::CO_Distance ) {
            RAVELOG_WARN("fcl doesn't support CO_Distance yet\n");
            return false; // TODO
        } else {
            CollisionCallbackData query(shared_checker(), report, vbodyexcluded, vlinkexcluded);
            ADD_TIMING(_statistics);
            envManager->collide(bodyManager.get(), &query, &FCLCollisionChecker::CheckNarrowPhaseCollision);
            return query._bCollision;
        }
    }

    virtual bool CheckCollision(RAY const &ray, LinkConstPtr plink,CollisionReportPtr report = CollisionReportPtr())
    {
        RAVELOG_WARN("fcl doesn't support Ray collisions\n");
        return false; //TODO
    }

    virtual bool CheckCollision(RAY const &ray, KinBodyConstPtr pbody, CollisionReportPtr report = CollisionReportPtr())
    {
        RAVELOG_WARN("fcl doesn't support Ray collisions\n");
        return false; //TODO
    }

    virtual bool CheckCollision(RAY const &ray, CollisionReportPtr report = CollisionReportPtr())
    {
        RAVELOG_WARN("fcl doesn't support Ray collisions\n");
        return false; //TODO
    }

    virtual bool CheckStandaloneSelfCollision(KinBodyConstPtr pbody, CollisionReportPtr report = CollisionReportPtr())
    {
        START_TIMING_OPT(_statistics, "BodySelf",_options,pbody->IsRobot());
        if( !!report ) {
            report->Reset(_options);
        }

        if( pbody->GetLinks().size() <= 1 ) {
            return false;
        }

        // We only want to consider the enabled links
        int adjacentOptions = KinBody::AO_Enabled;
        if( (_options & OpenRAVE::CO_ActiveDOFs) && pbody->IsRobot() ) {
            adjacentOptions |= KinBody::AO_ActiveDOFs;
        }

        const std::set<int> &nonadjacent = pbody->GetNonAdjacentLinks(adjacentOptions);
        // We need to synchronize after calling GetNonAdjacentLinks since it can move pbody even if it is const
        _fclspace->Synchronize(pbody);//->GetLinks()[index1], pLINK1);

        if( _options & OpenRAVE::CO_Distance ) {
            RAVELOG_WARN("fcl doesn't support CO_Distance yet\n");
            return false; // TODO
        } else {
            CollisionCallbackData query(shared_checker(), report);
            ADD_TIMING(_statistics);
            query.bselfCollision = true;

            KinBodyInfoPtr pinfo = _fclspace->GetInfo(pbody);
            FOREACH(itset, nonadjacent) {
                size_t index1 = *itset&0xffff, index2 = *itset>>16;
                // We don't need to check if the links are enabled since we got adjacency information with AO_Enabled
                LinkInfoPtr pLINK1 = pinfo->vlinks[index1], pLINK2 = pinfo->vlinks[index2];
                FOREACH(itgeom1, pLINK1->vgeoms) {
                    FOREACH(itgeom2, pLINK2->vgeoms) {
                        CheckNarrowPhaseGeomCollision((*itgeom1).second.get(), (*itgeom2).second.get(), &query);
                        if( query._bStopChecking ) {
                            return query._bCollision;
                        }
                    }
                }
            }
            return query._bCollision;
        }
    }

    virtual bool CheckStandaloneSelfCollision(LinkConstPtr plink, CollisionReportPtr report = CollisionReportPtr())
    {
        START_TIMING_OPT(_statistics, "LinkSelf",_options,false);
        if( !!report ) {
            report->Reset(_options);
        }

        KinBodyPtr pbody = plink->GetParent();
        if( pbody->GetLinks().size() <= 1 ) {
            return false;
        }

        // We only want to consider the enabled links
        int adjacentOptions = KinBody::AO_Enabled;
        if( (_options & OpenRAVE::CO_ActiveDOFs) && pbody->IsRobot() ) {
            adjacentOptions |= KinBody::AO_ActiveDOFs;
        }

        const std::set<int> &nonadjacent = pbody->GetNonAdjacentLinks(adjacentOptions);
        // We need to synchronize after calling GetNonAdjacentLinks since it can move pbody evn if it is const
        _fclspace->Synchronize(pbody);//->GetLinks()[index2], pLINK2);

        if( _options & OpenRAVE::CO_Distance ) {
            RAVELOG_WARN("fcl doesn't support CO_Distance yet\n");
            return false; //TODO
        } else {
            CollisionCallbackData query(shared_checker(), report);
            ADD_TIMING(_statistics);
            query.bselfCollision = true;
            KinBodyInfoPtr pinfo = _fclspace->GetInfo(pbody);
            FOREACH(itset, nonadjacent) {
                int index1 = *itset&0xffff, index2 = *itset>>16;
                if( plink->GetIndex() == index1 || plink->GetIndex() == index2 ) {
                    LinkInfoPtr pLINK1 = pinfo->vlinks[index1], pLINK2 = pinfo->vlinks[index2];
                    FOREACH(itgeom1, pLINK1->vgeoms) {
                        FOREACH(itgeom2, pLINK2->vgeoms) {
                            CheckNarrowPhaseGeomCollision((*itgeom1).second.get(), (*itgeom2).second.get(), &query);
                            if( query._bStopChecking ) {
                                return query._bCollision;
                            }
                        }
                    }
                }
            }
            return query._bCollision;
        }
    }


private:
    inline boost::shared_ptr<FCLCollisionChecker> shared_checker() {
        return boost::dynamic_pointer_cast<FCLCollisionChecker>(shared_from_this());
    }

    static bool CheckNarrowPhaseCollision(fcl::CollisionObject *o1, fcl::CollisionObject *o2, void *data) {
        CollisionCallbackData* pcb = static_cast<CollisionCallbackData *>(data);
        return pcb->_pchecker->CheckNarrowPhaseCollision(o1, o2, pcb);
    }

    bool CheckNarrowPhaseCollision(fcl::CollisionObject *o1, fcl::CollisionObject *o2, CollisionCallbackData* pcb)
    {
        if( pcb->_bStopChecking ) {
            return true;     // don't test anymore
        }

        LinkConstPtr plink1 = GetCollisionLink(*o1), plink2 = GetCollisionLink(*o2);

        if( !plink1 || !plink2 ) {
            return false;
        }

        // Proceed to the next if the links are attached or not enabled
        if( !plink1->IsEnabled() || !plink2->IsEnabled() ) {
            return false;
        }

        if( !pcb->bselfCollision && plink1->GetParent()->IsAttached(KinBodyConstPtr(plink2->GetParent())) ) {
            return false;
        }

        if( IsIn<KinBodyConstPtr>(plink1->GetParent(), pcb->_vbodyexcluded) ||
            IsIn<KinBodyConstPtr>(plink2->GetParent(), pcb->_vbodyexcluded) ||
            IsIn<LinkConstPtr>(plink1, pcb->_vlinkexcluded) ||
            IsIn<LinkConstPtr>(plink2, pcb->_vlinkexcluded) ) {
            return false;
        }

        LinkInfoPtr pLINK1 = _fclspace->GetLinkInfo(plink1), pLINK2 = _fclspace->GetLinkInfo(plink2);

        //RAVELOG_INFO_FORMAT("link %s:%s with %s:%s", plink1->GetParent()->GetName()%plink1->GetName()%plink2->GetParent()->GetName()%plink2->GetName());
        FOREACH(itgeompair1, pLINK1->vgeoms) {
            FOREACH(itgeompair2, pLINK2->vgeoms) {
                if( itgeompair1->second->getAABB().overlap(itgeompair2->second->getAABB()) ) {
                    CheckNarrowPhaseGeomCollision(itgeompair1->second.get(), itgeompair2->second.get(), pcb);
                    if( pcb->_bStopChecking ) {
                        return true;
                    }
                }
            }
        }

        if( pcb->_bCollision && !(_options & OpenRAVE::CO_AllLinkCollisions) ) {
            pcb->_bStopChecking = true; // stop checking collision
        }

        return pcb->_bStopChecking;
    }

    static bool CheckNarrowPhaseGeomCollision(fcl::CollisionObject *o1, fcl::CollisionObject *o2, void *data) {
        CollisionCallbackData* pcb = static_cast<CollisionCallbackData *>(data);
        return pcb->_pchecker->CheckNarrowPhaseGeomCollision(o1, o2, pcb);
    }

    bool CheckNarrowPhaseGeomCollision(fcl::CollisionObject *o1, fcl::CollisionObject *o2, CollisionCallbackData* pcb)
    {
        if( pcb->_bStopChecking ) {
            return true; // don't test anymore
        }

        pcb->_result.clear();

#ifdef NARROW_COLLISION_CACHING
        CollisionPair collpair = MakeCollisionPair(o1, o2);
        NarrowCollisionCache::iterator it = mCollisionCachedGuesses.find(collpair);
        if( it != mCollisionCachedGuesses.end() ) {
            pcb->_request.cached_gjk_guess = it->second;
        } else {
            // Is there anything more intelligent we could do there with the collision objects AABB ?
            pcb->_request.cached_gjk_guess = fcl::Vec3f(1,0,0);
        }
#endif

        size_t numContacts = fcl::collide(o1, o2, pcb->_request, pcb->_result);

#ifdef NARROW_COLLISION_CACHING
        mCollisionCachedGuesses[collpair] = pcb->_result.cached_gjk_guess;
#endif

        if( numContacts > 0 ) {

            if( !!pcb->_report ) {
                LinkConstPtr plink1 = GetCollisionLink(*o1), plink2 = GetCollisionLink(*o2);

                // these should be useless, just to make sure I haven't messed up
                BOOST_ASSERT( plink1 && plink2 );
                BOOST_ASSERT( plink1->IsEnabled() && plink2->IsEnabled() );
                BOOST_ASSERT( pcb->bselfCollision || !plink1->GetParent()->IsAttached(KinBodyConstPtr(plink2->GetParent())) );

                _reportcache.Reset(_options);
                _reportcache.plink1 = plink1;
                _reportcache.plink2 = plink2;

                // TODO : eliminate the contacts points (insertion sort (std::lower) + binary_search ?) duplicated
                // How comes that there are duplicated contacts points ?
                if( _options & (OpenRAVE::CO_Contacts | OpenRAVE::CO_AllGeometryContacts) ) {
                    _reportcache.contacts.resize(numContacts);
                    for(size_t i = 0; i < numContacts; ++i) {
                        fcl::Contact const &c = pcb->_result.getContact(i);
                        _reportcache.contacts[i] = CollisionReport::CONTACT(ConvertVectorFromFCL(c.pos), ConvertVectorFromFCL(c.normal), c.penetration_depth);
                    }
                }


                if( pcb->_bHasCallbacks ) {
                    OpenRAVE::CollisionAction action = OpenRAVE::CA_DefaultAction;
                    CollisionReportPtr preport(&_reportcache, OpenRAVE::utils::null_deleter());
                    FOREACH(callback, pcb->GetCallbacks()) {
                        action = (*callback)(preport, false);
                        if( action == OpenRAVE::CA_Ignore ) {
                            return false;
                        }
                    }
                }

                pcb->_report->plink1 = _reportcache.plink1;
                pcb->_report->plink2 = _reportcache.plink2;
                if( pcb->_report->contacts.size() == 0) {
                    pcb->_report->contacts.swap(_reportcache.contacts);
                } else {
                    pcb->_report->contacts.reserve(pcb->_report->contacts.size() + numContacts);
                    copy(_reportcache.contacts.begin(),_reportcache.contacts.end(), back_inserter(pcb->_report->contacts));
                }

                if( _options & OpenRAVE::CO_AllLinkCollisions ) {
                    // We maintain vLinkColliding ordered
                    LinkPair linkPair = MakeLinkPair(plink1, plink2);
                    typedef std::vector< std::pair< LinkConstPtr, LinkConstPtr > >::iterator PairIterator;
                    PairIterator end = pcb->_report->vLinkColliding.end(), first = std::lower_bound(pcb->_report->vLinkColliding.begin(), end, linkPair);
                    if( first == end || *first != linkPair ) {
                        pcb->_report->vLinkColliding.insert(first, linkPair);
                    }
                }

                pcb->_bCollision = true;
                if( !(_options & (OpenRAVE::CO_AllLinkCollisions | OpenRAVE::CO_AllGeometryContacts)) ) {
                    pcb->_bStopChecking = true; // stop checking collision
                }
                return pcb->_bStopChecking;
            }

            pcb->_bCollision = true;
            pcb->_bStopChecking = true; // since the report is NULL, there is no reason to continue
            return pcb->_bStopChecking;
        }

        return false; // keep checking collision
    }

    static bool CheckNarrowPhaseDistance(fcl::CollisionObject *o1, fcl::CollisionObject *o2, void *data)
    {
        // TODO
        return false;
    }

#ifdef NARROW_COLLISION_CACHING
    static CollisionPair MakeCollisionPair(fcl::CollisionObject* o1, fcl::CollisionObject* o2)
    {
        if( o1 < o2 ) {
            return make_pair(o1, o2);
        } else {
            return make_pair(o2, o1);
        }
    }
#endif

    static LinkPair MakeLinkPair(LinkConstPtr plink1, LinkConstPtr plink2)
    {
        if( plink1.get() < plink2.get() ) {
            return make_pair(plink1, plink2);
        } else {
            return make_pair(plink2, plink1);
        }
    }

    LinkConstPtr GetCollisionLink(const fcl::CollisionObject &collObj) {
        FCLSpace::KinBodyInfo::LINK *link_raw = static_cast<FCLSpace::KinBodyInfo::LINK *>(collObj.getUserData());
        if( !!link_raw ) {
            LinkConstPtr plink = link_raw->GetLink();
            if( !plink ) {
                RAVELOG_WARN_FORMAT("The link %s was lost from fclspace", link_raw->bodylinkname);
            }
            return plink;
        }
        RAVELOG_WARN("fcl collision object does not have a link attached");
        return LinkConstPtr();
    }

    inline BroadPhaseCollisionManagerPtr _CreateManager() {
        return _CreateManagerFromBroadphaseAlgorithm(_broadPhaseCollisionManagerAlgorithm);
    }

    BroadPhaseCollisionManagerPtr _GetBodyManager(KinBodyConstPtr pbody, bool bactiveDOFs)
    {
        BODYMANAGERSMAP::iterator it = _bodymanagers.find(std::make_pair(pbody, (int)bactiveDOFs));
        if( it == _bodymanagers.end() ) {
            FCLCollisionManagerInstancePtr p(new FCLCollisionManagerInstance(*_fclspace, _CreateManager()));
            p->InitBodyManager(pbody, bactiveDOFs);
            it = _bodymanagers.insert(BODYMANAGERSMAP::value_type(std::make_pair(pbody, (int)bactiveDOFs), p)).first;
        }

        it->second->Synchronize();
        //it->second->PrintStatus(OpenRAVE::Level_Info);
        return it->second->GetManager();
    }

    BroadPhaseCollisionManagerPtr _GetEnvManager(const std::set<KinBodyConstPtr>& excludedbodies)
    {
        std::set<int> setExcludeBodyIds; ///< any
        FOREACH(itbody, excludedbodies) {
            setExcludeBodyIds.insert((*itbody)->GetEnvironmentId());
        }

<<<<<<< HEAD
=======
        // check the cache and cleanup any unused environments
>>>>>>> 9c2d6c50
        if( --_nGetEnvManagerCacheClearCount < 0 ) {
            uint32_t curtime = OpenRAVE::utils::GetMilliTime();
            _nGetEnvManagerCacheClearCount = 100000;
            std::map<std::set<int>, FCLCollisionManagerInstancePtr>::iterator it = _envmanagers.begin();
            while(it != _envmanagers.end()) {
                if( (it->second->GetLastSyncTimeStamp() - curtime) > 10000 ) {
                    _envmanagers.erase(it++);
                }
                else {
                    ++it;
                }
            }
        }

        std::map<std::set<int>, FCLCollisionManagerInstancePtr>::iterator it = _envmanagers.find(setExcludeBodyIds);
        if( it == _envmanagers.end() ) {
            FCLCollisionManagerInstancePtr p(new FCLCollisionManagerInstance(*_fclspace, _CreateManager()));
            p->InitEnvironment(excludedbodies);
            it = _envmanagers.insert(std::map<std::set<int>, FCLCollisionManagerInstancePtr>::value_type(setExcludeBodyIds, p)).first;
        }
        it->second->EnsureBodies(_fclspace->GetEnvBodies());
        it->second->Synchronize();
        //it->second->PrintStatus(OpenRAVE::Level_Info);
        return it->second->GetManager();
    }

    int _options;
    boost::shared_ptr<FCLSpace> _fclspace;
    int _numMaxContacts;
    std::string _userdatakey;
    std::string _broadPhaseCollisionManagerAlgorithm; ///< broadphase algorithm to use to create a manager. tested: Naive, DynamicAABBTree2

    typedef std::map< std::pair<KinBodyConstPtr, int> , FCLCollisionManagerInstancePtr> BODYMANAGERSMAP; ///< Maps pairs of (body, bactiveDOFs) to oits manager
    BODYMANAGERSMAP _bodymanagers; ///< managers for each of the individual bodies. each manager should be called with InitBodyManager.
    //std::map<KinBodyPtr, FCLCollisionManagerInstancePtr> _activedofbodymanagers; ///< managers for each of the individual bodies specifically when active DOF is used. each manager should be called with InitBodyManager
    std::map< std::set<int>, FCLCollisionManagerInstancePtr> _envmanagers;
    int _nGetEnvManagerCacheClearCount; ///< count down until cache can be cleared

#ifdef FCLRAVE_COLLISION_OBJECTS_STATISTICS
    std::map<fcl::CollisionObject*, int> _currentlyused;
    std::map<fcl::CollisionObject*, std::map<int, int> > _usestatistics;
#endif

#ifdef NARROW_COLLISION_CACHING
    NarrowCollisionCache mCollisionCachedGuesses;
#endif

#ifdef FCLUSESTATISTICS
    FCLStatisticsPtr _statistics;
#endif

    // In order to reduce allocations during collision checking

    CollisionReport _reportcache;

    bool _bIsSelfCollisionChecker; // Currently not used
};

} // fclrave

#endif<|MERGE_RESOLUTION|>--- conflicted
+++ resolved
@@ -876,10 +876,7 @@
             setExcludeBodyIds.insert((*itbody)->GetEnvironmentId());
         }
 
-<<<<<<< HEAD
-=======
         // check the cache and cleanup any unused environments
->>>>>>> 9c2d6c50
         if( --_nGetEnvManagerCacheClearCount < 0 ) {
             uint32_t curtime = OpenRAVE::utils::GetMilliTime();
             _nGetEnvManagerCacheClearCount = 100000;
