// -*- coding: utf-8 -*-
#ifndef OPENRAVE_FCL_MANAGERCACHE
#define OPENRAVE_FCL_MANAGERCACHE

#include "plugindefs.h"
#include "fclspace.h"

namespace fclrave {

//static bool CheckForObj(fcl::DynamicAABBTreeCollisionManager::DynamicAABBNode* root, fcl::CollisionObject* pobj)
//{
//    if( !root ) {
//        return false;
//    }
//    if( root->data == pobj ) {
//        return true;
//    }
//    if( !!root->children[0] ) {
//        if( CheckForObj(root->children[0], pobj) ) {
//            return true;
//        }
//    }
//    if( !!root->children[1] ) {
//        if( CheckForObj(root->children[1], pobj) ) {
//            return true;
//        }
//    }
//    return false;
//}
//
//static int CountForObj(fcl::DynamicAABBTreeCollisionManager::DynamicAABBNode* root, fcl::CollisionObject* pobj)
//{
//    if( !root ) {
//        return 0;
//    }
//    int count = 0;
//    if( root->data == pobj ) {
//        ++count;
//    }
//    count += CheckForObj(root->children[0], pobj);
//    count += CheckForObj(root->children[1], pobj);
//    return count;
//}

typedef boost::shared_ptr<fcl::BroadPhaseCollisionManager> BroadPhaseCollisionManagerPtr;
typedef boost::weak_ptr<fcl::BroadPhaseCollisionManager> BroadPhaseCollisionManagerWeakPtr;

struct EnvironmentState
{
    std::vector< std::pair<int, uint64_t> > bodyids; ///< the bodies with the enabled/disabled links inside
};

/// \brief A broadphase collision manager together with cache data of the bodies it contains
///
/// used to maintain the correct state of the broadphase manager
class FCLCollisionManagerInstance : public boost::enable_shared_from_this<FCLCollisionManagerInstance>
{
    ///< cache data of body that is managed
    struct KinBodyCache
    {
        KinBodyCache() : nLastStamp(0), nLinkUpdateStamp(0), nGeometryUpdateStamp(0), nAttachedBodiesUpdateStamp(0), nActiveDOFUpdateStamp(0), linkmask(0) {
        }
        KinBodyCache(KinBodyConstPtr pbody, FCLSpace::KinBodyInfoPtr pinfo) {
            pwbody = pbody;
            pwinfo = pinfo;
            nLastStamp = pinfo->nLastStamp;
            nLinkUpdateStamp = pinfo->nLinkUpdateStamp;
            nGeometryUpdateStamp = pinfo->nGeometryUpdateStamp;
            geometrygroup = pinfo->_geometrygroup;
            nAttachedBodiesUpdateStamp = pinfo->nAttachedBodiesUpdateStamp;
            nActiveDOFUpdateStamp = pinfo->nActiveDOFUpdateStamp;
            linkmask = pbody->GetLinkEnableStatesMask();
        }
        ~KinBodyCache() {
            if( vcolobjs.size() > 0 ) { // should never happen
                KinBodyConstPtr pbody = pwbody.lock();
                std::string name;
                if( !!pbody ) {
                    name = pbody->GetName();
                }
                RAVELOG_WARN_FORMAT("there are %d fcl collision objects left for body %s", vcolobjs.size()%name);
            }
        }

        KinBodyConstWeakPtr pwbody; ///< weak pointer to body
        FCLSpace::KinBodyInfoWeakPtr pwinfo; ///< weak pointer to info
        int nLastStamp; ///< copyied from FCLSpace::KinBodyInfo when body was last updated
        int nLinkUpdateStamp; ///< copied from FCLSpace::KinBodyInfo when body was last updated
        int nGeometryUpdateStamp; ///< copied from FCLSpace::KinBodyInfo when geometry was last updated
        int nAttachedBodiesUpdateStamp; /// copied from FCLSpace::KinBodyInfo when attached bodies was last updated
        int nActiveDOFUpdateStamp; ///< update stamp when the active dof changed
        uint64_t linkmask; ///< links that are currently inside the manager
        std::vector<CollisionObjectPtr> vcolobjs; ///< collision objects used for each link (use link index). have to hold pointers so that KinBodyInfo does not remove them!
        std::string geometrygroup; ///< cached geometry group
    };

public:
    FCLCollisionManagerInstance(FCLSpace& fclspace, BroadPhaseCollisionManagerPtr pmanager) : _fclspace(fclspace), pmanager(pmanager) {
        _lastSyncTimeStamp = OpenRAVE::utils::GetMilliTime();
    }
    ~FCLCollisionManagerInstance() {
        if( _tmpbuffer.size() > 0 ) {
            RAVELOG_WARN_FORMAT("_tmpbuffer has left over objects %d", _tmpbuffer.size());
        }
        _tmpbuffer.resize(0);

        pmanager->clear();
        // should clear all vcolobjs notifying the destructor that manager has the objects unregistered
        FOREACH(it, mapCachedBodies) {
            it->second.vcolobjs.clear();
        }
        mapCachedBodies.clear();
    }

    /// \brief sets up manager for body checking
    ///
    /// \param bTrackActiveDOF true if should be tracking the active dof
    void InitBodyManager(KinBodyConstPtr pbody, bool bTrackActiveDOF)
    {
        _ptrackingbody = pbody;
        std::set<KinBodyConstPtr> attachedBodies;
        pbody->GetAttached(attachedBodies);
        _bTrackActiveDOF = false;
        if( bTrackActiveDOF && pbody->IsRobot() ) {
            RobotBaseConstPtr probot = OpenRAVE::RaveInterfaceConstCast<RobotBase>(pbody);
            if( !!probot ) {
                _UpdateActiveLinks(probot);
                _bTrackActiveDOF = true;
            }
        }
        RAVELOG_VERBOSE_FORMAT("env=%d, %x init with body %s, activedof=%d, att=%d", pbody->GetEnv()->GetId()%this%pbody->GetName()%(int)bTrackActiveDOF%attachedBodies.size());

        pmanager->clear();
        _tmpbuffer.resize(0);
        // should clear all vcolobjs notifying the destructor that manager has the objects unregistered
        FOREACH(it, mapCachedBodies) {
            it->second.vcolobjs.resize(0);
        }
        std::vector<CollisionObjectPtr> vcolobjs;
        mapCachedBodies.clear();
        FOREACH(itbody, attachedBodies) {
            FCLSpace::KinBodyInfoPtr pinfo = _fclspace.GetInfo(*itbody);
            if( !pinfo ) {
                // don't init something that isn't initialized in this checker.
                RAVELOG_VERBOSE_FORMAT("body %s has attached body %s which is not initialized in this checker, ignoring for now", pbody->GetName()%(*itbody)->GetName());
                continue;
            }
   
            bool bsetUpdateStamp = false;
            uint64_t linkmask = 0;
            vcolobjs.clear(); // reset any existing collision objects
            vcolobjs.resize((*itbody)->GetLinks().size(),CollisionObjectPtr());
            FOREACH(itlink, (*itbody)->GetLinks()) {
                if( (*itlink)->IsEnabled() && (*itbody != pbody || !_bTrackActiveDOF || _vTrackingActiveLinks.at((*itlink)->GetIndex())) ) {
                    CollisionObjectPtr pcol = _fclspace.GetLinkBV(pinfo, (*itlink)->GetIndex());
                    vcolobjs[(*itlink)->GetIndex()] = pcol;
                    if( !!pcol ) {
                        if( find(_tmpbuffer.begin(), _tmpbuffer.end(), pcol.get()) == _tmpbuffer.end() ) {
                            _tmpbuffer.push_back(pcol.get());
                        }
                        else {
                            RAVELOG_WARN_FORMAT("env=%d body %s link %s is added multiple times", pbody->GetEnv()->GetId()%pbody->GetName()%(*itlink)->GetName());
                        }
                    }
                    bsetUpdateStamp = true;
                    linkmask |= ((uint64_t)1 << (uint64_t)(*itlink)->GetIndex());
                }
            }
<<<<<<< HEAD
            if( 1 ) {//bsetUpdateStamp ) {
                RAVELOG_VERBOSE_FORMAT("env=%d, %x adding body %s linkmask=0x%x, _tmpbuffer.size()=%d", (*itbody)->GetEnv()->GetId()%this%(*itbody)->GetName()%linkmask%_tmpbuffer.size());
=======

            // regardless if the linkmask, have to always add to cache in order to track!
            if( 1 ) {//bsetUpdateStamp ) {
                //RAVELOG_VERBOSE_FORMAT("env=%d, %x adding body %s linkmask=0x%x, _tmpbuffer.size()=%d", (*itbody)->GetEnv()->GetId()%this%(*itbody)->GetName()%linkmask%_tmpbuffer.size());
>>>>>>> 237e41e6
                mapCachedBodies[(*itbody)->GetEnvironmentId()] = KinBodyCache(*itbody, pinfo);
                mapCachedBodies[(*itbody)->GetEnvironmentId()].linkmask = linkmask;
                mapCachedBodies[(*itbody)->GetEnvironmentId()].vcolobjs.swap(vcolobjs);
            }
            else {
<<<<<<< HEAD
                if( IS_DEBUGLEVEL(OpenRAVE::Level_Verbose) ) {
                    std::stringstream ss;
                    for(size_t ilink = 0; ilink < (*itbody)->GetLinks().size(); ++ilink) {
                        ss << (int)(*itbody)->GetLinks()[ilink]->IsEnabled();
                        if( pbody == *itbody ) {
                            ss << "(" << _vTrackingActiveLinks.at(ilink) << ")";
                        }
                        ss << ",";
                    }
                    RAVELOG_VERBOSE_FORMAT("env=%d, %x not tracking adding body %s: links=[%s]", (*itbody)->GetEnv()->GetId()%this%(*itbody)->GetName()%ss.str());
                }
=======
//                if( IS_DEBUGLEVEL(OpenRAVE::Level_Verbose) ) {
//                    std::stringstream ss;
//                    for(size_t ilink = 0; ilink < (*itbody)->GetLinks().size(); ++ilink) {
//                        ss << (int)(*itbody)->GetLinks()[ilink]->IsEnabled();
//                        if( pbody == *itbody ) {
//                            ss << "(" << _vTrackingActiveLinks.at(ilink) << ")";
//                        }
//                        ss << ",";
//                    }
//                    RAVELOG_VERBOSE_FORMAT("env=%d, %x not tracking adding body %s: links=[%s]", (*itbody)->GetEnv()->GetId()%this%(*itbody)->GetName()%ss.str());
//                }
>>>>>>> 237e41e6
            }
        }
        if( _tmpbuffer.size() > 0 ) {
#ifdef FCLRAVE_DEBUG_COLLISION_OBJECTS
            SaveCollisionObjectDebugInfos();
#endif
            pmanager->registerObjects(_tmpbuffer); // bulk update
        }
        pmanager->setup();
    }

    /// \brief sets up manager for environment checking
    void InitEnvironment(const std::set<KinBodyConstPtr>& excludedbodies)
    {
        _ptrackingbody.reset();
        _setExcludeBodyIds.clear();
        pmanager->clear();
        mapCachedBodies.clear();
        FOREACH(itbody, excludedbodies) {
            _setExcludeBodyIds.insert((*itbody)->GetEnvironmentId());
        }
        pmanager->setup();
    }

    /// \brief makes sure that all the bodies are currently in the scene (if they are not explicitly excluded)
    void EnsureBodies(const std::set<KinBodyConstPtr>& vbodies)
    {
        _tmpbuffer.resize(0);
        std::vector<CollisionObjectPtr> vcolobjs;
        FOREACH(itbody, vbodies) {
            int bodyid = (*itbody)->GetEnvironmentId();
            if( _setExcludeBodyIds.count(bodyid) == 0 ) {
                std::map<int, KinBodyCache>::iterator it = mapCachedBodies.find(bodyid);
                if( it == mapCachedBodies.end() ) {
                    FCLSpace::KinBodyInfoPtr pinfo = _fclspace.GetInfo(*itbody);
                    uint64_t linkmask=0;
                    if( _AddBody(*itbody, pinfo, vcolobjs, linkmask, false) ) { // new collision objects are already added to _tmpbuffer
                        mapCachedBodies[bodyid] = KinBodyCache(*itbody, pinfo);
                        mapCachedBodies[bodyid].vcolobjs.swap(vcolobjs);
                        mapCachedBodies[bodyid].linkmask = linkmask;
                    }
                }
            }
        }
        if( _tmpbuffer.size() > 0 ) {
#ifdef FCLRAVE_DEBUG_COLLISION_OBJECTS
            SaveCollisionObjectDebugInfos();
#endif
            pmanager->registerObjects(_tmpbuffer); // bulk update
        }
    }

    /// \brief ensures that pbody is being tracked inside the manager
//    void EnsureBody(KinBodyConstPtr pbody)
//    {
//        _tmpbuffer.resize(0);
//        std::map<int, KinBodyCache>::iterator it = mapCachedBodies.find(pbody->GetEnvironmentId());
//        if( it == mapCachedBodies.end() ) {
//            std::vector<CollisionObjectPtr> vcolobjs;
//            FCLSpace::KinBodyInfoPtr pinfo = _fclspace.GetInfo(pbody);
//            uint64_t linkmask=0;
//            if( _AddBody(pbody, pinfo, vcolobjs, linkmask, false) ) { // new collision objects are already added to _tmpbuffer
//                mapCachedBodies[(pbody)->GetEnvironmentId()] = KinBodyCache(pbody, pinfo);
//                mapCachedBodies[(pbody)->GetEnvironmentId()].vcolobjs.swap(vcolobjs);
//                mapCachedBodies[(pbody)->GetEnvironmentId()].linkmask = linkmask;
//            }
//        }
//        if( _tmpbuffer.size() > 0 ) {
//#ifdef FCLRAVE_DEBUG_COLLISION_OBJECTS
//            SaveCollisionObjectDebugInfos();
//#endif
//            pmanager->registerObjects(_tmpbuffer); // bulk update
//        }
//
//    }

    /// \brief remove tracking of the body, return true if body was removed
    bool RemoveBody(KinBodyConstPtr pbody)
    {
        if( !!pbody ) {
            RAVELOG_VERBOSE_FORMAT("%u removing body %s", _lastSyncTimeStamp%pbody->GetName());
        }
        std::map<int, KinBodyCache>::iterator it = mapCachedBodies.find(pbody->GetEnvironmentId());
        if( it != mapCachedBodies.end() ) {
            FOREACH(itcol, it->second.vcolobjs) {
                if( !!itcol->get() ) {
                    pmanager->unregisterObject(itcol->get());
                }
            }
            it->second.vcolobjs.resize(0);
            mapCachedBodies.erase(it);
            return true;
        }

        return false;
    }

    /// \brief Synchronizes the element of the manager instance whose update stamps are outdated
    void Synchronize()
    {
        _tmpbuffer.resize(0);
        _lastSyncTimeStamp = OpenRAVE::utils::GetMilliTime();
        bool bcallsetup = false;
        bool bAttachedBodiesChanged = false;
        KinBodyConstPtr ptrackingbody = _ptrackingbody.lock();
        if( !!ptrackingbody && _bTrackActiveDOF ) {
            std::map<int, KinBodyCache>::iterator ittracking = mapCachedBodies.find(ptrackingbody->GetEnvironmentId());
            if( ittracking == mapCachedBodies.end() ) {
                std::string ssinfo;
                FOREACH(itcache, mapCachedBodies) {
                    KinBodyConstPtr pbody = itcache->second.pwbody.lock(); ///< weak pointer to body
                    if( !!pbody ) {
                        ssinfo += str(boost::format("(id=%d, linkmask=0x%x, numcols=%d, name=%s), ")%itcache->first%itcache->second.linkmask%itcache->second.vcolobjs.size()%pbody->GetName());
                    }
                    else {
                        ssinfo += str(boost::format("id=%d, linkmask=0x%x, numcols=%d")%itcache->first%itcache->second.linkmask%itcache->second.vcolobjs.size());
                    }
                }
                RAVELOG_WARN_FORMAT("%x tracking body not in current cached bodies (tracking body %s (id=%d)) (env %d). Current cache is: %s", this%ptrackingbody->GetName()%ptrackingbody->GetEnvironmentId()%ptrackingbody->GetEnv()->GetId()%ssinfo);
            }
            else {
                FCLSpace::KinBodyInfoPtr pinfo = ittracking->second.pwinfo.lock();
                FCLSpace::KinBodyInfoPtr pnewinfo = _fclspace.GetInfo(ptrackingbody); // necessary in case pinfos were swapped!
                if( ittracking->second.nActiveDOFUpdateStamp != pnewinfo->nActiveDOFUpdateStamp ) {
                    if( ptrackingbody->IsRobot() ) {
                        RobotBaseConstPtr probot = OpenRAVE::RaveInterfaceConstCast<RobotBase>(ptrackingbody);
                        if( !!probot ) {
                            if( pinfo != pnewinfo ) {
                                // going to recreate everything in below step anyway, so no need to update collision objects
                                _UpdateActiveLinks(probot);
                            }
                            else {
                                // check for any tracking link changes
                                _vTrackingActiveLinks.resize(probot->GetLinks().size(), 0);
                                // the active links might have changed
                                uint64_t linkmask = 0;
                                for(size_t ilink = 0; ilink < probot->GetLinks().size(); ++ilink) {
                                    int isLinkActive = 0;
                                    FOREACH(itindex, probot->GetActiveDOFIndices()) {
                                        if( probot->DoesAffect(probot->GetJointFromDOFIndex(*itindex)->GetJointIndex(), ilink) ) {
                                            isLinkActive = 1;
                                            break;
                                        }
                                    }

                                    bool bIsActiveLinkEnabled = probot->GetLinks()[ilink]->IsEnabled() && isLinkActive;

                                    if( bIsActiveLinkEnabled ) {
                                        linkmask |= (uint64_t)1 << (uint64_t)ilink;
                                    }
                                    if( _vTrackingActiveLinks[ilink] != isLinkActive ) {
                                        _vTrackingActiveLinks[ilink] = isLinkActive;
                                        CollisionObjectPtr pcolobj = _fclspace.GetLinkBV(pnewinfo, probot->GetLinks()[ilink]->GetIndex());
                                        if( bIsActiveLinkEnabled && !!pcolobj ) {
    #ifdef FCLRAVE_USE_REPLACEOBJECT
    #ifdef FCLRAVE_DEBUG_COLLISION_OBJECTS
                                            SaveCollisionObjectDebugInfos(pcolobj.get());
    #endif
                                            if( !!ittracking->second.vcolobjs.at(ilink) ) {
                                                pmanager->replaceObject(ittracking->second.vcolobjs.at(ilink).get(), pcolobj.get(), false);
                                            }
                                            else {
                                                pmanager->registerObject(pcolobj.get());
                                            }
    #else
                                            // no replace
                                            if( !!ittracking->second.vcolobjs.at(ilink) ) {
                                                pmanager->unregisterObject(ittracking->second.vcolobjs.at(ilink).get());
                                            }
    #ifdef FCLRAVE_DEBUG_COLLISION_OBJECTS
                                            SaveCollisionObjectDebugInfos(pcolobj.get());
    #endif
                                            pmanager->registerObject(pcolobj.get());
    #endif
                                            bcallsetup = true;
                                        }
                                        else {
                                            if( !!ittracking->second.vcolobjs.at(ilink) ) {
                                                pmanager->unregisterObject(ittracking->second.vcolobjs.at(ilink).get());
                                            }
                                        }
                                        ittracking->second.vcolobjs.at(ilink) = pcolobj;
                                    }
                                    else {
                                        if( !isLinkActive && !!ittracking->second.vcolobjs.at(ilink) ) {
                                            RAVELOG_VERBOSE_FORMAT("env=%d %x resetting cached colobj %s %d", probot->GetEnv()->GetId()%this%probot->GetName()%ilink);
                                            pmanager->unregisterObject(ittracking->second.vcolobjs.at(ilink).get());
                                            ittracking->second.vcolobjs.at(ilink).reset();
                                        }
                                    }
                                }

                                ittracking->second.nActiveDOFUpdateStamp = pnewinfo->nActiveDOFUpdateStamp;
                                ittracking->second.linkmask = linkmask;
                            }
                        }
                    }
                }
            }
        }

        std::map<int, KinBodyCache>::iterator itcache = mapCachedBodies.begin();
        while(itcache != mapCachedBodies.end()) {
            KinBodyConstPtr pbody = itcache->second.pwbody.lock();
            FCLSpace::KinBodyInfoPtr pinfo = itcache->second.pwinfo.lock();

            if( !pbody || pbody->GetEnvironmentId() == 0 ) {
                // should happen when parts are removed
                RAVELOG_VERBOSE_FORMAT("%u manager contains invalid body %s, removing for now (env %d)", _lastSyncTimeStamp%(!pbody ? std::string() : pbody->GetName())%(!pbody ? -1 : pbody->GetEnv()->GetId()));
                FOREACH(itcolobj, itcache->second.vcolobjs) {
                    if( !!itcolobj->get() ) {
                        pmanager->unregisterObject(itcolobj->get());
                    }
                }
                itcache->second.vcolobjs.resize(0);
                mapCachedBodies.erase(itcache++);
                continue;
            }

            FCLSpace::KinBodyInfoPtr pnewinfo = _fclspace.GetInfo(pbody); // necessary in case pinfos were swapped!
            if( pinfo != pnewinfo ) {
                // everything changed!
                RAVELOG_VERBOSE_FORMAT("%u body %s entire KinBodyInfo changed", _lastSyncTimeStamp%pbody->GetName());
                FOREACH(itcolobj, itcache->second.vcolobjs) {
                    if( !!itcolobj->get() ) {
                        pmanager->unregisterObject(itcolobj->get());
                    }
                }
                itcache->second.vcolobjs.resize(0);
                _AddBody(pbody, pnewinfo, itcache->second.vcolobjs, itcache->second.linkmask, _bTrackActiveDOF&&pbody==ptrackingbody);
                itcache->second.pwinfo = pnewinfo;
                //itcache->second.ResetStamps();
                // need to update the stamps here so that we do not try to unregisterObject below and get into an error
                itcache->second.nLastStamp = pnewinfo->nLastStamp;
                itcache->second.nLinkUpdateStamp = pnewinfo->nLinkUpdateStamp;
                itcache->second.nGeometryUpdateStamp = pnewinfo->nGeometryUpdateStamp;
                itcache->second.nAttachedBodiesUpdateStamp = -1;
                itcache->second.nActiveDOFUpdateStamp = pnewinfo->nActiveDOFUpdateStamp;
                itcache->second.geometrygroup = pnewinfo->_geometrygroup;
                pinfo = pnewinfo;
                if( _tmpbuffer.size() > 0 ) {
#ifdef FCLRAVE_DEBUG_COLLISION_OBJECTS
                    SaveCollisionObjectDebugInfos();
#endif
                    pmanager->registerObjects(_tmpbuffer); // bulk update
                    _tmpbuffer.resize(0);
                }
            }

            if( pinfo->nLinkUpdateStamp != itcache->second.nLinkUpdateStamp ) {
                RAVELOG_VERBOSE_FORMAT("env=%d, %u body %s (%d) for cache changed link %d != %d", pbody->GetEnv()->GetId()%_lastSyncTimeStamp%pbody->GetName()%pbody->GetEnvironmentId()%pinfo->nLinkUpdateStamp%itcache->second.nLinkUpdateStamp);
                // links changed
                uint64_t newlinkmask = pbody->GetLinkEnableStatesMask();
                if( _bTrackActiveDOF && ptrackingbody == pbody ) {
                    for(size_t itestlink = 0; itestlink < _vTrackingActiveLinks.size(); ++itestlink) {
                        if( !_vTrackingActiveLinks[itestlink] ) {
                            newlinkmask &= ~((uint64_t)1 << (uint64_t)itestlink);
                        }
                    }
                }

                uint64_t changed = itcache->second.linkmask ^ newlinkmask;
                if( changed ) {
                    for(uint64_t ilink = 0; ilink < pinfo->vlinks.size(); ++ilink) {
                        if( changed & ((uint64_t)1<<ilink) ) {
                            if( newlinkmask & ((uint64_t)1<<ilink) ) {
                                CollisionObjectPtr pcolobj = _fclspace.GetLinkBV(pinfo, ilink);
                                if( !!pcolobj ) {
#ifdef FCLRAVE_USE_REPLACEOBJECT
#ifdef FCLRAVE_DEBUG_COLLISION_OBJECTS
                                    SaveCollisionObjectDebugInfos(pcolobj.get());
#endif
                                    if( !!itcache->second.vcolobjs.at(ilink) ) {
                                        pmanager->replaceObject(itcache->second.vcolobjs.at(ilink).get(), pcolobj.get(), false);
                                    }
                                    else {
                                        pmanager->registerObject(pcolobj.get());
                                    }
#else

                                    // no replace
                                    if( !!itcache->second.vcolobjs.at(ilink) ) {
                                        pmanager->unregisterObject(itcache->second.vcolobjs.at(ilink).get());
                                    }
#ifdef FCLRAVE_DEBUG_COLLISION_OBJECTS
                                    SaveCollisionObjectDebugInfos(pcolobj.get());
#endif
                                    pmanager->registerObject(pcolobj.get());
#endif
                                    bcallsetup = true;
                                }
                                else {
                                    if( !!itcache->second.vcolobjs.at(ilink) ) {
                                        pmanager->unregisterObject(itcache->second.vcolobjs.at(ilink).get());
                                    }
                                }
                                itcache->second.vcolobjs.at(ilink) = pcolobj;
                            }
                            else {
                                if( !!itcache->second.vcolobjs.at(ilink) ) {
                                    pmanager->unregisterObject(itcache->second.vcolobjs.at(ilink).get());
                                    itcache->second.vcolobjs.at(ilink).reset();
                                }
                            }
                        }
                    }
                }

                itcache->second.linkmask = newlinkmask;
                itcache->second.nLinkUpdateStamp = pinfo->nLinkUpdateStamp;
            }
            if( pinfo->nGeometryUpdateStamp != itcache->second.nGeometryUpdateStamp ) {

                if( itcache->second.geometrygroup.size() == 0 || itcache->second.geometrygroup != pinfo->_geometrygroup ) {
                    RAVELOG_VERBOSE_FORMAT("env=%d, %x (self=%d), lastsync=%u body %s (%d) for cache changed geometry %d != %d, linkmask=0x%x", pbody->GetEnv()->GetId()%this%_fclspace.IsSelfCollisionChecker()%_lastSyncTimeStamp%pbody->GetName()%pbody->GetEnvironmentId()%pinfo->nGeometryUpdateStamp%itcache->second.nGeometryUpdateStamp%itcache->second.linkmask);
                    // vcolobjs most likely changed
                    for(uint64_t ilink = 0; ilink < pinfo->vlinks.size(); ++ilink) {
                        if( itcache->second.linkmask & ((uint64_t)1<<ilink) ) {
                            CollisionObjectPtr pcolobj = _fclspace.GetLinkBV(pinfo, ilink);
                            if( !!pcolobj ) {
                                RAVELOG_VERBOSE_FORMAT("env=%d, %x (self=%d), body %s adding obj %x from link %d", pbody->GetEnv()->GetId()%this%_fclspace.IsSelfCollisionChecker()%pbody->GetName()%pcolobj.get()%ilink);
#ifdef FCLRAVE_USE_REPLACEOBJECT
#ifdef FCLRAVE_DEBUG_COLLISION_OBJECTS
                                SaveCollisionObjectDebugInfos(pcolobj.get());
#endif
                                if( !!itcache->second.vcolobjs.at(ilink) ) {
                                    RAVELOG_VERBOSE_FORMAT("env=%d, %x (self=%d), body %s replacing cached obj %x with %x ", pbody->GetEnv()->GetId()%this%_fclspace.IsSelfCollisionChecker()%pbody->GetName()%itcache->second.vcolobjs.at(ilink).get()%pcolobj.get());
                                    pmanager->replaceObject(itcache->second.vcolobjs.at(ilink).get(), pcolobj.get(), false);
                                }
                                else {
                                    pmanager->registerObject(pcolobj.get());
                                }
#else

                                // no replace
                                if( !!itcache->second.vcolobjs.at(ilink) ) {
                                    RAVELOG_VERBOSE_FORMAT("env=%d, %x (self=%d), body %s unregister cached obj %x ", pbody->GetEnv()->GetId()%this%_fclspace.IsSelfCollisionChecker()%pbody->GetName()%itcache->second.vcolobjs.at(ilink).get());
                                    fcl::CollisionObject* ptestobj = itcache->second.vcolobjs.at(ilink).get();
                                    pmanager->unregisterObject(itcache->second.vcolobjs.at(ilink).get());
                                }
#ifdef FCLRAVE_DEBUG_COLLISION_OBJECTS
                                SaveCollisionObjectDebugInfos(pcolobj.get());
#endif
                                pmanager->registerObject(pcolobj.get());
#endif
                                bcallsetup = true;
                                itcache->second.vcolobjs.at(ilink) = pcolobj;
                            }
                            else {
                                if( !!itcache->second.vcolobjs.at(ilink) ) {
                                    RAVELOG_VERBOSE_FORMAT("env=%d, %x, body %s removing old obj from link %d", pbody->GetEnv()->GetId()%this%ilink);
                                    pmanager->unregisterObject(itcache->second.vcolobjs.at(ilink).get());
                                    itcache->second.vcolobjs.at(ilink).reset();
                                }
                            }
                        }
                    }
                    itcache->second.geometrygroup = pinfo->_geometrygroup;
                }
                else {
                    RAVELOG_VERBOSE_FORMAT("env=%d, %x, lastsync=%u body %s (%d) for cache changed geometry but no update %d != %d, geometrygroup=%s", pbody->GetEnv()->GetId()%this%_lastSyncTimeStamp%pbody->GetName()%pbody->GetEnvironmentId()%pinfo->nGeometryUpdateStamp%itcache->second.nGeometryUpdateStamp%itcache->second.geometrygroup);
                }
                itcache->second.nGeometryUpdateStamp = pinfo->nGeometryUpdateStamp;
            }
            if( pinfo->nLastStamp != itcache->second.nLastStamp ) {
                if( IS_DEBUGLEVEL(OpenRAVE::Level_Verbose) ) {
                    Transform tpose = pbody->GetTransform();
                    RAVELOG_VERBOSE_FORMAT("env=%d, %x (self=%d) %u body %s (%d) for cache changed transform %d != %d, num=%d, mask=0x%x, trans=(%.3f, %.3f, %.3f)", pbody->GetEnv()->GetId()%this%_fclspace.IsSelfCollisionChecker()%_lastSyncTimeStamp%pbody->GetName()%pbody->GetEnvironmentId()%pinfo->nLastStamp%itcache->second.nLastStamp%pinfo->vlinks.size()%itcache->second.linkmask%tpose.trans.x%tpose.trans.y%tpose.trans.z);
                }
                // transform changed
                for(uint64_t ilink = 0; ilink < pinfo->vlinks.size(); ++ilink) {
                    if( itcache->second.linkmask & ((uint64_t)1<<ilink) ) {
                        if( !!itcache->second.vcolobjs.at(ilink) ) {
                            RAVELOG_VERBOSE_FORMAT("env=%d, %x (self=%d) body %s updating link %d with obj %x", pbody->GetEnv()->GetId()%this%_fclspace.IsSelfCollisionChecker()%pbody->GetName()%ilink%itcache->second.vcolobjs.at(ilink).get());
#ifdef FCLRAVE_USE_BULK_UPDATE
                            pmanager->update(itcache->second.vcolobjs.at(ilink).get(), false);
#else
                            // Performance issue !!
                            pmanager->update(itcache->second.vcolobjs.at(ilink).get());
#endif
                            bcallsetup = true;
                        }
                        else {
                            RAVELOG_VERBOSE_FORMAT("env=%d, %x skipping link %d", pbody->GetEnv()->GetId()%this%ilink);
                        }
                    }
                }

                itcache->second.nLastStamp = pinfo->nLastStamp;
            }
            if( pinfo->nAttachedBodiesUpdateStamp != itcache->second.nAttachedBodiesUpdateStamp ) {
                RAVELOG_VERBOSE_FORMAT("env=%d, %u the nAttachedBodiesUpdateStamp changed %d != %d, trackingbody is %s", pbody->GetEnv()->GetId()%_lastSyncTimeStamp%pinfo->nAttachedBodiesUpdateStamp%itcache->second.nAttachedBodiesUpdateStamp%(!!ptrackingbody ? ptrackingbody->GetName() : std::string()));
                // bodies changed!
                if( !!ptrackingbody ) {
                    bAttachedBodiesChanged = true;
                }

                itcache->second.nAttachedBodiesUpdateStamp = pinfo->nAttachedBodiesUpdateStamp;
            }

            ++itcache;
        }

        if( bAttachedBodiesChanged && !!ptrackingbody ) {
            // since tracking have to update all the bodies
            std::set<KinBodyConstPtr> attachedBodies;
            ptrackingbody->GetAttached(attachedBodies);
            std::vector<CollisionObjectPtr> vcolobjs;
            RAVELOG_VERBOSE_FORMAT("env=%d, %x %u setting %d attached bodies for body %s (%d)", ptrackingbody->GetEnv()->GetId()%this%_lastSyncTimeStamp%attachedBodies.size()%ptrackingbody->GetName()%ptrackingbody->GetEnvironmentId());
            // add any new bodies
            FOREACH(itbody, attachedBodies) {
                if( mapCachedBodies.find((*itbody)->GetEnvironmentId()) == mapCachedBodies.end() ) {
                    FCLSpace::KinBodyInfoPtr pinfo = _fclspace.GetInfo(*itbody);
                    uint64_t linkmask = 0;
                    vcolobjs.resize(0);
                    if( _AddBody(*itbody, pinfo, vcolobjs, linkmask, _bTrackActiveDOF&&(*itbody == ptrackingbody)) ) {
                        bcallsetup = true;
                    }
                    RAVELOG_VERBOSE_FORMAT("env=%d, %x (self=%d) %u adding body %s (%d)", (*itbody)->GetEnv()->GetId()%this%_fclspace.IsSelfCollisionChecker()%_lastSyncTimeStamp%(*itbody)->GetName()%(*itbody)->GetEnvironmentId());
                    mapCachedBodies[(*itbody)->GetEnvironmentId()] = KinBodyCache(*itbody, pinfo);
                    mapCachedBodies[(*itbody)->GetEnvironmentId()].vcolobjs.swap(vcolobjs);
                    mapCachedBodies[(*itbody)->GetEnvironmentId()].linkmask = linkmask;
//                    else {
//                        RAVELOG_VERBOSE_FORMAT("env=%d %x could not add attached body %s for tracking body %s", ptrackingbody->GetEnv()->GetId()%this%(*itbody)->GetName()%ptrackingbody->GetName());
//                    }
                }
            }

            // remove bodies not attached anymore
            itcache = mapCachedBodies.begin();
            while(itcache != mapCachedBodies.end()) {
                KinBodyConstPtr pbody = itcache->second.pwbody.lock();
                // could be the case that the same pointer was re-added to the environment so have to check the environment id
                if( !pbody || attachedBodies.count(pbody) == 0 || pbody->GetEnvironmentId() != itcache->first ) {
                    RAVELOG_VERBOSE_FORMAT("env=%d, %x, %u removing old cache %d", pbody->GetEnv()->GetId()%this%_lastSyncTimeStamp%itcache->first);
                    // not in attached bodies so should remove
                    FOREACH(itcol, itcache->second.vcolobjs) {
                        if( !!itcol->get() ) {
                            pmanager->unregisterObject(itcol->get());
                        }
                    }
                    itcache->second.vcolobjs.resize(0);
                    mapCachedBodies.erase(itcache++);
                }
                else {
                    ++itcache;
                }
            }
        }
        if( _tmpbuffer.size() > 0 ) {
#ifdef FCLRAVE_DEBUG_COLLISION_OBJECTS
            SaveCollisionObjectDebugInfos();
#endif
            pmanager->registerObjects(_tmpbuffer); // bulk update
        }
        if( bcallsetup ) {
            pmanager->setup();
        }
    }

    inline BroadPhaseCollisionManagerPtr GetManager() const {
        return pmanager;
    }

    inline uint32_t GetLastSyncTimeStamp() const {
        return _lastSyncTimeStamp;
    }

    inline const std::set<int>& GetExcludeBodyIds() const {
        return _setExcludeBodyIds;
    }

    void PrintStatus(uint32_t debuglevel)
    {
        if( IS_DEBUGLEVEL(debuglevel) ) {
            std::stringstream ss;
            ss << "bodies=[";
            FOREACH(it, mapCachedBodies) {
                KinBodyConstPtr pbody = it->second.pwbody.lock();
                if( !!pbody ) {
                    ss << pbody->GetName() << ", ";
                }
            }
            ss << "]";
            OpenRAVE::RavePrintfA(ss.str(), debuglevel);
        }
    }

private:
    /// \brief adds a body to the manager, returns true if something was added
    ///
    /// should not add anything to mapCachedBodies! append to _tmpbuffer
    bool _AddBody(KinBodyConstPtr pbody, FCLSpace::KinBodyInfoPtr pinfo, std::vector<CollisionObjectPtr>& vcolobjs, uint64_t& linkmask, bool bTrackActiveDOF)
    {
        vcolobjs.resize(0); // reset so that existing collision objects can go away
        vcolobjs.resize(pbody->GetLinks().size(), CollisionObjectPtr());
        bool bsetUpdateStamp = false;
        linkmask = 0;
        FOREACH(itlink, (pbody)->GetLinks()) {
            if( (*itlink)->IsEnabled() && (!bTrackActiveDOF || _vTrackingActiveLinks.at((*itlink)->GetIndex())) ) {
                //pinfo->vlinks.at((*itlink)->GetIndex()).listRegisteredManagers.push_back(shared_from_this());
                CollisionObjectPtr pcol = _fclspace.GetLinkBV(pinfo, (*itlink)->GetIndex());
                if( !!pcol ) {
                    if( find(_tmpbuffer.begin(), _tmpbuffer.end(), pcol.get()) == _tmpbuffer.end() ) {
                        _tmpbuffer.push_back(pcol.get());
                    }
                    else {
                        RAVELOG_WARN_FORMAT("env=%d body %s link %s is added multiple times", pbody->GetEnv()->GetId()%pbody->GetName()%(*itlink)->GetName());
                    }
                    vcolobjs[(*itlink)->GetIndex()] = pcol;
                    linkmask |= ((uint64_t)1 << (uint64_t)(*itlink)->GetIndex());
                    bsetUpdateStamp = true;
                }
            }
        }
        return bsetUpdateStamp;
    }

    void _UpdateActiveLinks(RobotBaseConstPtr probot)
    {
        _vTrackingActiveLinks.resize(probot->GetLinks().size());
        for(size_t i = 0; i < probot->GetLinks().size(); ++i) {
            int isLinkActive = 0;
            FOREACH(itindex, probot->GetActiveDOFIndices()) {
                if( probot->DoesAffect(probot->GetJointFromDOFIndex(*itindex)->GetJointIndex(), i) ) {
                    isLinkActive = 1;
                    break;
                }
            }
            _vTrackingActiveLinks[i] = isLinkActive;
        }
    }

//    void CheckCount()
//    {
//        // count how many entries
//        std::vector<fcl::CollisionObject*> vobjs;
//        pmanager->getObjects(vobjs);
//        FOREACH(itobj, vobjs) {
//            if( *itobj == 0 ) {
//                continue;
//            }
//            int c = CountForObj(((fcl::DynamicAABBTreeCollisionManager*)pmanager.get())->getTree().getRoot(), *itobj);
//            if( c != 1 ) {
//                RAVELOG_WARN("asdfsadfasdf\n");
//            }
//        }
//    }
//    
//    bool CheckForObjInManager(fcl::CollisionObject* pobj)
//    {
//        CheckCount();
//        bool bexists = CheckForObj(((fcl::DynamicAABBTreeCollisionManager*)pmanager.get())->getTree().getRoot(), pobj);
//        if( bexists ) {
//            RAVELOG_WARN("should not be in\n");
//        }
//        return bexists;
//    }


    FCLSpace& _fclspace; ///< reference for speed
    BroadPhaseCollisionManagerPtr pmanager;
    std::map<int, KinBodyCache> mapCachedBodies; ///< pair of (body id, (weak body, updatestamp)) where the key is KinBody::GetEnvironmentId
    uint32_t _lastSyncTimeStamp; ///< timestamp when last synchronized

    std::set<int> _setExcludeBodyIds; ///< any bodies that should not be considered inside the manager, used with environment mode
    CollisionGroup _tmpbuffer; ///< cache

    KinBodyConstWeakPtr _ptrackingbody; ///< if set, then only tracking the attached bodies if this body
    std::vector<int> _vTrackingActiveLinks; ///< indices of which links are active for tracking body

    bool _bTrackActiveDOF; ///< if true and _ptrackingbody is valid, then should be tracking the active dof of the _ptrackingbody

#ifdef FCLRAVE_DEBUG_COLLISION_OBJECTS
    void SaveCollisionObjectDebugInfos() {
        FOREACH(itpcollobj, _tmpbuffer) {
            SaveCollisionObjectDebugInfos(*itpcollobj);
        }
    }

    void SaveCollisionObjectDebugInfos(fcl::CollisionObject* pcollobj) {
        FCLSpace::KinBodyInfo::LINK* pLINK = static_cast<FCLSpace::KinBodyInfo::LINK*>(pcollobj->getUserData());
        _mapDebugCollisionObjects.insert(std::make_pair(pcollobj, std::make_pair(pLINK->bodylinkname, _fclspace.GetInfo(pLINK->GetLink()->GetParent())->_geometrygroup)));
    }

    std::map< fcl::CollisionObject*, std::pair<std::string, std::string> > _mapDebugCollisionObjects;
#endif
};

typedef boost::shared_ptr<FCLCollisionManagerInstance> FCLCollisionManagerInstancePtr;
typedef boost::weak_ptr<FCLCollisionManagerInstance> FCLCollisionManagerInstanceWeakPtr;

} // end namespace fclrave

#endif<|MERGE_RESOLUTION|>--- conflicted
+++ resolved
@@ -166,33 +166,15 @@
                     linkmask |= ((uint64_t)1 << (uint64_t)(*itlink)->GetIndex());
                 }
             }
-<<<<<<< HEAD
-            if( 1 ) {//bsetUpdateStamp ) {
-                RAVELOG_VERBOSE_FORMAT("env=%d, %x adding body %s linkmask=0x%x, _tmpbuffer.size()=%d", (*itbody)->GetEnv()->GetId()%this%(*itbody)->GetName()%linkmask%_tmpbuffer.size());
-=======
 
             // regardless if the linkmask, have to always add to cache in order to track!
             if( 1 ) {//bsetUpdateStamp ) {
                 //RAVELOG_VERBOSE_FORMAT("env=%d, %x adding body %s linkmask=0x%x, _tmpbuffer.size()=%d", (*itbody)->GetEnv()->GetId()%this%(*itbody)->GetName()%linkmask%_tmpbuffer.size());
->>>>>>> 237e41e6
                 mapCachedBodies[(*itbody)->GetEnvironmentId()] = KinBodyCache(*itbody, pinfo);
                 mapCachedBodies[(*itbody)->GetEnvironmentId()].linkmask = linkmask;
                 mapCachedBodies[(*itbody)->GetEnvironmentId()].vcolobjs.swap(vcolobjs);
             }
             else {
-<<<<<<< HEAD
-                if( IS_DEBUGLEVEL(OpenRAVE::Level_Verbose) ) {
-                    std::stringstream ss;
-                    for(size_t ilink = 0; ilink < (*itbody)->GetLinks().size(); ++ilink) {
-                        ss << (int)(*itbody)->GetLinks()[ilink]->IsEnabled();
-                        if( pbody == *itbody ) {
-                            ss << "(" << _vTrackingActiveLinks.at(ilink) << ")";
-                        }
-                        ss << ",";
-                    }
-                    RAVELOG_VERBOSE_FORMAT("env=%d, %x not tracking adding body %s: links=[%s]", (*itbody)->GetEnv()->GetId()%this%(*itbody)->GetName()%ss.str());
-                }
-=======
 //                if( IS_DEBUGLEVEL(OpenRAVE::Level_Verbose) ) {
 //                    std::stringstream ss;
 //                    for(size_t ilink = 0; ilink < (*itbody)->GetLinks().size(); ++ilink) {
@@ -204,7 +186,6 @@
 //                    }
 //                    RAVELOG_VERBOSE_FORMAT("env=%d, %x not tracking adding body %s: links=[%s]", (*itbody)->GetEnv()->GetId()%this%(*itbody)->GetName()%ss.str());
 //                }
->>>>>>> 237e41e6
             }
         }
         if( _tmpbuffer.size() > 0 ) {
