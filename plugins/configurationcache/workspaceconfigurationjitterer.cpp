--- conflicted
+++ resolved
@@ -551,13 +551,8 @@
             }
 
             if( (!bCollision && !bConstraintFailed) || _maxjitter <= 0 ) {
-<<<<<<< HEAD
                 if( _counter.nNeighStateFailure > 0 ) {
-                    RAVELOG_DEBUG_FORMAT("env=%d, initial point configuration is good, but neigh state failed %d times", GetEnv()->GetId()%_counter.nNeighStateFailure);
-=======
-                if( nNeighStateFailure > 0 ) {
-                    RAVELOG_DEBUG_FORMAT("env=%s, initial point configuration is good, but neigh state failed %d times", GetEnv()->GetId()%nNeighStateFailure);
->>>>>>> 3ac20690
+                    RAVELOG_DEBUG_FORMAT("env=%s, initial point configuration is good, but neigh state failed %d times", GetEnv()->GetNameId()%_counter.nNeighStateFailure);
                 }
                 return -1;
             }
@@ -720,8 +715,6 @@
                         }
                     } // end for ix
                     if( !bSuccess ) {
-<<<<<<< HEAD
-=======
                         if( IS_DEBUGLEVEL(Level_Verbose) ) {
                             stringstream ss; ss << std::setprecision(std::numeric_limits<OpenRAVE::dReal>::digits10+1);
                             ss << "dofvalues=[";
@@ -734,7 +727,6 @@
                             ss << "]";
                             RAVELOG_VERBOSE_FORMAT("env=%s, link %s exceeded linkdisthresh. ellipdist[%e] > rhs[%e], %s", GetEnv()->GetNameId()%_vLinks[ilink]->GetName()%ellipdist%rhs%ss.str());
                         }
->>>>>>> 3ac20690
                         break;
                     }
                 }
@@ -842,21 +834,13 @@
                     robotsaver.Release();
                 }
 
-<<<<<<< HEAD
-                RAVELOG_DEBUG_FORMAT("env=%d, succeeded iterations=%d, computation=%fs, bHasNeighStateFn=%d, neighstate=%d, constraintToolDir=%d, constraintToolPos=%d, envCollision=%d, selfCollision=%d, nLinkDistThreshRejections=%d", _environmentid%iter%(1e-9*(utils::GetNanoPerformanceTime() - starttime))%bHasNeighStateFn%_counter.nNeighStateFailure%_counter.nConstraintToolDirFailure%_counter.nConstraintToolPositionFailure%_counter.nEnvCollisionFailure%_counter.nSelfCollisionFailure%_counter.nLinkDistThreshRejections);
-=======
-                RAVELOG_DEBUG_FORMAT("env=%s, succeeded iterations=%d, computation=%fs, bHasNeighStateFn=%d, neighstate=%d, constraintToolDir=%d, constraintToolPos=%d, envCollision=%d, selfCollision=%d, cachehit=%d, nLinkDistThreshRejections=%d", GetEnv()->GetNameId()%iter%(1e-9*(utils::GetNanoPerformanceTime() - starttime))%bHasNeighStateFn%nNeighStateFailure%nConstraintToolDirFailure%nConstraintToolPositionFailure%nEnvCollisionFailure%nSelfCollisionFailure%nCacheHitSamples%nLinkDistThreshRejections);
->>>>>>> 3ac20690
+                RAVELOG_DEBUG_FORMAT("env=%s, succeeded iterations=%d, computation=%fs, bHasNeighStateFn=%d, neighstate=%d, constraintToolDir=%d, constraintToolPos=%d, envCollision=%d, selfCollision=%d, nLinkDistThreshRejections=%d", GetEnv()->GetNameId()%iter%(1e-9*(utils::GetNanoPerformanceTime() - starttime))%bHasNeighStateFn%_counter.nNeighStateFailure%_counter.nConstraintToolDirFailure%_counter.nConstraintToolPositionFailure%_counter.nEnvCollisionFailure%_counter.nSelfCollisionFailure%_counter.nLinkDistThreshRejections);
                 return 1;
             } // end if( !bCollision && !bConstraintFailed )
 
         } // end for iter
 
-<<<<<<< HEAD
-        RAVELOG_INFO_FORMAT("env=%d, failed iterations=%d (max=%d), computation=%fs, bHasNeighStateFn=%d, neighstate=%d, constraintToolDir=%d, constraintToolPos=%d, envCollision=%d, selfCollision=%d, cachehit=%d, samesamples=%d, nLinkDistThreshRejections=%d", _environmentid%_nNumIterations%_maxiterations%(1e-9*(utils::GetNanoPerformanceTime() - starttime))%bHasNeighStateFn%_counter.nNeighStateFailure%_counter.nConstraintToolDirFailure%_counter.nConstraintToolPositionFailure%_counter.nEnvCollisionFailure%_counter.nSelfCollisionFailure%_counter.nCacheHitSamples%_counter.nSameSamples%_counter.nLinkDistThreshRejections);
-=======
-        RAVELOG_INFO_FORMAT("env=%s, failed iterations=%d (max=%d), computation=%fs, bHasNeighStateFn=%d, neighstate=%d, constraintToolDir=%d, constraintToolPos=%d, envCollision=%d, selfCollision=%d, cachehit=%d, samesamples=%d, nLinkDistThreshRejections=%d", GetEnv()->GetNameId()%_nNumIterations%_maxiterations%(1e-9*(utils::GetNanoPerformanceTime() - starttime))%bHasNeighStateFn%nNeighStateFailure%nConstraintToolDirFailure%nConstraintToolPositionFailure%nEnvCollisionFailure%nSelfCollisionFailure%nCacheHitSamples%nSampleSamples%nLinkDistThreshRejections);
->>>>>>> 3ac20690
+        RAVELOG_INFO_FORMAT("env=%s, failed iterations=%d (max=%d), computation=%fs, bHasNeighStateFn=%d, neighstate=%d, constraintToolDir=%d, constraintToolPos=%d, envCollision=%d, selfCollision=%d, cachehit=%d, samesamples=%d, nLinkDistThreshRejections=%d", GetEnv()->GetNameId()%_nNumIterations%_maxiterations%(1e-9*(utils::GetNanoPerformanceTime() - starttime))%bHasNeighStateFn%_counter.nNeighStateFailure%_counter.nConstraintToolDirFailure%_counter.nConstraintToolPositionFailure%_counter.nEnvCollisionFailure%_counter.nSelfCollisionFailure%_counter.nCacheHitSamples%_counter.nSameSamples%_counter.nLinkDistThreshRejections);
         return 0;
     }
 
