--- conflicted
+++ resolved
@@ -539,13 +539,8 @@
             }
 
             if( (!bCollision && !bConstraintFailed) || _maxjitter <= 0 ) {
-<<<<<<< HEAD
                 if( _counter.nNeighStateFailure > 0 ) {
-                    RAVELOG_DEBUG_FORMAT("env=%d, jitterer returning initial point is good, but neigh state failed %d times", GetEnv()->GetId()%_counter.nNeighStateFailure);
-=======
-                if( nNeighStateFailure > 0 ) {
-                    RAVELOG_DEBUG_FORMAT("env=%s, jitterer returning initial point is good, but neigh state failed %d times", GetEnv()->GetNameId()%nNeighStateFailure);
->>>>>>> 3f0cefa0
+                    RAVELOG_DEBUG_FORMAT("env=%s, jitterer returning initial point is good, but neigh state failed %d times", GetEnv()->GetNameId()%_counter.nNeighStateFailure);
                 }
                 return -1;
             }
@@ -842,11 +837,7 @@
                 if( bCollision ) {
                     if( IS_DEBUGLEVEL(Level_Verbose) ) {
                         stringstream ss; ss << std::setprecision(std::numeric_limits<OpenRAVE::dReal>::digits10+1);
-<<<<<<< HEAD
-                        ss << "env=" << _probot->GetEnv()->GetId() << ", iter=" << iter << "; collision failed, ";
-=======
-                        ss << "env=" << GetEnv()->GetNameId() << ", collision failed, ";
->>>>>>> 3f0cefa0
+                        ss << "env=" << _probot->GetEnv()->GetNameId() << ", iter=" << iter << "; collision failed, ";
                         for(size_t i = 0; i < _newdof2.size(); ++i ) {
                             if( i > 0 ) {
                                 ss << "," << _newdof2[i];
@@ -888,21 +879,13 @@
                     robotsaver.Release();
                 }
 
-<<<<<<< HEAD
                 RAVELOG_DEBUG_FORMAT("env=%s, succeed iterations=%d, computation=%fs, bConstraint=%d, neighstate=%d, constraintToolDir=%d, constraintToolPos=%d, envCollision=%d, selfCollision=%d", GetEnv()->GetNameId()%iter%(1e-9*(utils::GetNanoPerformanceTime() - starttime))%bConstraint%_counter.nNeighStateFailure%_counter.nConstraintToolDirFailure%_counter.nConstraintToolPositionFailure%_counter.nEnvCollisionFailure%_counter.nSelfCollisionFailure);
-=======
-                RAVELOG_DEBUG_FORMAT("env=%s, succeed iterations=%d, computation=%fs, bConstraint=%d, neighstate=%d, constraintToolDir=%d, constraintToolPos=%d, envCollision=%d, selfCollision=%d",GetEnv()->GetNameId()%iter%(1e-9*(utils::GetNanoPerformanceTime() - starttime))%bConstraint%nNeighStateFailure%nConstraintToolDirFailure%nConstraintToolPositionFailure%nEnvCollisionFailure%nSelfCollisionFailure);
->>>>>>> 3f0cefa0
                 //RAVELOG_VERBOSE_FORMAT("succeed iterations=%d, cachehits=%d, cache size=%d, originaldist=%f, computation=%fs\n",iter%_cachehit%cache.GetNumNodes()%cache.ComputeDistance(_curdof, vnewdof)%(1e-9*(utils::GetNanoPerformanceTime() - starttime)));
                 return 1;
             }
         }
 
-<<<<<<< HEAD
         RAVELOG_INFO_FORMAT("env=%s, failed iterations=%d (max=%d), computation=%fs, bConstraint=%d, neighstate=%d, constraintToolDir=%d, constraintToolPos=%d, envCollision=%d, selfCollision=%d, cachehit=%d, samesamples=%d, nLinkDistThreshRejections=%d", GetEnv()->GetNameId()%_nNumIterations%_maxiterations%(1e-9*(utils::GetNanoPerformanceTime() - starttime))%bConstraint%_counter.nNeighStateFailure%_counter.nConstraintToolDirFailure%_counter.nConstraintToolPositionFailure%_counter.nEnvCollisionFailure%_counter.nSelfCollisionFailure%_counter.nCacheHitSamples%_counter.nSameSamples%_counter.nLinkDistThreshRejections);
-=======
-        RAVELOG_INFO_FORMAT("env=%s, failed iterations=%d (max=%d), computation=%fs, bConstraint=%d, neighstate=%d, constraintToolDir=%d, constraintToolPos=%d, envCollision=%d, selfCollision=%d, cachehit=%d, samesamples=%d, nLinkDistThreshRejections=%d",GetEnv()->GetNameId()%_nNumIterations%_maxiterations%(1e-9*(utils::GetNanoPerformanceTime() - starttime))%bConstraint%nNeighStateFailure%nConstraintToolDirFailure%nConstraintToolPositionFailure%nEnvCollisionFailure%nSelfCollisionFailure%nCacheHitSamples%nSampleSamples%nLinkDistThreshRejections);
->>>>>>> 3f0cefa0
         //RAVELOG_WARN_FORMAT("failed iterations=%d, cachehits=%d, cache size=%d, jitter time=%fs", _maxiterations%_cachehit%cache.GetNumNodes()%(1e-9*(utils::GetNanoPerformanceTime() - starttime)));
         return 0;
     }
