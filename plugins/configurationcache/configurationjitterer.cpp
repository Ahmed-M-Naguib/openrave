--- conflicted
+++ resolved
@@ -766,8 +766,6 @@
                         }
                     }
                     if( !bSuccess ) {
-<<<<<<< HEAD
-=======
                         if( IS_DEBUGLEVEL(Level_Verbose) ) {
                             stringstream ss; ss << std::setprecision(std::numeric_limits<OpenRAVE::dReal>::digits10+1);
                             ss << "dofvalues=[";
@@ -780,7 +778,6 @@
                             ss << "]";
                             RAVELOG_VERBOSE_FORMAT("env=%s, link %s exceeded linkdisthresh. ellipdist[%e] > rhs[%e], %s", GetEnv()->GetNameId()%_vLinks[ilink]->GetName()%ellipdist%rhs%ss.str());
                         }
->>>>>>> 3ac20690
                         break;
                     }
                 }
@@ -906,11 +903,7 @@
                     robotsaver.Release();
                 }
 
-<<<<<<< HEAD
-                RAVELOG_DEBUG_FORMAT("env=%s, succeed iterations=%d, computation=%fs, bConstraint=%d, neighstate=%d, constraintToolDir=%d, constraintToolPos=%d, envCollision=%d, selfCollision=%d", GetEnv()->GetNameId()%iter%(1e-9*(utils::GetNanoPerformanceTime() - starttime))%bConstraint%_counter.nNeighStateFailure%_counter.nConstraintToolDirFailure%_counter.nConstraintToolPositionFailure%_counter.nEnvCollisionFailure%_counter.nSelfCollisionFailure);
-=======
-                RAVELOG_DEBUG_FORMAT("env=%s, succeed iterations=%d, computation=%fs, bConstraint=%d, neighstate=%d, constraintToolDir=%d, constraintToolPos=%d, envCollision=%d, selfCollision=%d, cachehit=%d, nLinkDistThreshRejections=%d",GetEnv()->GetNameId()%iter%(1e-9*(utils::GetNanoPerformanceTime() - starttime))%bConstraint%nNeighStateFailure%nConstraintToolDirFailure%nConstraintToolPositionFailure%nEnvCollisionFailure%nSelfCollisionFailure%nCacheHitSamples%nLinkDistThreshRejections);
->>>>>>> 3ac20690
+                RAVELOG_DEBUG_FORMAT("env=%s, succeed iterations=%d, computation=%fs, bConstraint=%d, neighstate=%d, constraintToolDir=%d, constraintToolPos=%d, envCollision=%d, selfCollision=%d, cachehit=%d, nLinkDistThreshRejections=%d",GetEnv()->GetNameId()%iter%(1e-9*(utils::GetNanoPerformanceTime() - starttime))%bConstraint%_counter.nNeighStateFailure%_counter.nConstraintToolDirFailure%_counter.nConstraintToolPositionFailure%_counter.nEnvCollisionFailure%_counter.nSelfCollisionFailure%_counter.nCacheHitSamples%_counter.nLinkDistThreshRejections);
                 //RAVELOG_VERBOSE_FORMAT("succeed iterations=%d, cachehits=%d, cache size=%d, originaldist=%f, computation=%fs\n",iter%_cachehit%cache.GetNumNodes()%cache.ComputeDistance(_curdof, vnewdof)%(1e-9*(utils::GetNanoPerformanceTime() - starttime)));
                 return 1;
             }
