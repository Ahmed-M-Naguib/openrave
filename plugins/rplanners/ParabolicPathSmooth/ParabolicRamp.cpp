/*****************************************************************************
 *
 * Copyright (c) 2010-2011, the Trustees of Indiana University
 * All rights reserved.
 *
 * Redistribution and use in source and binary forms, with or without
 * modification, are permitted provided that the following conditions are met:
 *     * Redistributions of source code must retain the above copyright
 *       notice, this list of conditions and the following disclaimer.
 *     * Redistributions in binary form must reproduce the above copyright
 *       notice, this list of conditions and the following disclaimer in the
 *       documentation and/or other materials provided with the distribution.
 *     * Neither the name of Indiana University nor the
 *       names of its contributors may be used to endorse or promote products
 *       derived from this software without specific prior written permission.

 * THIS SOFTWARE IS PROVIDED BY THE TRUSTEES OF INDIANA UNIVERSITY ''AS IS''
 * AND ANY EXPRESS OR IMPLIED WARRANTIES, INCLUDING, BUT NOT LIMITED TO, THE
 * IMPLIED WARRANTIES OF MERCHANTABILITY AND FITNESS FOR A PARTICULAR PURPOSE
 * ARE DISCLAIMED. IN NO EVENT SHALL THE TRUSTEES OF INDIANA UNIVERSITY BE
 * LIABLE FOR ANY DIRECT, INDIRECT, INCIDENTAL, SPECIAL, EXEMPLARY, OR
 * CONSEQUENTIAL DAMAGES (INCLUDING, BUT NOT LIMITED TO, PROCUREMENT OF
 * SUBSTITUTE GOODS OR SERVICES; LOSS OF USE, DATA, OR PROFITS; OR BUSINESS
 * INTERRUPTION) HOWEVER CAUSED AND ON ANY THEORY OF LIABILITY, WHETHER IN
 * CONTRACT, STRICT LIABILITY, OR TORT (INCLUDING NEGLIGENCE OR OTHERWISE)
 * ARISING IN ANY WAY OUT OF THE USE OF THIS SOFTWARE, EVEN IF ADVISED OF
 * THE POSSIBILITY OF SUCH DAMAGE.
 *
 ***************************************************************************/

#include "ParabolicRamp.h"
#include "pramp.h"
#include "ppramp.h"
#include "plpramp.h"
#include <math.h>
#include <iostream>
#include <openrave/mathextra.h>
using namespace std;

namespace ParabolicRampInternal {

extern bool gSuppressSavingRamps;
extern bool gMinAccelQuiet;
extern bool gMinTime2Quiet;

void TestRamps(const char* fn)
{
    FILE* f=fopen(fn,"rb");
    if(!f) {
        return;
    }
    gSuppressSavingRamps=true;
    ParabolicRamp1D ramp;
    Real a,v,t;
    int numRamps=0;
    while(LoadRamp(f,ramp.x0,ramp.dx0,ramp.x1,ramp.dx1,a,v,t)) {
        if(t < 0) {
            PARABOLIC_RAMP_ASSERT( a >= 0 && v >= 0);
            bool res=ramp.SolveMinTime(a,v);
            PARABOLIC_RAMP_PLOG("Result %d: t=%.15e\n",(int)res,ramp.ttotal);
        }
        else if(a < 0) {
            PARABOLIC_RAMP_ASSERT( t >= 0 && v >= 0);
            bool res=ramp.SolveMinAccel(t,v);
            PARABOLIC_RAMP_PLOG("Result %d: a=%.15e\n",(int)res,ramp.a1);
        }
        else {
            bool res=ramp.SolveMinTime2(a,v,t);
            PARABOLIC_RAMP_PLOG("Result %d: t=%.15e\n",(int)res,ramp.ttotal);

            if(!res) {
                bool res=ramp.SolveMinAccel(t,v);
                PARABOLIC_RAMP_PLOG("SolveMinAccel result %d: a=%.15e\n",(int)res,ramp.a1);
            }
        }
        PARABOLIC_RAMP_PLOG("\n");
        numRamps++;
    }
    fclose(f);
    PARABOLIC_RAMP_PLOG("%d ramps loaded from file %s\n",numRamps,fn);
    gSuppressSavingRamps=false;
}

// Set a ramp with desired position, velocity and time duration (added on 2013/04/24)
void ParabolicRamp1D::SetPosVelTime(Real _x0,Real _dx0,Real _x1,Real _dx1,Real t)
{
    if( t <= 0 ) {
        PARABOLICWARN("invalid time %f", t);
    }
    PARABOLIC_RAMP_ASSERT(t > 0);
    x0 = _x0;
    dx0 = _dx0;
    x1 = _x1;
    dx1 = _dx1;
    a1 = (dx1-dx0)/t;
<<<<<<< HEAD
    a2 = 0;
    v = dx1;
=======
    v = dx1;
    a2 = 0;
>>>>>>> e114c35a
    tswitch1 = t;
    tswitch2 = t;
    ttotal = t;
}

void ParabolicRamp1D::SetConstant(Real x,Real t)
{
    x0 = x1 = x;
    dx0 = dx1 = 0;
    tswitch1=tswitch2=ttotal=t;
    v = a1 = a2 = 0;
}

void ParabolicRamp1D::SetLinear(Real _x0,Real _x1,Real t)
{
    PARABOLIC_RAMP_ASSERT(t > 0);
    x0 = _x0;
    x1 = _x1;
    v = dx0 = dx1 = (_x1-_x0)/t;
    a1 = a2 = 0;
    tswitch1 = 0;
    tswitch2 = t;
    ttotal = t;
}

Real ParabolicRamp1D::Evaluate(Real t) const
{
    Real tmT = t - ttotal;
    if(t < tswitch1) return x0 + 0.5*a1*t*t + dx0*t;
    else if(t < tswitch2) {
        Real xswitch = x0 + 0.5*a1*tswitch1*tswitch1 + dx0*tswitch1;
        return xswitch + (t-tswitch1)*v;
    }
    else return x1 + 0.5*a2*tmT*tmT + dx1*tmT;
}

Real ParabolicRamp1D::Derivative(Real t) const
{
    if(t < tswitch1) return a1*t + dx0;
    else if(t < tswitch2) return v;
    else {
        Real tmT = t - ttotal;
        return a2*tmT + dx1;
    }
}

Real ParabolicRamp1D::Accel(Real t) const
{
    if(t < tswitch1) return a1;
    else if(t < tswitch2) return 0;
    else return a2;
}

bool ParabolicRamp1D::SolveMinAccel(Real endTime,Real vmax)
{
    ParabolicRamp p;
    PPRamp pp;
    PLPRamp plp;
    p.x0 = pp.x0 = plp.x0 = x0;
    p.x1 = pp.x1 = plp.x1 = x1;
    p.dx0 = pp.dx0 = plp.dx0 = dx0;
    p.dx1 = pp.dx1 = plp.dx1 = dx1;
    bool pres = p.SolveFixedTime(endTime);
    bool ppres = pp.SolveMinAccel(endTime);
    bool plpres = false;
    if(!IsInf(vmax)) {
        plpres = plp.SolveMinAccel(endTime,vmax);
    }
    a1 = Inf;
    if(pres && FuzzyEquals(endTime,p.ttotal,EpsilonT) && p.GetMaxSpeed() <= vmax+EpsilonV) {
        if(FuzzyEquals(p.Evaluate(endTime),x1,EpsilonX) && FuzzyEquals(p.Derivative(endTime),dx1,EpsilonV)) {
            a1 = p.a;
            //tswitch1 = tswitch2 = p.ttotal;
            //ttotal = p.ttotal;
            if( Abs(a1) < EpsilonA ) {
                // not accelerating
                v = dx0;
                tswitch1 = 0;
            }
            else {
                v = 0;
                tswitch1 = endTime;
            }
            tswitch2 = endTime;
            ttotal = endTime;
        }
        a2 = -a1;
    }
    if(ppres && pp.GetMaxSpeed() <= vmax+EpsilonV && Abs(pp._a1) < Abs(a1) && Abs(pp._a2) < Abs(a1)) {
        a1 = pp._a1;
        a2 = pp._a2;
        v = 0;
        tswitch1 = tswitch2 = pp.tswitch;
        ttotal = pp.ttotal;
    }
    if(plpres && Abs(plp.v) <= vmax+EpsilonV && Abs(plp.a) < Abs(a1)) {
        a1 = plp.a;
        a2 = -a1;
        v = plp.v;
        tswitch1 = plp.tswitch1;
        tswitch2 = plp.tswitch2;
        ttotal = plp.ttotal;
    }

    if(IsInf(a1)) {
        if(vmax == 0) {
            if(FuzzyEquals(x0,x1,EpsilonX) && FuzzyEquals(dx0,dx1,EpsilonV)) {
                a1 = a2 = v = 0;
                tswitch1 = 0;
                tswitch2 = ttotal = endTime;
                return true;
            }
        }
        if(ppres && pp.GetMaxSpeed() <= vmax + EpsilonV) {
            //some slight numerical error caused velocity to exceed maximum
            a1 = pp._a1;
            a2 = pp._a2;
            v = 0;
            tswitch1 = tswitch2 = pp.tswitch;
            ttotal = pp.ttotal;
            if(IsValid()) return true;
        }
        a1 = a2 = v = 0;
        tswitch1 = tswitch2 = ttotal = -1;
        PARABOLIC_RAMP_PLOG("No ramp equation could solve for min-accel!\n");
        PARABOLIC_RAMP_PLOG("x0=%.15e, x1=%.15e, dx0=%.15e, dx1=%.15e\n",x0,x1,dx0,dx1);
        PARABOLIC_RAMP_PLOG("end time %.15e, vmax = %.15e\n",endTime,vmax);

        PARABOLIC_RAMP_PLOG("P=%d, PP=%d, PLP=%d\n",(int)pres,(int)ppres,(int)plpres);
        PARABOLIC_RAMP_PLOG("p.a = %.15e, maxspeed=%.15e, end x=%.15e, end dx=%.15e\n",p.a,p.GetMaxSpeed(),p.Evaluate(endTime),p.Derivative(endTime));
        PARABOLIC_RAMP_PLOG("pp._a1 = %.15e, pp._a2 = %.15e, maxspeed=%.15e\n",pp._a1,pp._a2,pp.GetMaxSpeed());
        PARABOLIC_RAMP_PLOG("plp.a = %.15e, v=%.15e\n",plp.a,plp.v);

        Real switch1,switch2;
        Real apn = pp.CalcMinAccel(endTime,1.0,switch1);
        Real anp = pp.CalcMinAccel(endTime,-1.0,switch2);
        PARABOLIC_RAMP_PLOG("PP Calcuations: +: %.15e %.15e, -: %.15e %.15e\n",apn,switch1,anp,switch2);
        SaveRamp("Ramp_SolveMinAccel_failure.dat",x0,dx0,x1,dx1,-1,vmax,endTime);
        return false;
    }
    PARABOLIC_RAMP_ASSERT(ttotal==endTime);
    if(!IsValid()) {
        PARABOLIC_RAMP_PLOG("Invalid min-accel!\n");
        PARABOLIC_RAMP_PLOG("x0=%.15e, x1=%.15e, dx0=%.15e, dx1=%.15e\n",x0,x1,dx0,dx1);
        PARABOLIC_RAMP_PLOG("end time %.15e, vmax = %.15e\n",endTime,vmax);

        PARABOLIC_RAMP_PLOG("P=%d, PP=%d, PLP=%d\n",(int)pres,(int)ppres,(int)plpres);
        PARABOLIC_RAMP_PLOG("p.a = %.15e, maxspeed=%.15e\n",p.a,p.GetMaxSpeed());
        PARABOLIC_RAMP_PLOG("pp._a1 = %.15e, pp._a2 = %.15e, maxspeed=%.15e\n",pp._a1,pp._a2,pp.GetMaxSpeed());
        PARABOLIC_RAMP_PLOG("plp.a = %.15e, v=%.15e\n",plp.a,plp.v);
        return false;
    }
    return true;
}

////////Puttichai
bool ParabolicRamp1D::SolveFixedTime(Real amax,Real vmax,Real endTime)
{
    // if (endTime < ttotal) {
    //     RAVELOG_WARN_FORMAT("endTime = %.15f; ttotal = %.15f", endTime%ttotal);
    // } // I just found out that sometimes endTime can be less than ttotal due to calls from x-bound fixing procedure (in SolveMinAccelBounded)

    /*
       We want to 'stretch' this velocity profile to have a new duration of endTime. First, try
       re-interpolating this profile to have two ramps. If that doesn't work, try modifying the
       profile accordingly.
     */

    // PARABOLIC_RAMP_PLOG("ParabolicRamp1D info: x0 = %.15e; x1 = %.15e; v0 = %.15e; v1 = %.15e; vm = %.15e; am = %.15e; newDuration = %.15e", x0, x1, dx0, dx1, vmax, amax, endTime);

    /*
       Two-ramp case: let t = endTime (the new duration that we want), a1 and a2 the new
       accelerations of the profile, tswitch1 the duration of the new first ramp.

       Starting from

              d = (dx0*tswitch1 + 0.5*a1*(tswitch1*tswitch1)) + ((dx0 + a1*tswitch1)*dt2 + 0.5*a2*(dt2*dt2)),

       where d is the displacement done by this trajectory, dt2 = tswitch2 - tswitch1, i.e., the
       duration of the second ramp.  Then we can write a1 and a2 in terms of tswitch1 as

              a1 = A + B/tswitch1
              a2 = A - B/dt2,

       where A = (dx1 - dx0)/t and B = (2d/t) - (dx0 + dx1). We want to get the velocity profile
       which has minimal acceleration: set the minimization objective to

              J(tswitch1) = a1*a1 + a2*a2.

       We start by calculating feasible ranges of tswitch1 due to various constraints.

       1) Acceleration constraints for the first ramp:

              -amax <= a1 <= amax.

         From this, we have

              -amax - A <= B/tswitch1            ---   I)
              B/tswitch1 >= amax - A.            ---  II)

         Let sum1 = -amax - A and sum2 = amax - A. We can obtain the feasible ranges of tswitch1
         accordingly.

       2) Acceleration constraints for the second ramp:

              -amax <= a2 <= amax.

         From this, we have

              -amax - A <= -B/(t - tswitch1)      --- III)
              -B/(t - tswitch1) <= amax - A.      ---  IV)

         As before, the feasible ranges of tswitch1 can be computed accordingly.

       We will obtain an interval iX for each constraint X. Since tswitch1 needs to satisfy all the
       four constraints plus the initial feasible range [0, endTime], we will obtain only one single
       feasible range for tswitch1. (Proof sketch: intersection operation is associative and
       intersection of two intervals gives either an interval or an empty set.)

     */

    if (endTime < -EpsilonT) {
        PARABOLIC_RAMP_PLOG("endTime is negative");
        return false;
    }
    if (endTime <= EpsilonT) {
        // Check if this is a stationary trajectory
        if ((FuzzyEquals(x0, x1, EpsilonX)) && (FuzzyEquals(dx0, dx1, EpsilonV))) {
            // This is actually a stationary trajectory
            tswitch1 = 0;
            tswitch2 = 0;
            ttotal = 0;
            a1 = 0;
            a2 = 0;
            v = dx0;
            if (IsValid()) {
                return true;
            }
            else {
                PARABOLIC_RAMP_PLOG("(stationary trajectory) Finished stretching but the profile does not pass IsValid test.");
                PARABOLIC_RAMP_PLOG("ParabolicRamp1D info: x0 = %.15e; x1 = %.15e; v0 = %.15e; v1 = %.15e; vm = %.15e; am = %.15e; newDuration = %.15e", x0, x1, dx0, dx1, vmax, amax, endTime);
                return false;
            }
        }
        else {
            // The given endTime is too short for any movement to be made.
            return false;
        }
    }
    
    Real d = x1 - x0; // displacement made by this profile
    Real A, B, C, D; // temporary variables for solving equations

    Real endTimeInv = 1/endTime;
    A = (dx1 - dx0)*endTimeInv;
    B = (2*d)*endTimeInv - (dx0 + dx1);
    Real sum1 = -amax - A;
    Real sum2 = amax - A;
    C = B/sum1;
    D = B/sum2;

    // PARABOLIC_RAMP_PLOG("A = %.15e; B = %.15e, C = %.15e, D = %.15e; sum1 = %.15e; sum2 = %.15e", A, B, C, D, sum1, sum2);
    if (IS_DEBUGLEVEL(OpenRAVE::Level_Verbose)) {
        if ((Abs(A) <= EpsilonA) && (Abs(B) <= EpsilonA)) {
            PARABOLIC_RAMP_PLOG("A and B are zero");
            PARABOLIC_RAMP_PLOG("ParabolicRamp1D info: x0 = %.15e; x1 = %.15e; v0 = %.15e; v1 = %.15e; vm = %.15e; am = %.15e; newDuration = %.15e", x0, x1, dx0, dx1, vmax, amax, endTime);
        }
    }

    // Now we need to check a number of feasible intervals of tswitch1 induced by constraints on the
    // acceleration. Instead of having a class representing an interval, we use the interval bounds
    // directly. Naming convention: iXl = lower bound of interval X, iXu = upper bound of interval X.
    Real i0l = 0, i0u = endTime;
    Real i1l = -Inf, i1u = Inf;
    Real i2l = -Inf, i2u = Inf;
    Real i3l = -Inf, i3u = Inf;
    Real i4l = -Inf, i4u = Inf;

    // Intervals 1 and 2 are derived from constraints on a1 (the acceleration of the first ramp)
    // I) sum1 <= B/tswitch1
    if (sum1 == 0) {
        if (B == 0) {
            // tswitch1 can be anything
        }
        else {
            i1l = Inf;
        }
    }
    else if (sum1 > 0) {
        PARABOLIC_RAMP_PLOG("sum1 > 0. This implies that endTime is too short");
        PARABOLIC_RAMP_PLOG("ParabolicRamp1D info: x0 = %.15e; x1 = %.15e; v0 = %.15e; v1 = %.15e; vm = %.15e; am = %.15e; newDuration = %.15e", x0, x1, dx0, dx1, vmax, amax, endTime);
        return false;
    }
    else {
        // i1 = [C, Inf)
        i1l = C;
    }

    // II) B/tswitch1 <= sum2
    if (sum2 == 0) {
        if (B == 0) {
            // tswitch1 can be anything
        }
        else {
            i2l = Inf;
        }
    }
    else if (sum2 > 0) {
        // i2 = [D, Inf)
        i2l = D;
    }
    else {
        PARABOLIC_RAMP_PLOG("sum2 < 0. This implies that endTime is too short");
        PARABOLIC_RAMP_PLOG("ParabolicRamp1D info: x0 = %.15e; x1 = %.15e; v0 = %.15e; v1 = %.15e; vm = %.15e; am = %.15e; newDuration = %.15e", x0, x1, dx0, dx1, vmax, amax, endTime);
        return false;
    }

    // Find the intersection between interval 1 and interval 2, store it in interval 2.
    if ((i1l > i2u) || (i1u < i2l)) {
        PARABOLIC_RAMP_PLOG("interval1 and interval2 do not have any intersection");
        PARABOLIC_RAMP_PLOG("ParabolicRamp1D info: x0 = %.15e; x1 = %.15e; v0 = %.15e; v1 = %.15e; vm = %.15e; am = %.15e; newDuration = %.15e", x0, x1, dx0, dx1, vmax, amax, endTime);
        return false;
    }
    else {
        i2l = Max(i1l, i2l);
        i2u = Min(i1u, i2u);
    }

    // Intervals 3 and 3 are derived from constraints on a2 (the acceleration of the second (last) ramp)
    // III) sum1 <= B/(tswitch1 - t)
    if (sum1 == 0) {
        if (B == 0) {
            // tswitch1 can be anything
        }
        else {
            i3l = Inf;
        }
    }
    else if (sum1 > 0) {
        // i3 = [t + C, Inf)
        i3l = endTime + C;
    }
    else {
        // i3 = (-Inf, t + C]
        i3u = endTime + C;
    }

    // IV)
    if (sum2 == 0) {
        if (B == 0) {
            // tswitch1 can be anything
        }
        else {
            i4l = Inf;
        }
    }
    else if (sum2 > 0) {
        // i4 = (-Inf, t + D]
        i4u = endTime + D;
    }
    else {
        // i4 = [t + D, INf)
        i4l = endTime + D;
    }

    // Find the intersection between interval 3 and interval 4, store it in interval 4.
    if ((i3l > i4u) || (i3u < i4l)) {
        PARABOLIC_RAMP_PLOG("interval3 and interval4 do not have any intersection");
        PARABOLIC_RAMP_PLOG("ParabolicRamp1D info: x0 = %.15e; x1 = %.15e; v0 = %.15e; v1 = %.15e; vm = %.15e; am = %.15e; newDuration = %.15e", x0, x1, dx0, dx1, vmax, amax, endTime);
        return false;
    }
    else {
        i4l = Max(i3l, i4l);
        i4u = Min(i3u, i4u);
    }

    // Find the intersection between interval 2 and interval 4, store it in interval 4.
    if (FuzzyEquals(i2l, i4u, EpsilonT) || FuzzyEquals(i2u, i4l, EpsilonT)) {
        PARABOLIC_RAMP_PLOG("interval2 and interval4 intersect at a point, most likely because the given endTime is actually its minimum time.");
        // Make sure that the above statement is true.
        if (!SolveMinTime(amax, vmax)) {
            return false; // what ?
        }
        else {
            if (FuzzyEquals(ttotal, endTime, EpsilonT)) {
                PARABOLIC_RAMP_PLOG("The hypothesis is correct.");
                return true;
            }
            else {
                PARABOLIC_RAMP_PLOG("The hypothesis is wrong. Something else just happened");
                PARABOLIC_RAMP_PLOG("ParabolicRamp1D info: x0 = %.15e; x1 = %.15e; v0 = %.15e; v1 = %.15e; vm = %.15e; am = %.15e; newDuration = %.15e", x0, x1, dx0, dx1, vmax, amax, endTime);
                return false; // what ?
            }
        }
    }
    else if ((i2l > i4u) || (i2u < i4l)) {
        PARABOLIC_RAMP_PLOG("interval2 and interval4 do not have any intersection");
        PARABOLIC_RAMP_PLOG("ParabolicRamp1D info: x0 = %.15e; x1 = %.15e; v0 = %.15e; v1 = %.15e; vm = %.15e; am = %.15e; newDuration = %.15e", x0, x1, dx0, dx1, vmax, amax, endTime);
        return false;
    }
    else {
        i4l = Max(i2l, i4l);
        i4u = Min(i2u, i4u);
    }

    // Find the intersection between interval 0 and interval 4, store it in interval 4.
    if ((i0l > i4u) || (i0u < i4l)) {
        PARABOLIC_RAMP_PLOG("interval0 and interval4 do not have any intersection");
        PARABOLIC_RAMP_PLOG("ParabolicRamp1D info: x0 = %.15e; x1 = %.15e; v0 = %.15e; v1 = %.15e; vm = %.15e; am = %.15e; newDuration = %.15e", x0, x1, dx0, dx1, vmax, amax, endTime);
        return false;
    }
    else {
        i4l = Max(i0l, i4l);
        i4u = Min(i0u, i4u);
    }

    if (i4l > i4u) {
        PARABOLIC_RAMP_PLOG("interval 4 is empty but the algorithm cannot detect this.");
        PARABOLIC_RAMP_PLOG("interval4 = [%.15e, %.15e]", i4l, i4u);
        return false;
    }

    /*
       Now we have already obtained a range of feasible values for tswitch1. We choose a value of
       tswitch1 by selecting the one which minimize J(tswitch1) := (a1^2 + a2^2).

       Now let x = tswitch1 for convenience. We can write J(x) as

              J(x) = (A + B/x)^2 + (A - B/(t - x))^2.

       Then we find x which minimizes J(x) by examining the roots of dJ/dx.
     */
    bool res = SolveForTSwitch1(A, B, endTime, i4l, i4u);
    if (!res) {
        // Solving dJ/dx = 0 somehow failed. We just choose the midpoint of the feasible interval.
        tswitch1 = 0.5*(i4l + i4u);
    }

    if (FuzzyZero(tswitch1, EpsilonT)) {
        tswitch1 = 0;
        a1 = 0;
        a2 = A;
        v = dx0; // peak velocity
    }
    else if (FuzzyEquals(tswitch1, endTime, EpsilonT)) {
        tswitch1 = endTime;
        a1 = A;
        a2 = 0;
        v = dx1; // peak velocity
    }
    else {
        // The calculated tswitch1 works just fine.
        a1 = A + B/tswitch1;
        a2 = A - B/(endTime - tswitch1);
        v = dx0 + (a1*tswitch1); // peak velocity
    }

    // Consistency checking
    if (!FuzzyEquals(v, dx1 - a2*(endTime - tswitch1), EpsilonV)) {
        PARABOLIC_RAMP_PLOG("Verification failed (vpeak != dx1 - a2*dt): %.15e != %.15e", v, dx1 - a2*(endTime - tswitch1));
        PARABOLIC_RAMP_PLOG("ParabolicRamp1D info: x0 = %.15e; x1 = %.15e; v0 = %.15e; v1 = %.15e; vm = %.15e; am = %.15e; endTime = %.15e", x0, x1, dx0, dx1, vmax, amax, endTime);
        PARABOLIC_RAMP_PLOG("Calculated values: A = %.15e; B = %.15e; tswitch1 = %.15e; a1 = %.15e; a2 = %.15e; v = %.15e", A, B, tswitch1, a1, a2, v);
        return false;
    }

    if (!(Abs(v) > vmax + EpsilonV)) {
        // The two-ramp profile works. Go for it.
        tswitch2 = tswitch1;
        ttotal = endTime;

        // Finish modifying the velocity profile
        if (IsValid()) {
            return true;
        }
        else {
            PARABOLIC_RAMP_PLOG("Finished stretching but the profile does not pass IsValid test.");
            PARABOLIC_RAMP_PLOG("ParabolicRamp1D info: x0 = %.15e; x1 = %.15e; v0 = %.15e; v1 = %.15e; vm = %.15e; am = %.15e; newDuration = %.15e", x0, x1, dx0, dx1, vmax, amax, endTime);
            PARABOLIC_RAMP_PLOG("Calculated values: tswitch1 = %.15e; tswitch2 = %.15e; a1 = %.15e; a2 = %.15e; v = %.15e", tswitch1, tswitch2, a1, a2, v);
            return false;
        }
    }
    else {
        // The two-ramp profile does not work because it violates the velocity bounds. Modify it
        // accordingly.
        Real vmaxNew = v > 0 ? vmax : -vmax;

        // a1 and a2 should not be zero if the velocity limit is violated. The first check is done
        // at the line: FuzzyEquals(v, dx1 - a2*dt)above.
        if ((FuzzyZero(a1, EpsilonA)) || (FuzzyZero(a2, EpsilonA))) {
            PARABOLIC_RAMP_PLOG("Velocity limit is violated but at least one acceleration is zero: a1 = %.15e; a2 = %.15e", a1, a2);
            PARABOLIC_RAMP_PLOG("ParabolicRamp1D info: x0 = %.15e; x1 = %.15e; v0 = %.15e; v1 = %.15e; vm = %.15e; am = %.15e; newDuration = %.15e", x0, x1, dx0, dx1, vmax, amax, endTime);
            return false;
        }
        Real a1inv = 1/a1;
        Real a2inv = 1/a2;

        Real dv1 = v - vmaxNew;
        Real dv2 = vmaxNew - dx0;
        Real dv3 = vmaxNew - dx1;
        Real t1Trimmed = dv2*a1inv; // vmaxNew = dx0 + a1*t1Trimmed
        Real t2Trimmed = -dv3*a2inv; // dx1 = vmaxNew + a2*t2Trimmed

        /*
           Idea: we cut the excessive area above the velocity limit and paste that on both sides of
           the velocity profile. We do not divide the area and paste it equally on both
           sides. Instead, we try to minimize the sum of the new accelerations squared:

                  minimize    a1New^2 + a2New^2.

           Let D2 be the area of the velocity profile above the velocity limit. We have

                  D2 = 0.5*dt1*dv2 + 0.5*dt2*dv3.

           Using the relations

                  a1New = dv2/(t1Trimmed - dt1)    and
                  a2New = -dv3/(t2Trimmed - dt2)

           we finally arrive at the equation

                  A2/a1New + B2/a2New = C2,

           where A2 = dv2^2, B2 = -dv3^2, and C2 = t1Trimmed*dv2 + t2Trimmed*dv3 - 2*D2.

           Let x = a1New and y = a2New for convenience, we can formulate the problem as

                  minimize(x, y)    x^2 + y^2
                  subject to        A2/x + B2/y = C2.

           From the above problem, we can see that the objective function is actually a circle while
           the constraint function is a hyperbola. (The hyperbola is centered at (A2/C2,
           B2/C2)). Therefore, the minimizer is the point where both curves touch.

           Let p = (x0, y0) be the point that the two curves touch. Then

                  (slope of the hyperbola at p)*(y0/x0) = -1,

           i.e., the tangent line of the hyperbola at p and the line connecting the origin and p are
           perpendicular. Solving the above equation gives us

                  x0 = (A2 + (A2*B2*B2)^(1/3))/C2.
         */

        Real A2 = dv2*dv2;
        Real B2 = -dv3*dv3;
        Real D2 = 0.5*dv1*(endTime - t1Trimmed - t2Trimmed); // area of the velocity profile above the velocity limit.
        Real C2 = t1Trimmed*dv2 + t2Trimmed*dv3 - 2*D2;

        Real root = cbrt(A2*B2*B2);

        if (FuzzyZero(C2, EpsilonX)) {
            // This means the excessive area is too large such that after we paste it on both sides
            // of the original velocity profile, the whole profile becomes one-ramp with a = 0 and v
            // = vmaxNew.
            PARABOLIC_RAMP_PLOG("C2 == 0. Unable to fix this case.");
            PARABOLIC_RAMP_PLOG("ParabolicRamp1D info: x0 = %.15e; x1 = %.15e; v0 = %.15e; v1 = %.15e; vm = %.15e; am = %.15e; newDuration = %.15e", x0, x1, dx0, dx1, vmax, amax, endTime);
            return false;
        }

        Real C2inv = 1/C2;
        a1 = (A2 + root)*C2inv;
        if (Abs(a1) > amax) {
            // a1 exceeds the bound, try making it stays at the bound.
            a1 = a1 > 0 ? amax : -amax;
            // Recalculate the related variable
            root = C2*a1 - A2;
        }
        // RAVELOG_DEBUG_FORMAT("root = %.15e", root);

        // Now compute a2
        // Special case: a1 == 0. Then this implies vm == dx0. Reevaluate those above equations
        // leads to a2 = B2/C2
        // RAVELOG_DEBUG_FORMAT("a1 = %.15e; EpsilonA = %.15e", a1%EpsilonA);
        if (Abs(a1) <= EpsilonA) {
            a1 = 0;
            a2 = B2/C2;
            root = C2*a1 - A2;

            // RAVELOG_DEBUG_FORMAT("case1: a1 = %.15e; a2 = %.15e", a1%a2);
        }
        else {
            // From the hyperbola equation, we have y = B2*x/(C2*x - A2) = B2*x/root
            if (Abs(root) < EpsilonA*EpsilonX) {
                // Special case: a2 == 0. This implies vm == dx1. If we calculate back the value of a1,
                // we will get a1 = A2/C2 which is actually root = 0.
                a2 = 0;
                a1 = A2/C2;

                // RAVELOG_DEBUG_FORMAT("case2: a1 = %.15e; a2 = %.15e", a1%a2);
            }
            else {
                a2 = B2*a1/root;
                if (Abs(a2) > amax) {
                    // a2 exceeds the bound, try making it stays at the bound.
                    a2 = a2 > 0 ? amax : -amax;
                    // Recalculate the related variable
                    if (C2*a2 - B2 == 0) {
                        // this case means a1 == 0 which shuold have been catched from above
                        PARABOLIC_RAMP_PLOG("(C2*a2 - B2 == 0) a1 shuold have been zero but a1 = %.15e", a1);
                        PARABOLIC_RAMP_PLOG("ParabolicRamp1D info: x0 = %.15e; x1 = %.15e; v0 = %.15e; v1 = %.15e; vm = %.15e; am = %.15e; newDuration = %.15e", x0, x1, dx0, dx1, vmax, amax, endTime);
                        return false;
                    }
                    a1 = A2*a2/(C2*a2 - B2);

                    // RAVELOG_DEBUG_FORMAT("case3: a1 = %.15e; a2 = %.15e", a1%a2);
                }
            }
        }
        // RAVELOG_DEBUG_FORMAT("ParabolicRamp1D info: x0 = %.15e; x1 = %.15e; v0 = %.15e; v1 = %.15e; vm = %.15e; am = %.15e; newDuration = %.15e", x0%x1%dx0%dx1%vmax%amax%endTime);

        // Final check on the accelerations
        if ((Abs(a1) > amax) || (Abs(a2) > amax)) {
            PARABOLIC_RAMP_PLOG("Cannot fix accelration bounds violation");
            PARABOLIC_RAMP_PLOG("ParabolicRamp1D info: x0 = %.15e; x1 = %.15e; v0 = %.15e; v1 = %.15e; vm = %.15e; am = %.15e; newDuration = %.15e", x0, x1, dx0, dx1, vmax, amax, endTime);
            return false;
        }

        if ((Abs(a1) <= EpsilonA) && (Abs(a2) <= EpsilonA)) {
            PARABOLIC_RAMP_PLOG("Both accelerations are zero.");
            PARABOLIC_RAMP_PLOG("ParabolicRamp1D info: x0 = %.15e; x1 = %.15e; v0 = %.15e; v1 = %.15e; vm = %.15e; am = %.15e; newDuration = %.15e", x0, x1, dx0, dx1, vmax, amax, endTime);
            PARABOLIC_RAMP_PLOG("A2 = %.15e; B2 = %.15e; C2 = %.15e; D2 = %.15e", A2, B2, C2, D2);
            return false;
        }

        if (Abs(a1) <= EpsilonA) {
            tswitch1 = endTime + dv3/a2;
            tswitch2 = tswitch1;
            v = vmaxNew;
            ttotal = endTime;
        }
        else if (Abs(a2) <= EpsilonA) {
            tswitch1 = dv2/a1;
            tswitch2 = tswitch1;
            v = vmaxNew;
            ttotal = endTime;
        }
        else {
            tswitch1 = dv2/a1;
            v = vmaxNew;
            Real tLastRamp = -dv3/a2;
            if (tswitch1 + tLastRamp > endTime) {
                // Final fix
                if (A == 0) {
                    PARABOLIC_RAMP_PLOG("(final fix) A = 0. Don't know how to deal with this case");
                    PARABOLIC_RAMP_PLOG("ParabolicRamp1D info: x0 = %.15e; x1 = %.15e; v0 = %.15e; v1 = %.15e; vm = %.15e; am = %.15e; newDuration = %.15e", x0, x1, dx0, dx1, vmax, amax, endTime);
                    return false;
                }
                tswitch1 = (dv2 - B)/A; // note that we use A and B, not A2 and B2.
                if (tswitch1 < 0) {
                    PARABOLIC_RAMP_PLOG("(final fix) tswitch1 is less than 0");
                    PARABOLIC_RAMP_PLOG("ParabolicRamp1D info: x0 = %.15e; x1 = %.15e; v0 = %.15e; v1 = %.15e; vm = %.15e; am = %.15e; newDuration = %.15e", x0, x1, dx0, dx1, vmax, amax, endTime);
                    return false;
                }
                tswitch2 = tswitch1;

                a1 = A + (B/tswitch1);
                a2 = A - (B/(endTime - tswitch1));
            }
            else {
                tswitch2 = endTime - tLastRamp;
                if (FuzzyEquals(tswitch2, tswitch1, EpsilonT)) {
                    PARABOLIC_RAMP_PLOG("(final fix) three-ramp works but having too short middle ramp");
                    // if we leave it like this, this case might cause an error later on when we extract switch times.
                    tswitch1 = (2*d - (dx1 + vmaxNew)*endTime)/(dx0 - dx1);
                    tswitch2 = tswitch1;
                    v = vmaxNew;
                    a1 = (vmaxNew - dx0)/tswitch1;
                    a2 = (dx1 - vmaxNew)/(endTime - tswitch1);
                    if (Abs(a1) > amax + EpsilonA || Abs(a2) > amax + EpsilonA) {
                        PARABOLIC_RAMP_PLOG("cannot merge into two-ramp because of acceleration limits");
                        PARABOLIC_RAMP_PLOG("ParabolicRamp1D info: x0 = %.15e; x1 = %.15e; v0 = %.15e; v1 = %.15e; vm = %.15e; am = %.15e; newDuration = %.15e", x0, x1, dx0, dx1, vmax, amax, endTime);
                        PARABOLIC_RAMP_PLOG("Calculated values: tswitch1 = %.15e, tswitch2 = %.15e, a1 = %.15e, a2 = %.15e, v = %.15e", tswitch1, tswitch2, a1, a2, v);
                        return false;
                    }
                }
            }
            ttotal = endTime;
        }

        // Finish modifying the velocity profile
        if (IsValid()) {
            return true;
        }
        else {
            PARABOLIC_RAMP_PLOG("Finished stretching but the profile does not pass IsValid test.");
            PARABOLIC_RAMP_PLOG("ParabolicRamp1D info: x0 = %.15e; x1 = %.15e; v0 = %.15e; v1 = %.15e; vm = %.15e; am = %.15e; newDuration = %.15e", x0, x1, dx0, dx1, vmax, amax, endTime);
            PARABOLIC_RAMP_PLOG("Calculated values: tswitch1 = %.15e, tswitch2 = %.15e, a1 = %.15e, a2 = %.15e, v = %.15e", tswitch1, tswitch2, a1, a2, v);
            return false;
        }
    }
}

////////Puttichai
bool ParabolicRamp1D::SolveForTSwitch1(Real A, Real B, Real endTime, Real l, Real u) {
    /*
       Let x = tswitch1 for convenience. The two accelerations can be written in terms of x as

              a1 = A + B/x    and
              a2 = A - B/(t - x),

       where t is the total duration (endTime). We want to solve the following optimization problem:

              minimize(x)    J(x) = a1^2 + a2^2.

       We find the minimizer by solving dJ/dx = 0. From

              J(x) = (A + B/x)^2 + (A - B/(t - x))^2,

       we have

              dJ/dx = (2*A)*x^4 + (2*B - 4*A*t)*x^3 + (3*A*t^2 - 3*B*t)*x^2 + (A*t^3 + 3*t^2)*x + (B*t^3).
     */
    if (l < 0) {
        if (u < 0) {
            PARABOLIC_RAMP_PLOG("The given interval is invalid: l = %.15e; u = %.15e", l, u);
            return false;
        }
        PARABOLIC_RAMP_PLOG("Invalid lower bound is given: reset it to zero.");
        l = 0;
    }

    if ((Abs(A) < EpsilonA) && (Abs(B) < EpsilonA)) {
        if (l > 0) {
            return false;
        }
        else {
            tswitch1 = 0;
            return true;
        }
    }

    Real rawRoots[4];
    int numRoots;
    double tSqr = endTime*endTime;
    double tCube = tSqr*endTime;

    if (Abs(A) < EpsilonA) {
        Real coeffs[4] = {2*B, -3*B*endTime, 3*B*tSqr, -B*tCube};
        OpenRAVE::mathextra::polyroots<Real, 3>(&coeffs[0], &rawRoots[0], numRoots);
    }
    else {
        Real coeffs[5] = {2*A, -4*A*endTime + 2*B, 3*A*tSqr - 3*B*endTime, -A*tCube + 3*B*tSqr, -B*tCube};
        OpenRAVE::mathextra::polyroots<Real, 4>(&coeffs[0], &rawRoots[0], numRoots);
    }

    if (numRoots == 0) {
        return false;
    }

    // Among all the solutions, find the one that minimizes the objective function.
    Real J = Inf;
    Real bestT = -1;
    for (int i = 0; i < numRoots; ++i) {
        if ((rawRoots[i] <= u) && (rawRoots[i] >= l)) {
            Real root = rawRoots[i];
            Real firstTerm, secondTerm;
            if (Abs(root) < EpsilonT) {
                firstTerm = 0;
            }
            else {
                firstTerm = A + (B/root);
            }

            if (Abs(endTime - root) < EpsilonT) {
                secondTerm = 0;
            }
            else {
                secondTerm = A - (B/(endTime - root));
            }
            Real curObj = firstTerm*firstTerm + secondTerm*secondTerm;
            if (curObj < J) {
                J = curObj;
                bestT = root;
            }
        }
    }
    if (bestT < 0) {
        return false;
    }
    else {
        tswitch1 = bestT;
        return true;
    }
}


bool ParabolicRamp1D::SolveMinTime(Real amax,Real vmax)
{
    if( Abs(amax) < 1e-7 ) {
        PARABOLICWARN("amax is really small %.15e", amax);
    }

    ParabolicRamp p;
    PPRamp pp;
    PLPRamp plp;
    p.x0 = pp.x0 = plp.x0 = x0;
    p.x1 = pp.x1 = plp.x1 = x1;
    p.dx0 = pp.dx0 = plp.dx0 = dx0;
    p.dx1 = pp.dx1 = plp.dx1 = dx1;
    bool pres = p.Solve(amax);
    bool ppres = pp.SolveMinTime(amax);
    bool plpres = false;
    if(!IsInf(vmax)) {
        plpres = plp.SolveMinTime(amax,vmax);
    }
    //cout<<"PLP time: "<<plp.ttotal<<", vel "<<plp.v<<endl;
    ttotal = Inf;
    if(pres && Abs(p.a) <= amax+EpsilonA && p.ttotal < ttotal) {
        if(Abs(p.a) <= amax) {
            a1 = p.a;
            if( Abs(a1) < EpsilonA ) {
                // not accelerating
                v = dx0;
                tswitch1 = 0;
            }
            else {
                v = 0;
                tswitch1 = p.ttotal;
            }
            tswitch2 = p.ttotal;
            ttotal = p.ttotal;
        }
        else {
            //double check
            p.a = Sign(p.a)*amax;
            if(FuzzyEquals(p.Evaluate(p.ttotal),x1,EpsilonX) && FuzzyEquals(p.Derivative(p.ttotal),dx1,EpsilonV)) {
                a1 = p.a;
                v = 0;
                tswitch1=tswitch2=p.ttotal;
                ttotal = p.ttotal;
            }
        }
        a2 = -a1;
    }
    if(ppres && pp.GetMaxSpeed() <= vmax+EpsilonV && pp.ttotal < ttotal) {
        a1 = pp._a1;
        a2 = pp._a2;
        v = 0;
        tswitch1 = tswitch2 = pp.tswitch;
        ttotal = pp.ttotal;
    }
    if(plpres && plp.ttotal < ttotal) {
        a1 = plp.a;
        a2 = -a1;
        v = plp.v;
        tswitch1 = plp.tswitch1;
        tswitch2 = plp.tswitch2;
        ttotal = plp.ttotal;
    }
    if(IsInf(ttotal)) {
        PARABOLIC_RAMP_PLOG("No ramp equation could solve for min-time!\n");
        PARABOLIC_RAMP_PLOG("x0=%.15e, x1=%.15e, dx0=%.15e, dx1=%.15e\n",x0,x1,dx0,dx1);
        PARABOLIC_RAMP_PLOG("vmax = %.15e, amax = %.15e\n",vmax,amax);
        PARABOLIC_RAMP_PLOG("P=%d, PP=%d, PLP=%d\n",(int)pres,(int)ppres,(int)plpres);
        if(pres) {
            PARABOLIC_RAMP_PLOG("  P a=%.15e, ttotal=%.15e\n",p.a,p.ttotal);
        }
        if(ppres) {
            PARABOLIC_RAMP_PLOG("  PP a1=%.15e, a2=%.15e, tswitch=%.15e, ttotal=%.15e\n",pp._a1,pp._a2,pp.tswitch,pp.ttotal);
        }
        if(plpres) {
            PARABOLIC_RAMP_PLOG("  PLP a=%.15e, tswitch=%.15e, %.15e, ttotal=%.15e\n",plp.a,plp.tswitch1,plp.tswitch2,plp.ttotal);
        }
        SaveRamp("Ramp_SolveMinTime_failure.dat",x0,dx0,x1,dx1,amax,vmax,-1);
        a1 = a2 = v = 0;
        tswitch1 = tswitch2 = ttotal = -1;
        return false;
    }
    if( tswitch1 < 0 && tswitch1 >= -EpsilonT ) {
        tswitch1 = 0;
    }
    if( tswitch2 < 0 && tswitch2 >= -EpsilonT ) {
        tswitch2 = 0;
    }
    //cout<<"switch time 1: "<<tswitch1<<", 2: "<<tswitch2<<", total "<<ttotal<<endl;

    v = dx0 + a1*tswitch1;
    
    if(!IsValid()) {
        PARABOLIC_RAMP_PLOG("Failure to find valid path!\n");
        PARABOLIC_RAMP_PLOG("x0=%.15e, x1=%.15e, dx0=%.15e, dx1=%.15e\n",x0,x1,dx0,dx1);
        PARABOLIC_RAMP_PLOG("vmax = %.15e, amax = %.15e\n",vmax,amax);
        PARABOLIC_RAMP_PLOG("P=%d, PP=%d, PLP=%d\n",(int)pres,(int)ppres,(int)plpres);
    }
    return true;
}

bool ParabolicRamp1D::SolveMinTime2(Real amax,Real vmax,Real tLowerBound)
{
    ParabolicRamp p;
    PPRamp pp;
    PLPRamp plp;
    p.x0 = pp.x0 = plp.x0 = x0;
    p.x1 = pp.x1 = plp.x1 = x1;
    p.dx0 = pp.dx0 = plp.dx0 = dx0;
    p.dx1 = pp.dx1 = plp.dx1 = dx1;
    bool pres = p.Solve(amax);
    bool ppres = pp.SolveMinTime2(amax,tLowerBound);
    bool plpres = false;
    if(!IsInf(vmax)) {
        plpres = plp.SolveMinTime2(amax,vmax,tLowerBound);
    }
    ttotal = Inf;
    if(pres && Abs(p.a) <= amax+EpsilonA && p.ttotal < ttotal && p.ttotal >= tLowerBound) {
        if(Abs(p.a) <= amax) {
            a1 = p.a;
            if( Abs(a1) < EpsilonA ) {
                // not accelerating
                v = dx0;
                tswitch1 = 0;
            }
            else {
                v = 0;
                tswitch1 = p.ttotal;
            }
            tswitch2 = p.ttotal;
            ttotal = p.ttotal;
        }
        else {
            //double check
            p.a = Sign(p.a)*amax;
            if(FuzzyEquals(p.Evaluate(p.ttotal),x1,EpsilonX) && FuzzyEquals(p.Derivative(p.ttotal),dx1,EpsilonV)) {
                a1 = p.a;
                v = 0;
                tswitch1=tswitch2=p.ttotal;
                ttotal = p.ttotal;
            }
        }

        a2 = -a1;
    }
    if(ppres && pp.GetMaxSpeed() <= vmax+EpsilonV && pp.ttotal < ttotal) {
        a1 = pp._a1;
        a2 = pp._a2;
        v = 0;
        tswitch1 = tswitch2 = pp.tswitch;
        ttotal = pp.ttotal;
    }
    if(plpres && plp.ttotal < ttotal) {
        a1 = plp.a;
        a2 = -a1;
        v = plp.v;
        tswitch1 = plp.tswitch1;
        tswitch2 = plp.tswitch2;
        ttotal = plp.ttotal;
    }
    if(IsInf(ttotal)) {
        PARABOLIC_RAMP_PLOG("No ramp equation could solve for min-time (2)!\n");
        PARABOLIC_RAMP_PLOG("x0=%.15e, x1=%.15e, dx0=%.15e, dx1=%.15e\n",x0,x1,dx0,dx1);
        PARABOLIC_RAMP_PLOG("vmax = %.15e, amax = %.15e, tmax = %.15e\n",vmax,amax,tLowerBound);
        PARABOLIC_RAMP_PLOG("P=%d, PP=%d, PLP=%d\n",(int)pres,(int)ppres,(int)plpres);
        if(pres) {
            PARABOLIC_RAMP_PLOG("  P a=%.15e, ttotal=%.15e\n",p.a,p.ttotal);
        }
        if(ppres) {
            PARABOLIC_RAMP_PLOG("  PP a1=%.15e, a1=%.15e, tswitch=%.15e, ttotal=%.15e\n",pp._a1,pp._a2,pp.tswitch,pp.ttotal);
        }
        if(plpres) {
            PARABOLIC_RAMP_PLOG("  PLP a=%.15e, tswitch=%.15e, %.15e, ttotal=%.15e\n",plp.a,plp.tswitch1,plp.tswitch2,plp.ttotal);
        }
        ppres = pp.SolveMinTime(amax);
        plpres = plp.SolveMinTime(amax,vmax);
        PARABOLIC_RAMP_PLOG("unconstrained PP (%d): %.15e, PLP (%d): %.15e\n",(int)ppres,pp.ttotal,(int)plpres,plp.ttotal);
        SaveRamp("Ramp_SolveMinTime_failure.dat",x0,dx0,x1,dx1,amax,vmax,tLowerBound);
        a1 = a2 = v = 0;
        tswitch1 = tswitch2 = ttotal = -1;
        return false;
    }
    //cout<<"switch time 1: "<<tswitch1<<", 2: "<<tswitch2<<", total "<<ttotal<<endl;
    if(!IsValid()) {
        PARABOLIC_RAMP_PLOG("ParabolicRamp1D::SolveMinTime: Failure to find valid path!\n");
        PARABOLIC_RAMP_PLOG("x0=%.15e, x1=%.15e, dx0=%.15e, dx1=%.15e\n",x0,x1,dx0,dx1);
        PARABOLIC_RAMP_PLOG("vmax = %.15e, amax = %.15e\n",vmax,amax);
        PARABOLIC_RAMP_PLOG("P=%d, PP=%d, PLP=%d\n",(int)pres,(int)ppres,(int)plpres);
        SaveRamp("Ramp_SolveMinTime_failure.dat",x0,dx0,x1,dx1,amax,vmax,tLowerBound);
    }
    PARABOLIC_RAMP_ASSERT(ttotal >= tLowerBound);
    return true;
}

void ParabolicRamp1D::SolveBraking(Real amax)
{
    tswitch1 = 0;
    tswitch2 = 0;
    a1 = Sign(dx0)*amax;
    v = 0;
    a2 = -Sign(dx0)*amax;
    ttotal = Abs(dx0)/amax;
    x1 = x0 + dx0*ttotal + 0.5*Sqr(ttotal)*a2;
    dx1 = 0;
    PARABOLIC_RAMP_ASSERT(IsValid());
}

/** only ttotal is known

   \author Rosen Diankov
 */
//bool ParabolicRamp1D::SolveFixedTime(Real amax,Real vmax,Real endTime)
//{
//    bool res = SolveMinAccel(endTime, vmax, amax);
//    return res;

// ParabolicRamp p;
// PPRamp pp;
// PLPRamp plp;
// p.x0 = pp.x0 = plp.x0 = x0;
// p.x1 = pp.x1 = plp.x1 = x1;
// p.dx0 = pp.dx0 = plp.dx0 = dx0;
// p.dx1 = pp.dx1 = plp.dx1 = dx1;
// bool pres = p.SolveFixedTime(endTime);
// bool ppres = pp.SolveFixedTime(amax,endTime);
// bool plpres = false;
// if(!IsInf(vmax)) {
//     plpres = plp.SolveFixedTime(amax,vmax,endTime);
// }
// ttotal = Inf;
// if(pres && Abs(p.a) <= amax+EpsilonA && FuzzyEquals(p.ttotal,endTime,EpsilonT) ) {
//     if(Abs(p.a) <= amax) {
//         a1 = p.a;
//         if( Abs(a1) < EpsilonA ) {
//             // not accelerating
//             v = dx0;
//             tswitch1 = 0;
//         }
//         else {
//             v = 0;
//             tswitch1 = p.ttotal;
//         }
//         tswitch2 = p.ttotal;
//         ttotal = p.ttotal;
//     }
//     else {
//         //double check
//         p.a = Sign(p.a)*amax;
//         if(FuzzyEquals(p.Evaluate(p.ttotal),x1,EpsilonX) && FuzzyEquals(p.Derivative(p.ttotal),dx1,EpsilonV)) {
//             a1 = p.a;
//             if( Abs(a1) < EpsilonA ) {
//                 // not accelerating
//                 v = dx0;
//                 tswitch1 = 0;
//             }
//             else {
//                 v = 0;
//                 tswitch1 = p.ttotal;
//             }
//             tswitch2=p.ttotal;
//             ttotal = p.ttotal;
//         }
//     }
//     a2 = -a1;
// }
// if(ppres && pp.GetMaxSpeed() <= vmax+EpsilonV && FuzzyEquals(pp.ttotal,endTime,EpsilonT) ) {
//     a1 = pp._a1;
//     a2 = pp._a2;
//     v = 0;
//     tswitch1 = tswitch2 = pp.tswitch;
//     ttotal = pp.ttotal;
// }
// if(plpres && FuzzyEquals(plp.ttotal, endTime, EpsilonT) ) {
//     a1 = plp.a;
//     a2 = -a1;
//     v = plp.v;
//     tswitch1 = plp.tswitch1;
//     tswitch2 = plp.tswitch2;
//     ttotal = plp.ttotal;
// }
// if(IsInf(ttotal)) {

//     // finally remove the a2=-a1 constraint
//     Real dx = x1-x0;
//     for(tswitch1 = 0; tswitch1 < endTime; tswitch1 += 0.2*endTime) {
//         for(tswitch2 = tswitch1; tswitch2 < endTime; tswitch2 += 0.2*endTime) {
//             Real c1 = -0.5*Sqr(tswitch1)*tswitch2 + 0.5*Sqr(tswitch1)*endTime + 0.5*tswitch1*Sqr(tswitch2) - 0.5*tswitch1*Sqr(endTime);
//             Real c0 = -1.0*dx*tswitch2 + 1.0*dx*endTime + 0.5*Sqr(tswitch2)*dx0 - 0.5*Sqr(tswitch2)*dx1 + 1.0*tswitch2*endTime*dx1 - 0.5*Sqr(endTime)*dx0 - 0.5*Sqr(endTime)*dx1;
//             if( Abs(c1) > 1e-8 ) {
//                 a1 = -c0/c1;
//                 if( a1 >= -amax && a1 <= amax ) {
//                     v = dx0 + a1*tswitch1;
//                     if( v >= -vmax && v <= vmax ) {
//                         a2 = (a1*tswitch1 + dx0 - dx1)/(tswitch2 - endTime);
//                         if( a2 >= -amax && a2 <= amax ) {
//                             if(IsValid()) {
//                                 return true;
//                             }
//                         }
//                     }
//                 }
//             }
//         }
//     }

//     PARABOLIC_RAMP_PLOG("No ramp equation could solve for min-time (2)!\n");
//     PARABOLIC_RAMP_PLOG("x0=%.15e, x1=%.15e, dx0=%.15e, dx1=%.15e\n",x0,x1,dx0,dx1);
//     PARABOLIC_RAMP_PLOG("vmax = %.15e, amax = %.15e, tmax = %.15e\n",vmax,amax,endTime);
//     PARABOLIC_RAMP_PLOG("P=%d, PP=%d, PLP=%d\n",(int)pres,(int)ppres,(int)plpres);
//     if(pres) {
//         PARABOLIC_RAMP_PLOG("  P a=%.15e, ttotal=%.15e\n",p.a,p.ttotal);
//     }
//     if(ppres) {
//         PARABOLIC_RAMP_PLOG("  PP a1=%.15e, a2=%.15e, tswitch=%.15e, ttotal=%.15e\n",pp._a1, pp._a2, pp.tswitch,pp.ttotal);
//     }
//     if(plpres) {
//         PARABOLIC_RAMP_PLOG("  PLP a=%.15e, tswitch=%.15e, %.15e, ttotal=%.15e\n",plp.a,plp.tswitch1,plp.tswitch2,plp.ttotal);
//     }
//     ppres = pp.SolveMinTime(amax);
//     plpres = plp.SolveMinTime(amax,vmax);
//     PARABOLIC_RAMP_PLOG("unconstrained PP (%d): %.15e, PLP (%d): %.15e\n",(int)ppres,pp.ttotal,(int)plpres,plp.ttotal);
//     SaveRamp("Ramp_SolveMinTime_failure.dat",x0,dx0,x1,dx1,amax,vmax,endTime);
//     a1 = a2 = v = 0;
//     tswitch1 = tswitch2 = ttotal = -1;
//     return false;
// }
// if( tswitch1 < 0 && tswitch1 >= -EpsilonT ) {
//     tswitch1 = 0;
// }
// if( tswitch2 < 0 && tswitch2 >= -EpsilonT ) {
//     tswitch2 = 0;
// }
// //cout<<"switch time 1: "<<tswitch1<<", 2: "<<tswitch2<<", total "<<ttotal<<endl;
// if(!IsValid()) {
//     PARABOLIC_RAMP_PLOG("ParabolicRamp1D::SolveMinTime: Failure to find valid path!\n");
//     PARABOLIC_RAMP_PLOG("x0=%.15e, x1=%.15e, dx0=%.15e, dx1=%.15e\n",x0,x1,dx0,dx1);
//     PARABOLIC_RAMP_PLOG("vmax = %.15e, amax = %.15e\n",vmax,amax);
//     PARABOLIC_RAMP_PLOG("P=%d, PP=%d, PLP=%d\n",(int)pres,(int)ppres,(int)plpres);
//     SaveRamp("Ramp_SolveMinTime_failure.dat",x0,dx0,x1,dx1,amax,vmax,endTime);
// }
// PARABOLIC_RAMP_ASSERT(FuzzyEquals(ttotal, endTime, EpsilonT));
// return true;
//}

/** all the switch tmes are known tswitch1, tswitch2, and ttotal

   eq=v0*t1+0.5*a1*t1**2+(v0+a1*t1)*(t2-t1)+ (v0+a1*t1)*(t3-t2) + 0.5*(v1-v0-a1*t1)/(t3-t2)*(t3-t2)**2 - dx
   solve(eq.expand(),a1)
   solve for acceleration a1

   \author Rosen Diankov
 */
bool ParabolicRamp1D::SolveFixedSwitchTime(Real amax,Real vmax)
{
    Real denom = 0.5 * tswitch1 * (-tswitch1 +ttotal + tswitch2);
    Real num = x1-x0+0.5*tswitch2*(dx1-dx0)-0.5*ttotal*(dx1+dx0);
    if( FuzzyEquals(denom,0,EpsilonT) ) {
        if( !FuzzyEquals(num,0,EpsilonT) ) {
            // num is not 0, so really cannot solve
            return false;
        }
        a1 = 0;
    }
    else {
        a1 = num/denom;
    }
    v = dx0 + a1*tswitch1;
    if( FuzzyEquals(tswitch2,ttotal,EpsilonT) ) {
        a2 = 0;
        if( !FuzzyEquals(v,dx1,EpsilonV) ) {
            return false;
        }
    }
    else {
        a2 = (dx1-v)/(ttotal-tswitch2);
    }
    if( Abs(a1) > amax+EpsilonA || Abs(a2) > amax+EpsilonA) {
        return false;
    }
    if( Abs(v) > vmax+EpsilonV ) {
        return false;
    }
    if( tswitch1 < 0 && tswitch1 >= -EpsilonT ) {
        tswitch1 = 0;
    }
    if( tswitch2 < 0 && tswitch2 >= -EpsilonT ) {
        tswitch2 = 0;
    }
    PARABOLIC_RAMP_ASSERT(IsValid());
    return true;
}

/*
   deltaswitch1=tswitch1 and deltaswitch2=ttotal-tswitch2

   dt1,dt2,dt3,a1,a2,v0,v1,dx=symbols('dt1,dt2,dt3,a1,a2,v0,v1,dx')

   v0*dt1+0.5*a1*dt1**2  +  (v0+a1*dt1)*dt2  +  (v0+a1*dt1)*dt3 + 0.5*(v1-v0-a1*dt1)/dt3*dt3**2 - dx =
   => c0*a1*dt2 + c1*a1 + c2*dt2 + c3 = 0.

   know that c0 > 0, c1 > 0

   => dt2 = -(c3 + c1*a1)/(c0*a1+c2)

   dt2 = 0 when a1 = -c3/c1

   have to minimize dt2 with respect to this equation and the constraints.
   c0*a1 + c2 = 0

   \author Rosen Diankov
 */
bool ParabolicRamp1D::SolveFixedAccelSwitchTime(Real amax,Real vmax, Real deltaswitch1, Real deltaswitch3)
{
    Real c0 = deltaswitch1;
    Real c1 = 0.5*deltaswitch1*deltaswitch1 + 0.5*deltaswitch1*deltaswitch3;
    Real c2 = dx0;
    Real c3 = deltaswitch1*dx0 + 0.5*deltaswitch3*(dx0 + dx1) - (x1-x0);

    // the switch times also bound the a1 acceleration, so take them into account
    Real amin = -amax;
    if( deltaswitch1 > 0 ) {
        // know that abs(dx1-dx0-a1*deltaswitch1) <= amax*deltaswitch3
        // this will give better bounds on a1
        Real ideltaswitch1 = 1.0/deltaswitch1;
        Real apivot = (dx1-dx0)*ideltaswitch1;
        Real awidth = amax*deltaswitch3*ideltaswitch1;
        if( amax > apivot+awidth ) {
            amax = apivot+awidth;
        }
        if( amin < apivot-awidth ) {
            amin = apivot-awidth;
        }

        Real amaxtest = (vmax+Abs(dx0))/deltaswitch1;
        if( amax > amaxtest ) {
            amax = amaxtest;
        }
        if( amin < -amaxtest ) {
            amin = -amaxtest;
        }

        if( amin > amax ) {
            return false;
        }
    }
    a1 = -c3/c1;
    v = dx0 + a1*deltaswitch1;
    Real deltaswitch2 = 0;
    if( a1 < amin-EpsilonA || a1 > amax+EpsilonA || Abs(v) > vmax+EpsilonV ) {
        // try amax
        deltaswitch2 = -(c3 + c1*amax)/(c0*amax+c2);
        Real deltaswitch2_min = -(c3 + c1*amin)/(c0*amin+c2);
        if( deltaswitch2 >= 0 ) {
            a1 = amax;
            // see if amin yields better solution
            if( deltaswitch2_min >= 0 && deltaswitch2_min < deltaswitch2 ) {
                a1 = amin;
                deltaswitch2 = deltaswitch2_min;
            }
        }
        else if( deltaswitch2_min >= 0 ) {
            a1 = amin;
            deltaswitch2 = deltaswitch2_min;
        }
        else if( deltaswitch2 > -1e-10 ) {
            deltaswitch2 = 0;
        }
        else if( deltaswitch2_min > -1e-10 ) {
            a1 = amin;
            deltaswitch2 = 0;
        }
        else {
            return false;
        }

        v = dx0 + a1*deltaswitch1;
        if( Abs(v) > vmax+EpsilonV ) {
            // velocity is still bound, so compute new a1 depending on v
            v = v > 0 ? vmax : -vmax;
            a1 = (v-dx0)/deltaswitch1;
            deltaswitch2 = -(c3 + c1*a1)/(c0*a1+c2);
            if( deltaswitch2 < 0 ) {
                if( deltaswitch2 > -1e-10 ) {
                    deltaswitch2 = 0;
                }
                else {
                    return false;
                }
            }
        }
    }
    //v = dx0 + a1*tswitch1;
    if( deltaswitch3 <= EpsilonT ) {
        a2 = 0;
        if( !FuzzyEquals(v,dx1,EpsilonV) ) {
            return false;
        }
    }
    else {
        a2 = (dx1-v)/deltaswitch3;
    }

    tswitch1 = deltaswitch1;
    tswitch2 = deltaswitch1 + deltaswitch2;
    ttotal = tswitch2 + deltaswitch3;

    PARABOLIC_RAMP_ASSERT(IsValid());
    return true;
}

void ParabolicRamp1D::Dilate(Real timeScale)
{
    tswitch1*=timeScale;
    tswitch2*=timeScale;
    ttotal*=timeScale;
    a1 *= 1.0/Sqr(timeScale);
    a2 *= 1.0/Sqr(timeScale);
    Real invTimeScale = 1.0/timeScale;
    v *= invTimeScale;
    dx0 *= invTimeScale;
    dx1 *= invTimeScale;
}

void ParabolicRamp1D::TrimFront(Real tcut)
{
    if(tcut > ttotal) {
        PARABOLIC_RAMP_PLOG("Hmm... want to trim front of curve at time %.15e, end time %.15e\n",tcut,ttotal);
    }
    PARABOLIC_RAMP_ASSERT(tcut <= ttotal);
    x0 = Evaluate(tcut);
    dx0 = Derivative(tcut);
    ttotal -= tcut;
    tswitch1 -= tcut;
    tswitch2 -= tcut;
    if(tswitch1 < 0) tswitch1=0;
    if(tswitch2 < 0) tswitch2=0;
    v = dx0 + a1*tswitch1;//////// Puttichai
    PARABOLIC_RAMP_ASSERT(IsValid());
    // PARABOLIC_RAMP_PLOG("x0=%.15e; x1=%.15e; v0=%.15e; v1=%.15e; a1=%.15e; a2=%.15e; v=%.15e; tswitch1=%.15e; tswitch2=%.15e", x0, x1, dx0, dx1, a1, a1, v, tswitch1, tswitch2);

}

void ParabolicRamp1D::TrimBack(Real tcut)
{
    //PARABOLIC_RAMP_ASSERT(IsValid());
    x1 = Evaluate(ttotal-tcut);
    dx1 = Derivative(ttotal-tcut);
    ttotal -= tcut;
    tswitch1 = Min(tswitch1,ttotal);
    tswitch2 = Min(tswitch2,ttotal);
    v = dx0 + a1*tswitch1;//////// Puttichai
    PARABOLIC_RAMP_ASSERT(IsValid());
}

void ParabolicRamp1D::Bounds(Real& xmin,Real& xmax) const
{
    Bounds(0,ttotal,xmin,xmax);
}

void ParabolicRamp1D::Bounds(Real ta,Real tb,Real& xmin,Real& xmax) const
{
    if(ta > tb) {  //orient the interval
        return Bounds(tb,ta,xmin,xmax);
    }
    if(ta < 0) ta = 0;
    if(tb <= 0) {
        xmin = xmax = x0;
        return;
    }
    if(tb > ttotal) tb=ttotal;
    if(ta >= ttotal) {
        xmin = xmax = x1;
        return;
    }

    xmin = Evaluate(ta);
    xmax = Evaluate(tb);

    if(xmin > xmax) Swap(xmin,xmax);

    Real tflip1=0,tflip2=0;
    if(ta < tswitch1) {
        //x' = a1*t + v0 = 0 => t = -v0/a1
        tflip1 = -dx0/a1;
        if(tflip1 > tswitch1) tflip1 = 0;
    }
    if(tb > tswitch2) {
        //x' = a2*(T-t) + v1 = 0 => (T-t) = v1/a2
        tflip2 = ttotal-dx1/a2;
        if(tflip2 < tswitch2) tflip2 = 0;
    }
    if(ta < tflip1 && tb > tflip1) {
        Real xflip = Evaluate(tflip1);
        if(xflip < xmin) xmin = xflip;
        else if(xflip > xmax) xmax = xflip;
    }
    if(ta < tflip2 && tb > tflip2) {
        Real xflip = Evaluate(tflip2);
        if(xflip < xmin) xmin = xflip;
        else if(xflip > xmax) xmax = xflip;
    }
}

void ParabolicRamp1D::DerivBounds(Real& vmin,Real& vmax) const
{
    DerivBounds(0,ttotal,vmin,vmax);
}

void ParabolicRamp1D::DerivBounds(Real ta,Real tb,Real& vmin,Real& vmax) const
{
    if(ta > tb) {  //orient the interval
        return DerivBounds(tb,ta,vmin,vmax);
    }
    if(ta < 0) ta = 0;
    if(tb <= 0) {
        vmin = vmax = dx0;
        return;
    }
    if(tb > ttotal) tb=ttotal;
    if(ta >= ttotal) {
        vmin = vmax = dx1;
        return;
    }

    vmin = Derivative(ta);
    vmax = Derivative(tb);
    if(vmin > vmax) Swap(vmin,vmax);

    if(tswitch2 > tswitch1) { //consider linear part
        if(ta < tswitch2 && tb > tswitch1) {
            vmin = Min(vmin,v);
            vmax = Min(vmax,v);
        }
    }
    else if(ta < tswitch1 && tb > tswitch1) { //PP ramp
        //compute bending
        Real vbend = dx0 + tswitch1*a1;
        if(vbend < vmin) vmin = vbend;
        else if(vbend > vmax) vmax = vbend;
        vbend = dx1 + (tswitch2-ttotal)*a2;
        if(vbend < vmin) vmin = vbend;
        else if(vbend > vmax) vmax = vbend;
    }
}

bool ParabolicRamp1D::IsValid() const
{
    if(tswitch1 < 0 || tswitch2 < tswitch1 || ttotal < tswitch2) {
        PARABOLICWARN("Ramp has invalid timing %.15e %.15e %.15e\n",tswitch1,tswitch2,ttotal);
        return false;
    }

    // increate the epsilons just a little here
    Real t2mT = tswitch2 - ttotal;
    
    if(!FuzzyEquals(a1*tswitch1 + dx0,v,2*EpsilonV)) {
        PARABOLICWARN("Ramp has incorrect switch 1 speed: %.15e vs %.15e\n",a1*tswitch1 + dx0,v);
        return false;
    }
    if(!FuzzyEquals(a2*t2mT + dx1,v,2*EpsilonV)) {
        PARABOLICWARN("Ramp has incorrect switch 2 speed: %.15e vs %.15e\n",a2*t2mT + dx1,v);
        return false;
    }
    
    //check switch2
    Real xswitch = x0 + 0.5*a1*Sqr(tswitch1) + dx0*tswitch1;
    Real xswitch2 = xswitch + (tswitch2-tswitch1)*v;
    if(!FuzzyEquals(xswitch2,x1 + 0.5*a2*Sqr(t2mT) + dx1*t2mT,2*EpsilonX)) {
        PARABOLICWARN("Ramp has incorrect switch 2 position: %.15e vs %.15e\n",xswitch2,x1 + 0.5*a2*Sqr(t2mT) + dx1*t2mT);
        PARABOLICWARN("Ramp %.15e,%.15e -> %.15e,%.15e\n",x0,dx0,x1,dx1);
        PARABOLICWARN("Acceleration %.15e, vel %.15e, deceleration %.15e\n",a1,v,a2);
        PARABOLICWARN("Switch times %.15e %.15e %.15e\n",tswitch1,tswitch2,ttotal);
        return false;
    }
    return true;
}


// Set a ramp with desired position, velocity and time duration (added on 2013/04/24)
void ParabolicRampND::SetPosVelTime(const Vector& _x0, const Vector& _dx0, const Vector& _x1, const Vector& _dx1,Real t)
{
    x0 = _x0;
    dx0 = _dx0;
    x1 = _x1;
    dx1 = _dx1;
    endTime = t;
    ramps.resize(x0.size());
    for(size_t i=0; i<_x0.size(); i++) {
        ramps[i].SetPosVelTime(_x0[i],_dx0[i],_x1[i],_dx1[i],t);
    }
}


void ParabolicRampND::SetConstant(const Vector& x,Real t)
{
    x0 = x1 = x;
    dx0.resize(x.size());
    dx1.resize(x.size());
    fill(dx0.begin(),dx0.end(),0);
    fill(dx1.begin(),dx1.end(),0);
    endTime = t;
    ramps.resize(x.size());
    for(size_t i=0; i<x.size(); i++)
        ramps[i].SetConstant(x[i],t);
}

void ParabolicRampND::SetLinear(const Vector& _x0,const Vector& _x1,Real t)
{
    PARABOLIC_RAMP_ASSERT(_x0.size() == _x1.size());
    PARABOLIC_RAMP_ASSERT(t > 0);
    x0 = _x0;
    x1 = _x1;
    dx0.resize(_x1.size());
    for(size_t i=0; i<_x1.size(); i++)
        dx0[i] = (_x1[i]-_x0[i])/t;
    dx1 = dx0;
    endTime = t;
    ramps.resize(_x0.size());
    for(size_t i=0; i<_x0.size(); i++)
        ramps[i].SetLinear(_x0[i],_x1[i],t);
}

bool ParabolicRampND::SolveMinTimeLinear(const Vector& amax,const Vector& vmax)
{
    //PARABOLIC_RAMP_PLOG("Size x0 %d\n",(int)x0.size());
    //PARABOLIC_RAMP_PLOG("Size amax %d\n",(int)amax.size());
    PARABOLIC_RAMP_ASSERT(x0.size() == dx0.size());
    PARABOLIC_RAMP_ASSERT(x1.size() == dx1.size());
    PARABOLIC_RAMP_ASSERT(x0.size() == x1.size());
    PARABOLIC_RAMP_ASSERT(x0.size() == amax.size());
    PARABOLIC_RAMP_ASSERT(x0.size() == vmax.size());
    endTime = 0;
    ramps.resize(x0.size());
    ParabolicRamp1D sramp;
    sramp.x0 = 0;
    sramp.x1 = 1;
    sramp.dx0 = 0;
    sramp.dx1 = 0;
    Real scale=0.0;
    Real svmax=Inf,samax=Inf;
    for(size_t i=0; i<ramps.size(); i++) {
        ramps[i].x0=x0[i];
        ramps[i].x1=x1[i];
        ramps[i].dx0=dx0[i];
        ramps[i].dx1=dx1[i];
        PARABOLIC_RAMP_ASSERT(dx0[i]==0.0);
        PARABOLIC_RAMP_ASSERT(dx1[i]==0.0);
        if(vmax[i]==0 || amax[i]==0) {
            if(!FuzzyEquals(x0[i],x1[i],EpsilonX)) {
                PARABOLIC_RAMP_PERROR("index %d vmax = %.15e, amax = %.15e, X0 != X1 (%.15e != %.15e)\n",i,vmax[i],amax[i],x0[i],x1[i]);
                PARABOLIC_RAMP_ASSERT(0);
            }
            ramps[i].tswitch1=ramps[i].tswitch2=ramps[i].ttotal=0;
            ramps[i].a1=ramps[i].a1=ramps[i].v=0;
            continue;
        }
        if(vmax[i] < svmax*Abs(x1[i]-x0[i]))
            svmax = vmax[i]/Abs(x1[i]-x0[i]);
        if(amax[i] < samax*Abs(x1[i]-x0[i]))
            samax = amax[i]/Abs(x1[i]-x0[i]);
        scale = Max(scale,Abs(x1[i]-x0[i]));
    }

    if(scale == 0.0) {
        //must have equal start/end state
        SetConstant(x0);
        return true;
    }

    //this scale factor makes the problem more numerically stable for start/end
    //locations close to one another
    sramp.x1 = scale;
    bool res=sramp.SolveMinTime(samax*scale,svmax*scale);
    if(!res) {
        PARABOLIC_RAMP_PERROR("Warning in straight-line parameter solve\n");
        return false;
    }

    endTime = sramp.ttotal;
    for(size_t i=0; i<ramps.size(); i++) {
        ramps[i].a1 = samax * (x1[i]-x0[i]);
        ramps[i].a2 = -samax * (x1[i]-x0[i]);
        ramps[i].tswitch1 = sramp.tswitch1;
        ramps[i].tswitch2 = sramp.tswitch2;
        ramps[i].v = ramps[i].a1*ramps[i].tswitch1;
        ramps[i].ttotal = endTime;
        if(1 ) { //gValidityCheckLevel >= 2) {
            if(!ramps[i].IsValid()) {
                PARABOLIC_RAMP_PERROR("Warning, error in straight-line path formula\n");
                for(size_t j=0; j<dx0.size(); j++)
                    PARABOLIC_RAMP_PERROR("%.15e ",dx0[j]);
                for(size_t j=0; j<dx1.size(); j++)
                    PARABOLIC_RAMP_PERROR("%.15e ",dx1[j]);
            }
        }

        //correct for small numerical errors
        if(Abs(ramps[i].v) > vmax[i]) {
            if(Abs(ramps[i].v) > vmax[i]+EpsilonV) {
                PARABOLIC_RAMP_PERROR("Warning, numerical error in straight-line formula?\n");
                PARABOLIC_RAMP_PERROR("velocity |%.15e|>%.15e\n",ramps[i].v,vmax[i]);
            }
            else ramps[i].v = Sign(ramps[i].v)*vmax[i];
        }
        if(Abs(ramps[i].a1) > amax[i]) {
            if(Abs(ramps[i].a1) > amax[i]+EpsilonA) {
                PARABOLIC_RAMP_PERROR("Warning, numerical error in straight-line formula?\n");
                PARABOLIC_RAMP_PERROR("accel |%.15e|>%.15e\n",ramps[i].a1,amax[i]);
            }
            else ramps[i].a1 = Sign(ramps[i].a1)*amax[i];
        }
        if(Abs(ramps[i].a2) > amax[i]) {
            if(Abs(ramps[i].a2) > amax[i]+EpsilonA) {
                PARABOLIC_RAMP_PERROR("Warning, numerical error in straight-line formula?\n");
                PARABOLIC_RAMP_PERROR("accel |%.15e|>%.15e\n",ramps[i].a2,amax[i]);
            }
            else ramps[i].a2 = Sign(ramps[i].a2)*amax[i];
        }
    }
    return true;
}

bool ParabolicRampND::SolveMinTime(const Vector& amax,const Vector& vmax)
{
    PARABOLIC_RAMP_ASSERT(x0.size() == dx0.size());
    PARABOLIC_RAMP_ASSERT(x1.size() == dx1.size());
    PARABOLIC_RAMP_ASSERT(x0.size() == x1.size());
    PARABOLIC_RAMP_ASSERT(x0.size() == amax.size());
    PARABOLIC_RAMP_ASSERT(x0.size() == vmax.size());
    endTime = 0;
    ramps.resize(x0.size());
    for(size_t i=0; i<ramps.size(); i++) {
        ramps[i].x0=x0[i];
        ramps[i].x1=x1[i];
        ramps[i].dx0=dx0[i];
        ramps[i].dx1=dx1[i];
        if(vmax[i]==0 || amax[i]==0) {
            if(!FuzzyEquals(x0[i],x1[i],EpsilonX)) {
                PARABOLIC_RAMP_PLOG("index %d vmax = %.15e, amax = %.15e, X0 != X1 (%.15e != %.15e)\n",i,vmax[i],amax[i],x0[i],x1[i]);
                return false;
            }
            if(!FuzzyEquals(dx0[i],dx1[i],EpsilonV)) {
                PARABOLIC_RAMP_PLOG("index %d vmax = %.15e, amax = %.15e, DX0 != DX1 (%.15e != %.15e)\n",i,vmax[i],amax[i],dx0[i],dx1[i]);
                return false;
            }
            ramps[i].tswitch1=ramps[i].tswitch2=ramps[i].ttotal=0;
            ramps[i].a1=ramps[i].a2=ramps[i].v=0;
            continue;
        }
        if(!ramps[i].SolveMinTime(amax[i],vmax[i])) {
            return false;
        }
        if(ramps[i].ttotal > endTime) endTime = ramps[i].ttotal;
    }
    //now we have a candidate end time -- repeat looking through solutions
    //until we have solved all ramps
    while(true) {
        bool solved = true;
        for(size_t i=0; i<ramps.size(); i++) {
            if(ramps[i].ttotal == endTime) continue;
            if(vmax[i]==0 || amax[i]==0) {
                ramps[i].ttotal = endTime;
                continue;
            }
            if(!ramps[i].SolveFixedTime(amax[i],vmax[i],endTime)) {
                PARABOLIC_RAMP_PLOG("Failed solving min accel for joint %d\n",i);
                ramps[i].SolveMinTime(amax[i],vmax[i]);
                PARABOLIC_RAMP_PLOG("its min time is %.15e\n",ramps[i].ttotal);
                if(ramps[i].tswitch1==ramps[i].tswitch2) {
                    PARABOLIC_RAMP_PLOG("its type is PP\n");
                } else if(Abs(ramps[i].v)==vmax[i]) {
                    PARABOLIC_RAMP_PLOG("its type is PLP (vmax)\n");
                } else {
                    PARABOLIC_RAMP_PLOG("its type is PLP (v=%.15e %%)\n",ramps[i].v/vmax[i]);
                }
                SaveRamp("ParabolicRampND_SolveMinAccel_failure.dat",ramps[i].x0,ramps[i].dx0,ramps[i].x1,ramps[i].dx1,-1,vmax[i],endTime);
                PARABOLIC_RAMP_PLOG("Saving to failed_ramps.txt\n");
                FILE* f=fopen("failed_ramps.txt","w+");
                fprintf(f,"MinAccel T=%.15e, vmax=%.15e\n",endTime,vmax[i]);
                fprintf(f,"x0=%.15e, dx0=%.15e\n",ramps[i].x0,ramps[i].dx0);
                fprintf(f,"x1=%.15e, dx1=%.15e\n",ramps[i].x1,ramps[i].dx1);
                fprintf(f,"MinTime solution v=%.15e, t1=%.15e, t2=%.15e, T=%.15e\n",ramps[i].v,ramps[i].tswitch1,ramps[i].tswitch2,ramps[i].ttotal);
                fprintf(f,"\n");
                fclose(f);
                return false;
            }
            if(Abs(ramps[i].a1) > EpsilonA+amax[i] || Abs(ramps[i].a2) > EpsilonA+amax[i] || Abs(ramps[i].v) > EpsilonV+vmax[i]) {
                bool res=ramps[i].SolveMinTime2(amax[i],vmax[i],endTime);
                if(!res) {
                    PARABOLIC_RAMP_PLOG("Couldn't solve min-time with lower bound!\n");
                    return false;
                }
                PARABOLIC_RAMP_ASSERT(ramps[i].ttotal > endTime);
                endTime = ramps[i].ttotal;
                solved = false;
                break; //go back and re-solve
            }
            PARABOLIC_RAMP_ASSERT(Abs(ramps[i].a1) <= amax[i]+EpsilonA);
            PARABOLIC_RAMP_ASSERT(Abs(ramps[i].a2) <= amax[i]+EpsilonA);
            PARABOLIC_RAMP_ASSERT(Abs(ramps[i].v) <= vmax[i]+EpsilonV);
            PARABOLIC_RAMP_ASSERT(ramps[i].ttotal==endTime);
        }
        //done
        if(solved) break;
    }
    return true;
}

bool ParabolicRampND::SolveMinAccel(const Vector& vmax,Real time)
{
    PARABOLIC_RAMP_ASSERT(x0.size() == dx0.size());
    PARABOLIC_RAMP_ASSERT(x1.size() == dx1.size());
    PARABOLIC_RAMP_ASSERT(x0.size() == x1.size());
    PARABOLIC_RAMP_ASSERT(x0.size() == vmax.size());
    endTime = time;
    ramps.resize(x0.size());
    for(size_t i=0; i<ramps.size(); i++) {
        ramps[i].x0=x0[i];
        ramps[i].x1=x1[i];
        ramps[i].dx0=dx0[i];
        ramps[i].dx1=dx1[i];
        if(vmax[i]==0) {
            PARABOLIC_RAMP_ASSERT(FuzzyEquals(x0[i],x1[i],EpsilonX));
            PARABOLIC_RAMP_ASSERT(FuzzyEquals(dx0[i],dx1[i],EpsilonV));
            ramps[i].tswitch1=ramps[i].tswitch2=ramps[i].ttotal=0;
            ramps[i].a1=ramps[i].a2=ramps[i].v=0;
            continue;
        }
        if(!ramps[i].SolveMinAccel(endTime,vmax[i])) {
            return false;
        }
    }
    return true;
}

bool ParabolicRampND::SolveMinAccelLinear(const Vector& vmax,Real time)
{
    PARABOLIC_RAMP_ASSERT(x0.size() == dx0.size());
    PARABOLIC_RAMP_ASSERT(x1.size() == dx1.size());
    PARABOLIC_RAMP_ASSERT(x0.size() == x1.size());
    PARABOLIC_RAMP_ASSERT(x0.size() == vmax.size());
    endTime = 0;
    ramps.resize(x0.size());
    ParabolicRamp1D sramp;
    sramp.x0 = 0;
    sramp.x1 = 1;
    sramp.dx0 = 0;
    sramp.dx1 = 0;
    Real svmax=Inf;
    for(size_t i=0; i<ramps.size(); i++) {
        ramps[i].x0=x0[i];
        ramps[i].x1=x1[i];
        ramps[i].dx0=dx0[i];
        ramps[i].dx1=dx1[i];
        if(vmax[i]==0) {
            if(!FuzzyEquals(x0[i],x1[i],EpsilonX)) {
                PARABOLIC_RAMP_PLOG("index %d vmax = %.15e, X0 != X1 (%.15e != %.15e)\n",i,vmax[i],x0[i],x1[i]);
                return false;
            }
            if(!FuzzyEquals(dx0[i],dx1[i],EpsilonV)) {
                PARABOLIC_RAMP_PLOG("index %d vmax = %.15e, DX0 != DX1 (%.15e != %.15e)\n",i,vmax[i],dx0[i],dx1[i]);
                return false;
            }
            ramps[i].tswitch1=ramps[i].tswitch2=ramps[i].ttotal=0;
            ramps[i].a1=ramps[i].a1=ramps[i].v=0;
            continue;
        }
        if(vmax[i] < svmax*Abs(x1[i]-x0[i]))
            svmax = vmax[i]/Abs(x1[i]-x0[i]);
    }

    if(IsInf(svmax)) {
        //must have equal start/end state
        SetConstant(x0);
        return true;
    }

    bool res=sramp.SolveMinAccel(svmax,time);
    if(!res) {
        PARABOLICWARN("Warning in straight-line parameter solve\n");
        return false;
    }

    endTime = sramp.ttotal;
    for(size_t i=0; i<ramps.size(); i++) {
        ramps[i].v = sramp.v * (x1[i]-x0[i]);
        ramps[i].a1 = sramp.a1 * (x1[i]-x0[i]);
        ramps[i].a2 = sramp.a2 * (x1[i]-x0[i]);
        ramps[i].tswitch1 = sramp.tswitch1;
        ramps[i].tswitch2 = sramp.tswitch2;
        ramps[i].ttotal = endTime;
        if(!ramps[i].IsValid()) {
            PARABOLICWARN("Warning, error in straight-line path formula\n");
            res=false;
        }
    }
    return res;
}

void ParabolicRampND::SolveBraking(const Vector& amax)
{
    PARABOLIC_RAMP_ASSERT(x0.size() == dx0.size());
    PARABOLIC_RAMP_ASSERT(x0.size() == amax.size());
    x1.resize(x0.size());
    dx1.resize(x0.size());
    endTime = 0;
    ramps.resize(x0.size());
    for(size_t i=0; i<ramps.size(); i++) {
        if(amax[i]==0) {
            if(!FuzzyEquals(dx0[i],0.0,EpsilonV)) {
                PARABOLIC_RAMP_PLOG("index %d amax = %.15e, DX0 != 0 (%.15e != 0)\n",i,amax[i],dx0[i]);
                PARABOLIC_RAMP_ASSERT(0);
            }
            ramps[i].SetConstant(0);
            continue;
        }
        ramps[i].x0 = x0[i];
        ramps[i].dx0 = dx0[i];
        ramps[i].SolveBraking(amax[i]);
    }
    for(size_t i=0; i<ramps.size(); i++)
        endTime = Max(endTime,ramps[i].ttotal);
    for(size_t i=0; i<ramps.size(); i++) {
        if(amax[i] != 0 && ramps[i].ttotal != endTime) {
            //scale ramp acceleration to meet endTimeMax
            ramps[i].ttotal = endTime;
            //y(t) = x0 + t*dx0 + 1/2 t^2 a
            //y'(T) = dx0 + T a = 0
            ramps[i].a2 = -dx0[i] / endTime;
            ramps[i].a1 = -ramps[i].a2;
            ramps[i].x1 = ramps[i].x0 + endTime*ramps[i].dx0 + 0.5*Sqr(endTime)*ramps[i].a2;
        }
        else if(amax[i] == 0.0) {
            //end time of constant path
            ramps[i].ttotal = endTime;
        }
        x1[i]=ramps[i].x1;
        dx1[i]=0;
    }
    PARABOLIC_RAMP_ASSERT(IsValid());
}

void ParabolicRampND::Evaluate(Real t,Vector& x) const
{
    x.resize(ramps.size());
    for(size_t j=0; j<ramps.size(); j++)
        x[j]=ramps[j].Evaluate(t);
}

void ParabolicRampND::Derivative(Real t,Vector& x) const
{
    x.resize(ramps.size());
    for(size_t j=0; j<ramps.size(); j++)
        x[j]=ramps[j].Derivative(t);
}

void ParabolicRampND::Accel(Real t,Vector& x) const
{
    x.resize(ramps.size());
    for(size_t j=0; j<ramps.size(); j++)
        x[j]=ramps[j].Accel(t);
}

void ParabolicRampND::Output(Real dt,std::vector<Vector>& path) const
{
    PARABOLIC_RAMP_ASSERT(!ramps.empty());
    int size = (int)ceil(endTime/dt)+1;
    path.resize(size);
    if(size == 1) {
        path[0].resize(ramps.size());
        for(size_t j=0; j<ramps.size(); j++)
            path[0][j] = ramps[j].x0;
        return;
    }
    for(int i=0; i<size; i++) {
        Real t=endTime*Real(i)/Real(size-1);
        path[i].resize(ramps.size());
        for(size_t j=0; j<ramps.size(); j++)
            path[i][j]=ramps[j].Evaluate(t);
    }

    /*
       path[0].resize(ramps.size());
       for(size_t j=0;j<ramps.size();j++)
       path[0][j] = ramps[j].x0;
       for(int i=1;i+1<size;i++) {
       Real t=endTime*Real(i)/Real(size-1);
       path[i].resize(ramps.size());
       for(size_t j=0;j<ramps.size();j++)
        path[i][j]=ramps[j].Evaluate(t);
       }
       path[size-1].resize(ramps.size());
       for(size_t j=0;j<ramps.size();j++)
       path[size-1][j] = ramps[j].x1;
     */
}


void ParabolicRampND::Dilate(Real timeScale)
{
    for(size_t i=0; i<ramps.size(); i++) {
        ramps[i].Dilate(timeScale);
        dx0[i] = ramps[i].dx0;
        dx1[i] = ramps[i].dx1;
    }
    endTime *= timeScale;
}

void ParabolicRampND::TrimFront(Real tcut)
{
    if( tcut > endTime ) {
        PARABOLICWARN("Warning, cut time (%.15e) needs to be <= to total time (%.15e)\n",tcut, endTime);
        PARABOLIC_RAMP_ASSERT(tcut <= endTime);
    }
    Evaluate(tcut,x0);
    Derivative(tcut,dx0);
    endTime -= tcut;
    for(size_t i=0; i<ramps.size(); i++)
        ramps[i].TrimFront(tcut);
    PARABOLIC_RAMP_ASSERT(IsValid());
}

void ParabolicRampND::TrimBack(Real tcut)
{
    for(size_t i=0; i<ramps.size(); i++)
        PARABOLIC_RAMP_ASSERT(endTime == ramps[i].ttotal);
    PARABOLIC_RAMP_ASSERT(tcut <= endTime);
    Evaluate(endTime-tcut,x1);
    Derivative(endTime-tcut,dx1);
    endTime -= tcut;
    for(size_t i=0; i<ramps.size(); i++)
        ramps[i].TrimBack(tcut);
    PARABOLIC_RAMP_ASSERT(IsValid());
}

void ParabolicRampND::Bounds(Vector& xmin,Vector& xmax) const
{
    xmin.resize(ramps.size());
    xmax.resize(ramps.size());
    for(size_t i=0; i<ramps.size(); i++) {
        ramps[i].Bounds(xmin[i],xmax[i]);
    }
}

void ParabolicRampND::Bounds(Real ta,Real tb,Vector& xmin,Vector& xmax) const
{
    xmin.resize(ramps.size());
    xmax.resize(ramps.size());
    for(size_t i=0; i<ramps.size(); i++) {
        ramps[i].Bounds(ta,tb,xmin[i],xmax[i]);
    }
}

void ParabolicRampND::DerivBounds(Vector& vmin,Vector& vmax) const
{
    vmin.resize(ramps.size());
    vmax.resize(ramps.size());
    for(size_t i=0; i<ramps.size(); i++) {
        ramps[i].DerivBounds(vmin[i],vmax[i]);
    }
}

void ParabolicRampND::DerivBounds(Real ta,Real tb,Vector& vmin,Vector& vmax) const
{
    vmin.resize(ramps.size());
    vmax.resize(ramps.size());
    for(size_t i=0; i<ramps.size(); i++) {
        ramps[i].DerivBounds(ta,tb,vmin[i],vmax[i]);
    }
}

bool ParabolicRampND::IsValid() const
{
    if(endTime < 0) {
        PARABOLICWARN("ParabolicRampND::IsValid(): endTime is negative\n");
        return false;
    }
    for(size_t i=0; i<ramps.size(); i++) {
        if(!ramps[i].IsValid()) {
            PARABOLICWARN("ParabolicRampND::IsValid(): element %d is invalid\n",i);
            return false;
        }
        if(!FuzzyEquals(ramps[i].ttotal,endTime,EpsilonT)) {
            PARABOLICWARN("ParabolicRampND::IsValid(): element %d has different end time %.15e != %.15e\n",i,ramps[i].ttotal,endTime);
            return false;
        }
        if(!FuzzyEquals(ramps[i].x0,x0[i],EpsilonX)) {
            PARABOLICWARN("ParabolicRampND::IsValid(): element %d has different x0 %.15e != %.15e\n",i,ramps[i].x0,x0[i]);
            return false;
        }
        if(!FuzzyEquals(ramps[i].x1,x1[i],EpsilonX)) {
            PARABOLICWARN("ParabolicRampND::IsValid(): element %d has different x1 %.15e != %.15e\n",i,ramps[i].x1,x1[i]);
            return false;
        }
        if(!FuzzyEquals(ramps[i].dx0,dx0[i],EpsilonV)) {
            PARABOLICWARN("ParabolicRampND::IsValid(): element %d has different dx0 %.15e != %.15e\n",i,ramps[i].dx0,dx0[i]);
            return false;
        }
        if(!FuzzyEquals(ramps[i].dx1,dx1[i],EpsilonV)) {
            PARABOLICWARN("ParabolicRampND::IsValid(): element %d has different dx1 %.15e != %.15e\n",i,ramps[i].dx1,dx1[i]);
            return false;
        }
    }
    return true;
}

bool SolveMinTimeBounded(Real x0,Real v0,Real x1,Real v1,Real amax,Real vmax,Real xmin,Real xmax,ParabolicRamp1D& ramp)
{
    PARABOLIC_RAMP_ASSERT(x0 >= xmin-EpsilonX && x0 <= xmax+EpsilonX && x1 >= xmin-EpsilonX && x1 <= xmax+EpsilonX);
    ramp.x0 = x0;
    ramp.dx0 = v0;
    ramp.x1 = x1;
    ramp.dx1 = v1;
    if(!ramp.SolveMinTime(amax,vmax)) {
        return false;
    }
    Real bmin,bmax;
    ramp.Bounds(bmin,bmax);
    if(bmin < xmin || bmax > xmax) {
        return false;
    }
    return true;
}

inline Real BrakeTime(Real x,Real v,Real xbound)
{
    Real t;
    bool res=SafeEqSolve(v,2.0*(xbound-x),EpsilonX,0,Inf,t);
    if(!res) {
        PARABOLICWARN("Warning, couldn't solve brake time equation:\n");
        PARABOLICWARN("%.15e*a = %.15e = 0\n",v,2.0*(xbound-x));
        return 0;
    }
    return t;
}

inline Real BrakeAccel(Real x,Real v,Real xbound)
{
    // there's a degenerate case here when both 2.0*(xbound-x) and v*v are close to 0
    Real coeff0 = 2.0*(xbound-x);
    Real coeff1 = v*v;
//    if( Abs(coeff0) <= EpsilonV && Abs(coeff1) <= EpsilonV ) {
//        return 0;
//    }
    Real a;
    bool res=SafeEqSolve(coeff0,-coeff1,EpsilonV,-Inf,Inf,a);
    if(!res) {
        PARABOLICWARN("Warning, couldn't solve braking acceleration equation:\n");
        PARABOLICWARN("%.15e*a + %.15e = 0\n", coeff0, coeff1);
        return 0;
    }
    return a;
}

bool SolveMinAccelBounded(Real x0,Real v0,Real x1,Real v1,Real endTime, Real amax, Real vmax, Real xmin,Real xmax,std::vector<ParabolicRamp1D>& ramps)
{
    PARABOLIC_RAMP_ASSERT(x0 >= xmin-EpsilonX && x0 <= xmax+EpsilonX && x1 >= xmin-EpsilonX && x1 <= xmax+EpsilonX);
    ParabolicRamp1D ramp;
    ramp.x0 = x0;
    ramp.dx0 = v0;
    ramp.x1 = x1;
    ramp.dx1 = v1;
    if(!ramp.SolveFixedTime(amax,vmax,endTime)) {////////Puttichai
        PARABOLIC_RAMP_PLOG("SolveMinAccel failed: x0=%.15e; x1=%.15e; v0=%.15e; v1=%.15e; newDuration=%.15e; vm=%.15e; am=%.15e", x0, x1, v0, v1, endTime, vmax, amax);
        return false;
    }
    Real bmin,bmax;
    ramp.Bounds(bmin,bmax);
    if(bmin >= xmin-EpsilonX && bmax <= xmax+EpsilonX) {
        // std::cout << "X BOUNDS NOT VIOLATED:: GREAT" << std::endl;
        ramps.resize(1);
        ramps[0] = ramp;
        return true;
    }
    PARABOLIC_RAMP_PLOG("SolveMinAccel passed but x bounds violated: xmin=%.15e; bmin=%.15e; xmax=%.15e; bmax=%.15e", xmin, bmin, xmax, bmax);
    PARABOLIC_RAMP_PLOG("x0=%.15e; x1=%.15e; v0=%.15e; v1=%.15e; newDuration=%.15e; vm=%.15e; am=%.15e", x0, x1, v0, v1, endTime, vmax, amax);

    //not within bounds, do the more complex procedure
    ramps.resize(0);
    vector<ParabolicRamp1D> temp;
    //Look at the IV cases
    Real bt0=Inf,bt1=Inf;
    Real ba0=Inf,ba1=Inf;
    Real bx0=Inf,bx1=Inf;
    if(v0 > 0) {
        bt0 = BrakeTime(x0,v0,xmax);
        bx0 = xmax;
        ba0 = BrakeAccel(x0,v0,xmax);
    }
    else if(v0 < 0) {
        bt0 = BrakeTime(x0,v0,xmin);
        bx0 = xmin;
        ba0 = BrakeAccel(x0,v0,xmin);
    }
    if(v1 < 0) {
        bt1 = BrakeTime(x1,-v1,xmax);
        bx1 = xmax;
        ba1 = BrakeAccel(x1,-v1,xmax);
    }
    else if(v1 > 0) {
        bt1 = BrakeTime(x1,-v1,xmin);
        bx1 = xmin;
        ba1 = BrakeAccel(x1,-v1,xmin);
    }
    // Real amax=Inf;
    //Explore types II and III, or II and IV depending on the side
    //Type I path: no collision
    //Type II path: touches one side instantaneously
    //   (IIa: first segment is braking, IIb: last segment is braking)
    //Type III path: touches one side and remains there for some time
    //Type IV path: hits both top and bottom
    //consider braking to side, then solving to x1,v1
    if(bt0 < endTime && Abs(ba0) < amax+EpsilonA) {
        //type IIa
        temp.resize(2);
        temp[0].x0 = x0;
        temp[0].dx0 = v0;
        temp[0].x1 = bx0;
        temp[0].dx1 = 0;
        temp[0].a1 = ba0;
        temp[0].v = 0;
        temp[0].a2 = 0;
        temp[0].tswitch1 = bt0;
        temp[0].tswitch2 = bt0;
        temp[0].ttotal = bt0;
        temp[1].x0 = bx0;
        temp[1].dx0 = 0;
        temp[1].x1 = x1;
        temp[1].dx1 = v1;
        gMinAccelQuiet = true;
        //first check is a quick reject
        if(Abs(x1-bx0) < (endTime-bt0)*vmax) {
            // if (temp[1].SolveMinTime(amax, vmax)) {
            //     // We need to ensure that the new end time is greater than its minimum time,
            //     // otherwise the stretching (in SolveFixedTime) just does not make sense.
            //     if (endTime - bt0 > temp[1].ttotal) {
            //         if (temp[1].SolveFixedTime(amax, vmax, endTime - bt0)) {
            //             if (Max(Abs(temp[1].a1), Abs(temp[1].a2)) < amax) {
            //                 temp[1].Bounds(bmin, bmax);
            //                 if (bmin >= xmin - EpsilonX && bmax <= xmax + EpsilonX) {
            //                     // successful
            //                     ramps = temp;
            //                     amax = Max(Abs(ba0), Max(Abs(temp[1].a1), Abs(temp[1].a2)));
            //                 }
            //             }
            //         }
            //     }
            //     else {
            //         Real mintime = temp[1].ttotal;
            //         bool result = temp[1].SolveFixedTime(amax, vmax, endTime - bt0);
            //         if (result) {
            //             PARABOLICWARN("giving endTime less than its minimum time but SolveFixedTime did not fail");
            //             PARABOLICWARN("ParabolicRamp1D info: x0 = %.15e; x1 = %.15e; v0 = %.15e; v1 = %.15e; vm = %.15e; am = %.15e; newDuration = %.15e; minDuration = %.15e", temp[1].x0, temp[1].x1, temp[1].dx0, temp[1].dx1, vmax, amax, endTime - bt0, mintime);
            //             PARABOLICWARN("Calculated values: tswitch1 = %.15e; tswitch2 = %.15e; ttotal = %.15e; a1 = %.15e; v = %.15e; a2 = %.15e", temp[1].tswitch1, temp[1].tswitch2, temp[1].ttotal, temp[1].a1, temp[1].v, temp[1].a2);
            //         }
            //     }
            // }
            
            if(temp[1].SolveFixedTime(amax,vmax,endTime-bt0)) {////////Puttichai
                if(Max(Abs(temp[1].a1),Abs(temp[1].a2)) < amax) {
                    temp[1].Bounds(bmin,bmax);
                    if(bmin >= xmin-EpsilonX && bmax <= xmax+EpsilonX) {
                        //got a better path
                        ramps = temp;
                        amax = Max(Abs(ba0),Max(Abs(temp[1].a1),Abs(temp[1].a2)));
                    }
                }
            }
        }
        gMinAccelQuiet = false;
    }
    //consider reverse braking from x1,v1, then solving from x0,v0
    //consider braking to side, then solving to x1,v1
    if(bt1 < endTime && Abs(ba1) < amax+EpsilonA) {
        //type IIb
        temp.resize(2);
        temp[0].x0 = x0;
        temp[0].dx0 = v0;
        temp[0].x1 = bx1;
        temp[0].dx1 = 0;
        temp[1].x0 = bx1;
        temp[1].dx0 = 0;
        temp[1].x1 = x1;
        temp[1].dx1 = v1;
        temp[1].a1 = ba1;
        temp[1].v = 0;
        temp[1].a2 = 0;
        temp[1].tswitch1 = bt1;
        temp[1].tswitch2 = bt1;
        temp[1].ttotal = bt1;
        gMinAccelQuiet = true;
        //first perform a quick reject
        if(Abs(x0-bx1) < (endTime-bt1)*vmax) {
            // if (temp[0].SolveMinTime(amax, vmax)) {
            //     // We need to ensure that the new end time is greater than its minimum time,
            //     // otherwise the stretching (in SolveFixedTime) just does not make sense.
            //     if (endTime - bt1 > temp[0].ttotal) {
            //         if (temp[0].SolveFixedTime(amax, vmax, endTime - bt1)) {
            //             if (Max(Abs(temp[0].a1), Abs(temp[0].a2)) < amax) {
            //                 temp[0].Bounds(bmin, bmax);
            //                 if (bmin >= xmin && bmax <= xmax) {
            //                     // successful
            //                     ramps = temp;
            //                     amax = Max(Abs(ba1), Max(Abs(temp[0].a1), Abs(temp[0].a2)));
            //                 }
            //             }
            //         }
            //     }
            //     else {
            //         Real mintime = temp[0].ttotal;
            //         bool result = temp[0].SolveFixedTime(amax, vmax, endTime - bt1);
            //         if (result) {
            //             PARABOLICWARN("giving endTime less than its minimum time but SolveFixedTime did not fail");
            //             PARABOLICWARN("ParabolicRamp1D info: x0 = %.15e; x1 = %.15e; v0 = %.15e; v1 = %.15e; vm = %.15e; am = %.15e; newDuration = %.15e; minDuration = %.15e", temp[0].x0, temp[0].x1, temp[0].dx0, temp[0].dx1, vmax, amax, endTime - bt1, mintime);
            //             PARABOLICWARN("Calculated values: tswitch1 = %.15e; tswitch2 = %.15e; ttotal = %.15e; a1 = %.15e; v = %.15e; a2 = %.15e", temp[0].tswitch1, temp[0].tswitch2, temp[0].ttotal, temp[0].a1, temp[0].v, temp[0].a2);
            //         }
            //     }
            // }
            
            if(temp[0].SolveFixedTime(amax,vmax,endTime-bt1)) {////////Puttichai
                if(Max(Abs(temp[0].a1),Abs(temp[0].a2)) < amax) {
                    temp[0].Bounds(bmin,bmax);
                    if(bmin >= xmin && bmax <= xmax) {
                        //got a better path
                        ramps = temp;
                        amax = Max(Abs(ba1),Max(Abs(temp[0].a1),Abs(temp[0].a2)));
                    }
                }
            }
        }
        gMinAccelQuiet = false;
    }
    if(bx0 == bx1) {
        //type III: braking to side, then continuing, then accelerating to x1
        if(bt0 + bt1 < endTime && Max(Abs(ba0),Abs(ba1)) < amax+EpsilonA) {
            temp.resize(1);
            temp[0].x0 = x0;
            temp[0].dx0 = v0;
            temp[0].x1 = x1;
            temp[0].dx1 = v1;
            temp[0].a1 = ba0;
            temp[0].v = 0;
            temp[0].a2 = ba1;
            temp[0].tswitch1 = bt0;
            temp[0].tswitch2 = endTime-bt1;
            temp[0].ttotal = endTime;
            ramps = temp;
            amax = Max(Abs(ba0),Abs(ba1));
            PARABOLIC_RAMP_ASSERT(temp[0].IsValid());
        }
    }
    else {
        //type IV paths
        if(bt0 + bt1 < endTime && Max(Abs(ba0),Abs(ba1)) < amax) {
            //first segment brakes to one side, last segment brakes to the other
            //first
            temp.resize(3);
            temp[0].x0 = x0;
            temp[0].dx0 = v0;
            temp[0].x1 = bx0;
            temp[0].dx1 = 0;
            temp[0].a1 = ba0;
            temp[0].v = 0;
            temp[0].a2 = 0;
            temp[0].tswitch1 = bt0;
            temp[0].tswitch2 = bt0;
            temp[0].ttotal = bt0;
            //last
            temp[2].x0 = bx1;
            temp[2].dx0 = 0;
            temp[2].x1 = x1;
            temp[2].dx1 = v1;
            temp[2].a1 = ba1;
            temp[2].v = 0;
            temp[2].a2 = 0;
            temp[2].tswitch1 = bt1;
            temp[2].tswitch2 = bt1;
            temp[2].ttotal = bt1;
            //middle section
            temp[1].x0 = bx0;
            temp[1].dx0 = 0;
            temp[1].x1 = bx1;
            temp[1].dx1 = 0;
            gMinAccelQuiet = true;
            if(Abs(bx0-bx1) < (endTime-bt0-bt1)*vmax) {
                // if (temp[1].SolveMinTime(amax, vmax)) {
                //     if (endTime - bt0 - bt1 > temp[1].ttotal) {
                //         if (temp[1].SolveFixedTime(amax, vmax, endTime - bt0 - bt1)) {
                //             temp[1].Bounds(bmin, bmax);
                //             PARABOLIC_RAMP_ASSERT(bmin >= xmin-EpsilonX && bmax <= xmax+EpsilonX);
                //             if (Max(Abs(temp[1].a1), Abs(temp[1].a2)) < amax) {
                //                 // successful
                //                 ramps = temp;
                //                 amax = Max(Max(Abs(temp[1].a1), Abs(temp[1].a2)), Max(Abs(ba0), Abs(ba1)));
                //             }
                //         }
                //     }
                //     else {
                //         Real mintime = temp[1].ttotal;
                //             bool result = temp[1].SolveFixedTime(amax, vmax, endTime - bt0 - bt1);
                //             if (result) {
                //                 PARABOLICWARN("giving endTime less than its minimum time but SolveFixedTime did not fail");
                //                 PARABOLICWARN("ParabolicRamp1D info: x0 = %.15e; x1 = %.15e; v0 = %.15e; v1 = %.15e; vm = %.15e; am = %.15e; newDuration = %.15e; minDuration = %.15e", temp[1].x0, temp[1].x1, temp[1].dx0, temp[1].dx1, vmax, amax, endTime - bt0 - bt1, mintime);
                //                 PARABOLICWARN("Calculated values: tswitch1 = %.15e; tswitch2 = %.15e; ttotal = %.15e; a1 = %.15e; v = %.15e; a2 = %.15e", temp[1].tswitch1, temp[1].tswitch2, temp[1].ttotal, temp[1].a1, temp[1].v, temp[1].a2);
                //             }
                //     }
                // }
                
                if(temp[1].SolveFixedTime(amax,vmax,endTime - bt0 - bt1)) {////////Puttichai
                    temp[1].Bounds(bmin,bmax);
                    PARABOLIC_RAMP_ASSERT(bmin >= xmin-EpsilonX && bmax <= xmax+EpsilonX);
                    if(Max(Abs(temp[1].a1),Abs(temp[1].a2)) < amax) {
                        ramps = temp;
                        amax = Max(Max(Abs(temp[1].a1),Abs(temp[1].a2)),Max(Abs(ba0),Abs(ba1)));
                    }
                }
            }
            gMinAccelQuiet = false;
        }
    }
    if(ramps.empty()) {
        PARABOLIC_RAMP_PLOG("SolveMinAccelBounded: Warning, can't find bounded trajectory?\n");
        PARABOLIC_RAMP_PLOG("x0 %.15e v0 %.15e, x1 %.15e v1 %.15e\n",x0,v0,x1,v1);
        PARABOLIC_RAMP_PLOG("endTime %.15e, vmax %.15e\n",endTime,vmax);
        PARABOLIC_RAMP_PLOG("x bounds [%.15e,%.15e]\n",xmin,xmax);
        return false;
    }
    for(size_t i=0; i<ramps.size(); i++) {
        ramps[i].Bounds(bmin,bmax);
        if(bmin < xmin-EpsilonX || bmax > xmax+EpsilonX) {
            PARABOLIC_RAMP_PLOG("SolveMinAccelBounded: Warning, path exceeds bounds?\n");
            PARABOLIC_RAMP_PLOG("  ramp[%d] bounds %.15e %.15e, limits %.15e %.15e\n",i,bmin,bmax,xmin,xmax);
            return false;
        }
    }

    PARABOLIC_RAMP_ASSERT(ramps.front().x0 == x0);
    PARABOLIC_RAMP_ASSERT(ramps.front().dx0 == v0);
    PARABOLIC_RAMP_ASSERT(ramps.back().x1 == x1);
    PARABOLIC_RAMP_ASSERT(ramps.back().dx1 == v1);
    double ttotal = 0;
    for(size_t i=0; i<ramps.size(); i++)
        ttotal += ramps[i].ttotal;
    for(size_t i=0; i<ramps.size(); i++) {
        if(Abs(ramps[i].ttotal) == 0.0) {
            ramps.erase(ramps.begin()+i);
            i--;
        }
    }
    if(!FuzzyEquals(ttotal,endTime,EpsilonT)) {
        PARABOLIC_RAMP_PLOG("Ramp times: ");
        for(size_t i=0; i<ramps.size(); i++)
            PARABOLIC_RAMP_PLOG("%.15e ",ramps[i].ttotal);
        PARABOLIC_RAMP_PLOG("\n");
    }
    PARABOLIC_RAMP_ASSERT(FuzzyEquals(ttotal,endTime,EpsilonT));
    PARABOLIC_RAMP_PLOG("Successfully fixed x bounds violation");
    return true;
}

bool SolveMaxAccel(Real x0,Real v0,Real x1,Real v1,Real endTime,Real amax, Real vmax,Real xmin,Real xmax,std::vector<ParabolicRamp1D>& ramps)
{
    PARABOLIC_RAMP_ASSERT(x0 >= xmin-EpsilonX && x0 <= xmax+EpsilonX && x1 >= xmin-EpsilonX && x1 <= xmax+EpsilonX);
    ParabolicRamp1D ramp;
    ramp.x0 = x0;
    ramp.dx0 = v0;
    ramp.x1 = x1;
    ramp.dx1 = v1;
    if(!ramp.SolveFixedTime(amax,vmax,endTime)) {
        return false;
    }
    Real bmin,bmax;
    ramp.Bounds(bmin,bmax);
    if(bmin >= xmin-EpsilonX && bmax <= xmax+EpsilonX) {
        ramps.resize(1);
        ramps[0] = ramp;
        return true;
    }
    return false;
}


bool SolveMaxAccelBounded(Real x0,Real v0,Real x1,Real v1,Real endTime,Real amax, Real vmax, Real xmin,Real xmax,std::vector<ParabolicRamp1D>& ramps)
{
    PARABOLIC_RAMP_ASSERT(x0 >= xmin-EpsilonX && x0 <= xmax+EpsilonX && x1 >= xmin-EpsilonX && x1 <= xmax+EpsilonX);
    ParabolicRamp1D ramp;
    ramp.x0 = x0;
    ramp.dx0 = v0;
    ramp.x1 = x1;
    ramp.dx1 = v1;
    if(!ramp.SolveFixedTime(amax,vmax,endTime)) return false;
    Real bmin,bmax;
    ramp.Bounds(bmin,bmax);
    if(bmin >= xmin-EpsilonX && bmax <= xmax+EpsilonX) {
        ramps.resize(1);
        ramps[0] = ramp;
        return true;
    }

    //not within bounds, do the more complex procedure
    ramps.resize(0);
    vector<ParabolicRamp1D> temp;
    //Look at the IV cases
    Real bt0=Inf,bt1=Inf;
    Real ba0=Inf,ba1=Inf;
    Real bx0=Inf,bx1=Inf;
    if(v0 > 0) {
        bt0 = BrakeTime(x0,v0,xmax);
        bx0 = xmax;
        ba0 = BrakeAccel(x0,v0,xmax);
    }
    else if(v0 < 0) {
        bt0 = BrakeTime(x0,v0,xmin);
        bx0 = xmin;
        ba0 = BrakeAccel(x0,v0,xmin);
    }
    if(v1 < 0) {
        bt1 = BrakeTime(x1,-v1,xmax);
        bx1 = xmax;
        ba1 = BrakeAccel(x1,-v1,xmax);
    }
    else if(v1 > 0) {
        bt1 = BrakeTime(x1,-v1,xmin);
        bx1 = xmin;
        ba1 = BrakeAccel(x1,-v1,xmin);
    }

    //PARABOLICWARN("max acceleration violates boundaries, solving with min accel");
    //Real amax=Inf;

    //Explore types II and III, or II and IV depending on the side
    //Type I path: no collision
    //Type II path: touches one side instantaneously
    //   (IIa: first segment is braking, IIb: last segment is braking)
    //Type III path: touches one side and remains there for some time
    //Type IV path: hits both top and bottom
    //consider braking to side, then solving to x1,v1
    if(bt0 < endTime && Abs(ba0) < amax) {
        //type IIa
        temp.resize(2);
        temp[0].x0 = x0;
        temp[0].dx0 = v0;
        temp[0].x1 = bx0;
        temp[0].dx1 = 0;
        temp[0].a1 = ba0;
        temp[0].v = 0;
        temp[0].a2 = 0;
        temp[0].tswitch1 = bt0;
        temp[0].tswitch2 = bt0;
        temp[0].ttotal = bt0;
        temp[1].x0 = bx0;
        temp[1].dx0 = 0;
        temp[1].x1 = x1;
        temp[1].dx1 = v1;
        gMinAccelQuiet = true;
        //first check is a quick reject
        if(Abs(x1-bx0) < (endTime-bt0)*vmax) {
            if(temp[1].SolveFixedTime(amax,vmax,endTime-bt0)) {
                if(Max(Abs(temp[1].a1),Abs(temp[1].a2)) < amax) {
                    temp[1].Bounds(bmin,bmax);
                    if(bmin >= xmin-EpsilonX && bmax <= xmax+EpsilonX) {
                        //got a better path
                        ramps = temp;
                        amax = Max(Abs(ba0),Max(Abs(temp[1].a1),Abs(temp[1].a2)));
                    }
                }
            }
        }
        gMinAccelQuiet = false;
    }
    //consider reverse braking from x1,v1, then solving from x0,v0
    //consider braking to side, then solving to x1,v1
    if(bt1 < endTime && Abs(ba1) < amax) {
        //type IIb
        temp.resize(2);
        temp[0].x0 = x0;
        temp[0].dx0 = v0;
        temp[0].x1 = bx1;
        temp[0].dx1 = 0;
        temp[1].x0 = bx1;
        temp[1].dx0 = 0;
        temp[1].x1 = x1;
        temp[1].dx1 = v1;
        temp[1].a1 = ba1;
        temp[1].v = 0;
        temp[1].a2 = 0;
        temp[1].tswitch1 = bt1;
        temp[1].tswitch2 = bt1;
        temp[1].ttotal = bt1;
        gMinAccelQuiet = true;
        //first perform a quick reject
        if(Abs(x0-bx1) < (endTime-bt1)*vmax) {
            if(temp[0].SolveFixedTime(amax,vmax,endTime-bt1)) {
                if(Max(Abs(temp[0].a1),Abs(temp[0].a2)) < amax) {
                    temp[0].Bounds(bmin,bmax);
                    if(bmin >= xmin-EpsilonX && bmax <= xmax+EpsilonX) {
                        //got a better path
                        ramps = temp;
                        amax = Max(Abs(ba1),Max(Abs(temp[0].a1),Abs(temp[0].a2)));
                    }
                }
            }
        }
        gMinAccelQuiet = false;
    }
    if(bx0 == bx1) {
        //type III: braking to side, then continuing, then accelerating to x1
        if(bt0 + bt1 < endTime && Max(Abs(ba0),Abs(ba1)) < amax) {
            temp.resize(1);
            temp[0].x0 = x0;
            temp[0].dx0 = v0;
            temp[0].x1 = x1;
            temp[0].dx1 = v1;
            temp[0].a1 = ba0;
            temp[0].v = 0;
            temp[0].a2 = ba1;
            temp[0].tswitch1 = bt0;
            temp[0].tswitch2 = endTime-bt1;
            temp[0].ttotal = endTime;
            ramps = temp;
            amax = Max(Abs(ba0),Abs(ba1));
            // std::cout << "running IsValid in SolveMinAccelBounded (original)" << std::endl;
            PARABOLIC_RAMP_ASSERT(temp[0].IsValid());
        }
    }
    else {
        //type IV paths
        if(bt0 + bt1 < endTime && Max(Abs(ba0),Abs(ba1)) < amax) {
            //first segment brakes to one side, last segment brakes to the other
            //first
            temp.resize(3);
            temp[0].x0 = x0;
            temp[0].dx0 = v0;
            temp[0].x1 = bx0;
            temp[0].dx1 = 0;
            temp[0].a1 = ba0;
            temp[0].v = 0;
            temp[0].a2 = 0;
            temp[0].tswitch1 = bt0;
            temp[0].tswitch2 = bt0;
            temp[0].ttotal = bt0;
            //last
            temp[2].x0 = bx1;
            temp[2].dx0 = 0;
            temp[2].x1 = x1;
            temp[2].dx1 = v1;
            temp[2].a1 = ba1;
            temp[2].v = 0;
            temp[2].a2 = 0;
            temp[2].tswitch1 = bt1;
            temp[2].tswitch2 = bt1;
            temp[2].ttotal = bt1;
            //middle section
            temp[1].x0 = bx0;
            temp[1].dx0 = 0;
            temp[1].x1 = bx1;
            temp[1].dx1 = 0;
            gMinAccelQuiet = true;
            if(Abs(bx0-bx1) < (endTime-bt0-bt1)*vmax) {
                if(temp[1].SolveFixedTime(amax,vmax,endTime - bt0 - bt1)) {
                    temp[1].Bounds(bmin,bmax);
                    PARABOLIC_RAMP_ASSERT(bmin >= xmin-EpsilonX && bmax <= xmax+EpsilonX);
                    if(Max(Abs(temp[1].a1),Abs(temp[1].a2)) < amax) {
                        ramps = temp;
                        amax = Max(Max(Abs(temp[1].a1),Abs(temp[1].a2)),Max(Abs(ba0),Abs(ba1)));
                    }
                }
            }
            gMinAccelQuiet = false;
        }
    }
    if(ramps.empty()) {
        PARABOLIC_RAMP_PLOG("SolveMinAccelBounded: Warning, can't find bounded trajectory?\n");
        PARABOLIC_RAMP_PLOG("x0 %.15e v0 %.15e, x1 %.15e v1 %.15e\n",x0,v0,x1,v1);
        PARABOLIC_RAMP_PLOG("endTime %.15e, vmax %.15e\n",endTime,vmax);
        PARABOLIC_RAMP_PLOG("x bounds [%.15e,%.15e]\n",xmin,xmax);
        return false;
    }
    for(size_t i=0; i<ramps.size(); i++) {
        ramps[i].Bounds(bmin,bmax);
        if(bmin < xmin-EpsilonX || bmax > xmax+EpsilonX) {
            PARABOLIC_RAMP_PLOG("SolveMinAccelBounded: Warning, path exceeds bounds?\n");
            PARABOLIC_RAMP_PLOG("  ramp[%d] bounds %.15e %.15e, limits %.15e %.15e\n",i,bmin,bmax,xmin,xmax);
            return false;
        }
    }

    PARABOLIC_RAMP_ASSERT(ramps.front().x0 == x0);
    PARABOLIC_RAMP_ASSERT(ramps.front().dx0 == v0);
    PARABOLIC_RAMP_ASSERT(ramps.back().x1 == x1);
    PARABOLIC_RAMP_ASSERT(ramps.back().dx1 == v1);
    double ttotal = 0;
    for(size_t i=0; i<ramps.size(); i++)
        ttotal += ramps[i].ttotal;
    for(size_t i=0; i<ramps.size(); i++) {
        if(Abs(ramps[i].ttotal) == 0.0) {
            ramps.erase(ramps.begin()+i);
            i--;
        }
    }
    if(!FuzzyEquals(ttotal,endTime,EpsilonT)) {
        PARABOLIC_RAMP_PLOG("Ramp times: ");
        for(size_t i=0; i<ramps.size(); i++)
            PARABOLIC_RAMP_PLOG("%.15e ",ramps[i].ttotal);
        PARABOLIC_RAMP_PLOG("\n");
    }
    PARABOLIC_RAMP_ASSERT(FuzzyEquals(ttotal,endTime,EpsilonT));
    return true;
}

////////Puttichai
Real SolveMinTimeBounded(const Vector& x0,const Vector& v0,const Vector& x1,const Vector& v1,
                         const Vector& amax,const Vector& vmax,const Vector& xmin,const Vector& xmax,
                         vector<vector<ParabolicRamp1D> >& ramps, int multidofinterp)
{
    //PARABOLIC_RAMP_PLOG("Size x0 %d\n",(int)x0.size());
    //PARABOLIC_RAMP_PLOG("Size amax %d\n",(int)amax.size());
    PARABOLIC_RAMP_ASSERT(x0.size() == v0.size());
    PARABOLIC_RAMP_ASSERT(x1.size() == v1.size());
    PARABOLIC_RAMP_ASSERT(x0.size() == x1.size());
    PARABOLIC_RAMP_ASSERT(x0.size() == amax.size());
    PARABOLIC_RAMP_ASSERT(x0.size() == vmax.size());
    for(size_t i=0; i<x0.size(); i++) {
        if(x0[i] < xmin[i]-EpsilonX || x0[i] > xmax[i]+EpsilonX) {
            PARABOLICWARN("Warning, start component %d=%.15e out of range [%.15e,%.15e]\n",i,x0[i],xmin[i],xmax[i]);
            return -1;
        }
        if(x1[i] < xmin[i]-EpsilonX || x1[i] > xmax[i]+EpsilonX) {
            PARABOLICWARN("Warning, goal component %d=%.15e out of range [%.15e,%.15e]\n",i,x1[i],xmin[i],xmax[i]);
            return -1;
        }
        PARABOLIC_RAMP_ASSERT(x0[i] >= xmin[i]-EpsilonX && x0[i] <= xmax[i]+EpsilonX);
        PARABOLIC_RAMP_ASSERT(x1[i] >= xmin[i]-EpsilonX && x1[i] <= xmax[i]+EpsilonX);
        if( Abs(v0[i]) > vmax[i]+EpsilonV ) {
            PARABOLICWARN("v0[%d] (%.15e) > vmax[%d] (%.15e)\n", i, Abs(v0[i]), i, vmax[i]);
        }
        PARABOLIC_RAMP_ASSERT(Abs(v0[i]) <= vmax[i]+EpsilonV);
        if( Abs(v1[i]) > vmax[i]+EpsilonV ) {
            PARABOLICWARN("v1[%d] (%.15e) > vmax[%d] (%.15e)\n", i, Abs(v1[i]), i, vmax[i]);
        }
        PARABOLIC_RAMP_ASSERT(Abs(v1[i]) <= vmax[i]+EpsilonV);
    }
    Real endTime = 0;
    size_t maxTimeIndex = 0;
    ramps.resize(x0.size());
    for(size_t i=0; i<ramps.size(); i++) {
        ramps[i].resize(1);
        ramps[i][0].x0=x0[i];
        ramps[i][0].x1=x1[i];
        ramps[i][0].dx0=v0[i];
        ramps[i][0].dx1=v1[i];
        if(vmax[i]==0 || amax[i]==0) {
            if(!FuzzyEquals(x0[i],x1[i],EpsilonX)) {
                PARABOLIC_RAMP_PLOG("index %d vmax = %.15e, amax = %.15e, X0 != X1 (%.15e != %.15e)\n",i,vmax[i],amax[i],x0[i],x1[i]);
                return -1;
            }
            if(!FuzzyEquals(v0[i],v1[i],EpsilonV)) {
                PARABOLIC_RAMP_PLOG("index %d vmax = %.15e, amax = %.15e, DX0 != DX1 (%.15e != %.15e)\n",i,vmax[i],amax[i],v0[i],v1[i]);
                return -1;
            }
            ramps[i][0].tswitch1=ramps[i][0].tswitch2=ramps[i][0].ttotal=0;
            ramps[i][0].a1=ramps[i][0].a2=ramps[i][0].v=0;
            continue;
        }
        if(!ramps[i][0].SolveMinTime(amax[i],vmax[i])) {
            return -1;
        }
        if (1) {
            PARABOLIC_RAMP_PLOG("SolveMinTime for joint %d successful with duration = %.15e", i, ramps[i][0].ttotal);
            PARABOLIC_RAMP_PLOG("ParabolicRamp1D info: x0 = %.15e; x1 = %.15e; v0 = %.15e; v1 = %.15e; vm = %.15e; am = %.15e", ramps[i][0].x0, ramps[i][0].x1, ramps[i][0].dx0, ramps[i][0].dx1, vmax[i], amax[i]);
        }
        Real bmin,bmax;
        ramps[i][0].Bounds(bmin,bmax);
        if(bmin < xmin[i]-EpsilonX || bmax > xmax[i]+EpsilonX) {
            Real originaltime = ramps[i][0].ttotal;
            bool bSuccess = false;
            for(Real itimemult = 1; itimemult <= 5; ++itimemult) {
                Real timemult = 1+itimemult*0.5; // perhaps should test different values?
                if( SolveMinAccelBounded(x0[i], v0[i], x1[i], v1[i], originaltime*timemult, amax[i], vmax[i], xmin[i], xmax[i], ramps[i]) ) {////////Puttichai
                    bSuccess = true;
                    // check acceleration limits
                    for(size_t j = 0; j < ramps[i].size(); ++j) {
                        if( Abs(ramps[i][j].a1) > amax[i]+EpsilonA ) {
                            PARABOLIC_RAMP_PLOG("min accel for joint %d is %.15e (> %.15e)\n",i, Abs(ramps[i][j].a1), amax[i]);
                            bSuccess = false;
                            break;
                        }
                        if( Abs(ramps[i][j].a2) > amax[i]+EpsilonA ) {
                            PARABOLIC_RAMP_PLOG("min accel for joint %d is %.15e (> %.15e)\n",i, Abs(ramps[i][j].a2), amax[i]);
                            bSuccess = false;
                            break;
                        }
                    }
                    if( bSuccess ) {
                        break;
                    }
                }
            }
            if( !bSuccess ) {
                PARABOLIC_RAMP_PLOG("ramp index %d failed due to boundary constraints (%.15e, %.15e) time=%f\n", i, bmin, bmax, originaltime);
                return -1;
            }
        }
        Real newtotal = 0;
        for(size_t j = 0; j < ramps[i].size(); ++j) {
            newtotal += ramps[i][j].ttotal;
        }
        PARABOLIC_RAMP_PLOG("ramp %d total duration = %.15e\n", i, newtotal);
        if(newtotal > endTime) {
            endTime = newtotal;
            maxTimeIndex = i;
        }
    }
    PARABOLIC_RAMP_PLOG("Maximum duration = %.15e from joint %d", endTime, maxTimeIndex);
    // std::cout << "endTime = " << endTime << std::endl;////////Puttichai

    //now we have a candidate end time -- repeat looking through solutions
    //until we have solved all ramps
    std::vector<ParabolicRamp1D> tempramps;
    int numiters = 0;
    int maxiters=10;
    bool endTimeUpdated = false;
    bool solved = true;
    while(numiters < maxiters) {
        ++numiters;
        solved = true;
        for(size_t i=0; i<ramps.size(); i++) {
            if( ramps[i].size() == 0 ) {
                PARABOLIC_RAMP_PLOG("ramp[%d] has 0 size, numiters=%d, multidofinterp=%d", i, numiters, multidofinterp);
            }
            PARABOLIC_RAMP_ASSERT(ramps[i].size() > 0);
            if(vmax[i]==0 || amax[i]==0) {
                // ?
                ramps[i][0].ttotal = endTime;
                continue;
            }
            //already at maximum
            Real ttotal = 0;
            for(size_t j=0; j<ramps[i].size(); j++) {
                ttotal += ramps[i][j].ttotal;
            }
            // Don't do anything if this is the slowest ramp.
            if ((i == maxTimeIndex) and (!endTimeUpdated)) {
                PARABOLIC_RAMP_PLOG("joint %d is already the slowest, continue to the next DOF", i);
                continue;
            }

            //now solve minimum acceleration within bounds
            if ( multidofinterp == 2 ) {
                if(!SolveMaxAccel(x0[i],v0[i],x1[i],v1[i],endTime,amax[i], vmax[i],xmin[i],xmax[i],tempramps)) {
                    // because SolveMaxAccel doesn't check for boundaries, this could fail
                    PARABOLIC_RAMP_PLOG("Failed solving bounded max accel for joint %d\n",i);
                    endTime *= 1.05;
                    solved = false;
                    break;
                }
                ramps[i] = tempramps;
            }
            else if ( multidofinterp == 1 ) {
                if(!SolveMaxAccelBounded(x0[i],v0[i],x1[i],v1[i],endTime,amax[i],vmax[i],xmin[i],xmax[i],tempramps)) {
                    endTime *= 1.05;
                    solved = false;
                    break;
                }
                ramps[i] = tempramps;
            }
            else {
                if(!SolveMinAccelBounded(x0[i],v0[i],x1[i],v1[i],endTime,amax[i],vmax[i],xmin[i],xmax[i],tempramps)) {////////Puttichai
                    PARABOLIC_RAMP_PLOG("Failed solving bounded min accel for joint %d with endTime = %.15e\n",i,endTime);
                    solved = false;
                    if( 1 ) { // disable to avoid changing time
                        PARABOLIC_RAMP_PLOG("ParabolicRamp1D info: x0 = %.15e; x1 = %.15e; v0 = %.15e; v1 = %.15e; vm = %.15e; am = %.15e; endTime = %.15e", x0[i], x1[i], v0[i], v1[i], vmax[i], amax[i], endTime);
                        Real newEndTime;
                        Real maxNewEndTime = -1;
                        bool result;
                        for (size_t k = 0; k < ramps.size(); ++k) {
                            result = CalculateLeastBoundInoperativeInterval(x0[k], v0[k], x1[k], v1[k], amax[k], vmax[k], newEndTime);
                            if (!result) {
                                PARABOLIC_RAMP_PLOG("Calculating newEndTime for joint %d failed. Use the default value instead.", k);
                                newEndTime = endTime*1.05;
                            }
                            else if (newEndTime < endTime) {
                                if (k != i) {
                                    // this is ok because it may be the case that least upper bounds time for all joints are less than endTime except for joint i
                                    continue;
                                }
                                else {
                                    PARABOLICWARN("Calculated newEndTime for joint %d is less than the current value. Logic has failed somewhere: %.15e < %.15e", k, newEndTime, endTime);
                                    PARABOLIC_RAMP_PLOG("ParabolicRamp1D info: x0 = %.15e; x1 = %.15e; v0 = %.15e; v1 = %.15e; vm = %.15e; am = %.15e; endTime = %.15e", x0[k], x1[k], v0[k], v1[k], vmax[k], amax[k], endTime);
                                    newEndTime = endTime*1.05;
                                }
                            }
                            else {
                                // The calculated value is ok.
                                PARABOLIC_RAMP_PLOG("newEndTime for joint %d = %.15e\n", k, newEndTime);
                            }
                            if (newEndTime > maxNewEndTime) {
                                PARABOLIC_RAMP_PLOG("maxTimeIndex is updated to %d", k);
                                maxNewEndTime = newEndTime;
                                maxTimeIndex = k;
                                endTimeUpdated = true; // the previous longest also has to be re-interpolated
                            }
                        }
                        if (maxNewEndTime < 0) {
                            PARABOLICWARN("CalculateLeastBoundInoperativeInterval loop error: maxNewEndTime = %.15e", maxNewEndTime);
                            maxNewEndTime = newEndTime * 1.05;
                        }
                        endTime = maxNewEndTime;
                    }
                    else {
                        endTime *= 1.05;
                    }
                    break;
                }
                PARABOLIC_RAMP_PLOG("Successfully solving bounded min accel for joint %d (endTime = %.15e)\n",i, endTime);
                PARABOLIC_RAMP_PLOG("ParabolicRamp1D info: x0 = %.15e; x1 = %.15e; v0 = %.15e; v1 = %.15e; vm = %.15e; am = %.15e; endTime = %.15e", x0[i], x1[i], v0[i], v1[i], vmax[i], amax[i], endTime);
                if ( IS_DEBUGLEVEL(OpenRAVE::Level_Verbose) ) {
                    for (size_t k = 0; k < tempramps.size(); ++k) {
                        PARABOLIC_RAMP_PLOG("Calculated values (ramp %d): tswitch1 = %.15e; tswitch2 = %.15e; a1 = %.15e; a2 = %.15e; v = %.15e", k, tempramps[k].tswitch1, tempramps[k].tswitch2, tempramps[k].a1, tempramps[k].a2, tempramps[k].v);
                    }
                }
                ramps[i] = tempramps;
            }

            //now check accel/velocity bounds
            bool inVelBounds = true;
            for(size_t j=0; j<ramps[i].size(); j++) {
                if(Abs(ramps[i][j].a1) > amax[i]+EpsilonA || Abs(ramps[i][j].a2) > amax[i]+EpsilonA || Abs(ramps[i][j].v) > vmax[i]+EpsilonV) {
                    //PARABOLIC_RAMP_PLOG("Ramp %d entry %d accels: %.15e %.15e, vel %.15e\n",i,j,ramps[i][j].a1,ramps[i][j].a2,ramps[i][j].v);
                    inVelBounds = false;
                    break;
                }
            }

            if(!inVelBounds) {
                ramps[i].resize(1);
                ramps[i][0].x0=x0[i];
                ramps[i][0].x1=x1[i];
                ramps[i][0].dx0=v0[i];
                ramps[i][0].dx1=v1[i];
                gMinTime2Quiet = true;
                bool res=ramps[i][0].SolveMinTime2(amax[i],vmax[i],endTime);
                gMinTime2Quiet = false;
                if(!res) {
                    return -1;
                }
                Real bmin,bmax;
                ramps[i][0].Bounds(bmin,bmax);
                if(bmin < xmin[i]-EpsilonX || bmax > xmax[i]+EpsilonX) {
                    //PARABOLIC_RAMP_PLOG("Couldn't solve min-time with lower bound while staying in bounds\n");
                    return -1;
                }

                //revise total time
                PARABOLIC_RAMP_ASSERT(ramps[i][0].ttotal >= endTime);
                endTime = ramps[i][0].ttotal;
                solved = false;
                break; //go back and re-solve
            }
            ttotal = 0;
            for(size_t j=0; j<ramps[i].size(); j++) {
                PARABOLIC_RAMP_ASSERT(Abs(ramps[i][j].a1) <= amax[i]+EpsilonA);
                PARABOLIC_RAMP_ASSERT(Abs(ramps[i][j].a2) <= amax[i]+EpsilonA);
                PARABOLIC_RAMP_ASSERT(Abs(ramps[i][j].v) <= vmax[i]+EpsilonV);
                ttotal += ramps[i][j].ttotal;
            }
            PARABOLIC_RAMP_ASSERT(FuzzyEquals(ttotal,endTime,EpsilonT));
        }
        if( !solved ) {
            continue; //go back and re-solve
        }

        if ( multidofinterp == 2 ) {
            // find the ramp that saturates the slowest and convert all switching points to it
            // because we're not computing with limits, there should only be one ramp
            for(size_t i=0; i < ramps.size(); ++i) {
                if(ramps[i].size()!=1) {
                    PARABOLICWARN("expected ramp size of 1\n");
                    return -1;
                }
            }

            size_t islowest = 0;
            for(size_t i=1; i < ramps.size(); ++i) {
                if( ramps[islowest][0].tswitch1 < ramps[i][0].tswitch1 ) {
                    islowest = i;
                }
            }

            for(size_t i=0; i < ramps.size(); ++i) {
                if( i != islowest ) {
                    ParabolicRamp1D newramp = ramps[i][0];
                    newramp.tswitch1 = ramps[islowest][0].tswitch1;
                    newramp.tswitch2 = ramps[islowest][0].tswitch2;
                    newramp.ttotal = ramps[islowest][0].ttotal;
                    if( newramp.SolveFixedSwitchTime(amax[i],vmax[i]) ) {
                        ramps[i][0] = newramp;
                    }
                    else {
                        PARABOLIC_RAMP_PLOG("failed to set correct ramp switch times %.15e, %.15e, %.15e for index %d, trying to re-time it!\n",newramp.tswitch1,newramp.tswitch2,newramp.ttotal,i);
                        if( 0 ) { //newramp.SolveFixedAccelSwitchTime(amax[i], vmax[i], ramps[islowest][0].tswitch1, ramps[islowest][0].ttotal - ramps[islowest][0].tswitch2) ) {
                            // time has to be slower
                            if( newramp.ttotal > endTime+EpsilonT ) {
                                PARABOLIC_RAMP_PLOG("set new time %.15es for index %d\n", newramp.ttotal);
                                endTime = newramp.ttotal;
                            }
                            else {
                                PARABOLIC_RAMP_PLOG("new time %.15es for index %d is not slower\n", newramp.ttotal, i);
                                // although there might be a way to compute this, just increase the time for now
                                endTime *= 1.05;
                            }
                        }
                        else {
                            // multiply by some ratio hoping to make things better?
                            endTime *= 1.05;
                        }
                        solved = false;
                        break;
                    }
                }
            }

            if( !solved ) {
                continue; //go back and re-solve
            }
        }

        if(solved) {
            break;
        }
    }
    if( !solved ) {
        return -1;
    }
    return endTime;
}

////////Puttichai
bool SolveMinAccelBounded(const Vector& x0,const Vector& v0,const Vector& x1,const Vector& v1,
                          Real endTime,const Vector& amax,const Vector& vmax,const Vector& xmin,const Vector& xmax,
                          vector<vector<ParabolicRamp1D> >& ramps)
{
    PARABOLIC_RAMP_ASSERT(x0.size() == v0.size());
    PARABOLIC_RAMP_ASSERT(x1.size() == v1.size());
    PARABOLIC_RAMP_ASSERT(x0.size() == x1.size());
    PARABOLIC_RAMP_ASSERT(x0.size() == vmax.size());
    for(size_t i=0; i<x0.size(); i++) {
        PARABOLIC_RAMP_ASSERT(x0[i] >= xmin[i]-EpsilonX && x0[i] <= xmax[i]+EpsilonX);
        PARABOLIC_RAMP_ASSERT(x1[i] >= xmin[i]-EpsilonX && x1[i] <= xmax[i]+EpsilonX);
        PARABOLIC_RAMP_ASSERT(Abs(v0[i]) <= vmax[i]+EpsilonV);
        PARABOLIC_RAMP_ASSERT(Abs(v1[i]) <= vmax[i]+EpsilonV);
    }
    ramps.resize(x0.size());
    for(size_t i=0; i<ramps.size(); i++) {
        if(vmax[i]==0) {
            ramps[i].resize(1);
            ramps[i][0].x0=x0[i];
            ramps[i][0].x1=x1[i];
            ramps[i][0].dx0=v0[i];
            ramps[i][0].dx1=v1[i];
            ramps[i][0].ttotal = endTime;
            continue;
        }
        //now solve minimum acceleration within bounds
        if(!SolveMinAccelBounded(x0[i],v0[i],x1[i],v1[i],endTime,amax[i],vmax[i],xmin[i],xmax[i],ramps[i])) {
            PARABOLIC_RAMP_PLOG("Failed solving bounded min accel for joint %d\n",i);
            return false;
        }
    }
    return true;
}


////////Puttichai
bool SolveAccelBounded(const Vector& x0,const Vector& v0,const Vector& x1,const Vector& v1,
                       Real endTime,const Vector& amax, const Vector& vmax,const Vector& xmin,const Vector& xmax,
                       vector<vector<ParabolicRamp1D> >& ramps, int multidofinterp, int numDilationTries)
{
    PARABOLIC_RAMP_PLOG("numDilationTries = %d", numDilationTries);
    PARABOLIC_RAMP_ASSERT(x0.size() == v0.size());
    PARABOLIC_RAMP_ASSERT(x1.size() == v1.size());
    PARABOLIC_RAMP_ASSERT(x0.size() == x1.size());
    PARABOLIC_RAMP_ASSERT(x0.size() == vmax.size());
    for(size_t i=0; i<x0.size(); i++) {
        PARABOLIC_RAMP_ASSERT(x0[i] >= xmin[i]-EpsilonX && x0[i] <= xmax[i]+EpsilonX);
        PARABOLIC_RAMP_ASSERT(x1[i] >= xmin[i]-EpsilonX && x1[i] <= xmax[i]+EpsilonX);
        PARABOLIC_RAMP_ASSERT(Abs(v0[i]) <= vmax[i]+EpsilonV);
        PARABOLIC_RAMP_ASSERT(Abs(v1[i]) <= vmax[i]+EpsilonV);
    }
    ramps.resize(x0.size());
    for(size_t i=0; i<ramps.size(); i++) {
        if(vmax[i]==0) {
            ramps[i].resize(1);
            ramps[i][0].x0=x0[i];
            ramps[i][0].x1=x1[i];
            ramps[i][0].dx0=v0[i];
            ramps[i][0].dx1=v1[i];
            ramps[i][0].ttotal = endTime;
            continue;
        }
        //now solve minimum acceleration within bounds
        if( multidofinterp == 2 ) {
            if(!SolveMaxAccel(x0[i],v0[i],x1[i],v1[i],endTime,amax[i],vmax[i],xmin[i],xmax[i],ramps[i])) {
                PARABOLIC_RAMP_PLOG("Failed solving bounded min accel for joint %d, endTime=%f\n",i, endTime);
                PARABOLIC_RAMP_PLOG("multidofinterp = %d\n", multidofinterp);
                return false;
            }
        }
        else if( multidofinterp == 1 ) {
            if(!SolveMaxAccelBounded(x0[i],v0[i],x1[i],v1[i],endTime,amax[i],vmax[i],xmin[i],xmax[i],ramps[i])) {
                PARABOLIC_RAMP_PLOG("Failed solving bounded min accel for joint %d\n",i);
                PARABOLIC_RAMP_PLOG("multidofinterp = %d\n", multidofinterp);
                return false;
            }
        }
        else {
            if(!SolveMinAccelBounded(x0[i],v0[i],x1[i],v1[i],endTime,amax[i],vmax[i],xmin[i],xmax[i],ramps[i])) {
                PARABOLIC_RAMP_PLOG("Failed solving bounded min accel for joint %d\n",i);
                PARABOLIC_RAMP_PLOG("ParabolicRamp1D info: x0 = %.15e; x1 = %.15e; v0 = %.15e; v1 = %.15e; vm = %.15e; am = %.15e; newDuration = %.15e", x0[i], x1[i], v0[i], v1[i], vmax[i], amax[i], endTime);

                if (numDilationTries > 0) {
                    Real newEndTime;
                    Real maxNewEndTime = -1;
                    bool result;
                    for (size_t k = 0; k < ramps.size(); ++k) {
                        result = CalculateLeastBoundInoperativeInterval(x0[k], v0[k], x1[k], v1[k], amax[k], vmax[k], newEndTime);
                        if (!result) {
                            PARABOLIC_RAMP_PLOG("Calculating newEndTime for joint %d failed. Use the default value instead.", k);
                            newEndTime = endTime*1.05;
                        }
                        else if (newEndTime < endTime) {
                            if (k != i) {
                                // this is ok because it may be the case that least upper bounds time for all joints are less than endTime except for joint i
                            }
                            else {
                                PARABOLICWARN("Calculated newEndTime for joint %d is less than the current value. Logic has failed somewhere: %.15e < %.15e", k, newEndTime, endTime);
                                PARABOLIC_RAMP_PLOG("ParabolicRamp1D info: x0 = %.15e; x1 = %.15e; v0 = %.15e; v1 = %.15e; vm = %.15e; am = %.15e; endTime = %.15e", x0[k], x1[k], v0[k], v1[k], vmax[k], amax[k], endTime);
                                newEndTime = endTime*1.05;
                            }
                        }
                        else {
                            // The calculated value is ok.
                            PARABOLIC_RAMP_PLOG("newEndTime for joint %d = %.15e\n", k, newEndTime);
                        }
                        if (newEndTime > maxNewEndTime) {
                            maxNewEndTime = newEndTime;
                        }
                    }
                    if (maxNewEndTime < 0) {
                        PARABOLICWARN("CalculateLeastBoundInoperativeInterval loop error: maxNewEndTime = %.15e", maxNewEndTime);
                        maxNewEndTime = newEndTime * 1.05;
                    }
                    endTime = maxNewEndTime;
                    result = SolveAccelBounded(x0, v0, x1, v1, endTime, amax, vmax, xmin, xmax, ramps, multidofinterp, numDilationTries - 1);
                    return result;
                }
                else {
                    return false;
                }
            }
            PARABOLIC_RAMP_PLOG("Successfully solving bounded min accel for joint %d\n",i);

            // check acceleration limits
            for(size_t j = 0; j < ramps[i].size(); ++j) {
                if( Abs(ramps[i][j].a1) > amax[i]+EpsilonA ) {
                    PARABOLIC_RAMP_PLOG("min accel for joint %d is %.15e (> %.15e)\n",i, Abs(ramps[i][j].a1), amax[i]);
                    return false;
                }
                if( Abs(ramps[i][j].a2) > amax[i]+EpsilonA ) {
                    PARABOLIC_RAMP_PLOG("min accel for joint %d is %.15e (> %.15e)\n",i, Abs(ramps[i][j].a2), amax[i]);
                    return false;
                }
            }
        }
    }

    if( multidofinterp == 2 && ramps.size() > 0 ) {
        // find the ramp that saturates the slowest and convert all switching points to it

        // because we're not computing with limits, there should only be one ramp
        for(size_t i=0; i < ramps.size(); ++i) {
            if(ramps[i].size()!=1) {
                PARABOLICWARN("expected ramp size of 1\n");
                return false;
            }
        }

        size_t islowest = 0;
        for(size_t i=1; i < ramps.size(); ++i) {
            if( ramps[islowest][0].tswitch1 < ramps[i][0].tswitch1 ) {
                islowest = i;
            }
        }

        for(size_t i=0; i < ramps.size(); ++i) {
            if( i != islowest ) {
                ParabolicRamp1D newramp = ramps[i][0];
                newramp.tswitch1 = ramps[islowest][0].tswitch1;
                newramp.tswitch2 = ramps[islowest][0].tswitch2;
                newramp.ttotal = ramps[islowest][0].ttotal;
                if( newramp.SolveFixedSwitchTime(amax[i],vmax[i]) ) {
                    ramps[i][0] = newramp;
                }
                else {
                    PARABOLIC_RAMP_PERROR("failed to set correct ramp switch times %e, %e, %e for index %d!\n",newramp.tswitch1,newramp.tswitch2,newramp.ttotal,i);
                    return false;
                }
            }
        }
    }
    return true;
}

////////Puttichai
bool CalculateLeastBoundInoperativeInterval(Real x0, Real v0, Real x1, Real v1, Real amax, Real vmax, Real& newEndTime) {
    Real d = x1 - x0;
    Real T0, T1, T2, T3;

    /*
       Let t be the total duration of the velocity profile, a1 and a2 be the accelerations of both
       ramps. We write, in the way that has already been described in SolveMinAccel, a1 and a2 in
       terms of tswitch1 as

              a1 = A + B/tswitch1    and
              a2 = A - B/(t - tswitch1).

       Imposing the acceleration bounds, we have the following inequalities:

          from -amax <= a1 <= amax
              tswitch1*sum1 <= B
                          B <= sum2*tswitch1

          from -am <= a2 <= amax
              (t - tswitch1)*sum1 <= -B
                               -b <= sum2*(t - tswitch1),

       where sum1 = -amax - A, sum2 = amax - A.

       From those inequalities, we can deduce that a feasible value of tswitch1 must fall in the
       intersection of

              [B/sum1, t + B/sum1]    and
              [B/sum2, t + B/sum2].

       Therefore, the total duration t must satisfy

              t >= B*(1/sum2 - 1/sum1)    and
              t >= B*(1/sum1 - 1/sum2).

       By substituting A = (dx1 - dx0)/t and B = 2*d/t - (dx0 + dx1) into the above inequalities, we
       have

              t >= (2*amax*((2*d)/t - (dx0 + dx1)))/(amax*amax - ((dx1 - dx0)/t)**2)    and
              t >= -(2*amax*((2*d)/t - (dx0 + dx1)))/(amax*amax - ((dx1 - dx0)/t)**2),

       (the inequalities are derived using Sympy). Finally, we have two solutions (for the total
       time) from each inequality. Then we select the maximum one.
     */

    Real firstTerm = (v0 + v1)/amax;

    Real temp1 = 2*(-Sqr(amax))*(2*amax*d - Sqr(v0) - Sqr(v1));
    Real secondTerm1 = Sqrt(temp1)/Sqr(amax);
    if (temp1 < 0) {
        T0 = -1;
        T1 = -1;
    }
    else {
        T0 = firstTerm + secondTerm1;
        T1 = firstTerm - secondTerm1;
    }
    T1 = Max(T0, T1);

    Real temp2 = 2*(Sqr(amax))*(2*amax*d + Sqr(v0) + Sqr(v1));
    Real secondTerm2 = Sqrt(temp2)/Sqr(amax);
    if (temp2 < 0) {
        T2 = -1;
        T3 = -1;
    }
    else {
        T2 = -firstTerm + secondTerm2;
        T3 = -firstTerm - secondTerm2;
    }
    T3 = Max(T2, T3);

    newEndTime = Max(T1, T3);
    if (newEndTime > EpsilonT) {
        // Sanity check

        // dStraight is the displacement produced if we were to travel with only one acceleration
        // from v0 to v1 in newEndTime. It is used to determine which direction we should aceelerate
        // first (posititve or negative acceleration).
        Real dStraight = 0.5*(v0 + v1)*newEndTime;
        Real am = d - dStraight > 0 ? amax : -amax;
        Real vm = d - dStraight > 0 ? vmax : -vmax;

        Real vp = 0.5*(am*newEndTime + v0 + v1); // the peak velocity
        if (Abs(vp) > vmax) {
            Real dExcess = (vp - vm)*(vp - vm)/amax;
            Real deltaTime = dExcess/vmax;
            newEndTime += deltaTime; // the time increased from correcting the velocity bound violation
        }
        // Should be no problem now.
        newEndTime = newEndTime * 1.01; // for safety reasons, we don't make newEndTime too close to the bound
        return true;
    }
    else {
        PARABOLIC_RAMP_PLOG("Unable to calculate the least upper bound: T0=%.15e, T1 = %.15e, T2 = %.15e, T3 = %.15e", T0, T1, T2, T3);
        return false;
    }
}

void ParabolicRamp1D::ToString(std::string& s) const {
    // order of variables: x0 dx0 x1 dx1 a1 v a2 tswitch1 tswith2 ttotal
    s = str(boost::format("%.15e %.15e %.15e %.15e %.15e %.15e %.15e %.15e %.15e %.15e\n")%x0%dx0%x1%dx1%a1%v%a2%tswitch1%tswitch2%ttotal);
}

void ParabolicRampND::ToString(std::string& s) const {
    int ndof = (int) ramps.size();
    s = str(boost::format("%d\n%.15e\n")%ndof%endTime);
    std::string dummy;
    for (int i = 0; i < ndof; ++i) {
        ramps[i].ToString(dummy);
        s = s + dummy;
    }
}


} //namespace ParabolicRamp<|MERGE_RESOLUTION|>--- conflicted
+++ resolved
@@ -93,13 +93,8 @@
     x1 = _x1;
     dx1 = _dx1;
     a1 = (dx1-dx0)/t;
-<<<<<<< HEAD
-    a2 = 0;
-    v = dx1;
-=======
     v = dx1;
     a2 = 0;
->>>>>>> e114c35a
     tswitch1 = t;
     tswitch2 = t;
     ttotal = t;
