--- conflicted
+++ resolved
@@ -600,12 +600,7 @@
                             _nCallsCheckPathAllConstraints_SegmentFeasible2 = 0;
                             _totalTimeCheckPathAllConstraints_SegmentFeasible2 = 0;
 #endif
-<<<<<<< HEAD
-                            std::string description = str(boost::format("env=%d, Failed to initialize from cubic waypoints")%GetEnv()->GetId());
-                            RAVELOG_WARN(description);
-=======
-                            RAVELOG_WARN_FORMAT("env=%d, Failed to initialize from cubic waypoints", _environmentid);
->>>>>>> 49b8983d
+                            std::string description = str(boost::format("env=%d, Failed to initialize from cubic waypoints")%_environmentid);
                             _DumpTrajectory(ptraj, _dumplevel);
                             return PlannerStatus(description, PS_Failed);
                         }
@@ -685,12 +680,8 @@
 
             // Time-parameterize the initial path
             if( !_SetMileStones(vWaypoints, parabolicpath) ) {
-<<<<<<< HEAD
-                std::string description = str(boost::format("env=%d, Failed to initialize from piecewise linear waypoints")%GetEnv()->GetId());
+                std::string description = str(boost::format("env=%d, Failed to initialize from piecewise linear waypoints")%_environmentid);
                 RAVELOG_WARN(description);
-=======
-                RAVELOG_WARN_FORMAT("env=%d, Failed to initialize from piecewise linear waypoints", _environmentid);
->>>>>>> 49b8983d
                 _DumpTrajectory(ptraj, _dumplevel);
                 return PlannerStatus(description, PS_Failed);
             }
@@ -938,17 +929,10 @@
                                     ss << "]; v1 = [";
                                     SerializeValues(ss, v1Vect);
                                     ss << "]; deltatime = " << rampndTrimmed.GetDuration();
-<<<<<<< HEAD
-                                    description = str(boost::format("env=%d, original RampND %d/%d does not satisfy constraints. retcode=0x%x. %s")% GetEnv()->GetId()%irampnd%parabolicpath.GetRampNDVect().size()%checkret.retcode%ss.str());
+                                    description = str(boost::format("env=%d, original RampND %d/%d does not satisfy constraints. retcode=0x%x. %s")%_environmentid%irampnd%parabolicpath.GetRampNDVect().size()%checkret.retcode%ss.str());
                                 }
                                 else {
-                                    description = str(boost::format("env=%d, original RampND %d/%d does not satisfy constraints. retcode=0x%x")%GetEnv()->GetId()%irampnd%parabolicpath.GetRampNDVect().size()%checkret.retcode);
-=======
-                                    RAVELOG_WARN_FORMAT("env=%d, original RampND %d/%d does not satisfy constraints. retcode=0x%x. %s", _environmentid%irampnd%parabolicpath.GetRampNDVect().size()%checkret.retcode%ss.str());
-                                }
-                                else {
-                                    RAVELOG_WARN_FORMAT("env=%d, original RampND %d/%d does not satisfy constraints. retcode=0x%x", _environmentid%irampnd%parabolicpath.GetRampNDVect().size()%checkret.retcode);
->>>>>>> 49b8983d
+                                    description = str(boost::format("env=%d, original RampND %d/%d does not satisfy constraints. retcode=0x%x")%_environmentid%irampnd%parabolicpath.GetRampNDVect().size()%checkret.retcode);
                                 }
                                 RAVELOG_WARN(description);
                                 _DumpTrajectory(ptraj, _dumplevel);
@@ -987,14 +971,9 @@
         }
         catch (const std::exception& ex) {
             _DumpTrajectory(ptraj, _dumplevel);
-<<<<<<< HEAD
-            std::string description = str(boost::format("env=%d, Main planning loop threw exception %s")%GetEnv()->GetId()%ex.what());
+            std::string description = str(boost::format("env=%d, Main planning loop threw exception %s")%_environmentid%ex.what());
             RAVELOG_WARN(description);
             return PlannerStatus(description, PS_Failed);
-=======
-            RAVELOG_WARN_FORMAT("env=%d, Main planning loop threw exception %s", _environmentid%ex.what());
-            return PS_Failed;
->>>>>>> 49b8983d
         }
         RAVELOG_DEBUG_FORMAT("env=%d, path optimizing - computation time = %f s.", _environmentid%(0.001f*(float)(utils::GetMilliTime() - baseTime)));
 
@@ -1005,12 +984,8 @@
                 RAVELOG_DEBUG_FORMAT("env=%d, Sampling for verification successful", _environmentid);
             }
             catch (const std::exception& ex) {
-<<<<<<< HEAD
-                std::string description = str(boost::format("env=%d, Sampling for verification failed: %s")%GetEnv()->GetId()%ex.what());
+                std::string description = str(boost::format("env=%d, Sampling for verification failed: %s")%_environmentid%ex.what());
                 RAVELOG_WARN(description);
-=======
-                RAVELOG_WARN_FORMAT("env=%d, Sampling for verification failed: %s", _environmentid%ex.what());
->>>>>>> 49b8983d
                 _DumpTrajectory(ptraj, _dumplevel);
                 return PlannerStatus(description, PS_Failed);
             }
