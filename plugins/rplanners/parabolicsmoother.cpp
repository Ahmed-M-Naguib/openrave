--- conflicted
+++ resolved
@@ -419,10 +419,6 @@
                 return PS_Failed;
             }
             RAVELOG_DEBUG("Finish initializing the trajectory (via _SetMilestones)");
-<<<<<<< HEAD
-            //DumpDynamicPath(dynamicpath);
-=======
->>>>>>> 66990dc4
         }
 
         // if ramp is not perfectly modeled, then have to verify!
@@ -450,13 +446,9 @@
             if( !!parameters->_setstatevaluesfn || !!parameters->_setstatefn ) {
                 // no idea what a good mintimestep is... _parameters->_fStepLength*0.5?
                 //numshortcuts = dynamicpath.Shortcut(parameters->_nMaxIterations,_feasibilitychecker,this, parameters->_fStepLength*0.99);
-<<<<<<< HEAD
-                //DumpDynamicPath(dynamicpath);
-=======
                 if (IS_DEBUGLEVEL(Level_Verbose)) {
                     DumpDynamicPath(dynamicpath);
                 }
->>>>>>> 66990dc4
                 numshortcuts = _Shortcut(dynamicpath, parameters->_nMaxIterations,this, parameters->_fStepLength*0.99);
                 if( numshortcuts < 0 ) {
                     return PS_Interrupted;
@@ -557,10 +549,7 @@
                             // (Puttichai) try using an increment instead of a multiplier
                             size_t maxIncrement = 30;
                             for(size_t idilate = 0; idilate < maxIncrement; ++idilate ) {
-<<<<<<< HEAD
-=======
                                 RAVELOG_VERBOSE_FORMAT("env=%d, ramp %d, idilate=%d/%d", GetEnv()->GetId()%irampindex%idilate%maxIncrement);
->>>>>>> 66990dc4
                                 tempramps1d.resize(0);
                                 if( ParabolicRamp::SolveAccelBounded(rampndtrimmed.x0, rampndtrimmed.dx0, rampndtrimmed.x1, rampndtrimmed.dx1, endTime,  parameters->_vConfigAccelerationLimit, parameters->_vConfigVelocityLimit, parameters->_vConfigLowerLimit, parameters->_vConfigUpperLimit, tempramps1d, _parameters->_multidofinterp, rampndtrimmed.dx0.size()) ) {
 
@@ -854,47 +843,32 @@
                         // due to epsilon inaccuracies, have to clamp the max accel depending on _vConfigAccelerationLimit
                         for(size_t idof = 0; idof < outramp.ramps.size(); ++idof) {
                             if( outramp.ramps[idof].a1 < -_parameters->_vConfigAccelerationLimit[idof] ) {
-<<<<<<< HEAD
-=======
                                 RAVELOG_DEBUG_FORMAT("env=%d, idof=%d, a1 changed: %15e -> %.15e, diff = %.15e",
                                                      GetEnv()->GetId()%idof%outramp.ramps[idof].a1%(-_parameters->_vConfigAccelerationLimit[idof])%(outramp.ramps[idof].a1 + _parameters->_vConfigAccelerationLimit[idof]));
->>>>>>> 66990dc4
                                 outramp.ramps[idof].a1 = -_parameters->_vConfigAccelerationLimit[idof];
                                 bAccelChanged = true;
                             }
                             else if( outramp.ramps[idof].a1 > _parameters->_vConfigAccelerationLimit[idof] ) {
-<<<<<<< HEAD
-=======
                                 RAVELOG_DEBUG_FORMAT("env=%d, idof=%d, a1 changed: %15e -> %.15e, diff = %.15e",
                                                      GetEnv()->GetId()%idof%outramp.ramps[idof].a1%(_parameters->_vConfigAccelerationLimit[idof])%(outramp.ramps[idof].a1 - _parameters->_vConfigAccelerationLimit[idof]));
->>>>>>> 66990dc4
                                 outramp.ramps[idof].a1 = _parameters->_vConfigAccelerationLimit[idof];
                                 bAccelChanged = true;
                             }
                             if( outramp.ramps[idof].a2 < -_parameters->_vConfigAccelerationLimit[idof] ) {
-<<<<<<< HEAD
-=======
                                 RAVELOG_DEBUG_FORMAT("env=%d, idof=%d, a2 changed: %15e -> %.15e, diff = %.15e",
                                                      GetEnv()->GetId()%idof%outramp.ramps[idof].a2%(-_parameters->_vConfigAccelerationLimit[idof])%(outramp.ramps[idof].a2 + _parameters->_vConfigAccelerationLimit[idof]));
->>>>>>> 66990dc4
                                 outramp.ramps[idof].a2 = -_parameters->_vConfigAccelerationLimit[idof];
                                 bAccelChanged = true;
                             }
                             else if( outramp.ramps[idof].a2 > _parameters->_vConfigAccelerationLimit[idof] ) {
-<<<<<<< HEAD
-=======
                                 RAVELOG_DEBUG_FORMAT("env=%d, idof=%d, a2 changed: %15e -> %.15e, diff = %.15e",
                                                      GetEnv()->GetId()%idof%outramp.ramps[idof].a2%(_parameters->_vConfigAccelerationLimit[idof])%(outramp.ramps[idof].a2 - _parameters->_vConfigAccelerationLimit[idof]));
->>>>>>> 66990dc4
                                 outramp.ramps[idof].a2 = _parameters->_vConfigAccelerationLimit[idof];
                                 bAccelChanged = true;
                             }
                         }
                         if( bAccelChanged ) {
-<<<<<<< HEAD
-=======
                             RAVELOG_DEBUG_FORMAT("env=%d, deltatime = %.15e", GetEnv()->GetId()%deltatime);
->>>>>>> 66990dc4
                             if( !outramp.IsValid() ) {
                                 RAVELOG_WARN_FORMAT("env=%d, ramp becomes invalid after changing acceleration limits", GetEnv()->GetId());
                                 return ParabolicRamp::CheckReturn(CFO_CheckTimeBasedConstraints, 0.9); //?
@@ -1177,10 +1151,7 @@
             if(t1 > t2) {
                 ParabolicRamp::Swap(t1,t2);
             }
-<<<<<<< HEAD
-=======
             RAVELOG_DEBUG_FORMAT("env = %d, shortcut iter = %d/%d, shortcutting from t1 = %.15e to t2 = %.15e", GetEnv()->GetId()%iters%numIters%t1%t2);
->>>>>>> 66990dc4
             if( t2 - t1 < mintimestep ) {
                 continue;
             }
@@ -1255,11 +1226,6 @@
 
                 dReal fcurmult = fstarttimemult;
 
-<<<<<<< HEAD
-                RAVELOG_VERBOSE_FORMAT("env=%d, shortcutting from t1 = %.15e to t2 = %.15e", GetEnv()->GetId()%t1%t2);
-
-=======
->>>>>>> 66990dc4
                 for(size_t islowdowntry = 0; islowdowntry < 4; ++islowdowntry ) {
                     bool res=ParabolicRamp::SolveMinTime(x0, dx0, x1, dx1, accellimits, vellimits, _parameters->_vConfigLowerLimit, _parameters->_vConfigUpperLimit, intermediate, _parameters->_multidofinterp);
                     iIterProgress += 0x1000;
@@ -1508,11 +1474,7 @@
                     rampStartTime[i] = endTime;
                     endTime += ramps[i].endTime;
                 }
-<<<<<<< HEAD
-                RAVELOG_VERBOSE_FORMAT("env=%d, shortcut iter=%d slowdowns=%d, endTime=%f",GetEnv()->GetId()%iters%numslowdowns%endTime);
-=======
                 RAVELOG_VERBOSE_FORMAT("env=%d, shortcut iter=%d slowdowns=%d, endTime: %.15e -> %.15e; diff = %.15e",GetEnv()->GetId()%iters%numslowdowns%dummyEndTime%endTime%(dummyEndTime - endTime));
->>>>>>> 66990dc4
                 //DumpDynamicPath(dynamicpath);
             }
             catch(const std::exception& ex) {
@@ -1521,12 +1483,7 @@
             }
         }
 
-<<<<<<< HEAD
-        RAVELOG_VERBOSE_FORMAT("finished at shortcut iter=%d slowdowns=%d, endTime=%f",iters%numslowdowns%endTime);
-        //DumpDynamicPath(dynamicpath);
-=======
         RAVELOG_DEBUG_FORMAT("finished at shortcut iter=%d, successful=%d, slowdowns=%d, endTime: %.15e -> %.15e; diff = %.15e",iters%shortcuts%numslowdowns%originalEndTime%endTime%(originalEndTime - endTime));
->>>>>>> 66990dc4
         return shortcuts;
     }
 
