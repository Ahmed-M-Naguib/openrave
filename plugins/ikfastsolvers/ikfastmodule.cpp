--- conflicted
+++ resolved
@@ -524,12 +524,8 @@
 
     bool LoadIKFastSolver(ostream& sout, istream& sinput)
     {
-<<<<<<< HEAD
         RAVELOG_WARN("MODIFIED\n");
-        EnvironmentMutex::scoped_lock envlock(GetEnv()->GetMutex());
-=======
         EnvironmentLock envlock(GetEnv()->GetMutex());
->>>>>>> 261680f7
         string robotname;
         string striktype;
         bool bForceIK = false;
