--- conflicted
+++ resolved
@@ -1792,11 +1792,7 @@
                 IkReturnPtr localret = *ittestreturn;
                 _vsolutionindices.resize(0);
                 FOREACH(it, localret->_mapdata[solutionIndicesNameLocal]) {
-<<<<<<< HEAD
                     _vsolutionindices.push_back((PostureStateInt)(*it+0.5)); // round
-=======
-                    _vsolutionindices.push_back((unsigned int)(*it+0.5)); // round
->>>>>>> 19a768d4
                 }
 
                 probot->SetActiveDOFValues(localret->_vsolution,false);
@@ -2469,11 +2465,7 @@
 
     //@{
     // cache for current Solve call. This has to be saved/restored if any user functions are called (like filters) since the filters themselves can potentially call into this ik solver.
-<<<<<<< HEAD
     std::vector<PostureStateInt> _vsolutionindices; ///< holds the indices of the current solution, this is not multi-thread safe
-=======
-    std::vector<unsigned int> _vsolutionindices; ///< holds the indices of the current solution, this is not multi-thread safe
->>>>>>> 19a768d4
     int _nSameStateRepeatCount;
     //@}
 
