// -*- coding: utf-8 -*-
// Copyright (C) 2006-2016 Rosen Diankov <rosen.diankov@gmail.com>
//
// This program is free software: you can redistribute it and/or modify
// it under the terms of the GNU Lesser General Public License as published by
// the Free Software Foundation, either version 3 of the License, or
// at your option) any later version.
//
// This program is distributed in the hope that it will be useful,
// but WITHOUT ANY WARRANTY; without even the implied warranty of
// MERCHANTABILITY or FITNESS FOR A PARTICULAR PURPOSE.  See the
// GNU Lesser General Public License for more details.
//
// You should have received a copy of the GNU Lesser General Public License
// along with this program.  If not, see <http://www.gnu.org/licenses/>.
#include "plugindefs.h"

#include <boost/bind.hpp>
#include <boost/tuple/tuple.hpp>
#include <boost/lexical_cast.hpp>

#ifdef OPENRAVE_HAS_LAPACK
#include "jacobianinverse.h"
#endif

template <typename IkReal>
class IkFastSolver : public IkSolverBase
{
    class SolutionInfo
    {
public:
        SolutionInfo() : dist(1e30) {
        }
        dReal dist;
        IkReturnPtr ikreturn;
    };

public:
    IkFastSolver(EnvironmentBasePtr penv, std::istream& sinput, boost::shared_ptr<ikfast::IkFastFunctions<IkReal> > ikfunctions, const vector<dReal>& vfreeinc, dReal ikthreshold=1e-4) : IkSolverBase(penv), _ikfunctions(ikfunctions), _vFreeInc(vfreeinc), _ikthreshold(ikthreshold) {
        OPENRAVE_ASSERT_OP(ikfunctions->_GetIkRealSize(),==,sizeof(IkReal));

        _bEmptyTransform6D = false;
        std::stringstream sversion(ikfunctions->_GetIkFastVersion());
        uint32_t ikfastversion = 0;
        sversion >> std::hex >> ikfastversion;
        if( ikfastversion & 0x10000000 ) {
            _bEmptyTransform6D = true;
        }

        _fRefineWithJacobianInverseAllowedError = -1;
        _vfreeparams.resize(ikfunctions->_GetNumFreeParameters());
        _fFreeIncRevolute = PI/8; // arbitrary
        _fFreeIncPrismaticNum = 10.0; // arbitrary
        for(size_t i = 0; i < _vfreeparams.size(); ++i) {
            _vfreeparams[i] = ikfunctions->_GetFreeParameters()[i];
        }
        _nTotalDOF = ikfunctions->_GetNumJoints();
        _iktype = static_cast<IkParameterizationType>(ikfunctions->_GetIkType());
        _kinematicshash = ikfunctions->_GetKinematicsHash();
        __description = ":Interface Author: Rosen Diankov\n\nAn OpenRAVE wrapper for the ikfast generated files.\nIf 6D IK is used, will check if the end effector and other independent links are in collision before manipulator link collisions. If they are, the IK will terminate with failure immediately.\nBecause checking collisions is the slowest part of the IK, the custom filter function run before collision checking.";
        RegisterCommand("SetIkThreshold",boost::bind(&IkFastSolver<IkReal>::_SetIkThresholdCommand,this,_1,_2),
                        "sets the ik threshold for validating returned ik solutions");
        RegisterCommand("SetJacobianRefine",boost::bind(&IkFastSolver<IkReal>::_SetJacobianRefineCommand,this,_1,_2),
                        "sets the allowed workspace error, if ik solver returns above that, then use jacobian inverse to refine.");
        RegisterCommand("SetDefaultIncrements",boost::bind(&IkFastSolver<IkReal>::_SetDefaultIncrementsCommand,this,_1,_2),
                        "Specify four values (2 pairs). Each pair is the free increment for revolute joint and second is the number of segment to divide free prismatic joints. The first pair is for structural free joints, the second pair is for solutions where axes align");
        RegisterCommand("GetFreeIndices",boost::bind(&IkFastSolver<IkReal>::_GetFreeIndicesCommand,this,_1,_2),
                        "returns the free increments for all the free joints.");
        RegisterCommand("SetFreeIncrements",boost::bind(&IkFastSolver<IkReal>::_SetFreeIncrementsCommand,this,_1,_2),
                        "sets the free increments for all the free joints");
        RegisterCommand("GetFreeIncrements",boost::bind(&IkFastSolver<IkReal>::_GetFreeIncrementsCommand,this,_1,_2),
                        "returns the free increments for all the free joints.");
        RegisterCommand("GetSolutionIndices",boost::bind(&IkFastSolver<IkReal>::_GetSolutionIndicesCommand,this,_1,_2),
                        "**Can only be called by a custom filter during a Solve function call.** Gets the indices of the current solution being considered. if large-range joints wrap around, (index>>16) holds the index. So (index&0xffff) is unique to robot link pose, while (index>>16) describes the repetition.");
        RegisterCommand("GetRobotLinkStateRepeatCount", boost::bind(&IkFastSolver<IkReal>::_GetRobotLinkStateRepeatCountCommand,this,_1,_2),
                        "**Can only be called by a custom filter during a Solve function call.**. Returns 1 if the filter was called already with the same robot link positions, 0 otherwise. This is useful in saving computation. ");
        RegisterCommand("SetBackTraceSelfCollisionLinks",boost::bind(&IkFastSolver<IkReal>::_SetBackTraceSelfCollisionLinksCommand,this,_1,_2),
                        "format: int int\n\n\
for numBacktraceLinksForSelfCollisionWithNonMoving numBacktraceLinksForSelfCollisionWithFree, when pruning self collisions, the number of links to look at. If the tip of the manip self collides with the base, then can safely quit the IK.");
        _numBacktraceLinksForSelfCollisionWithNonMoving = 2;
        _numBacktraceLinksForSelfCollisionWithFree = 0;
    }
    virtual ~IkFastSolver() {
    }

    inline boost::shared_ptr<IkFastSolver<IkReal> > shared_solver() {
        return boost::static_pointer_cast<IkFastSolver<IkReal> >(shared_from_this());
    }
    inline boost::shared_ptr<IkFastSolver<IkReal> const> shared_solver_const() const {
        return boost::static_pointer_cast<IkFastSolver<IkReal> const>(shared_from_this());
    }
    inline boost::weak_ptr<IkFastSolver<IkReal> > weak_solver() {
        return shared_solver();
    }

    bool _SetIkThresholdCommand(ostream& sout, istream& sinput)
    {
        sinput >> _ikthreshold;
        return !!sinput;
    }

    bool _SetJacobianRefineCommand(ostream& sout, istream& sinput)
    {
#ifdef OPENRAVE_HAS_LAPACK
        dReal f = 0;
        int nMaxIterations = -1;
        sinput >> f >> nMaxIterations;
        _SetJacobianRefine(f, nMaxIterations);
        return true;
#else
        return false;
#endif
    }

    void _SetJacobianRefine(dReal f, int nMaxIterations)
    {
#ifdef OPENRAVE_HAS_LAPACK
        _fRefineWithJacobianInverseAllowedError = f;
        _jacobinvsolver.SetErrorThresh(_fRefineWithJacobianInverseAllowedError);
        if( nMaxIterations >= 0 ) {
            _jacobinvsolver.SetMaxIterations(nMaxIterations);
        }
#endif
    }

    bool _SetDefaultIncrementsCommand(ostream& sout, istream& sinput)
    {
        dReal fFreeIncRevolute=0.1, fFreeIncPrismaticNum=100;
        sinput >> fFreeIncRevolute >> fFreeIncPrismaticNum >> _fFreeIncRevolute >> _fFreeIncPrismaticNum;
        _vFreeInc.resize(_vfreeparams.size());
        for(size_t i = 0; i < _vFreeInc.size(); ++i) {
            if( _vfreerevolute.at(i) ) {
                _vFreeInc[i] = fFreeIncRevolute;
            }
            else {
                _vFreeInc[i] = (_qupper.at(_vfreeparams[i])-_qlower.at(_vfreeparams[i]))/fFreeIncPrismaticNum;
            }
        }
        //RAVELOG_VERBOSE(str(boost::format("SetFreeIncrements: %f %f %f %f")%fFreeIncRevolute%fFreeIncPrismaticNum%_fFreeIncRevolute%_fFreeIncPrismaticNum));
        return !!sinput;
    }

    bool _SetFreeIncrementsCommand(ostream& sout, istream& sinput)
    {
        if( _vFreeInc.size() == 0 ) {
            return true;
        }
        FOREACHC(it, _vFreeInc) {
            sinput >> *it;
        }
        return !!sinput;
    }

    bool _GetFreeIndicesCommand(ostream& sout, istream& sinput)
    {
        FOREACHC(it, _vfreeparams) {
            sout << *it << " ";
        }
        return true;
    }

    bool _GetFreeIncrementsCommand(ostream& sout, istream& sinput)
    {
        FOREACHC(it, _vFreeInc) {
            sout << *it << " ";
        }
        return true;
    }

    bool _GetSolutionIndicesCommand(ostream& sout, istream& sinput)
    {
        sout << _vsolutionindices.size() << " ";
        FOREACHC(it,_vsolutionindices) {
            sout << *it << " ";
        }
        return true;
    }

    bool _GetRobotLinkStateRepeatCountCommand(ostream& sout, istream& sinput)
    {
        sout << _nSameStateRepeatCount;
        return true;
    }

    bool _SetBackTraceSelfCollisionLinksCommand(ostream& sout, istream& sinput)
    {
        sinput >> _numBacktraceLinksForSelfCollisionWithNonMoving >> _numBacktraceLinksForSelfCollisionWithFree;
        return true;
    }

    virtual IkReturnAction CallFilters(const IkParameterization& param, IkReturnPtr ikreturn, int minpriority, int maxpriority) {
        // have to convert to the manipulator's base coordinate system
        RobotBase::ManipulatorPtr pmanip(_pmanip);
        std::vector<dReal> vsolution;
        pmanip->GetRobot()->GetDOFValues(vsolution, pmanip->GetArmIndices());
        // do sanity check to make sure that current robot manip is consistent with param
        dReal ikworkspacedist = pmanip->GetIkParameterization(param.GetType(), false).ComputeDistanceSqr(param);
        if( ikworkspacedist > _ikthreshold ) {
            stringstream ss; ss << std::setprecision(std::numeric_limits<dReal>::digits10+1);
            ss << "ignoring bad ik for " << pmanip->GetRobot()->GetName() << ":" << pmanip->GetName() << " dist=" << RaveSqrt(ikworkspacedist) << ", param=[" << param << "], sol=[";
            FOREACHC(itvalue,vsolution) {
                ss << *itvalue << ", ";
            }
            ss << "]" << endl;
            throw OPENRAVE_EXCEPTION_FORMAT0(ss.str(), ORE_InvalidArguments);
        }

        return _CallFilters(vsolution, pmanip, param, ikreturn, minpriority, maxpriority);
    }

    virtual void SetJointLimits()
    {
        RobotBase::ManipulatorPtr pmanip(_pmanip);
        RobotBasePtr probot = pmanip->GetRobot();
        RobotBase::RobotStateSaver saver(probot);
        probot->SetActiveDOFs(pmanip->GetArmIndices());
        probot->GetActiveDOFLimits(_qlower,_qupper);
        _qmid.resize(_qlower.size());
        _qbigrangeindices.resize(0);
        _qbigrangemaxsols.resize(0);
        _qbigrangemaxcumprod.resize(0); _qbigrangemaxcumprod.push_back(1);
        for(size_t i = 0; i < _qmid.size(); ++i) {
            _qmid[i] = 0.5*(_qlower[i]*_qupper[i]);
            if( _qupper[i]-_qlower[i] > 2*PI ) {
                int dofindex = pmanip->GetArmIndices().at(i);
                KinBody::JointPtr pjoint = probot->GetJointFromDOFIndex(dofindex);
                int iaxis = dofindex-pjoint->GetDOFIndex();
                if( pjoint->IsRevolute(iaxis) && !pjoint->IsCircular(iaxis) ) {
                    _qbigrangeindices.push_back(i);
                    _qbigrangemaxsols.push_back( 1+int((_qupper[i]-_qlower[i])/(2*PI))); // max redundant solutions
                    _qbigrangemaxcumprod.push_back(_qbigrangemaxcumprod.back() * _qbigrangemaxsols.back());
                }
            }
        }
        _vfreeparamscales.resize(0);
        FOREACH(itfree, _vfreeparams) {
            if( *itfree < 0 || *itfree >= (int)_qlower.size() ) {
                throw openrave_exception(str(boost::format(_("free parameter idx %d out of bounds\n"))%*itfree));
            }
            if( _qupper[*itfree] > _qlower[*itfree] ) {
                _vfreeparamscales.push_back(1.0f/(_qupper[*itfree]-_qlower[*itfree]));
            }
            else {
                _vfreeparamscales.push_back(0.0f);
            }
        }
    }

    const std::string& GetKinematicsStructureHash() const {
        return _kinematicshash;
    }

    virtual bool Init(RobotBase::ManipulatorConstPtr pmanip)
    {
        if( _kinematicshash.size() > 0 && pmanip->GetInverseKinematicsStructureHash(_iktype) != _kinematicshash ) {
            RAVELOG_ERROR_FORMAT("env=%d, inverse kinematics hashes do not match for manip %s:%s. IK will not work!  manip (%s) != loaded (%s)", pmanip->GetRobot()->GetEnv()->GetId()%pmanip->GetRobot()->GetName()%pmanip->GetName()%pmanip->GetInverseKinematicsStructureHash(_iktype)%_kinematicshash);
            return false;
        }
        RobotBasePtr probot = pmanip->GetRobot();
        bool bfound = false;
        _pmanip.reset();
        FOREACHC(itmanip,probot->GetManipulators()) {
            if( *itmanip == pmanip ) {
                _pmanip = *itmanip;
                bfound = true;
            }
        }
        if( !bfound ) {
            throw OPENRAVE_EXCEPTION_FORMAT(_("manipulator %s not found in robot"), pmanip->GetName(), ORE_InvalidArguments);
        }

        _cblimits = probot->RegisterChangeCallback(KinBody::Prop_JointLimits,boost::bind(&IkFastSolver<IkReal>::SetJointLimits,boost::bind(&utils::sptr_from<IkFastSolver<IkReal> >, weak_solver())));

        if( _nTotalDOF != (int)pmanip->GetArmIndices().size() ) {
            RAVELOG_ERROR(str(boost::format("ik %s configured with different number of joints than robot manipulator (%d!=%d)\n")%GetXMLId()%pmanip->GetArmIndices().size()%_nTotalDOF));
            return false;
        }

        _vfreerevolute.resize(0);
        FOREACH(itfree, _vfreeparams) {
            int index = pmanip->GetArmIndices().at(*itfree);
            KinBody::JointPtr pjoint = probot->GetJointFromDOFIndex(index);
            if( pjoint->IsRevolute(index-pjoint->GetDOFIndex()) ) {
                _vfreerevolute.push_back(pjoint->IsCircular(index-pjoint->GetDOFIndex()) ? 2 : 1);
            }
            else {
                _vfreerevolute.push_back(0);
            }
        }

        _vjointrevolute.resize(0);
        FOREACHC(it,pmanip->GetArmIndices()) {
            KinBody::JointPtr pjoint = probot->GetJointFromDOFIndex(*it);
            if( pjoint->IsRevolute(*it-pjoint->GetDOFIndex()) ) {
                _vjointrevolute.push_back(pjoint->IsCircular(*it-pjoint->GetDOFIndex()) ? 2 : 1);
            }
            else {
                _vjointrevolute.push_back(0);
            }
        }

        if( _vFreeInc.size() != _vfreeparams.size() ) {
            if( _vFreeInc.size() != 0 ) {
                RAVELOG_WARN(str(boost::format("_vFreeInc not correct size: %d != %d\n")%_vFreeInc.size()%_vfreeparams.size()));
            }
            _vFreeInc.resize(_vfreeparams.size());
            //stringstream ss;
            //ss << "robot " << probot->GetName() << ":" << pmanip->GetName() << " setting free increment to: ";
            for(size_t i = 0; i < _vFreeInc.size(); ++i) {
                if( _vfreerevolute.at(i) ) {
                    _vFreeInc[i] = 0.1;
                }
                else {
                    _vFreeInc[i] = 0.01;
                }
                //ss << _vFreeInc[i] << " ";
            }
            //RAVELOG_DEBUG(ss.str());
        }

        pmanip->GetChildLinks(_vchildlinks);
        _vchildlinkindices.resize(_vchildlinks.size());
        for(size_t i = 0; i < _vchildlinks.size(); ++i) {
            _vchildlinkindices[i] = _vchildlinks[i]->GetIndex();
        }
        pmanip->GetIndependentLinks(_vindependentlinks);

        if( _vfreeparams.size() == 0 ) {
            _vIndependentLinksIncludingFreeJoints = _vindependentlinks;
        }
        else {
            std::vector<dReal> vactiveindices; vactiveindices.reserve(pmanip->GetArmDOF() - _vfreeparams.size());
            for(size_t i = 0; i < pmanip->GetArmIndices().size(); ++i) {
                if( find(_vfreeparams.begin(), _vfreeparams.end(), i) == _vfreeparams.end() ) {
                    vactiveindices.push_back(pmanip->GetArmIndices()[i]);
                }
            }

            _vIndependentLinksIncludingFreeJoints.resize(0);
            FOREACHC(itlink, probot->GetLinks()) {
                bool bAffected = false;
                FOREACHC(itindex,vactiveindices) {
                    if( probot->DoesAffect(probot->GetJointFromDOFIndex(*itindex)->GetJointIndex(),(*itlink)->GetIndex()) ) {
                        bAffected = true;
                        break;
                    }
                }
                FOREACHC(itindex,pmanip->GetGripperIndices()) {
                    if( probot->DoesAffect(probot->GetJointFromDOFIndex(*itindex)->GetJointIndex(),(*itlink)->GetIndex()) ) {
                        bAffected = true;
                        break;
                    }
                }

                if( !bAffected ) {
                    _vIndependentLinksIncludingFreeJoints.push_back(*itlink);
                }
            }
        }

#ifdef OPENRAVE_HAS_LAPACK
        if( !!pmanip ) {
            _jacobinvsolver.Init(*pmanip);
        }
#endif

        // get the joint limits
        RobotBase::RobotStateSaver saver(probot);
        probot->SetActiveDOFs(pmanip->GetArmIndices());
        SetJointLimits();
        return true;
    }

    virtual bool Supports(IkParameterizationType iktype) const
    {
        if( iktype == _iktype ) {
            return true;
        }
        // auto-conversion
        if( _nTotalDOF-GetNumFreeParameters() == 4 ) {
            if( _iktype == IKP_Transform6D ) {
                // not always true! sometimes 4D robots can only support Transform6D (fanuc 4 axis depalletizing)
                //return iktype == IKP_TranslationXAxisAngleZNorm4D || iktype == IKP_TranslationYAxisAngleXNorm4D || iktype == IKP_TranslationZAxisAngleYNorm4D || iktype == IKP_TranslationZAxisAngle4D;
            }
        }
        else if( _nTotalDOF-GetNumFreeParameters() == 5 ) {
            // not always true! sometimes 5D robots can only support Transform6D
//            if( _iktype == IKP_Transform6D ) {
//                return iktype == IKP_TranslationDirection5D;
//            }
        }
        return false;
    }

    /// \brief manages the enabling and disabling of the end effector links depending on the filter options
    class StateCheckEndEffector
    {
public:
        StateCheckEndEffector(RobotBasePtr probot, const std::vector<KinBody::LinkPtr>& vchildlinks, const std::vector<KinBody::LinkPtr>& vindependentlinks, int filteroptions) : _vchildlinks(vchildlinks), _vindependentlinks(vindependentlinks) {
            _probot = probot;
            _bCheckEndEffectorEnvCollision = !(filteroptions & IKFO_IgnoreEndEffectorEnvCollisions);
            _bCheckEndEffectorSelfCollision = !(filteroptions & (IKFO_IgnoreEndEffectorSelfCollisions|IKFO_IgnoreSelfCollisions));
            _bCheckSelfCollision = !(filteroptions & IKFO_IgnoreSelfCollisions);
            _bDisabled = false;
            numImpossibleSelfCollisions = 0;
        }
        virtual ~StateCheckEndEffector() {
            // restore the link states
            if( _vlinkenabled.size() == _vchildlinks.size() ) {
                for(size_t i = 0; i < _vchildlinks.size(); ++i) {
                    _vchildlinks[i]->Enable(!!_vlinkenabled[i]);
                }
            }
        }

        void SetEnvironmentCollisionState()
        {
            if( !_bDisabled && (!_bCheckEndEffectorEnvCollision || !_bCheckEndEffectorSelfCollision) ) {
                _InitSavers();
                for(size_t i = 0; i < _vchildlinks.size(); ++i) {
                    _vchildlinks[i]->Enable(false);
                }
                FOREACH(it, _listGrabbedSavedStates) {
                    it->GetBody()->Enable(false);
                }
                _bDisabled = true;
            }
        }
        void SetSelfCollisionState()
        {
            if( _bDisabled ) {
                _InitSavers();
                for(size_t i = 0; i < _vchildlinks.size(); ++i) {
                    _vchildlinks[i]->Enable(!!_vlinkenabled[i]);
                }
                FOREACH(it, _listGrabbedSavedStates) {
                    it->Restore();
                }
                _bDisabled = false;
            }
            if( (!_bCheckEndEffectorEnvCollision || !_bCheckEndEffectorSelfCollision) && !_callbackhandle ) {
                _InitSavers();
                // have to register a handle if we're ignoring end effector collisions
                _callbackhandle = _probot->GetEnv()->RegisterCollisionCallback(boost::bind(&StateCheckEndEffector::_CollisionCallback,this,_1,_2));
            }
        }

        bool NeedCheckEndEffectorEnvCollision() {
            return _bCheckEndEffectorEnvCollision;
        }

        // set collision state to not check for end effector collisions
        void ResetCheckEndEffectorEnvCollision() {
            _bCheckEndEffectorEnvCollision = false;
            SetEnvironmentCollisionState();
        }

        void RestoreCheckEndEffectorEnvCollision() {
            _bCheckEndEffectorEnvCollision = true;
            if( _bDisabled ) {
                _InitSavers();
                for(size_t i = 0; i < _vchildlinks.size(); ++i) {
                    _vchildlinks[i]->Enable(!!_vlinkenabled[i]);
                }
                FOREACH(it, _listGrabbedSavedStates) {
                    it->Restore();
                }
                _bDisabled = false;
            }
        }

        /// \brief check if end effector is colliding if there's a colliding transform within some angle (this is used for TranslationDirection5D IK where end effector differs by a rotation around an axis)
        ///
        /// \param coshalfdeltaangle cos(0.5*deltaangle) where deltaangle is the angle between the two poses
        /// \return 1 if in collision, 0 if not, -1 if unknown (there's no enough data)
        int IsCollidingEndEffector(const Transform& tendeffector, dReal coshalfdeltaangle=0.99968751627570263) {
            //Transform tendeffectorinv = tendeffectorinv.inverse();
            FOREACHC(it, _listCollidingTransforms) {
                //Transform t = tendeffectorinv*it->first;
                dReal quatcosangle = tendeffector.rot.dot(it->first.rot);
                if( quatcosangle >= coshalfdeltaangle ) {
                    return (int)it->second;
                }
            }
            return -1; // don't know
        }

        void RegisterCollidingEndEffector(const Transform& t, bool bcolliding)
        {
            _listCollidingTransforms.push_back(std::make_pair(t, bcolliding));
        }

        int numImpossibleSelfCollisions; ///< a count of the number of self-collisions that most likely mean that the IK itself will fail.
protected:
        void _InitSavers()
        {
            if( _vlinkenabled.size() > 0 ) {
                return; // already initialized
            }
            _vlinkenabled.resize(_vchildlinks.size());
            for(size_t i = 0; i < _vchildlinks.size(); ++i) {
                _vlinkenabled[i] = _vchildlinks[i]->IsEnabled();
            }
            _listGrabbedSavedStates.clear();
            std::vector<KinBodyPtr> vgrabbedbodies;
            _probot->GetGrabbed(vgrabbedbodies);
            FOREACH(itbody,vgrabbedbodies) {
                if( find(_vchildlinks.begin(),_vchildlinks.end(),_probot->IsGrabbing(**itbody)) != _vchildlinks.end() ) {
                    _listGrabbedSavedStates.push_back(KinBody::KinBodyStateSaver(*itbody, KinBody::Save_LinkEnable));
                }
            }
        }

        CollisionAction _CollisionCallback(CollisionReportPtr report, bool IsCalledFromPhysicsEngine)
        {
            if( !_bCheckEndEffectorEnvCollision || !_bCheckEndEffectorSelfCollision ) {
                bool bChildLink1 = find(_vchildlinks.begin(),_vchildlinks.end(),report->plink1) != _vchildlinks.end();
                bool bChildLink2 = find(_vchildlinks.begin(),_vchildlinks.end(),report->plink2) != _vchildlinks.end();
                bool bIndependentLink1 = find(_vindependentlinks.begin(),_vindependentlinks.end(),report->plink1) != _vindependentlinks.end();
                bool bIndependentLink2 = find(_vindependentlinks.begin(),_vindependentlinks.end(),report->plink2) != _vindependentlinks.end();
                if( !_bCheckEndEffectorEnvCollision ) {
                    if( (bChildLink1 && !bIndependentLink2) || (bChildLink2 && bIndependentLink1) ) {
                        // end effector colliding with environment
                        return CA_Ignore;
                    }
                }
                if( !_bCheckEndEffectorSelfCollision ) {
                    if( (bChildLink1&&bIndependentLink2) || (bChildLink2&&bIndependentLink1) ) {
                        // child+independent link when should be ignore end-effector collisions
                        return CA_Ignore;
                    }
                }

                // check for attached bodies of the child links
                if( !bIndependentLink2 && !bChildLink2 && !!report->plink2 ) {
                    KinBodyPtr pcolliding = report->plink2->GetParent();
                    FOREACH(it,_listGrabbedSavedStates) {
                        if( it->GetBody() == pcolliding ) {
                            if( !_bCheckEndEffectorEnvCollision ) {
                                // if plink1 is not part of the robot, then ignore.
                                if( !report->plink1 || report->plink1->GetParent() != _probot ) {
                                    return CA_Ignore;
                                }
                            }
                            // otherwise counted as self-collision since a part of this end effector
                            if( !_bCheckEndEffectorSelfCollision ) {
                                return CA_Ignore;
                            }
                        }
                    }
                }
                if( !bIndependentLink1 && !bChildLink1 && !!report->plink1 ) {
                    KinBodyPtr pcolliding = report->plink1->GetParent();
                    FOREACH(it,_listGrabbedSavedStates) {
                        if( it->GetBody() == pcolliding ) {
                            if( !_bCheckEndEffectorEnvCollision ) {
                                // if plink2 is not part of the robot, then ignore. otherwise it needs to be counted as self-collision
                                if( !report->plink2 || report->plink2->GetParent() != _probot ) {
                                    return CA_Ignore;
                                }
                            }
                            // otherwise counted as self-collision since a part of this end effector
                            if( !_bCheckEndEffectorSelfCollision ) {
                                return CA_Ignore;
                            }
                        }
                    }
                }
            }
            return CA_DefaultAction;
        }

        RobotBasePtr _probot;
        std::list<KinBody::KinBodyStateSaver> _listGrabbedSavedStates;
        vector<uint8_t> _vlinkenabled;
        UserDataPtr _callbackhandle;
        const std::vector<KinBody::LinkPtr>& _vchildlinks, &_vindependentlinks;
        std::list<std::pair<Transform, bool> > _listCollidingTransforms;
        bool _bCheckEndEffectorEnvCollision, _bCheckEndEffectorSelfCollision, _bCheckSelfCollision, _bDisabled;
    };

    virtual bool Solve(const IkParameterization& rawparam, const std::vector<dReal>& q0, int filteroptions, boost::shared_ptr< std::vector<dReal> > result)
    {
        std::vector<dReal> q0local = q0; // copy in case result points to q0
        if( !!result ) {
            result->resize(0);
        }
        IkReturn ikreturn(IKRA_Success);
        IkReturnPtr pikreturn(&ikreturn,utils::null_deleter());
        if( !Solve(rawparam,q0local,filteroptions,pikreturn) ) {
            return false;
        }
        if( !!result ) {
            *result = ikreturn._vsolution;
        }
        return true;
    }

    virtual bool SolveAll(const IkParameterization& rawparam, int filteroptions, std::vector< std::vector<dReal> >& qSolutions)
    {
        std::vector<IkReturnPtr> vikreturns;
        qSolutions.resize(0);
        if( !SolveAll(rawparam,filteroptions,vikreturns) ) {
            return false;
        }
        qSolutions.resize(vikreturns.size());
        for(size_t i = 0; i < vikreturns.size(); ++i) {
            qSolutions[i] = vikreturns[i]->_vsolution;
        }
        return qSolutions.size()>0;
    }

    virtual bool Solve(const IkParameterization& param, const std::vector<dReal>& q0, const std::vector<dReal>& vFreeParameters, int filteroptions, boost::shared_ptr< std::vector<dReal> > result)
    {
        std::vector<dReal> q0local = q0; // copy in case result points to q0
        if( !!result ) {
            result->resize(0);
        }
        IkReturn ikreturn(IKRA_Success);
        IkReturnPtr pikreturn(&ikreturn,utils::null_deleter());
        if( !Solve(param,q0local,vFreeParameters,filteroptions,pikreturn) ) {
            return false;
        }
        if( !!result ) {
            *result = ikreturn._vsolution;
        }
        return true;
    }

    virtual bool SolveAll(const IkParameterization& param, const std::vector<dReal>& vFreeParameters, int filteroptions, std::vector< std::vector<dReal> >& qSolutions)
    {
        std::vector<IkReturnPtr> vikreturns;
        qSolutions.resize(0);
        if( !SolveAll(param,vFreeParameters,filteroptions,vikreturns) ) {
            return false;
        }
        qSolutions.resize(vikreturns.size());
        for(size_t i = 0; i < vikreturns.size(); ++i) {
            qSolutions[i] = vikreturns[i]->_vsolution;
        }
        return qSolutions.size()>0;
    }

    virtual bool Solve(const IkParameterization& rawparam, const std::vector<dReal>& q0, int filteroptions, IkReturnPtr ikreturn)
    {
        IkParameterization ikparamdummy;
        const IkParameterization& param = _ConvertIkParameterization(rawparam, ikparamdummy);
        if( !!ikreturn ) {
            ikreturn->Clear();
        }
        RobotBase::ManipulatorPtr pmanip(_pmanip);
        RobotBasePtr probot = pmanip->GetRobot();
        RobotBase::RobotStateSaver saver(probot);
        probot->SetActiveDOFs(pmanip->GetArmIndices());
        std::vector<IkReal> vfree(_vfreeparams.size());
        StateCheckEndEffector stateCheck(probot,_vchildlinks,_vindependentlinks,filteroptions);
        CollisionOptionsStateSaver optionstate(GetEnv()->GetCollisionChecker(),GetEnv()->GetCollisionChecker()->GetCollisionOptions()|CO_ActiveDOFs,false);
        IkReturnAction retaction = ComposeSolution(_vfreeparams, vfree, 0, q0, boost::bind(&IkFastSolver::_SolveSingle,shared_solver(), boost::ref(param),boost::ref(vfree),boost::ref(q0),filteroptions,ikreturn,boost::ref(stateCheck)), _vFreeInc);
        if( !!ikreturn ) {
            ikreturn->_action = retaction;
        }
        return retaction == IKRA_Success;
    }

    virtual bool SolveAll(const IkParameterization& rawparam, int filteroptions, std::vector<IkReturnPtr>& vikreturns)
    {
        vikreturns.resize(0);
        IkParameterization ikparamdummy;
        const IkParameterization& param = _ConvertIkParameterization(rawparam, ikparamdummy);
        RobotBase::ManipulatorPtr pmanip(_pmanip);
        RobotBasePtr probot = pmanip->GetRobot();
        RobotBase::RobotStateSaver saver(probot);
        probot->SetActiveDOFs(pmanip->GetArmIndices());
        std::vector<IkReal> vfree(_vfreeparams.size());
        StateCheckEndEffector stateCheck(probot,_vchildlinks,_vindependentlinks,filteroptions);
        CollisionOptionsStateSaver optionstate(GetEnv()->GetCollisionChecker(),GetEnv()->GetCollisionChecker()->GetCollisionOptions()|CO_ActiveDOFs,false);
        IkReturnAction retaction = ComposeSolution(_vfreeparams, vfree, 0, vector<dReal>(), boost::bind(&IkFastSolver::_SolveAll,shared_solver(), param,boost::ref(vfree),filteroptions,boost::ref(vikreturns), boost::ref(stateCheck)), _vFreeInc);
        if( retaction & IKRA_Quit ) {
            return false;
        }
        _SortSolutions(probot, vikreturns);
        return vikreturns.size()>0;
    }

    virtual bool Solve(const IkParameterization& rawparam, const std::vector<dReal>& q0, const std::vector<dReal>& vFreeParameters, int filteroptions, IkReturnPtr ikreturn)
    {
        IkParameterization ikparamdummy;
        const IkParameterization& param = _ConvertIkParameterization(rawparam, ikparamdummy);
        if( vFreeParameters.size() != _vfreeparams.size() ) {
            throw openrave_exception(_("free parameters not equal"),ORE_InvalidArguments);
        }
        if( !!ikreturn ) {
            ikreturn->Clear();
        }
        RobotBase::ManipulatorPtr pmanip(_pmanip);
        RobotBasePtr probot = pmanip->GetRobot();
        RobotBase::RobotStateSaver saver(probot);
        probot->SetActiveDOFs(pmanip->GetArmIndices());
        std::vector<IkReal> vfree(_vfreeparams.size());
        for(size_t i = 0; i < _vfreeparams.size(); ++i) {
            vfree[i] = vFreeParameters[i]*(_qupper[_vfreeparams[i]]-_qlower[_vfreeparams[i]]) + _qlower[_vfreeparams[i]];
        }
        StateCheckEndEffector stateCheck(probot,_vchildlinks,_vindependentlinks,filteroptions);
        CollisionOptionsStateSaver optionstate(GetEnv()->GetCollisionChecker(),GetEnv()->GetCollisionChecker()->GetCollisionOptions()|CO_ActiveDOFs,false);
        IkReturnAction retaction = _SolveSingle(param,vfree,q0,filteroptions,ikreturn,stateCheck);
        if( !!ikreturn ) {
            ikreturn->_action = retaction;
        }
        return retaction==IKRA_Success;
    }

    virtual bool SolveAll(const IkParameterization& rawparam, const std::vector<dReal>& vFreeParameters, int filteroptions, std::vector<IkReturnPtr>& vikreturns)
    {
        vikreturns.resize(0);
        IkParameterization ikparamdummy;
        const IkParameterization& param = _ConvertIkParameterization(rawparam, ikparamdummy);
        if( vFreeParameters.size() != _vfreeparams.size() ) {
            throw openrave_exception(_("free parameters not equal"),ORE_InvalidArguments);
        }
        RobotBase::ManipulatorPtr pmanip(_pmanip);
        RobotBasePtr probot = pmanip->GetRobot();
        RobotBase::RobotStateSaver saver(probot);
        probot->SetActiveDOFs(pmanip->GetArmIndices());
        std::vector<IkReal> vfree(_vfreeparams.size());
        for(size_t i = 0; i < _vfreeparams.size(); ++i) {
            vfree[i] = vFreeParameters[i]*(_qupper[_vfreeparams[i]]-_qlower[_vfreeparams[i]]) + _qlower[_vfreeparams[i]];
        }
        StateCheckEndEffector stateCheck(probot,_vchildlinks,_vindependentlinks,filteroptions);
        CollisionOptionsStateSaver optionstate(GetEnv()->GetCollisionChecker(),GetEnv()->GetCollisionChecker()->GetCollisionOptions()|CO_ActiveDOFs,false);
        IkReturnAction retaction = _SolveAll(param,vfree,filteroptions,vikreturns, stateCheck);
        if( retaction & IKRA_Quit ) {
            return false;
        }
        _SortSolutions(probot, vikreturns);
        return vikreturns.size()>0;
    }

    virtual int GetNumFreeParameters() const
    {
        return (int)_vfreeparams.size();
    }

    virtual bool GetFreeParameters(std::vector<dReal>& pFreeParameters) const
    {
        RobotBase::ManipulatorPtr pmanip(_pmanip);
        RobotBasePtr probot = pmanip->GetRobot();
        std::vector<dReal> values;
        std::vector<dReal>::const_iterator itscale = _vfreeparamscales.begin();
        probot->GetDOFValues(values);
        pFreeParameters.resize(_vfreeparams.size());
        for(size_t i = 0; i < _vfreeparams.size(); ++i) {
            pFreeParameters[i] = (values.at(pmanip->GetArmIndices().at(_vfreeparams[i]))-_qlower.at(_vfreeparams[i])) * *itscale++;
        }
        return true;
    }

    virtual RobotBase::ManipulatorPtr GetManipulator() const {
        return RobotBase::ManipulatorPtr(_pmanip);
    }

    virtual void Clone(InterfaceBaseConstPtr preference, int cloningoptions)
    {
        IkSolverBase::Clone(preference, cloningoptions);
        boost::shared_ptr< IkFastSolver<IkReal> const > r = boost::dynamic_pointer_cast<IkFastSolver<IkReal> const>(preference);

        _pmanip.reset();
        _cblimits.reset();
        _vchildlinks.resize(0);
        _vchildlinkindices.resize(0);
        _vindependentlinks.resize(0);
        RobotBase::ManipulatorPtr rmanip = r->_pmanip.lock();
        if( !!rmanip ) {
            RobotBasePtr probot = GetEnv()->GetRobot(rmanip->GetRobot()->GetName());
            if( !!probot ) {
                RobotBase::ManipulatorPtr pmanip = probot->GetManipulator(rmanip->GetName());
                _pmanip = pmanip;
                _cblimits = probot->RegisterChangeCallback(KinBody::Prop_JointLimits,boost::bind(&IkFastSolver<IkReal>::SetJointLimits,boost::bind(&utils::sptr_from<IkFastSolver<IkReal> >, weak_solver())));

                if( !!pmanip ) {
                    pmanip->GetChildLinks(_vchildlinks);
                    _vchildlinkindices.resize(_vchildlinks.size());
                    for(size_t i = 0; i < _vchildlinks.size(); ++i) {
                        _vchildlinkindices[i] = _vchildlinks[i]->GetIndex();
                    }
                    pmanip->GetIndependentLinks(_vindependentlinks);
                }
            }
        }
        _vfreeparams = r->_vfreeparams;
        _vfreerevolute = r->_vfreerevolute;
        _vjointrevolute = r->_vjointrevolute;
        _vfreeparamscales = r->_vfreeparamscales;
        _ikfunctions = r->_ikfunctions; // probably not necessary, but not setting it here could create inconsistency problems later on
        _vFreeInc = r->_vFreeInc;
        _fFreeIncRevolute = r->_fFreeIncRevolute;
        _fFreeIncPrismaticNum = r->_fFreeIncPrismaticNum;
        _nTotalDOF = r->_nTotalDOF;
        _qlower = r->_qlower;
        _qupper = r->_qupper;
        _qmid = r->_qmid;
        _qbigrangeindices = r->_qbigrangeindices;
        _qbigrangemaxsols = r->_qbigrangemaxsols;
        _qbigrangemaxcumprod = r->_qbigrangemaxcumprod;
        _iktype = r->_iktype;

        _kinematicshash = r->_kinematicshash;
        _numBacktraceLinksForSelfCollisionWithNonMoving = r->_numBacktraceLinksForSelfCollisionWithNonMoving;
        _numBacktraceLinksForSelfCollisionWithFree = r->_numBacktraceLinksForSelfCollisionWithFree;
        _ikthreshold = r->_ikthreshold;
#ifdef OPENRAVE_HAS_LAPACK
        _SetJacobianRefine(r->_fRefineWithJacobianInverseAllowedError, r->_jacobinvsolver._nMaxIterations);
#endif

        _bEmptyTransform6D = r->_bEmptyTransform6D;
    }

protected:
    IkReturnAction ComposeSolution(const std::vector<int>& vfreeparams, vector<IkReal>& vfree, int freeindex, const vector<dReal>& q0, const boost::function<IkReturnAction()>& fn, const std::vector<dReal>& vFreeInc)
    {
        if( freeindex >= (int)vfreeparams.size()) {
            return fn();
        }

        // start searching for phi close to q0, as soon as a solution is found for the curphi, return it
        dReal startphi = q0.size() == _qlower.size() ? q0.at(vfreeparams.at(freeindex)) : 0;
        dReal upperphi = _qupper.at(vfreeparams.at(freeindex)), lowerphi = _qlower.at(vfreeparams.at(freeindex)), deltaphi = 0;
        dReal lowerChecked = startphi; // lowest value checked
        dReal upperChecked = startphi; // uppermost value checked
        int isJointRevolute = _vjointrevolute.at(vfreeparams.at(freeindex));
        if( isJointRevolute == 2 ) {
            startphi = utils::NormalizeCircularAngle(startphi, -PI, PI);
            lowerphi = startphi-PI;
            upperphi = startphi+PI;
        }

        bool bIsZeroTested = false;
        int iter = 0;
        dReal fFreeInc = vFreeInc.at(freeindex);
        int allres = IKRA_Reject;
        while(1) {
            dReal curphi = startphi;
            if( iter & 1 ) { // increment
                curphi += deltaphi;
                if( curphi > upperphi ) {
                    if( startphi-deltaphi < lowerphi) {
                        break; // reached limit
                    }
                    ++iter;
                    continue;
                }
                upperChecked = curphi;
                if( isJointRevolute != 0 && upperChecked - lowerChecked >= 2*PI-g_fEpsilonJointLimit ) {
                    // reached full circle
                    break;
                }
            }
            else { // decrement
                curphi -= deltaphi;
                if( curphi < lowerphi ) {
                    if( startphi+deltaphi > upperphi ) {
                        break; // reached limit
                    }
                    deltaphi += fFreeInc; // increment
                    ++iter;
                    continue;
                }
                lowerChecked = curphi;
                if( isJointRevolute != 0 && upperChecked - lowerChecked >= 2*PI-fFreeInc*0.1 ) {
                    // reached full circle
                    break;
                }

                deltaphi += fFreeInc; // increment
            }

            iter++;

            if( RaveFabs(curphi) <= g_fEpsilonJointLimit ) {
                bIsZeroTested = true;
            }
            //RAVELOG_VERBOSE_FORMAT("index=%d curphi=%.16e, range=%.16e", freeindex%curphi%(upperChecked - lowerChecked));
            vfree.at(freeindex) = curphi;
            IkReturnAction res = ComposeSolution(vfreeparams, vfree, freeindex+1,q0, fn, vFreeInc);
            if( !(res & IKRA_Reject) ) {
                return res;
            }
            if( res & IKRA_Quit ) {
                return res;
            }
            allres |= res;
        }

        // explicitly test 0 since many edge cases involve 0s
        if( !bIsZeroTested && _qlower[vfreeparams[freeindex]] <= 0 && _qupper[vfreeparams[freeindex]] >= 0 ) {
            vfree.at(freeindex) = 0;
            IkReturnAction res = ComposeSolution(vfreeparams, vfree, freeindex+1,q0, fn, vFreeInc);
            if( !(res & IKRA_Reject) ) {
                return res;
            }
            allres |= res;
        }

        return static_cast<IkReturnAction>(allres);
    }

    /// \param tLocalTool _pmanip->GetLocalToolTransform()
    inline bool _CallIk(const IkParameterization& param, const vector<IkReal>& vfree, const Transform& tLocalTool, ikfast::IkSolutionList<IkReal>& solutions)
    {
        bool bsuccess = false;
        if( !!_ikfunctions->_ComputeIk2 ) {
            bsuccess = _CallIk2(param, vfree, tLocalTool, solutions);
        }
        else {
            bsuccess = _CallIk1(param, vfree, tLocalTool, solutions);
        }
        return bsuccess;
    }

    bool _CallIk1(const IkParameterization& param, const vector<IkReal>& vfree, const Transform& tLocalTool, ikfast::IkSolutionList<IkReal>& solutions)
    {
        try {
            switch(param.GetType()) {
            case IKP_Transform6D: {
                TransformMatrix t = param.GetTransform6D();
                if( _bEmptyTransform6D ) {
                    t = t * tLocalTool.inverse();
                }
                IkReal eetrans[3] = {(IkReal)t.trans.x, (IkReal)t.trans.y, (IkReal)t.trans.z};
                IkReal eerot[9] = {(IkReal)t.m[0],(IkReal)t.m[1],(IkReal)t.m[2],(IkReal)t.m[4],(IkReal)t.m[5],(IkReal)t.m[6],(IkReal)t.m[8],(IkReal)t.m[9],(IkReal)t.m[10]};
//                stringstream ss; ss << "./ik " << std::setprecision(16);
//                ss << eerot[0]  << " " << eerot[1]  << " " << eerot[2]  << " " << eetrans[0]  << " " << eerot[3]  << " " << eerot[4]  << " " << eerot[5]  << " " << eetrans[1]  << " " << eerot[6]  << " " << eerot[7]  << " " << eerot[8]  << " " << eetrans[2] << " ";
//                FOREACH(itfree,vfree) {
//                    ss << *itfree << " ";
//                }
//                ss << endl;
//                RAVELOG_INFO(ss.str());
                return _ikfunctions->_ComputeIk(eetrans, eerot, vfree.size()>0 ? &vfree[0] : NULL, solutions);
            }
            case IKP_Rotation3D: {
                TransformMatrix t(Transform(param.GetRotation3D(),Vector()));
                IkReal eerot[9] = {(IkReal)t.m[0],(IkReal)t.m[1],(IkReal)t.m[2],(IkReal)t.m[4],(IkReal)t.m[5],(IkReal)t.m[6],(IkReal)t.m[8],(IkReal)t.m[9],(IkReal)t.m[10]};
                return _ikfunctions->_ComputeIk(NULL, eerot, vfree.size()>0 ? &vfree[0] : NULL, solutions);
            }
            case IKP_Translation3D: {
                Vector v = param.GetTranslation3D();
                IkReal eetrans[3] = {(IkReal)v.x, (IkReal)v.y, (IkReal)v.z};
                //                stringstream ss; ss << "./ik " << std::setprecision(16);
                //                ss << eetrans[0]  << " " << eetrans[1]  << " " << eetrans[2] << " ";
                //                FOREACH(itfree,vfree) {
                //                    ss << *itfree << " ";
                //                }
                //                ss << endl;
                //                RAVELOG_INFO(ss.str());
                return _ikfunctions->_ComputeIk(eetrans, NULL, vfree.size()>0 ? &vfree[0] : NULL, solutions);
            }
            case IKP_Direction3D: {
                Vector v = param.GetDirection3D();
                IkReal eerot[9] = {(IkReal)v.x, (IkReal)v.y, (IkReal)v.z, 0,0,0,0,0,0};
                return _ikfunctions->_ComputeIk(NULL, eerot, vfree.size()>0 ? &vfree[0] : NULL, solutions);
            }
            case IKP_Ray4D: {
                RAY r = param.GetRay4D();
                IkReal eetrans[3] = {(IkReal)r.pos.x, (IkReal)r.pos.y, (IkReal)r.pos.z};
                IkReal eerot[9] = {(IkReal)r.dir.x, (IkReal)r.dir.y, (IkReal)r.dir.z, 0,0,0,0,0,0};
                //RAVELOG_INFO("ray: %f %f %f %f %f %f\n",eerot[0],eerot[1],eerot[2],eetrans[0],eetrans[1],eetrans[2]);
                if( !_ikfunctions->_ComputeIk(eetrans, eerot, vfree.size()>0 ? &vfree[0] : NULL, solutions) ) {
                    return false;
                }
                return true;
            }
            case IKP_Lookat3D: {
                Vector v = param.GetLookat3D();
                IkReal eetrans[3] = {(IkReal)v.x, (IkReal)v.y, (IkReal)v.z};
                return _ikfunctions->_ComputeIk(eetrans, NULL, vfree.size()>0 ? &vfree[0] : NULL, solutions);
            }
            case IKP_TranslationDirection5D: {
                RAY r = param.GetTranslationDirection5D();
                IkReal eetrans[3] = {(IkReal)r.pos.x, (IkReal)r.pos.y, (IkReal)r.pos.z};
                IkReal eerot[9] = {(IkReal)r.dir.x, (IkReal)r.dir.y, (IkReal)r.dir.z, 0,0,0,0,0,0};
                if( !_ikfunctions->_ComputeIk(eetrans, eerot, vfree.size()>0 ? &vfree[0] : NULL, solutions) ) {
                    return false;
                }
                return true;
            }
            case IKP_TranslationXY2D: {
                Vector v = param.GetTranslationXY2D();
                IkReal eetrans[3] = {(IkReal)v.x, (IkReal)v.y, 0};
                return _ikfunctions->_ComputeIk(eetrans, NULL, vfree.size()>0 ? &vfree[0] : NULL, solutions);
            }
            case IKP_TranslationXYOrientation3D: {
                //Vector v = param.GetTranslationXYOrientation3D();
//                IkReal eetrans[3] = {v.x, v.y,v.z};
//                return _ikfunctions->_ComputeIk(eetrans, NULL, vfree.size()>0 ? &vfree[0] : NULL, solutions);
                //std::pair<Vector,dReal> p = param.GetTranslationXAxisAngleZNorm4D();
                Vector v = param.GetTranslationXYOrientation3D();
                IkReal eetrans[3] = {(IkReal)v.x, (IkReal)v.y, 0};
                IkReal eerot[9] = {(IkReal)v.z, 0, 0, 0, 0, 0, 0, 0, 0};
                return _ikfunctions->_ComputeIk(eetrans, eerot, vfree.size()>0 ? &vfree[0] : NULL, solutions);
            }
            case IKP_TranslationLocalGlobal6D: {
                std::pair<Vector,Vector> p = param.GetTranslationLocalGlobal6D();
                IkReal eetrans[3] = {(IkReal)p.second.x, (IkReal)p.second.y, (IkReal)p.second.z};
                IkReal eerot[9] = {(IkReal)p.first.x, 0, 0, 0, (IkReal)p.first.y, 0, 0, 0, (IkReal)p.first.z};
                return _ikfunctions->_ComputeIk(eetrans, eerot, vfree.size()>0 ? &vfree[0] : NULL, solutions);
            }
            case IKP_TranslationXAxisAngle4D: {
                std::pair<Vector,dReal> p = param.GetTranslationXAxisAngle4D();
                IkReal eetrans[3] = {(IkReal)p.first.x, (IkReal)p.first.y, (IkReal)p.first.z};
                IkReal eerot[9] = {(IkReal)p.second, 0, 0, 0, 0, 0, 0, 0, 0};
                return _ikfunctions->_ComputeIk(eetrans, eerot, vfree.size()>0 ? &vfree[0] : NULL, solutions);
            }
            case IKP_TranslationYAxisAngle4D: {
                std::pair<Vector,dReal> p = param.GetTranslationYAxisAngle4D();
                IkReal eetrans[3] = {(IkReal)p.first.x, (IkReal)p.first.y, (IkReal)p.first.z};
                IkReal eerot[9] = {(IkReal)p.second, 0, 0, 0, 0, 0, 0, 0, 0};
                return _ikfunctions->_ComputeIk(eetrans, eerot, vfree.size()>0 ? &vfree[0] : NULL, solutions);
            }
            case IKP_TranslationZAxisAngle4D: {
                std::pair<Vector,dReal> p = param.GetTranslationZAxisAngle4D();
                IkReal eetrans[3] = {(IkReal)p.first.x, (IkReal)p.first.y, (IkReal)p.first.z};
                IkReal eerot[9] = {(IkReal)p.second, 0, 0, 0, 0, 0, 0, 0, 0};
                return _ikfunctions->_ComputeIk(eetrans, eerot, vfree.size()>0 ? &vfree[0] : NULL, solutions);
            }
            case IKP_TranslationXAxisAngleZNorm4D: {
                std::pair<Vector,dReal> p = param.GetTranslationXAxisAngleZNorm4D();
                IkReal eetrans[3] = {(IkReal)p.first.x, (IkReal)p.first.y, (IkReal)p.first.z};
                IkReal eerot[9] = {(IkReal)p.second, 0, 0, 0, 0, 0, 0, 0, 0};
                return _ikfunctions->_ComputeIk(eetrans, eerot, vfree.size()>0 ? &vfree[0] : NULL, solutions);
            }
            case IKP_TranslationYAxisAngleXNorm4D: {
                std::pair<Vector,dReal> p = param.GetTranslationYAxisAngleXNorm4D();
                IkReal eetrans[3] = {(IkReal)p.first.x, (IkReal)p.first.y, (IkReal)p.first.z};
                IkReal eerot[9] = {(IkReal)p.second, 0, 0, 0, 0, 0, 0, 0, 0};
                return _ikfunctions->_ComputeIk(eetrans, eerot, vfree.size()>0 ? &vfree[0] : NULL, solutions);
            }
            case IKP_TranslationZAxisAngleYNorm4D: {
                std::pair<Vector,dReal> p = param.GetTranslationZAxisAngleYNorm4D();
                IkReal eetrans[3] = {(IkReal)p.first.x, (IkReal)p.first.y, (IkReal)p.first.z};
                IkReal eerot[9] = {(IkReal)p.second, 0, 0, 0, 0, 0, 0, 0, 0};
                //TODO Code review! using &vfree[0] fails 100% of the time for hashimoto, NULL works normally. I don't know why!
                return _ikfunctions->_ComputeIk(eetrans, eerot, NULL, solutions);
            }
            default:
                BOOST_ASSERT(0);
                break;
            }
        }
        catch(const std::exception& e) {
            RAVELOG_WARN(str(boost::format("ik call failed for ik %s:0x%x: %s")%GetXMLId()%param.GetType()%e.what()));
            return false;
        }

        throw openrave_exception(str(boost::format(_("don't support ik parameterization 0x%x"))%param.GetType()),ORE_InvalidArguments);
    }

    bool _CallIk2(const IkParameterization& param, const vector<IkReal>& vfree, const Transform& tLocalTool, ikfast::IkSolutionList<IkReal>& solutions)
    {
        RobotBase::ManipulatorPtr pmanip = _pmanip.lock();
        try {
            switch(param.GetType()) {
            case IKP_Transform6D: {
                TransformMatrix t = param.GetTransform6D();
                if( _bEmptyTransform6D ) {
                    t = t * tLocalTool.inverse();
                }
                IkReal eetrans[3] = {(IkReal)t.trans.x, (IkReal)t.trans.y, (IkReal)t.trans.z};
                IkReal eerot[9] = {(IkReal)t.m[0],(IkReal)t.m[1],(IkReal)t.m[2],(IkReal)t.m[4],(IkReal)t.m[5],(IkReal)t.m[6],(IkReal)t.m[8],(IkReal)t.m[9],(IkReal)t.m[10]};
//                RobotBase::ManipulatorPtr pmanip(_pmanip);
//                stringstream ss; ss << pmanip->GetRobot()->GetName() << ":" << pmanip->GetName() << " ./ik " << std::setprecision(17);
//                ss << eerot[0]  << " " << eerot[1]  << " " << eerot[2]  << " " << eetrans[0]  << " " << eerot[3]  << " " << eerot[4]  << " " << eerot[5]  << " " << eetrans[1]  << " " << eerot[6]  << " " << eerot[7]  << " " << eerot[8]  << " " << eetrans[2] << " ";
//                FOREACH(itfree,vfree) {
//                    ss << *itfree << " ";
//                }
//                ss << endl;
                bool bret = _ikfunctions->_ComputeIk2(eetrans, eerot, vfree.size()>0 ? &vfree[0] : NULL, solutions, &pmanip);
                if( !bret ) {
#ifdef OPENRAVE_HAS_LAPACK
                    if( _fRefineWithJacobianInverseAllowedError > 0 ) {
                        // since will be refining, can add a little error to see if IK gets recomputed
                        eetrans[0] += 0.001;
                        eetrans[1] += 0.001;
                        eetrans[2] += 0.001;
                        bret = _ikfunctions->_ComputeIk2(eetrans, eerot, vfree.size()>0 ? &vfree[0] : NULL, solutions, &pmanip);
                        if( !bret ) {
                            eetrans[0] -= 0.002;
                            eetrans[1] -= 0.002;
                            eetrans[2] -= 0.002;
                            bret = _ikfunctions->_ComputeIk2(eetrans, eerot, vfree.size()>0 ? &vfree[0] : NULL, solutions, &pmanip);
                        }
                        RAVELOG_VERBOSE("ik failed, trying with slight jitter, ret=%d", (int)bret);
                    }
#endif
                }
//                ss << "ret=" << bret << " numsols=" << solutions.GetNumSolutions();
//                RAVELOG_INFO(ss.str());
                return bret;
            }
            case IKP_Rotation3D: {
                TransformMatrix t(Transform(param.GetRotation3D(),Vector()));
                IkReal eerot[9] = {(IkReal)t.m[0],(IkReal)t.m[1],(IkReal)t.m[2],(IkReal)t.m[4],(IkReal)t.m[5],(IkReal)t.m[6],(IkReal)t.m[8],(IkReal)t.m[9],(IkReal)t.m[10]};
                return _ikfunctions->_ComputeIk2(NULL, eerot, vfree.size()>0 ? &vfree[0] : NULL, solutions, &pmanip);
            }
            case IKP_Translation3D: {
                Vector v = param.GetTranslation3D();
                IkReal eetrans[3] = {(IkReal)v.x, (IkReal)v.y, (IkReal)v.z};
                //                stringstream ss; ss << "./ik " << std::setprecision(16);
                //                ss << eetrans[0]  << " " << eetrans[1]  << " " << eetrans[2] << " ";
                //                FOREACH(itfree,vfree) {
                //                    ss << *itfree << " ";
                //                }
                //                ss << endl;
                //                RAVELOG_INFO(ss.str());
                return _ikfunctions->_ComputeIk2(eetrans, NULL, vfree.size()>0 ? &vfree[0] : NULL, solutions, &pmanip);
            }
            case IKP_Direction3D: {
                Vector v = param.GetDirection3D();
                IkReal eerot[9] = {(IkReal)v.x, (IkReal)v.y, (IkReal)v.z, 0,0,0,0,0,0};
                return _ikfunctions->_ComputeIk2(NULL, eerot, vfree.size()>0 ? &vfree[0] : NULL, solutions, &pmanip);
            }
            case IKP_Ray4D: {
                RAY r = param.GetRay4D();
                IkReal eetrans[3] = {(IkReal)r.pos.x, (IkReal)r.pos.y, (IkReal)r.pos.z};
                IkReal eerot[9] = {(IkReal)r.dir.x, (IkReal)r.dir.y, (IkReal)r.dir.z, 0,0,0,0,0,0};
                //RAVELOG_INFO("ray: %f %f %f %f %f %f\n",eerot[0],eerot[1],eerot[2],eetrans[0],eetrans[1],eetrans[2]);
                if( !_ikfunctions->_ComputeIk2(eetrans, eerot, vfree.size()>0 ? &vfree[0] : NULL, solutions, &pmanip) ) {
                    return false;
                }
                return true;
            }
            case IKP_Lookat3D: {
                Vector v = param.GetLookat3D();
                IkReal eetrans[3] = {(IkReal)v.x, (IkReal)v.y, (IkReal)v.z};
                return _ikfunctions->_ComputeIk2(eetrans, NULL, vfree.size()>0 ? &vfree[0] : NULL, solutions, &pmanip);
            }
            case IKP_TranslationDirection5D: {
                RAY r = param.GetTranslationDirection5D();
                IkReal eetrans[3] = {(IkReal)r.pos.x, (IkReal)r.pos.y, (IkReal)r.pos.z};
                IkReal eerot[9] = {(IkReal)r.dir.x, (IkReal)r.dir.y, (IkReal)r.dir.z, 0,0,0,0,0,0};
                bool bret = _ikfunctions->_ComputeIk2(eetrans, eerot, vfree.size()>0 ? &vfree[0] : NULL, solutions, &pmanip);
                if( !bret ) {
#ifdef OPENRAVE_HAS_LAPACK
                    if( _fRefineWithJacobianInverseAllowedError > 0 ) {
                        // since will be refining, can add a little error to see if IK gets recomputed
                        eerot[0] = r.dir.x+0.01;
                        eerot[1] = r.dir.y+0.01;
                        eerot[2] = r.dir.z+0.01;
                        dReal fnorm = RaveSqrt(eerot[0]*eerot[0] + eerot[1]*eerot[1] + eerot[2]*eerot[2]);
                        eerot[0] /= fnorm;
                        eerot[1] /= fnorm;
                        eerot[2] /= fnorm;
                        bret = _ikfunctions->_ComputeIk2(eetrans, eerot, vfree.size()>0 ? &vfree[0] : NULL, solutions, &pmanip);
                        if( !bret ) {
                            eerot[0] = r.dir.x-0.01;
                            eerot[1] = r.dir.y-0.01;
                            eerot[2] = r.dir.z-0.01;
                            dReal fnorm = RaveSqrt(eerot[0]*eerot[0] + eerot[1]*eerot[1] + eerot[2]*eerot[2]);
                            eerot[0] /= fnorm;
                            eerot[1] /= fnorm;
                            eerot[2] /= fnorm;
                            bret = _ikfunctions->_ComputeIk2(eetrans, eerot, vfree.size()>0 ? &vfree[0] : NULL, solutions, &pmanip);
                            if( !bret ) {
                                eerot[0] = r.dir.x-0.02;
                                eerot[1] = r.dir.y-0.02;
                                eerot[2] = r.dir.z;
                                dReal fnorm = RaveSqrt(eerot[0]*eerot[0] + eerot[1]*eerot[1] + eerot[2]*eerot[2]);
                                eerot[0] /= fnorm;
                                eerot[1] /= fnorm;
                                eerot[2] /= fnorm;
                                bret = _ikfunctions->_ComputeIk2(eetrans, eerot, vfree.size()>0 ? &vfree[0] : NULL, solutions, &pmanip);
                                if( !bret ) {
                                    eerot[0] = r.dir.x+0.02;
                                    eerot[1] = r.dir.y+0.02;
                                    eerot[2] = r.dir.z;
                                    dReal fnorm = RaveSqrt(eerot[0]*eerot[0] + eerot[1]*eerot[1] + eerot[2]*eerot[2]);
                                    eerot[0] /= fnorm;
                                    eerot[1] /= fnorm;
                                    eerot[2] /= fnorm;
                                    bret = _ikfunctions->_ComputeIk2(eetrans, eerot, vfree.size()>0 ? &vfree[0] : NULL, solutions, &pmanip);
                                }
                            }
                        }
                        RAVELOG_VERBOSE("ik failed, trying with slight jitter, ret=%d", (int)bret);
                    }
#endif
                }

                return bret;
            }
            case IKP_TranslationXY2D: {
                Vector v = param.GetTranslationXY2D();
                IkReal eetrans[3] = {(IkReal)v.x, (IkReal)v.y, 0};
                return _ikfunctions->_ComputeIk2(eetrans, NULL, vfree.size()>0 ? &vfree[0] : NULL, solutions, &pmanip);
            }
            case IKP_TranslationXYOrientation3D: {
                //Vector v = param.GetTranslationXYOrientation3D();
//                IkReal eetrans[3] = {v.x, v.y,v.z};
//                return _ikfunctions->_ComputeIk2(eetrans, NULL, vfree.size()>0 ? &vfree[0] : NULL, solutions, &pmanip);
                //std::pair<Vector,dReal> p = param.GetTranslationXAxisAngleZNorm4D();
                Vector v = param.GetTranslationXYOrientation3D();
                IkReal eetrans[3] = {(IkReal)v.x, (IkReal)v.y, 0};
                IkReal eerot[9] = {(IkReal)v.z, 0, 0, 0, 0, 0, 0, 0, 0};
                return _ikfunctions->_ComputeIk2(eetrans, eerot, vfree.size()>0 ? &vfree[0] : NULL, solutions, &pmanip);
            }
            case IKP_TranslationLocalGlobal6D: {
                std::pair<Vector,Vector> p = param.GetTranslationLocalGlobal6D();
                IkReal eetrans[3] = {(IkReal)p.second.x, (IkReal)p.second.y, (IkReal)p.second.z};
                IkReal eerot[9] = {(IkReal)p.first.x, 0, 0, 0, (IkReal)p.first.y, 0, 0, 0, (IkReal)p.first.z};
                return _ikfunctions->_ComputeIk2(eetrans, eerot, vfree.size()>0 ? &vfree[0] : NULL, solutions, &pmanip);
            }
            case IKP_TranslationXAxisAngle4D: {
                std::pair<Vector,dReal> p = param.GetTranslationXAxisAngle4D();
                IkReal eetrans[3] = {(IkReal)p.first.x, (IkReal)p.first.y, (IkReal)p.first.z};
                IkReal eerot[9] = {(IkReal)p.second, 0, 0, 0, 0, 0, 0, 0, 0};
                return _ikfunctions->_ComputeIk2(eetrans, eerot, vfree.size()>0 ? &vfree[0] : NULL, solutions, &pmanip);
            }
            case IKP_TranslationYAxisAngle4D: {
                std::pair<Vector,dReal> p = param.GetTranslationYAxisAngle4D();
                IkReal eetrans[3] = {(IkReal)p.first.x, (IkReal)p.first.y, (IkReal)p.first.z};
                IkReal eerot[9] = {(IkReal)p.second, 0, 0, 0, 0, 0, 0, 0, 0};
                return _ikfunctions->_ComputeIk2(eetrans, eerot, vfree.size()>0 ? &vfree[0] : NULL, solutions, &pmanip);
            }
            case IKP_TranslationZAxisAngle4D: {
                std::pair<Vector,dReal> p = param.GetTranslationZAxisAngle4D();
                IkReal eetrans[3] = {(IkReal)p.first.x, (IkReal)p.first.y, (IkReal)p.first.z};
                IkReal eerot[9] = {(IkReal)p.second, 0, 0, 0, 0, 0, 0, 0, 0};
                bool bret = _ikfunctions->_ComputeIk2(eetrans, eerot, vfree.size()>0 ? &vfree[0] : NULL, solutions, &pmanip);
                if( !bret ) {
#ifdef OPENRAVE_HAS_LAPACK
                    if( _fRefineWithJacobianInverseAllowedError > 0 ) {
                        // since will be refining, can add a little error to see if IK gets recomputed
                        eetrans[0] += 0.0001;
                        eetrans[1] += 0.0001;
                        eetrans[2] += 0.0001;
                        eerot[0] += 0.0001;
                        bret = _ikfunctions->_ComputeIk2(eetrans, eerot, vfree.size()>0 ? &vfree[0] : NULL, solutions, &pmanip);
                        if( !bret ) {
                            eetrans[0] -= 0.0002;
                            eetrans[1] -= 0.0002;
                            eetrans[2] -= 0.0002;
                            eerot[0] -= 0.0002;
                            bret = _ikfunctions->_ComputeIk2(eetrans, eerot, vfree.size()>0 ? &vfree[0] : NULL, solutions, &pmanip);
                        }
                        RAVELOG_VERBOSE("ik failed, trying with slight jitter, ret=%d", (int)bret);
                    }
#endif
                }
                return bret;
            }
            case IKP_TranslationXAxisAngleZNorm4D: {
                std::pair<Vector,dReal> p = param.GetTranslationXAxisAngleZNorm4D();
                IkReal eetrans[3] = {(IkReal)p.first.x, (IkReal)p.first.y, (IkReal)p.first.z};
                IkReal eerot[9] = {(IkReal)p.second, 0, 0, 0, 0, 0, 0, 0, 0};
                return _ikfunctions->_ComputeIk2(eetrans, eerot, vfree.size()>0 ? &vfree[0] : NULL, solutions, &pmanip);
            }
            case IKP_TranslationYAxisAngleXNorm4D: {
                std::pair<Vector,dReal> p = param.GetTranslationYAxisAngleXNorm4D();
                IkReal eetrans[3] = {(IkReal)p.first.x, (IkReal)p.first.y, (IkReal)p.first.z};
                IkReal eerot[9] = {(IkReal)p.second, 0, 0, 0, 0, 0, 0, 0, 0};
                return _ikfunctions->_ComputeIk2(eetrans, eerot, vfree.size()>0 ? &vfree[0] : NULL, solutions, &pmanip);
            }
            case IKP_TranslationZAxisAngleYNorm4D: {
                std::pair<Vector,dReal> p = param.GetTranslationZAxisAngleYNorm4D();
                IkReal eetrans[3] = {(IkReal)p.first.x, (IkReal)p.first.y, (IkReal)p.first.z};
                IkReal eerot[9] = {(IkReal)p.second, 0, 0, 0, 0, 0, 0, 0, 0};
                //TODO Code review! using NULL fails crash the slave for hashimoto, &vfree[0] works normally. I don't know why!
                return _ikfunctions->_ComputeIk2(eetrans, eerot, vfree.size()>0 ? &vfree[0] : NULL, solutions, &pmanip);
            }
            default:
                BOOST_ASSERT(0);
                break;
            }
        }
        catch(const std::exception& e) {
            RAVELOG_WARN(str(boost::format("ik call failed for ik %s:0x%x: %s")%GetXMLId()%param.GetType()%e.what()));
            return false;
        }

        throw openrave_exception(str(boost::format(_("don't support ik parameterization 0x%x"))%param.GetType()),ORE_InvalidArguments);
    }

    static bool SortSolutionDistances(const pair<size_t,dReal>& p1, const pair<size_t,dReal>& p2)
    {
        return p1.second < p2.second;
    }

    IkReturnAction _SolveSingle(const IkParameterization& param, const vector<IkReal>& vfree, const vector<dReal>& q0, int filteroptions, IkReturnPtr ikreturn, StateCheckEndEffector& stateCheck)
    {
        RobotBase::ManipulatorPtr pmanip(_pmanip);
        ikfast::IkSolutionList<IkReal> solutions;
        if( !_CallIk(param,vfree, pmanip->GetLocalToolTransform(), solutions) ) {
            return IKRA_RejectKinematics;
        }

        RobotBasePtr probot = pmanip->GetRobot();
        SolutionInfo bestsolution;
        std::vector<dReal> vravesol(pmanip->GetArmIndices().size());
        std::vector<IkReal> sol(pmanip->GetArmIndices().size()), vsolfree;
        // find the first valid solution that satisfies joint constraints and collisions
        boost::tuple<const vector<IkReal>&, const vector<dReal>&,int> textra(vsolfree, q0, filteroptions);

        vector<int> vsolutionorder(solutions.GetNumSolutions());
        if( vravesol.size() == q0.size() ) {
            // sort the solutions from closest to farthest
            vector<pair<size_t,dReal> > vdists; vdists.reserve(solutions.GetNumSolutions());
            for(size_t isolution = 0; isolution < solutions.GetNumSolutions(); ++isolution) {
                const ikfast::IkSolution<IkReal>& iksol = dynamic_cast<const ikfast::IkSolution<IkReal>& >(solutions.GetSolution(isolution));
                iksol.Validate();
                vsolfree.resize(iksol.GetFree().size());
                for(size_t ifree = 0; ifree < iksol.GetFree().size(); ++ifree) {
                    vsolfree[ifree] = q0.at(iksol.GetFree()[ifree]);
                }
                iksol.GetSolution(sol,vsolfree);
                for(int i = 0; i < iksol.GetDOF(); ++i) {
                    vravesol.at(i) = (dReal)sol[i];
                }
                vdists.push_back(make_pair(vdists.size(),_ComputeGeometricConfigDistSqr(probot,vravesol,q0,true)));
            }

            std::stable_sort(vdists.begin(),vdists.end(),SortSolutionDistances);
            for(size_t i = 0; i < vsolutionorder.size(); ++i) {
                vsolutionorder[i] = vdists[i].first;
            }
        }
        else {
            for(size_t i = 0; i < vsolutionorder.size(); ++i) {
                vsolutionorder[i] = i;
            }
        }

        int allres = IKRA_Reject;
        IkParameterization paramnewglobal; // needs to be initialized by _ValidateSolutionSingle so we get most accurate result back
        FOREACH(itindex,vsolutionorder) {
            const ikfast::IkSolution<IkReal>& iksol = dynamic_cast<const ikfast::IkSolution<IkReal>& >(solutions.GetSolution(*itindex));
            IkReturnAction res;
            if( iksol.GetFree().size() > 0 ) {
                // have to search over all the free parameters of the solution!
                vsolfree.resize(iksol.GetFree().size());
                std::vector<dReal> vFreeInc(_GetFreeIncFromIndices(iksol.GetFree()));
                res = ComposeSolution(iksol.GetFree(), vsolfree, 0, q0, boost::bind(&IkFastSolver::_ValidateSolutionSingle,shared_solver(), boost::ref(iksol), boost::ref(textra), boost::ref(sol), boost::ref(vravesol), boost::ref(bestsolution), boost::ref(param), boost::ref(stateCheck), boost::ref(paramnewglobal)), vFreeInc);
            }
            else {
                vsolfree.resize(0);
                res = _ValidateSolutionSingle(iksol, textra, sol, vravesol, bestsolution, param, stateCheck, paramnewglobal);
            }
            allres |= res;
            if( res & IKRA_Quit ) {
                // return the accumulated errors
                return static_cast<IkReturnAction>(allres);
            }
            // stop if there is no solution we are attempting to get close to
            if( res == IKRA_Success && q0.size() != pmanip->GetArmIndices().size() ) {
                break;
            }
        }

        // return as soon as a solution is found, since we're visiting phis starting from q0, we are guaranteed
        // that the solution will be close (ie, phi's dominate in the search). This is to speed things up
        if( !!bestsolution.ikreturn ) {
            if( !!ikreturn ) {
                *ikreturn = *bestsolution.ikreturn;
            }
            _CallFinishCallbacks(bestsolution.ikreturn, pmanip, paramnewglobal);
            return bestsolution.ikreturn->_action;
        }
        return static_cast<IkReturnAction>(allres);
    }

    void _CheckRefineSolution(const IkParameterization& param, const RobotBase::Manipulator& manip, std::vector<dReal>& vsolution, bool bIgnoreJointLimits)
    {
#ifdef OPENRAVE_HAS_LAPACK
        IkParameterization paramnew = manip.GetIkParameterization(param,false);
        dReal ikworkspacedist = param.ComputeDistanceSqr(paramnew);
        const dReal allowedErrorSqr = _fRefineWithJacobianInverseAllowedError*_fRefineWithJacobianInverseAllowedError;
        if( _fRefineWithJacobianInverseAllowedError > 0 && ikworkspacedist > allowedErrorSqr ) {
            if( param.GetType() == IKP_Transform6D ) { // only 6d supported for now
                int ret = _jacobinvsolver.ComputeSolution(param.GetTransform6D(), manip, vsolution, bIgnoreJointLimits);
                if( ret == 2 ) {
                    RAVELOG_VERBOSE("did not converge, try to prioritize translation at least\n");
                    ret = _jacobinvsolver.ComputeSolutionTranslation(param.GetTransform6D(), manip, vsolution, bIgnoreJointLimits);
                }
                if( ret == 0 ) {
                    stringstream ss; ss << std::setprecision(std::numeric_limits<OpenRAVE::dReal>::digits10+1);
                    ss << "IkParameterization('" << param << "'); sol=[";
                    FOREACH(it, vsolution) {
                        ss << *it << ",";
                    }
                    ss << "]";
                    RAVELOG_WARN_FORMAT("failed to refine solution lasterror=%f, %s", RaveSqrt(_jacobinvsolver._lasterror2)%ss.str());
                }
            }
            else if( param.GetType() == IKP_TranslationDirection5D ) { // only 6d supported for now
                // have to project the current manip into the direction constraints so that direction aligns perfectly
                Transform tgoal;
                Transform tnewmanip = manip.GetTransform();
                tgoal.rot = quatRotateDirection(manip.GetLocalToolDirection(), param.GetTranslationDirection5D().dir);

                dReal frotangle0 = normalizeAxisRotation(param.GetTranslationDirection5D().dir, tnewmanip.rot).first;
                dReal frotanglegoal = normalizeAxisRotation(param.GetTranslationDirection5D().dir, tgoal.rot).first;
                tgoal.rot = quatMultiply(quatFromAxisAngle(param.GetTranslationDirection5D().dir, frotanglegoal - frotangle0), tgoal.rot);

                tgoal.trans = param.GetTranslationDirection5D().pos;
                int ret = _jacobinvsolver.ComputeSolution(tgoal, manip, vsolution, bIgnoreJointLimits);
                if( ret == 2 ) {
                    RAVELOG_VERBOSE("did not converge, try to prioritize translation at least\n");
<<<<<<< HEAD
                    ret = _jacobinvsolver.ComputeSolutionTranslation(param.GetTransform6D(), manip, vsolution);
=======
                    ret = _jacobinvsolver.ComputeSolutionTranslation(tgoal, manip, vsolution, bIgnoreJointLimits);
>>>>>>> 3ede8a65
                }
                if( ret == 0 ) {
                    stringstream ss; ss << std::setprecision(std::numeric_limits<OpenRAVE::dReal>::digits10+1);
                    ss << "IkParameterization('" << param << "'); sol=[";
                    FOREACH(it, vsolution) {
                        ss << *it << ",";
                    }
                    ss << "]";
                    RAVELOG_WARN_FORMAT("failed to refine solution lasterror=%f, %s", RaveSqrt(_jacobinvsolver._lasterror2)%ss.str());
                }
            }
            else {
                RAVELOG_WARN_FORMAT("solution refinement not supported for ik type %s even though error (%3.2e) exceeeds threshold (%3.2e)", param.GetName()%ikworkspacedist%allowedErrorSqr);
            }
        }
#endif
    }


    /// validate a solution
    /// \param paramnewglobal[out]
    IkReturnAction _ValidateSolutionSingle(const ikfast::IkSolution<IkReal>& iksol, boost::tuple<const vector<IkReal>&, const vector<dReal>&, int>& freeq0check, std::vector<IkReal>& sol, std::vector<dReal>& vravesol, SolutionInfo& bestsolution, const IkParameterization& param, StateCheckEndEffector& stateCheck, IkParameterization& paramnewglobal)
    {
        const vector<IkReal>& vfree = boost::get<0>(freeq0check);
        //BOOST_ASSERT(sol.size()== iksol.basesol.size() && vfree.size() == iksol.GetFree().size());
        iksol.GetSolution(sol,vfree);
        for(int i = 0; i < (int)sol.size(); ++i) {
            vravesol.at(i) = dReal(sol[i]);
        }

        int nSameStateRepeatCount = 0;
        _nSameStateRepeatCount = 0;
        std::vector<unsigned int> vsolutionindices;
        iksol.GetSolutionIndices(vsolutionindices);

        RobotBase::ManipulatorPtr pmanip(_pmanip);
        RobotBasePtr probot = pmanip->GetRobot();

        std::vector< std::pair<std::vector<dReal>, int> > vravesols;
        list<IkReturnPtr> listlocalikreturns; // orderd with respect to vravesols

        /// if have to check for closest solution, make sure this new solution is closer than best found so far
        //dReal d = dReal(1e30);

        int filteroptions = boost::get<2>(freeq0check);
        if( !(filteroptions&IKFO_IgnoreJointLimits) ) {
            _ComputeAllSimilarJointAngles(vravesols, vravesol);
            if( boost::get<1>(freeq0check).size() == vravesol.size() ) {
                std::vector< std::pair<std::vector<dReal>, int> > vravesols2;
                // if all the solutions are worse than the best, then ignore everything
                vravesols2.reserve(vravesols.size());
                FOREACH(itravesol, vravesols) {
                    dReal d = _ComputeGeometricConfigDistSqr(probot,itravesol->first,boost::get<1>(freeq0check));
                    if( !(bestsolution.dist <= d) ) {
                        vravesols2.push_back(*itravesol);
                    }
                }
                vravesols.swap(vravesols2);
            }
            if( vravesols.size() == 0 ) {
                return IKRA_RejectJointLimits;
            }
        }
        else {
            if( boost::get<1>(freeq0check).size() == vravesol.size() ) {
                dReal d = _ComputeGeometricConfigDistSqr(probot,vravesol,boost::get<1>(freeq0check));
                if( bestsolution.dist <= d ) {
                    return IKRA_Reject;
                }
            }
            vravesols.push_back(make_pair(vravesol,0));
        }

        IkParameterization paramnew;

        int retactionall = IKRA_Reject;
        if( !(filteroptions & IKFO_IgnoreCustomFilters) && _HasFilterInRange(1, IKSP_MaxPriority) ) {
//            unsigned int maxsolutions = 1;
//            for(size_t i = 0; i < iksol.basesol.size(); ++i) {
//                unsigned char m = iksol.basesol[i].maxsolutions;
//                if( m != (unsigned char)-1 && m > 1) {
//                    maxsolutions *= m;
//                }
//            }
            // TODO: iterating vravesols would call the filters vravesols.size() times even if a valid solution is found
            // figure out a way to do short-curcuit the code to check the final solutions
            FOREACH(itravesol, vravesols) {
                _vsolutionindices = vsolutionindices;
                FOREACH(it,_vsolutionindices) {
                    *it += itravesol->second<<16;
                }
                probot->SetActiveDOFValues(itravesol->first,false);
                _CheckRefineSolution(param, *pmanip, itravesol->first, !!(filteroptions&IKFO_IgnoreJointLimits));

                // due to floating-point precision, vravesol and param will not necessarily match anymore. The filters require perfectly matching pair, so compute a new param
                paramnew = pmanip->GetIkParameterization(param,false); // custom data is copied!
                paramnewglobal = pmanip->GetBase()->GetTransform() * paramnew;
                _nSameStateRepeatCount = nSameStateRepeatCount; // could be overwritten by _CallFilters call!
                IkReturnPtr localret(new IkReturn(IKRA_Success));
                localret->_mapdata["solutionindices"] = std::vector<dReal>(_vsolutionindices.begin(),_vsolutionindices.end());

                bool bNeedCheckEndEffectorEnvCollision = stateCheck.NeedCheckEndEffectorEnvCollision();
                if( !(filteroptions & IKFO_IgnoreEndEffectorEnvCollisions) ) {
                    // have to make sure end effector collisions are set, regardless if stateCheck.ResetCheckEndEffectorEnvCollision has been called
                    stateCheck.RestoreCheckEndEffectorEnvCollision();
                }
                IkReturnAction retaction = _CallFilters(itravesol->first, pmanip, paramnew,localret, 1, IKSP_MaxPriority);
                if( !(filteroptions & IKFO_IgnoreEndEffectorEnvCollisions) && !bNeedCheckEndEffectorEnvCollision ) {
                    stateCheck.ResetCheckEndEffectorEnvCollision();
                }
                nSameStateRepeatCount++;
                _nSameStateRepeatCount = nSameStateRepeatCount;
                retactionall |= retaction;
                if( retactionall & IKRA_Quit ) {
                    return static_cast<IkReturnAction>(retactionall|IKRA_RejectCustomFilter);
                }
                else if( retaction == IKRA_Success ) {
                    localret->_vsolution.swap(itravesol->first);
                    listlocalikreturns.push_back(localret);
                }
            }
            if( listlocalikreturns.size() == 0 ) {
                return static_cast<IkReturnAction>(retactionall|IKRA_RejectCustomFilter);
            }
        }
        else {
            FOREACH(itravesol, vravesols) {
                _vsolutionindices = vsolutionindices;
                FOREACH(it,_vsolutionindices) {
                    *it += itravesol->second<<16;
                }
<<<<<<< HEAD
                probot->SetActiveDOFValues(vravesol,false);
                _CheckRefineSolution(param, *pmanip, vravesol);
=======
                probot->SetActiveDOFValues(itravesol->first,false);
                _CheckRefineSolution(param, *pmanip, itravesol->first, !!(filteroptions&IKFO_IgnoreJointLimits));
>>>>>>> 3ede8a65

                // due to floating-point precision, vravesol and param will not necessarily match anymore. The filters require perfectly matching pair, so compute a new param
                paramnew = pmanip->GetIkParameterization(param,false);
                paramnewglobal = pmanip->GetBase()->GetTransform() * paramnew;
                IkReturnPtr localret(new IkReturn(IKRA_Success));
                localret->_mapdata["solutionindices"] = std::vector<dReal>(_vsolutionindices.begin(),_vsolutionindices.end());
                localret->_vsolution.swap(itravesol->first);
                listlocalikreturns.push_back(localret);
            }
        }

        CollisionReport report;
        CollisionReportPtr ptempreport;
        if( !(filteroptions&IKFO_IgnoreSelfCollisions) || IS_DEBUGLEVEL(Level_Verbose) || paramnewglobal.GetType() == IKP_TranslationDirection5D ) { // 5D is necessary for tracking end effector collisions
            ptempreport = boost::shared_ptr<CollisionReport>(&report,utils::null_deleter());
        }
        if( !(filteroptions&IKFO_IgnoreSelfCollisions) ) {
            // check for self collisions
            stateCheck.SetSelfCollisionState();
            if( probot->CheckSelfCollision(ptempreport) ) {
                if( !!ptempreport ) {
                    if( !!ptempreport->plink1 && !!ptempreport->plink2 && (paramnewglobal.GetType() == IKP_Transform6D || paramnewglobal.GetDOF() >= pmanip->GetArmDOF()) ) {
                        // ik constraints the robot pretty well, so any self-collisions might mean the IK itself is impossible.
                        // check if self-colliding with non-moving part and a link that is pretty high in the chain, then perhaps we should give up...?
                        KinBody::LinkConstPtr potherlink;
                        if( find(_vindependentlinks.begin(), _vindependentlinks.end(), ptempreport->plink1) != _vindependentlinks.end() ) {
                            potherlink = ptempreport->plink2;
                        }
                        else if( find(_vindependentlinks.begin(), _vindependentlinks.end(), ptempreport->plink2) != _vindependentlinks.end() ) {
                            potherlink = ptempreport->plink1;
                        }

                        if( !!potherlink && _numBacktraceLinksForSelfCollisionWithNonMoving > 0 ) {
                            for(int itestdof = (int)pmanip->GetArmIndices().size()-_numBacktraceLinksForSelfCollisionWithNonMoving; itestdof < (int)pmanip->GetArmIndices().size(); ++itestdof) {
                                KinBody::JointPtr pjoint = probot->GetJointFromDOFIndex(pmanip->GetArmIndices()[itestdof]);
                                if( !!pjoint->GetHierarchyParentLink() && pjoint->GetHierarchyParentLink()->IsRigidlyAttached(*potherlink) ) {

                                    stateCheck.numImpossibleSelfCollisions++;
                                    RAVELOG_VERBOSE_FORMAT("self-collision with links %s and %s most likely means IK itself will not succeed, attempts=%d", ptempreport->plink1->GetName()%ptempreport->plink2->GetName()%stateCheck.numImpossibleSelfCollisions);
                                    if( stateCheck.numImpossibleSelfCollisions > 16 ) { // not sure what a good threshold is here
                                        RAVELOG_DEBUG_FORMAT("self-collision with links %s and %s most likely means IK itself will not succeed, giving up after %d attempts", ptempreport->plink1->GetName()%ptempreport->plink2->GetName()%stateCheck.numImpossibleSelfCollisions);
                                        return static_cast<IkReturnAction>(retactionall|IKRA_RejectSelfCollision|IKRA_Quit);
                                    }
                                    else {
                                        break;
                                    }
                                }
                            }
                        }

                        if( _vindependentlinks.size() != _vIndependentLinksIncludingFreeJoints.size() && _numBacktraceLinksForSelfCollisionWithFree > 0 ) {
                            // check
                            potherlink.reset();
                            if( find(_vIndependentLinksIncludingFreeJoints.begin(), _vIndependentLinksIncludingFreeJoints.end(), ptempreport->plink1) != _vIndependentLinksIncludingFreeJoints.end() ) {
                                potherlink = ptempreport->plink2;
                            }
                            else if( find(_vIndependentLinksIncludingFreeJoints.begin(), _vIndependentLinksIncludingFreeJoints.end(), ptempreport->plink2) != _vIndependentLinksIncludingFreeJoints.end() ) {
                                potherlink = ptempreport->plink1;
                            }

                            if( !!potherlink ) {
                                //bool bRigidlyAttached = false;
                                for(int itestdof = (int)pmanip->GetArmIndices().size()-_numBacktraceLinksForSelfCollisionWithFree; itestdof < (int)pmanip->GetArmIndices().size(); ++itestdof) {
                                    KinBody::JointPtr pjoint = probot->GetJointFromDOFIndex(pmanip->GetArmIndices()[itestdof]);
                                    if( !!pjoint->GetHierarchyParentLink() && pjoint->GetHierarchyParentLink()->IsRigidlyAttached(*potherlink) ) {

                                        stateCheck.numImpossibleSelfCollisions++;
                                        RAVELOG_VERBOSE_FORMAT("self-collision with links %s and %s most likely means IK itself will not succeed, attempts=%d", ptempreport->plink1->GetName()%ptempreport->plink2->GetName()%stateCheck.numImpossibleSelfCollisions);
                                        if( stateCheck.numImpossibleSelfCollisions > 16 ) { // not sure what a good threshold is here
                                            RAVELOG_DEBUG_FORMAT("self-collision with links %s and %s most likely means IK itself will not succeed for these free parameters, giving up after %d attempts", ptempreport->plink1->GetName()%ptempreport->plink2->GetName()%stateCheck.numImpossibleSelfCollisions);
                                            return static_cast<IkReturnAction>(retactionall|IKRA_RejectSelfCollision|IKRA_Quit);
                                        }
                                        else {
                                            break;
                                        }
                                    }
                                }
                            }
                        }

                    }
                }
                return static_cast<IkReturnAction>(retactionall|IKRA_RejectSelfCollision);
            }
        }
        if( filteroptions&IKFO_CheckEnvCollisions ) {
            stateCheck.SetEnvironmentCollisionState();
            if( stateCheck.NeedCheckEndEffectorEnvCollision() ) {
                // only check if the end-effector position is fully determined from the ik
                if( paramnewglobal.GetType() == IKP_Transform6D ) {// || (int)pmanip->GetArmIndices().size() <= paramnewglobal.GetDOF() ) {
                    // if gripper is colliding, solutions will always fail, so completely stop solution process
                    if( pmanip->CheckEndEffectorCollision(pmanip->GetTransform(), ptempreport) ) {
                        if( IS_DEBUGLEVEL(Level_Verbose) ) {
                            stringstream ss; ss << std::setprecision(std::numeric_limits<OpenRAVE::dReal>::digits10+1);
                            ss << "ikfast collision " << report.__str__() << " colvalues=[";
                            std::vector<dReal> vallvalues;
                            probot->GetDOFValues(vallvalues);
                            for(size_t i = 0; i < vallvalues.size(); ++i ) {
                                if( i > 0 ) {
                                    ss << "," << vallvalues[i];
                                }
                                else {
                                    ss << vallvalues[i];
                                }
                            }
                            ss << "]";
                            RAVELOG_VERBOSE(ss.str());
                        }
                        if( paramnewglobal.GetType() == IKP_Transform6D ) {
                            return static_cast<IkReturnAction>(retactionall|IKRA_QuitEndEffectorCollision); // stop the search
                        }
                        else {
                            // end effector could change depending on the solution
                            return static_cast<IkReturnAction>(retactionall|IKRA_RejectEnvCollision); // stop the search
                        }
                    }
                    stateCheck.ResetCheckEndEffectorEnvCollision();
                }
                else if( paramnewglobal.GetType() == IKP_TranslationDirection5D ) {
                    int colliding = stateCheck.IsCollidingEndEffector(pmanip->GetTransform());
                    if( colliding == 1 ) {
                        // end effector could change depending on the solution
                        return static_cast<IkReturnAction>(retactionall|IKRA_RejectEnvCollision); // stop the search
                    }
                }
            }
            if( GetEnv()->CheckCollision(KinBodyConstPtr(probot), ptempreport) ) {
                if( paramnewglobal.GetType() == IKP_TranslationDirection5D ) {
                    // colliding and 5d,so check if colliding with end effector. If yes, then register as part of the stateCheck
                    bool bIsEndEffectorCollision = false;
                    FOREACHC(itcollidingpairs, ptempreport->vLinkColliding) {
                        if( itcollidingpairs->first->GetParent() == probot ) {
                            if( find(_vchildlinkindices.begin(), _vchildlinkindices.end(), itcollidingpairs->first->GetIndex()) != _vchildlinkindices.end() ) {
                                bIsEndEffectorCollision = true;
                                break;
                            }
                        }
                        if( itcollidingpairs->second->GetParent() == probot ) {
                            if( find(_vchildlinkindices.begin(), _vchildlinkindices.end(), itcollidingpairs->second->GetIndex()) != _vchildlinkindices.end() ) {
                                bIsEndEffectorCollision = true;
                                break;
                            }
                        }
                    }
                    if( bIsEndEffectorCollision ) {
                        // only really matters if in collision
                        stateCheck.RegisterCollidingEndEffector(pmanip->GetTransform(), bIsEndEffectorCollision);
                    }
                }

                if( IS_DEBUGLEVEL(Level_Verbose) ) {
                    stringstream ss; ss << std::setprecision(std::numeric_limits<OpenRAVE::dReal>::digits10+1);
                    ss << "env=" << GetEnv()->GetId() << ", ikfast collision " << probot->GetName() << ":" << pmanip->GetName() << " " << report.__str__() << " colvalues=[";
                    std::vector<dReal> vallvalues;
                    probot->GetDOFValues(vallvalues);
                    for(size_t i = 0; i < vallvalues.size(); ++i ) {
                        if( i > 0 ) {
                            ss << "," << vallvalues[i];
                        }
                        else {
                            ss << vallvalues[i];
                        }
                    }
                    ss << "]";
                    RAVELOG_VERBOSE(ss.str());
                }
                return static_cast<IkReturnAction>(retactionall|IKRA_RejectEnvCollision);
            }
        }

        // check that end effector moved in the correct direction
        dReal ikworkspacedist = param.ComputeDistanceSqr(paramnew);
        if( ikworkspacedist > _ikthreshold ) {
            BOOST_ASSERT(listlocalikreturns.size()>0);
            stringstream ss; ss << std::setprecision(std::numeric_limits<dReal>::digits10+1);
            ss << "ignoring bad ik for " << probot->GetName() << ":" << pmanip->GetName() << " dist=" << RaveSqrt(ikworkspacedist) << ", param=[" << param << "], sol=[";
            FOREACHC(itvalue,listlocalikreturns.front()->_vsolution) {
                ss << *itvalue << ", ";
            }
            ss << "]" << endl;
            RAVELOG_ERROR(ss.str());
            return static_cast<IkReturnAction>(retactionall|IKRA_RejectKinematicsPrecision);
        }

        if( (int)boost::get<1>(freeq0check).size() == _nTotalDOF ) {
            // order the listlocalikreturns depending on the distance to boost::get<1>(freeq0check), that way first solution is prioritized
            std::vector< std::pair<size_t, dReal> > vdists; vdists.reserve(listlocalikreturns.size());
            std::vector<IkReturnPtr> vtempikreturns; vtempikreturns.reserve(listlocalikreturns.size());
            FOREACH(itikreturn, listlocalikreturns) {
                dReal soldist = _ComputeGeometricConfigDistSqr(probot,(*itikreturn)->_vsolution,boost::get<1>(freeq0check));
                if( !(bestsolution.dist <= soldist) ) {
                    vdists.push_back(std::make_pair(vdists.size(), soldist));
                    vtempikreturns.push_back(*itikreturn);
                }
            }
            if( vdists.size() == 0 ) {
                return IKRA_Reject; // none could pass already computed solution
            }

            std::stable_sort(vdists.begin(),vdists.end(),SortSolutionDistances);
            listlocalikreturns.clear();
            for(size_t i = 0; i < vdists.size(); ++i) {
                std::vector<dReal>& vdata = vtempikreturns.at(vdists[i].first)->_mapdata["__distancetosol__"];
                vdata.resize(1);
                vdata[0] = vdists[i].second;
                listlocalikreturns.push_back(vtempikreturns.at(vdists[i].first));
            }
        }

        if( listlocalikreturns.size() == 0 ) {
            return IKRA_Reject;
        }

        // check ones with filter <= 0
        if( !(filteroptions & IKFO_IgnoreCustomFilters) && _HasFilterInRange(IKSP_MinPriority, 0) ) {
//            unsigned int maxsolutions = 1;
//            for(size_t i = 0; i < iksol.basesol.size(); ++i) {
//                unsigned char m = iksol.basesol[i].maxsolutions;
//                if( m != (unsigned char)-1 && m > 1) {
//                    maxsolutions *= m;
//                }
//            }
            // TODO: iterating vravesols would call the filters vravesols.size() times even if a valid solution is found
            // figure out a way to do short-curcuit the code to check the final solutions

            int nSameStateRepeatCount = 0;
            _nSameStateRepeatCount = 0;

            list<IkReturnPtr> listtestikreturns;
            listtestikreturns.swap(listlocalikreturns);
            FOREACH(ittestreturn, listtestikreturns) {//itravesol, vravesols) {
                IkReturnPtr localret = *ittestreturn;
                _vsolutionindices.resize(0);
                FOREACH(it, localret->_mapdata["solutionindices"]) {
                    _vsolutionindices.push_back((unsigned int)(*it+0.5)); // round
                }

                probot->SetActiveDOFValues(localret->_vsolution,false);
                _CheckRefineSolution(param, *pmanip, localret->_vsolution, !!(filteroptions&IKFO_IgnoreJointLimits));

                // due to floating-point precision, vravesol and param will not necessarily match anymore. The filters require perfectly matching pair, so compute a new param
                paramnew = pmanip->GetIkParameterization(param,false);
                paramnewglobal = pmanip->GetBase()->GetTransform() * paramnew;
                _nSameStateRepeatCount = nSameStateRepeatCount; // could be overwritten by _CallFilters call!

                bool bNeedCheckEndEffectorEnvCollision = stateCheck.NeedCheckEndEffectorEnvCollision();
                if( !(filteroptions & IKFO_IgnoreEndEffectorEnvCollisions) ) {
                    // have to make sure end effector collisions are set, regardless if stateCheck.ResetCheckEndEffectorEnvCollision has been called
                    stateCheck.RestoreCheckEndEffectorEnvCollision();
                }
                IkReturnAction retaction = _CallFilters(localret->_vsolution, pmanip, paramnew,localret, IKSP_MinPriority, 0);
                if( !(filteroptions & IKFO_IgnoreEndEffectorEnvCollisions) && !bNeedCheckEndEffectorEnvCollision ) {
                    stateCheck.ResetCheckEndEffectorEnvCollision();
                }
                nSameStateRepeatCount++;
                _nSameStateRepeatCount = nSameStateRepeatCount;
                retactionall |= retaction;
                if( retactionall & IKRA_Quit ) {
                    return static_cast<IkReturnAction>(retactionall|IKRA_RejectCustomFilter);
                }
                else if( retaction == IKRA_Success ) {
                    // success and the ikreturns are already ordered so that first one is with least distance.
                    bestsolution.ikreturn = localret;
                    dReal d = 1e30;
                    if( (int)boost::get<1>(freeq0check).size() == _nTotalDOF ) {
                        d = _ComputeGeometricConfigDistSqr(probot,localret->_vsolution,boost::get<1>(freeq0check));
                    }
                    bestsolution.dist = d;
                    listlocalikreturns.push_back(localret);
                    return IKRA_Success;
                }
            }
            if( listlocalikreturns.size() == 0 ) {
                return static_cast<IkReturnAction>(retactionall|IKRA_RejectCustomFilter);
            }
        }

        OPENRAVE_ASSERT_OP(listlocalikreturns.size(),>,0);
        bestsolution.ikreturn = listlocalikreturns.front();
        IkReturn::CustomData::iterator itdist = bestsolution.ikreturn->_mapdata.find("__distancetosol__");
        if( itdist != bestsolution.ikreturn->_mapdata.end() ) {
            bestsolution.dist = itdist->second.at(0);
        }
        else {
            bestsolution.dist = 1e30;
        }
        return IKRA_Success;
//        // solution is valid, so replace the best
//        size_t index = 0;
//        FOREACH(itikreturn, listlocalikreturns) {
//            if( (int)boost::get<1>(freeq0check).size() == _nTotalDOF ) {
//                d = _ComputeGeometricConfigDistSqr(probot,(*itikreturn)->_vsolution,boost::get<1>(freeq0check));
//                if( !(bestsolution.dist <= d) ) {
//                    bestsolution.ikreturn = *itikreturn;
//                    bestsolution.dist = d;
//                }
//            }
//            else {
//                // cannot compute distance, so quit once first solution is set to best
//                bestsolution.ikreturn = *itikreturn;
//                bestsolution.dist = d;
//                break;
//            }
//            ++index;
//        }
//        return IKRA_Success;
    }

    IkReturnAction _SolveAll(const IkParameterization& param, const vector<IkReal>& vfree, int filteroptions, std::vector<IkReturnPtr>& vikreturns, StateCheckEndEffector& stateCheck)
    {
        RobotBase::ManipulatorPtr pmanip(_pmanip);
        RobotBasePtr probot = pmanip->GetRobot();
        ikfast::IkSolutionList<IkReal> solutions;
        if( _CallIk(param,vfree, pmanip->GetLocalToolTransform(), solutions) ) {
            vector<IkReal> vsolfree;
            std::vector<IkReal> sol(pmanip->GetArmIndices().size());
            for(size_t isolution = 0; isolution < solutions.GetNumSolutions(); ++isolution) {
                const ikfast::IkSolution<IkReal>& iksol = dynamic_cast<const ikfast::IkSolution<IkReal>& >(solutions.GetSolution(isolution));
                iksol.Validate();
                //RAVELOG_VERBOSE_FORMAT("ikfast solution %d/%d (free=%d)", isolution%solutions.GetNumSolutions()%iksol.GetFree().size());
                if( iksol.GetFree().size() > 0 ) {
                    // have to search over all the free parameters of the solution!
                    vsolfree.resize(iksol.GetFree().size());
                    std::vector<dReal> vFreeInc(_GetFreeIncFromIndices(iksol.GetFree()));
                    IkReturnAction retaction = ComposeSolution(iksol.GetFree(), vsolfree, 0, vector<dReal>(), boost::bind(&IkFastSolver::_ValidateSolutionAll,shared_solver(), boost::ref(param), boost::ref(iksol), boost::ref(vsolfree), filteroptions, boost::ref(sol), boost::ref(vikreturns), boost::ref(stateCheck)), vFreeInc);
                    if( retaction & IKRA_Quit) {
                        return retaction;
                    }
                }
                else {
                    IkReturnAction retaction = _ValidateSolutionAll(param, iksol, vector<IkReal>(), filteroptions, sol, vikreturns, stateCheck);
                    if( retaction & IKRA_Quit ) {
                        return retaction;
                    }
                }
            }
        }
        return IKRA_Reject; // signals to continue
    }

    IkReturnAction _ValidateSolutionAll(const IkParameterization& param, const ikfast::IkSolution<IkReal>& iksol, const vector<IkReal>& vfree, int filteroptions, std::vector<IkReal>& sol, std::vector<IkReturnPtr>& vikreturns, StateCheckEndEffector& stateCheck)
    {
        iksol.GetSolution(sol,vfree);
        std::vector<dReal> vravesol(sol.size());
        std::copy(sol.begin(),sol.end(),vravesol.begin());

        int nSameStateRepeatCount = 0;
        _nSameStateRepeatCount = 0;
        std::vector< pair<std::vector<dReal>,int> > vravesols;
        list< std::pair<IkReturnPtr, IkParameterization> > listlocalikreturns; // orderd with respect to vravesols

        // find the first valid solutino that satisfies joint constraints and collisions
        if( !(filteroptions&IKFO_IgnoreJointLimits) ) {
            _ComputeAllSimilarJointAngles(vravesols, vravesol);
            if( vravesols.size() == 0 ) {
                return IKRA_RejectJointLimits;
            }
        }
        else {
            vravesols.push_back(make_pair(vravesol,0));
        }

        std::vector<unsigned int> vsolutionindices;
        iksol.GetSolutionIndices(vsolutionindices);

        // check for self collisions
        RobotBase::ManipulatorPtr pmanip(_pmanip);
        RobotBasePtr probot = pmanip->GetRobot();

//        if( IS_DEBUGLEVEL(Level_Verbose) ) {
//            stringstream ss; ss << std::setprecision(std::numeric_limits<OpenRAVE::dReal>::digits10+1);
//            ss << "ikfast solution (free=" << iksol.GetFree().size() << "); iksol=[";
//            FOREACHC(it, vravesol) {
//                ss << *it << ", ";
//            }
//            ss << "]";
//            RAVELOG_VERBOSE(ss.str());
//        }

        IkParameterization paramnewglobal, paramnew;

        int retactionall = IKRA_Reject;
        if( !(filteroptions & IKFO_IgnoreCustomFilters) && _HasFilterInRange(1, IKSP_MaxPriority) ) {
//            unsigned int maxsolutions = 1;
//            for(size_t i = 0; i < iksol.basesol.size(); ++i) {
//                unsigned char m = iksol.basesol[i].maxsolutions;
//                if( m != (unsigned char)-1 && m > 1) {
//                    maxsolutions *= m;
//                }
//            }
            FOREACH(itravesol, vravesols) {
                _vsolutionindices = vsolutionindices;
                FOREACH(it,_vsolutionindices) {
                    *it += itravesol->second<<16;
                }
                probot->SetActiveDOFValues(itravesol->first,false);
                _CheckRefineSolution(param, *pmanip, itravesol->first, !!(filteroptions&IKFO_IgnoreJointLimits));

                // due to floating-point precision, vravesol and param will not necessarily match anymore. The filters require perfectly matching pair, so compute a new param
                paramnew = pmanip->GetIkParameterization(param,false);
                paramnewglobal = pmanip->GetBase()->GetTransform() * paramnew;
                _nSameStateRepeatCount = nSameStateRepeatCount; // could be overwritten by _CallFilters call!
                IkReturnPtr localret(new IkReturn(IKRA_Success));
                localret->_mapdata["solutionindices"] = std::vector<dReal>(_vsolutionindices.begin(),_vsolutionindices.end());

                bool bNeedCheckEndEffectorEnvCollision = stateCheck.NeedCheckEndEffectorEnvCollision();
                if( !(filteroptions & IKFO_IgnoreEndEffectorEnvCollisions) ) {
                    // have to make sure end effector collisions are set, regardless if stateCheck.ResetCheckEndEffectorEnvCollision has been called
                    stateCheck.RestoreCheckEndEffectorEnvCollision();
                }
                IkReturnAction retaction = _CallFilters(itravesol->first, pmanip, paramnew,localret, 1, IKSP_MaxPriority);
                if( !(filteroptions & IKFO_IgnoreEndEffectorEnvCollisions) && !bNeedCheckEndEffectorEnvCollision ) {
                    stateCheck.ResetCheckEndEffectorEnvCollision();
                }
                nSameStateRepeatCount++;
                _nSameStateRepeatCount = nSameStateRepeatCount;
                retactionall |= retaction;
                if( retactionall & IKRA_Quit ) {
                    return static_cast<IkReturnAction>(retactionall|IKRA_RejectCustomFilter);
                }
                else if( retaction == IKRA_Success ) {
                    localret->_vsolution.swap(itravesol->first);
                    listlocalikreturns.push_back(std::make_pair(localret, paramnew));
                }
            }
            if( listlocalikreturns.size() == 0 ) {
                return static_cast<IkReturnAction>(retactionall|IKRA_RejectCustomFilter);
            }
        }
        else {
            FOREACH(itravesol, vravesols) {
                _vsolutionindices = vsolutionindices;
                FOREACH(it,_vsolutionindices) {
                    *it += itravesol->second<<16;
                }
                probot->SetActiveDOFValues(itravesol->first,false);
                _CheckRefineSolution(param, *pmanip, itravesol->first, !!(filteroptions&IKFO_IgnoreJointLimits));

                // due to floating-point precision, vravesol and param will not necessarily match anymore. The filters require perfectly matching pair, so compute a new param
                paramnew = pmanip->GetIkParameterization(param,false);
                paramnewglobal = pmanip->GetBase()->GetTransform() * paramnew;
                IkReturnPtr localret(new IkReturn(IKRA_Success));
                localret->_mapdata["solutionindices"] = std::vector<dReal>(_vsolutionindices.begin(),_vsolutionindices.end());
                localret->_vsolution.swap(itravesol->first);
                listlocalikreturns.push_back(std::make_pair(localret, paramnew));
            }
        }

        CollisionReport report;
        CollisionReportPtr ptempreport;
        if( IS_DEBUGLEVEL(Level_Verbose) ) {
            ptempreport = boost::shared_ptr<CollisionReport>(&report,utils::null_deleter());
        }
        if( !(filteroptions&IKFO_IgnoreSelfCollisions) ) {
            stateCheck.SetSelfCollisionState();
            if( probot->CheckSelfCollision(ptempreport) ) {
                if( !!ptempreport ) {
                    if( !!ptempreport->plink1 && !!ptempreport->plink2 && (paramnewglobal.GetType() == IKP_Transform6D || paramnewglobal.GetDOF() >= pmanip->GetArmDOF()) ) {
                        // ik constraints the robot pretty well, so any self-collisions might mean the IK itself is impossible.
                        // check if self-colliding with non-moving part and a link that is pretty high in the chain, then perhaps we should give up...?
                        KinBody::LinkConstPtr potherlink;
                        if( find(_vindependentlinks.begin(), _vindependentlinks.end(), ptempreport->plink1) != _vindependentlinks.end() ) {
                            potherlink = ptempreport->plink2;
                        }
                        else if( find(_vindependentlinks.begin(), _vindependentlinks.end(), ptempreport->plink2) != _vindependentlinks.end() ) {
                            potherlink = ptempreport->plink1;
                        }

                        if( !!potherlink && _numBacktraceLinksForSelfCollisionWithNonMoving > 0 ) {
                            for(int itestdof = (int)pmanip->GetArmIndices().size()-_numBacktraceLinksForSelfCollisionWithNonMoving; itestdof < (int)pmanip->GetArmIndices().size(); ++itestdof) {
                                KinBody::JointPtr pjoint = probot->GetJointFromDOFIndex(pmanip->GetArmIndices()[itestdof]);
                                if( !!pjoint->GetHierarchyParentLink() && pjoint->GetHierarchyParentLink()->IsRigidlyAttached(*potherlink) ) {

                                    stateCheck.numImpossibleSelfCollisions++;
                                    RAVELOG_VERBOSE_FORMAT("self-collision with links %s and %s most likely means IK itself will not succeed, attempts=%d", ptempreport->plink1->GetName()%ptempreport->plink2->GetName()%stateCheck.numImpossibleSelfCollisions);
                                    if( stateCheck.numImpossibleSelfCollisions > 16 ) { // not sure what a good threshold is here
                                        RAVELOG_DEBUG_FORMAT("self-collision with links %s and %s most likely means IK itself will not succeed, giving up after %d attempts", ptempreport->plink1->GetName()%ptempreport->plink2->GetName()%stateCheck.numImpossibleSelfCollisions);
                                        return static_cast<IkReturnAction>(retactionall|IKRA_RejectSelfCollision|IKRA_Quit);
                                    }
                                    else {
                                        break;
                                    }
                                }
                            }
                        }

                        if( _vindependentlinks.size() != _vIndependentLinksIncludingFreeJoints.size() && _numBacktraceLinksForSelfCollisionWithFree > 0 ) {
                            // check
                            potherlink.reset();
                            if( find(_vIndependentLinksIncludingFreeJoints.begin(), _vIndependentLinksIncludingFreeJoints.end(), ptempreport->plink1) != _vIndependentLinksIncludingFreeJoints.end() ) {
                                potherlink = ptempreport->plink2;
                            }
                            else if( find(_vIndependentLinksIncludingFreeJoints.begin(), _vIndependentLinksIncludingFreeJoints.end(), ptempreport->plink2) != _vIndependentLinksIncludingFreeJoints.end() ) {
                                potherlink = ptempreport->plink1;
                            }

                            if( !!potherlink ) {
                                //bool bRigidlyAttached = false;
                                for(int itestdof = (int)pmanip->GetArmIndices().size()-_numBacktraceLinksForSelfCollisionWithFree; itestdof < (int)pmanip->GetArmIndices().size(); ++itestdof) {
                                    KinBody::JointPtr pjoint = probot->GetJointFromDOFIndex(pmanip->GetArmIndices()[itestdof]);
                                    if( !!pjoint->GetHierarchyParentLink() && pjoint->GetHierarchyParentLink()->IsRigidlyAttached(*potherlink) ) {

                                        stateCheck.numImpossibleSelfCollisions++;
                                        RAVELOG_VERBOSE_FORMAT("self-collision with links %s and %s most likely means IK itself will not succeed, attempts=%d", ptempreport->plink1->GetName()%ptempreport->plink2->GetName()%stateCheck.numImpossibleSelfCollisions);
                                        if( stateCheck.numImpossibleSelfCollisions > 16 ) { // not sure what a good threshold is here
                                            RAVELOG_DEBUG_FORMAT("self-collision with links %s and %s most likely means IK itself will not succeed for these free parameters, giving up after %d attempts", ptempreport->plink1->GetName()%ptempreport->plink2->GetName()%stateCheck.numImpossibleSelfCollisions);
                                            return static_cast<IkReturnAction>(retactionall|IKRA_RejectSelfCollision|IKRA_Quit);
                                        }
                                        else {
                                            break;
                                        }
                                    }
                                }
                            }
                        }
                    }
                }
                return static_cast<IkReturnAction>(retactionall|IKRA_RejectSelfCollision);
            }
        }
        if( (filteroptions&IKFO_CheckEnvCollisions) ) {
            stateCheck.SetEnvironmentCollisionState();
            if( stateCheck.NeedCheckEndEffectorEnvCollision() ) {
                // only check if the end-effector position is fully determined from the ik
                if( paramnewglobal.GetType() == IKP_Transform6D ) {// || (int)pmanip->GetArmIndices().size() <= paramnewglobal.GetDOF() ) {
                    if( pmanip->CheckEndEffectorCollision(pmanip->GetTransform(), ptempreport) ) {
                        if( IS_DEBUGLEVEL(Level_Verbose) ) {
                            stringstream ss; ss << std::setprecision(std::numeric_limits<OpenRAVE::dReal>::digits10+1);
                            ss << "env=" << GetEnv()->GetId() << ", ikfast collision " << ptempreport->__str__() << " ";
                            if( !!ptempreport->plink1 ) {
                                ss << "num1=" << ptempreport->plink1->GetCollisionData().vertices.size() << " ";
                            }
                            if( !!ptempreport->plink2 ) {
                                ss << "num2=" << ptempreport->plink2->GetCollisionData().vertices.size() << " ";
                            }
                            ss << "; colvalues=[";
                            std::vector<dReal> vallvalues;
                            probot->GetDOFValues(vallvalues);
                            for(size_t i = 0; i < vallvalues.size(); ++i ) {
                                if( i > 0 ) {
                                    ss << "," << vallvalues[i];
                                }
                                else {
                                    ss << vallvalues[i];
                                }
                            }
                            ss << "], manippose=[";
                            SerializeTransform(ss, pmanip->GetTransform());
                            ss << "]; localpose=[";
                            SerializeTransform(ss, pmanip->GetLocalToolTransform());
                            ss << "]";
                            RAVELOG_VERBOSE(ss.str());
                        }
                        if( paramnewglobal.GetType() == IKP_Transform6D ) {
                            // 6D so end effector is determined
                            return static_cast<IkReturnAction>(retactionall|IKRA_QuitEndEffectorCollision); // stop the search
                        }
                        else {
                            // end effector could change depending on the solution
                            return static_cast<IkReturnAction>(retactionall|IKRA_RejectEnvCollision); // stop the search
                        }
                    }
                    stateCheck.ResetCheckEndEffectorEnvCollision();
                }
            }
            if( GetEnv()->CheckCollision(KinBodyConstPtr(probot), ptempreport) ) {
                if( IS_DEBUGLEVEL(Level_Verbose) ) {
                    stringstream ss; ss << std::setprecision(std::numeric_limits<OpenRAVE::dReal>::digits10+1);
                    ss << "ikfast collision " << report.__str__() << " colvalues=[";
                    std::vector<dReal> vallvalues;
                    probot->GetDOFValues(vallvalues);
                    for(size_t i = 0; i < vallvalues.size(); ++i ) {
                        if( i > 0 ) {
                            ss << "," << vallvalues[i];
                        }
                        else {
                            ss << vallvalues[i];
                        }
                    }
                    ss << "]";
                    RAVELOG_VERBOSE(ss.str());
                }
                return static_cast<IkReturnAction>(retactionall|IKRA_RejectEnvCollision);
            }
        }

        if( !(filteroptions & IKFO_IgnoreCustomFilters) && _HasFilterInRange(IKSP_MinPriority, 0) ) {
            int nSameStateRepeatCount = 0;
            _nSameStateRepeatCount = 0;

            list< std::pair<IkReturnPtr, IkParameterization> >::iterator ittestreturn = listlocalikreturns.begin();
            while(ittestreturn != listlocalikreturns.end()) {
                IkReturnPtr localret = ittestreturn->first;
                _vsolutionindices.resize(0);
                FOREACH(it, localret->_mapdata["solutionindices"]) {
                    _vsolutionindices.push_back((unsigned int)(*it+0.5)); // round
                }

                probot->SetActiveDOFValues(localret->_vsolution,false);
                _nSameStateRepeatCount = nSameStateRepeatCount; // could be overwritten by _CallFilters call!

                bool bNeedCheckEndEffectorEnvCollision = stateCheck.NeedCheckEndEffectorEnvCollision();
                if( !(filteroptions & IKFO_IgnoreEndEffectorEnvCollisions) ) {
                    // have to make sure end effector collisions are set, regardless if stateCheck.ResetCheckEndEffectorEnvCollision has been called
                    stateCheck.RestoreCheckEndEffectorEnvCollision();
                }
                IkReturnAction retaction = _CallFilters(localret->_vsolution, pmanip, ittestreturn->second, localret, IKSP_MinPriority, 0);
                if( !(filteroptions & IKFO_IgnoreEndEffectorEnvCollisions) && !bNeedCheckEndEffectorEnvCollision ) {
                    stateCheck.ResetCheckEndEffectorEnvCollision();
                }
                nSameStateRepeatCount++;
                _nSameStateRepeatCount = nSameStateRepeatCount;
                retactionall |= retaction;
                if( retactionall & IKRA_Quit ) {
                    return static_cast<IkReturnAction>(retactionall|IKRA_RejectCustomFilter);
                }
                else if( retaction == IKRA_Success ) {
                    ++ittestreturn;
                }
                else {
                    ittestreturn = listlocalikreturns.erase(ittestreturn);
                }
            }
        }

        // check that end effector moved in the correct direction
        dReal ikworkspacedist = param.ComputeDistanceSqr(paramnew);
        if( ikworkspacedist > _ikthreshold ) {
            stringstream ss; ss << std::setprecision(std::numeric_limits<dReal>::digits10+1);
            ss << "ignoring bad ik for " << probot->GetName() << ":" << pmanip->GetName() << " dist=" << RaveSqrt(ikworkspacedist) << ", param=[" << param << "]";
            if( listlocalikreturns.size() > 0 ) {
                ss << ", sol=[";
                FOREACHC(itvalue,listlocalikreturns.front().first->_vsolution) {
                    ss << *itvalue << ", ";
                }
                ss << "]";
            }
            ss << endl;
            RAVELOG_ERROR(ss.str());
            return static_cast<IkReturnAction>(retactionall); // signals to continue
        }

        if( listlocalikreturns.size() > 0 ) {
            bool bNeedCheckEndEffectorEnvCollision = stateCheck.NeedCheckEndEffectorEnvCollision();
            if( !(filteroptions & IKFO_IgnoreEndEffectorEnvCollisions) ) {
                // have to make sure end effector collisions are set, regardless if stateCheck.ResetCheckEndEffectorEnvCollision has been called
                stateCheck.RestoreCheckEndEffectorEnvCollision();
            }
            FOREACH(itlocalikreturn, listlocalikreturns) {
                _CallFinishCallbacks(itlocalikreturn->first, pmanip, paramnewglobal);
            }
            if( !(filteroptions & IKFO_IgnoreEndEffectorEnvCollisions) && !bNeedCheckEndEffectorEnvCollision ) {
                stateCheck.ResetCheckEndEffectorEnvCollision();
            }
        }
        //RAVELOG_VERBOSE("add %d solutions", listlocalikreturns.size());
        FOREACH(itlocalikreturn, listlocalikreturns) {
            vikreturns.push_back(itlocalikreturn->first);
        }
        return static_cast<IkReturnAction>(retactionall); // signals to continue
    }

    bool _CheckJointAngles(std::vector<dReal>& vravesol) const
    {
        for(int j = 0; j < (int)_qlower.size(); ++j) {
            if( _vjointrevolute.at(j) == 2 ) {
                while( vravesol.at(j) > PI ) {
                    vravesol[j] -= 2*PI;
                }
                while( vravesol[j] < -PI ) {
                    vravesol[j] += 2*PI;
                }
            }
            else if( _vjointrevolute.at(j) == 1 ) {
                while( vravesol.at(j) > _qupper[j] ) {
                    vravesol[j] -= 2*PI;
                }
                while( vravesol[j] < _qlower[j] ) {
                    vravesol[j] += 2*PI;
                }
            }
            // due to error propagation, give error bounds for lower and upper limits
            if( vravesol[j] < _qlower[j]-g_fEpsilonJointLimit || vravesol[j] > _qupper[j]+g_fEpsilonJointLimit ) {
                return false;
            }
        }
        return true;
    }

    /// \brief configuraiton distance
    ///
    /// \param bNormalizeRevolute if true, then compute difference mod 2*PI
    dReal _ComputeGeometricConfigDistSqr(RobotBasePtr probot, const vector<dReal>& q1, const vector<dReal>& q2, bool bNormalizeRevolute=false) const
    {
        vector<dReal> q = q1;
        probot->SubtractActiveDOFValues(q,q2);
        vector<dReal>::iterator itq = q.begin();
        std::vector<uint8_t>::const_iterator itrevolute = _vjointrevolute.begin();
        dReal dist = 0;
        FOREACHC(it, probot->GetActiveDOFIndices()) {
            KinBody::JointPtr pjoint = probot->GetJointFromDOFIndex(*it);
            dReal fweight = pjoint->GetWeight(*it-pjoint->GetDOFIndex());
            // have to do the
            if( bNormalizeRevolute && *itrevolute ) {
                *itq = utils::NormalizeCircularAngle(*itq, -PI, PI);
            }
            dist += *itq**itq * fweight * fweight;
            ++itq;
            ++itrevolute;
        }
        return dist;
    }

    void _ComputeAllSimilarJointAngles(std::vector< std::pair<std::vector<dReal>, int> >& vravesols, std::vector<dReal>& vravesol)
    {
        vravesols.resize(0);
        if( !_CheckJointAngles(vravesol) ) {
            return;
        }
        vravesols.push_back(make_pair(vravesol,0));
        if( _qbigrangeindices.size() > 0 ) {
            std::vector< std::list<dReal> > vextravalues(_qbigrangeindices.size());
            std::vector< std::list<dReal> >::iterator itextra = vextravalues.begin();
            std::vector< size_t > vcumproduct; vcumproduct.reserve(_qbigrangeindices.size());
            size_t nTotal = 1, k = 0;
            FOREACH(itindex, _qbigrangeindices) {
                dReal foriginal = vravesol.at(*itindex);
                itextra->push_back(foriginal);
                dReal f = foriginal-2*PI;
                while(f >= _qlower[*itindex]) {
                    itextra->push_back(f);
                    f -= 2*PI;
                }
                f = foriginal+2*PI;
                while(f <= _qupper[*itindex]) {
                    itextra->push_back(f);
                    f += 2*PI;
                }
                vcumproduct.push_back(nTotal);
                OPENRAVE_ASSERT_OP_FORMAT(itextra->size(),<=,_qbigrangemaxsols.at(k),"exceeded max possible redundant solutions for manip arm index %d",_qbigrangeindices.at(k),ORE_InconsistentConstraints);
                nTotal *= itextra->size();
                ++itextra;
                ++k;
            }

            if( nTotal > 1 ) {
                vravesols.resize(nTotal);
                // copy the first point and save the cross product of all values in vextravalues
                for(size_t i = 1; i < vravesols.size(); ++i) {
                    vravesols[i].first.resize(vravesols[0].first.size());
                    int solutionindex = 0; // use to count which range has overflown on which joint index
                    for(size_t j = 0; j < vravesols[0].first.size(); ++j) {
                        vravesols[i].first[j] = vravesols[0].first[j];
                    }
                    for(size_t k = 0; k < _qbigrangeindices.size(); ++k) {
                        if( vextravalues[k].size() > 1 ) {
                            size_t repeat = vcumproduct.at(k);
                            int j = _qbigrangeindices[k];
                            size_t valueindex = (i/repeat)%vextravalues[k].size();
                            std::list<dReal>::const_iterator itvalue = vextravalues[k].begin();
                            advance(itvalue,valueindex);
                            vravesols[i].first[j] = *itvalue;
                            solutionindex += valueindex*_qbigrangemaxcumprod.at(k); // assumes each range
                        }
                    }
                    vravesols[i].second = solutionindex;
                }
            }
        }
    }

    void _SortSolutions(RobotBasePtr probot, std::vector<IkReturnPtr>& vikreturns)
    {
        // sort with respect to how far it is from limits
        vector< pair<size_t, dReal> > vdists; vdists.resize(vikreturns.size());
        vector<dReal> v;
        vector<dReal> viweights; viweights.reserve(probot->GetActiveDOF());
        FOREACHC(it, probot->GetActiveDOFIndices()) {
            KinBody::JointPtr pjoint = probot->GetJointFromDOFIndex(*it);
            viweights.push_back(1/pjoint->GetWeight(*it-pjoint->GetDOFIndex()));
        }

        for(size_t i = 0; i < vdists.size(); ++i) {
            v = vikreturns[i]->_vsolution;
            probot->SubtractActiveDOFValues(v,_qlower);
            dReal distlower = 1e30;
            for(size_t j = 0; j < v.size(); ++j) {
                distlower = min(distlower, RaveFabs(v[j])*viweights[j]);
            }
            v = vikreturns[i]->_vsolution;
            probot->SubtractActiveDOFValues(v,_qupper);
            dReal distupper = 1e30;
            for(size_t j = 0; j < v.size(); ++j) {
                distupper = min(distupper, RaveFabs(v[j])*viweights[j]);
            }
            vdists[i].first = i;
            vdists[i].second = -min(distupper,distlower);
        }

        std::stable_sort(vdists.begin(),vdists.end(),SortSolutionDistances);
        for(size_t i = 0; i < vdists.size(); ++i) {
            if( i != vdists[i].first )  {
                std::swap(vikreturns[i], vikreturns[vdists[i].first]);
                std::swap(vdists[i], vdists[vdists[i].first]);
            }
        }
    }

    /// \brief return incremental values for indices in the chain
    std::vector<dReal> _GetFreeIncFromIndices(const std::vector<int>& vindices)
    {
        std::vector<dReal> vFreeInc(vindices.size());
        for(size_t i = 0; i < vindices.size(); ++i) {
            if( _vjointrevolute.at(vindices[i]) ) {
                vFreeInc[i] = _fFreeIncRevolute;
            }
            else {
                // get the range of the axis and divide by 16..?
                vFreeInc[i] = (_qupper.at(i)-_qlower.at(i))/_fFreeIncPrismaticNum;
            }
        }
        return vFreeInc;
    }

    /// \brief convert ikparam to another type.
    /// \param param original ik param represented in manipulator's base link coordinate
    /// \param ikdummy ik param represented as _iktype in manipulator's base link coordinate
    /// \return constant reference to ikdummy
    inline const IkParameterization& _ConvertIkParameterization(const IkParameterization& param, IkParameterization& ikdummy)
    {
        if( param.GetType() == _iktype ) {
            return param;
        }

        // try to convert localgoal into a different goal suitable for the IK
        if( param.GetType() == IKP_Transform6D ) {
            if( _nTotalDOF-GetNumFreeParameters() == 4 ) {
                ikdummy = param; // copy the custom data!
                RobotBase::ManipulatorPtr pmanip(_pmanip);
                Vector vglobaldirection = param.GetTransform6D().rotate(pmanip->GetLocalToolDirection());
                if( _iktype == IKP_TranslationYAxisAngleXNorm4D ) {
                    ikdummy.SetTranslationYAxisAngleXNorm4D(param.GetTransform6D().trans,RaveAtan2(vglobaldirection.z,vglobaldirection.y));
                }
                else if( _iktype == IKP_TranslationZAxisAngleYNorm4D ) {
                    ikdummy.SetTranslationZAxisAngleYNorm4D(param.GetTransform6D().trans,RaveAtan2(vglobaldirection.x,vglobaldirection.z));
                }
                else if( _iktype == IKP_TranslationZAxisAngle4D ) {
                    ikdummy.SetTranslationZAxisAngle4D(param.GetTransform6D().trans,RaveAcos(vglobaldirection.z));
                }
                else if( _iktype == IKP_TranslationXAxisAngleZNorm4D ) {
                    ikdummy.SetTranslationXAxisAngleZNorm4D(param.GetTransform6D().trans,RaveAtan2(vglobaldirection.y,vglobaldirection.x));
                }
                else{
                    throw OPENRAVE_EXCEPTION_FORMAT(_("ik solver %s (dof=%d) does not support iktype 0x%x"), GetXMLId()%_nTotalDOF%_iktype, ORE_InvalidArguments);
                }
                return ikdummy;
            }
            else if( _nTotalDOF-GetNumFreeParameters() == 5 ) {
                ikdummy = param; // copy the custom data!
                RobotBase::ManipulatorPtr pmanip(_pmanip);
                ikdummy.SetTranslationDirection5D(RAY(param.GetTransform6D().trans, quatRotate(param.GetTransform6D().rot, pmanip->GetLocalToolDirection())));
                // have to copy the custom data!
                return ikdummy;
            }
        }
        throw OPENRAVE_EXCEPTION_FORMAT(_("ik solver %s (dof=%d) does not support iktype 0x%x"), GetXMLId()%_nTotalDOF%param.GetType(), ORE_InvalidArguments);
    }

    RobotBase::ManipulatorWeakPtr _pmanip;
    std::vector<int> _vfreeparams; ///< the indices into _pmanip->GetArmIndices() for the free indices of this IK
    std::vector<uint8_t> _vfreerevolute, _vjointrevolute; // 0 if not revolute, 1 if revolute and not circular, 2 if circular
    std::vector<dReal> _vfreeparamscales;
    UserDataPtr _cblimits;
    std::vector<KinBody::LinkPtr> _vchildlinks; ///< the child links of the manipulator
    std::vector<KinBody::LinkPtr> _vindependentlinks; ///< independent links of the manipulator
    std::vector<KinBody::LinkPtr> _vIndependentLinksIncludingFreeJoints; ///< independent links of the ik chain without free joints
    std::vector<int> _vchildlinkindices; ///< indices of the links at _vchildlinks
    boost::shared_ptr<ikfast::IkFastFunctions<IkReal> > _ikfunctions;
    std::vector<dReal> _vFreeInc;
    dReal _fFreeIncRevolute; ///< default increment for revolute joints
    dReal _fFreeIncPrismaticNum; ///< default number of segments to divide a free slider axis
    int _nTotalDOF;
    std::vector<dReal> _qlower, _qupper, _qmid;
    std::vector<int> _qbigrangeindices; ///< indices into _qlower/_qupper of joints that are revolute, not circular, and have ranges > 360
    std::vector<size_t> _qbigrangemaxsols, _qbigrangemaxcumprod;
    IkParameterizationType _iktype;
    std::string _kinematicshash;
    int _numBacktraceLinksForSelfCollisionWithNonMoving, _numBacktraceLinksForSelfCollisionWithFree; ///< when pruning self collisions, the number of links to look at. If the tip of the manip self collides with the base, then can safely quit the IK. this is used purely for optimization purposes and by default it is mostly disabled. For more complex robots with a lot of joints, can use these parameters to speed up searching for IK.
    dReal _ikthreshold; ///< workspace distance threshold sanity checking between desired workspace goal and the workspace position with the returned ik values.
    dReal _fRefineWithJacobianInverseAllowedError; ///< if > 0, then use jacobian inverse numerical method to refine the results until workspace error drops down this much. By default it is disabled (=-1)

#ifdef OPENRAVE_HAS_LAPACK
    ikfastsolvers::JacobianInverseSolver<double> _jacobinvsolver; ///< jacobian inverse solver if _fRefineWithJacobianInverseAllowedError is > 0
#endif

    //@{
    // cache for current Solve call. This has to be saved/restored if any user functions are called (like filters) since the filters themselves can potentially call into this ik solver.
    std::vector<unsigned int> _vsolutionindices; ///< holds the indices of the current solution, this is not multi-thread safe
    int _nSameStateRepeatCount;
    //@}

    bool _bEmptyTransform6D; ///< if true, then the iksolver has been built with identity of the manipulator transform. Only valid for Transform6D IKs.

};

#ifdef OPENRAVE_IKFAST_FLOAT32
IkSolverBasePtr CreateIkFastSolver(EnvironmentBasePtr penv, std::istream& sinput, boost::shared_ptr<ikfast::IkFastFunctions<float> > ikfunctions, const vector<dReal>& vfreeinc, dReal ikthreshold)

{
    return IkSolverBasePtr(new IkFastSolver<float>(penv,sinput,ikfunctions,vfreeinc,ikthreshold));
}
#endif

IkSolverBasePtr CreateIkFastSolver(EnvironmentBasePtr penv, std::istream& sinput, boost::shared_ptr<ikfast::IkFastFunctions<double> > ikfunctions, const vector<dReal>& vfreeinc, dReal ikthreshold)
{
    return IkSolverBasePtr(new IkFastSolver<double>(penv,sinput,ikfunctions,vfreeinc,ikthreshold));
}<|MERGE_RESOLUTION|>--- conflicted
+++ resolved
@@ -1402,11 +1402,7 @@
                 int ret = _jacobinvsolver.ComputeSolution(tgoal, manip, vsolution, bIgnoreJointLimits);
                 if( ret == 2 ) {
                     RAVELOG_VERBOSE("did not converge, try to prioritize translation at least\n");
-<<<<<<< HEAD
                     ret = _jacobinvsolver.ComputeSolutionTranslation(param.GetTransform6D(), manip, vsolution);
-=======
-                    ret = _jacobinvsolver.ComputeSolutionTranslation(tgoal, manip, vsolution, bIgnoreJointLimits);
->>>>>>> 3ede8a65
                 }
                 if( ret == 0 ) {
                     stringstream ss; ss << std::setprecision(std::numeric_limits<OpenRAVE::dReal>::digits10+1);
@@ -1538,14 +1534,8 @@
                 FOREACH(it,_vsolutionindices) {
                     *it += itravesol->second<<16;
                 }
-<<<<<<< HEAD
-                probot->SetActiveDOFValues(vravesol,false);
-                _CheckRefineSolution(param, *pmanip, vravesol);
-=======
                 probot->SetActiveDOFValues(itravesol->first,false);
                 _CheckRefineSolution(param, *pmanip, itravesol->first, !!(filteroptions&IKFO_IgnoreJointLimits));
->>>>>>> 3ede8a65
-
                 // due to floating-point precision, vravesol and param will not necessarily match anymore. The filters require perfectly matching pair, so compute a new param
                 paramnew = pmanip->GetIkParameterization(param,false);
                 paramnewglobal = pmanip->GetBase()->GetTransform() * paramnew;
