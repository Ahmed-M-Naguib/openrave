// -*- coding: utf-8 -*-
// Copyright (C) 2012-2016 Rosen Diankov, Gustavo Puche, OpenGrasp Team
//
// OpenRAVE Qt/OpenSceneGraph Viewer is licensed under the Apache License, Version 2.0 (the "License");
// you may not use this file except in compliance with the License.
// You may obtain a copy of the License at
//     http://www.apache.org/licenses/LICENSE-2.0
//
// Unless required by applicable law or agreed to in writing, software
// distributed under the License is distributed on an "AS IS" BASIS,
// WITHOUT WARRANTIES OR CONDITIONS OF ANY KIND, either express or implied.
// See the License for the specific language governing permissions and
// limitations under the License.
#include "osgviewerwidget.h"
#include "osgskybox.h"
#include "outlineshaderpipeline.h"

#include <QApplication>
#include <QDesktopWidget>
#include <QOpenGLFunctions>

#include <osg/ShadeModel>
#include <osgDB/ReadFile>
#include <osg/FrontFace>
#include <osg/CullFace>
#include <osg/BlendFunc>
#include <osg/PolygonOffset>
#include <osg/ComputeBoundsVisitor>
#include <osg/CoordinateSystemNode>
#include <osgGA/NodeTrackerManipulator>
#include <osgManipulator/CommandManager>
#include <osgManipulator/TabBoxDragger>
#include <osgManipulator/TabPlaneDragger>
#include <osgManipulator/TrackballDragger>
#include <osgManipulator/Translate1DDragger>
#include <osgManipulator/Translate2DDragger>
#include <osgManipulator/TranslateAxisDragger>
#include <osgManipulator/TabPlaneTrackballDragger>

// set to true if want to compile using fallback toon shading for countours (no advanced shaders will be used:more compatible with older controllers)
#define DISABLE_ADVANCED_CONTOUR_LINE_SHADERS false

namespace qtosgrave {

class OpenRAVETracker : public osgGA::NodeTrackerManipulator {
public:
    OpenRAVETracker(QOSGViewerWidget* osgviewerwidget)
    {
        _posgviewerwidget = osgviewerwidget;
        _currentTransitionAnimationTime = 0;
        _transitionAnimationPath = new osg::AnimationPath();
        _transitionAnimationPath->setLoopMode(osg::AnimationPath::NO_LOOPING);
    }

    void TrackNode(OSGNodePtr node, const osg::Vec3d& offset, double trackDistance, osg::Camera* currentCamera, const osg::Vec3d& worldUpVector)
    {
        _offset = offset;
        _distance = trackDistance;

        // have to set the track node and can use NodeTrackerManipulator::setTrackNode(node.get()).
        // Unfortunately, the node can compute to have two different paths probably due to the multi-pass rendering method, and OSG will complain internally.
        // In order to avoid warning, take the logic of choosing the node path outside and call setTrackNodePath instead.
        osg::NodePathList nodeParents = node->getParentalNodePaths();
        if(nodeParents.empty()) {
            RAVELOG_WARN("Could not track node, node has no transform chain");
            return;
        }
        NodeTrackerManipulator::setTrackNodePath(nodeParents[0]);

        _transitionAnimationDuration = 1.0; //< transition animation time
        _currentTransitionAnimationTime = 0;
        _CreateTransitionAnimationPath(currentCamera, worldUpVector);
        _time.restart();
    }

    // OSG overloaded methods
public:
    virtual bool handle( const osgGA::GUIEventAdapter& ea, osgGA::GUIActionAdapter& us )
    {
        switch( ea.getEventType() )
        {
        case osgGA::GUIEventAdapter::SCROLL:
            if(_posgviewerwidget->IsInOrthoMode()) {
                double factor = ea.getScrollingMotion() == osgGA::GUIEventAdapter::SCROLL_DOWN ? 1.1 : 0.9;
                _posgviewerwidget->Zoom(factor);
                return true;
            }
            break;

        default:
            break;
        }

        return osgGA::NodeTrackerManipulator::handle(ea, us);
    }

    virtual osg::Matrixd getMatrix() const
    {
        osg::Vec3d nodeCenter;
        osg::Quat nodeRotation;
        computeNodeCenterAndRotation(nodeCenter, nodeRotation);

        osg::Matrixd localToWorld;
        computeNodeLocalToWorld(localToWorld);

        nodeCenter = osg::Vec3d(_offset) * localToWorld;

        return osg::Matrixd::translate(0.0,0.0,_distance) * osg::Matrixd::rotate(_rotation) * osg::Matrix::translate(nodeCenter);
    }

    // need to reimplement this method so we can track based on nodes origin instead of center of bounding sphere
    virtual osg::Matrixd getInverseMatrix() const
    {
        if(!_IsTransitionAnimationFinished()) {
            // a very small const encapsulation break, since this allow all animation logic to be totally contained in the manipulator
            return const_cast<OpenRAVETracker*>(this)->_ComputeNextTransitionAnimationMatrix();
        }

        osg::Vec3d nodeCenter;
        osg::Quat nodeRotation;
        computeNodeCenterAndRotation(nodeCenter,nodeRotation);

        osg::Matrixd localToWorld, worldToLocal;
        computeNodeLocalToWorld(localToWorld);

        nodeCenter = osg::Vec3d(_offset) * localToWorld;
        return osg::Matrixd::translate(-nodeCenter) * osg::Matrixd::rotate(_rotation.inverse()) * osg::Matrixd::translate(0.0,0.0,-_distance);
    }

    virtual void setByInverseMatrix(const osg::Matrixd& matrix)
    {
        _rotation = matrix.getRotate().inverse();
    }

    bool performMovementRightMouseButton( const double eventTimeDelta, const double dx, const double dy )
    {
        if(_posgviewerwidget->IsInOrthoMode()) {
            _posgviewerwidget->Zoom( dy < 0 ? 1.1 : 0.9 );
            return true;
        }
        return osgGA::NodeTrackerManipulator::performMovementRightMouseButton(eventTimeDelta, dx, dy*2);
    }

private:
    void _CreateTransitionAnimationPath(osg::Camera* currentCamera, const osg::Vec3d& worldUpVector)
    {
        _transitionAnimationPath->clear();

        // create animation frames in world space
        osg::Matrixd cameraToWorld = osg::Matrixd::inverse(currentCamera->getViewMatrix());

        osg::Vec3d cameraWorldPos(cameraToWorld(3,0), cameraToWorld(3,1), cameraToWorld(3,2));

        // now calculate a pose that will look to the node using current position
        osg::Matrixd localToWorld;
        computeNodeLocalToWorld(localToWorld);

        // openscenegraph has transposed matrix form to match opengl spec
        osg::Vec3d nodeCenterWorld = osg::Vec3d(_offset) * localToWorld; // transform to world
        osg::Vec3d towardsNodeVector = nodeCenterWorld - cameraWorldPos;
        if(towardsNodeVector.length() < 1e-3) {
            // already very close to desired position, no need to animate
            _transitionAnimationDuration = 0;
            return;
        }

        osg::Quat cameraRotation = cameraToWorld.getRotate();
        _transitionAnimationPath->insert(0,osg::AnimationPath::ControlPoint(cameraWorldPos, cameraRotation));

        // last frame pose is looking at the node from a distance _distance
        osg::Matrixd lookAtNodeMatrix;
        // // check if we are already at a proper distance from tracked node - if so, no need to navigate to there, just skip this keyframe
        // if( abs(towardsNodeVector.length() -_distance ) < 1e-3 ) {
        //     return;
        // }
        towardsNodeVector.normalize();
        lookAtNodeMatrix.makeLookAt(nodeCenterWorld - towardsNodeVector * _distance, nodeCenterWorld, worldUpVector);
        _transitionAnimationPath->insert(_transitionAnimationDuration,
                                         osg::AnimationPath::ControlPoint(nodeCenterWorld - (towardsNodeVector * _distance), lookAtNodeMatrix.getRotate().inverse()));
    }

    bool _IsTransitionAnimationFinished() const
    {
        return _transitionAnimationDuration == 0 || _currentTransitionAnimationTime >= _transitionAnimationDuration;
    }

    osg::Matrixd _ComputeNextTransitionAnimationMatrix()
    {
        if(_IsTransitionAnimationFinished()) {
            return osg::Matrixd();
        }
        double dt = _time.restart() / 1000.0;
        osg::AnimationPath::ControlPoint controlPoint;
        _transitionAnimationPath->getInterpolatedControlPoint(_currentTransitionAnimationTime, controlPoint);
        _currentTransitionAnimationTime =_currentTransitionAnimationTime+dt;
        osg::Quat lookAtRotation = controlPoint.getRotation().inverse();
        osg::Vec3d lookAtTranslation = lookAtRotation * -controlPoint.getPosition();

        // build a lookat matrix from position and camera axis
        osg::Matrixd result;
        result.makeRotate(lookAtRotation);
        result(3,0) = lookAtTranslation.x();
        result(3,1) = lookAtTranslation.y();
        result(3,2) = lookAtTranslation.z();

        // set final manipulator rotation so it matches the last animation rotation, so when it finishes (or get stopped),
        // we start manipulating from there
        _rotation = controlPoint.getRotation();
        return result;
    }

private:
    QTime _time; ///< tracks the time of the last _ComputeNextTransitionAnimationMatrix call, so that can compute the time passed from that last call.
    osg::Vec3d _offset; ///< the translation offset in the getTrackNode() coordinate system.
    QOSGViewerWidget* _posgviewerwidget;
    double _transitionAnimationDuration; //< specifies how long the transition will take
    double _currentTransitionAnimationTime; ///< tracks the time since the transition was made. Incremeneted whenever computing _ComputeNextTransitionAnimationMatrix
    osg::ref_ptr<osg::AnimationPath> _transitionAnimationPath;
};

class OpenRAVETrackball : public osgGA::TrackballManipulator
{
public:
    OpenRAVETrackball(QOSGViewerWidget* osgviewerwidget) {
        _bInSeekMode = false;
        _posgviewerwidget = osgviewerwidget;
        _pviewer = osgviewerwidget->GetViewer();
        setAnimationTime(0.25);
    }

    void SetSeekMode(bool bInSeekMode) {
        _bInSeekMode = bInSeekMode;
        osgViewer::Viewer::Windows windows;
        _pviewer->getWindows(windows);
        if( _bInSeekMode ) {
            QCursor cursor = _bInSeekMode ? Qt::CrossCursor : Qt::ArrowCursor;
            _posgviewerwidget->setCursor(cursor);
        }
        else {
            _posgviewerwidget->RestoreCursor();
        }
    }

    bool InSeekMode() const {
        return _bInSeekMode;
    }

protected:
    class OpenRAVEAnimationData : public OrbitAnimationData {
public:
        osg::Vec3d _eyemovement;
    };

    virtual void allocAnimationData() {
        _animationData = new OpenRAVEAnimationData();
    }

    virtual bool performMovement() {
        // return if less then two events have been added
        if( _ga_t0.get() == NULL || _ga_t1.get() == NULL ) {
            return false;
        }
        // get delta time
        double eventTimeDelta = _ga_t0->getTime() - _ga_t1->getTime();
        if( eventTimeDelta < 0. ) {
            OSG_WARN << "Manipulator warning: eventTimeDelta = " << eventTimeDelta << std::endl;
            eventTimeDelta = 0.;
        }

        // get deltaX and deltaY
        float dx = _ga_t0->getXnormalized() - _ga_t1->getXnormalized();
        float dy = _ga_t0->getYnormalized() - _ga_t1->getYnormalized();

        // return if there is no movement.
        if( dx == 0. && dy == 0. ) {
            return false;
        }

        unsigned int buttonMask = _ga_t1->getButtonMask();
        if( (buttonMask & osgGA::GUIEventAdapter::LEFT_MOUSE_BUTTON) && (_ga_t1->getModKeyMask()&osgGA::GUIEventAdapter::MODKEY_SHIFT) ) {
            return performMovementMiddleMouseButton( eventTimeDelta, dx, dy );
        }

        return osgGA::TrackballManipulator::performMovement();
    }

    // make zooming faster
    bool performMovementRightMouseButton( const double eventTimeDelta, const double dx, const double dy )
    {
        // adjust camera perspective if zoom changed while in ortho view
        if (_posgviewerwidget->IsInOrthoMode()) {
            _posgviewerwidget->Zoom( dy < 0 ? 1.1 : 0.9 );
            return true;
        }
        return osgGA::TrackballManipulator::performMovementRightMouseButton(eventTimeDelta, dx, dy*2);
    }

<<<<<<< HEAD
=======
    // make rotation faster
    bool performMovementLeftMouseButton( const double eventTimeDelta, const double dx, const double dy )
    {
        double rotationSensitivityMultiplier = 4.0; // dx / dy angle multiplier
        if( getVerticalAxisFixed() )
            rotateWithFixedVertical( rotationSensitivityMultiplier*dx, rotationSensitivityMultiplier*dy );
        else {
            rotateTrackball( _ga_t0->getXnormalized(), _ga_t0->getYnormalized(),
                             _ga_t0->getXnormalized() - rotationSensitivityMultiplier*dx, _ga_t0->getYnormalized() - rotationSensitivityMultiplier*dy,
                             getThrowScale( eventTimeDelta ) );
        }
        return true;
    }

>>>>>>> b36c5647
    void applyAnimationStep( const double currentProgress, const double prevProgress )
    {
        OpenRAVEAnimationData *ad = dynamic_cast< OpenRAVEAnimationData* >( _animationData.get() );
        assert( ad );

        // compute new center
        osg::Vec3d prevCenter, prevEye, prevUp;
        getTransformation( prevEye, prevCenter, prevUp );
        osg::Vec3d newCenter = osg::Vec3d(prevCenter) + (ad->_movement * (currentProgress - prevProgress));
        osg::Vec3d newEye = osg::Vec3d(prevEye) + (ad->_eyemovement * (currentProgress - prevProgress));

        // fix vertical axis
        if( getVerticalAxisFixed() )
        {
            osg::CoordinateFrame coordinateFrame = getCoordinateFrame( newCenter );
            osg::Vec3d localUp = getUpVector( coordinateFrame );

            fixVerticalAxis( newCenter - newEye, prevUp, prevUp, localUp, false );
        }

        // apply new transformation
        setTransformation( newEye, newCenter, prevUp );
    }

    virtual bool handle( const osgGA::GUIEventAdapter& ea, osgGA::GUIActionAdapter& us )
    {
        switch( ea.getEventType() )
        {
        case osgGA::GUIEventAdapter::DOUBLECLICK:
            return handleMouseDoubleClick( ea, us );

        case osgGA::GUIEventAdapter::SCROLL:
            if(_posgviewerwidget->IsInOrthoMode()) {
                double factor = ea.getScrollingMotion() == osgGA::GUIEventAdapter::SCROLL_DOWN ? 1.1 : 0.9;
                _posgviewerwidget->Zoom(factor);
                return true;
            }
            break;

        default:
            break;
        }

        return osgGA::TrackballManipulator::handle(ea, us);
    }

    bool setCenterByMousePointerIntersection( const osgGA::GUIEventAdapter& ea, osgGA::GUIActionAdapter& us )
    {
        using namespace osg;
        using namespace osgUtil; // to preserve struct with osg library
        osg::View* view = us.asView();
        if( !view )
            return false;

        Camera *camera = view->getCamera();
        if( !camera )
            return false;

        // prepare variables
        float x = ( ea.getX() - ea.getXmin() ) / ( ea.getXmax() - ea.getXmin() );
        float y = ( ea.getY() - ea.getYmin() ) / ( ea.getYmax() - ea.getYmin() );
        LineSegmentIntersector::CoordinateFrame cf;
        Viewport *vp = camera->getViewport();
        if( vp ) {
            cf = Intersector::WINDOW;
            x *= vp->width();
            y *= vp->height();
        } else
            cf = Intersector::PROJECTION;

        // perform intersection computation
        ref_ptr< LineSegmentIntersector > picker = new LineSegmentIntersector( cf, x, y );
        IntersectionVisitor iv( picker.get() );
        iv.setTraversalMask(OSG_IS_PICKABLE_MASK); // different from OSG implementation!
        camera->accept( iv );

        // return on no intersections
        if( !picker->containsIntersections() )
            return false;

        // get all intersections
        LineSegmentIntersector::Intersections& intersections = picker->getIntersections();

        // get current transformation
        osg::Vec3d eye, oldCenter, up;
        getTransformation( eye, oldCenter, up );

        // new center
        osg::Vec3d newCenter = (*intersections.begin()).getWorldIntersectPoint();

        // make vertical axis correction
        if( getVerticalAxisFixed() )
        {

            CoordinateFrame coordinateFrame = getCoordinateFrame( newCenter );
            Vec3d localUp = getUpVector( coordinateFrame );

            fixVerticalAxis( newCenter - eye, up, up, localUp, true );

        }

        // set the new center
        setTransformation( eye, newCenter, up );


        // warp pointer
        // note: this works for me on standard camera on GraphicsWindowEmbedded and Qt,
        //       while it was necessary to implement requestWarpPointer like follows:
        //
        // void QOSGWidget::requestWarpPointer( float x, float y )
        // {
        //    osgViewer::Viewer::requestWarpPointer( x, y );
        //    QCursor::setPos( this->mapToGlobal( QPoint( int( x+.5f ), int( y+.5f ) ) ) );
        // }
        //
        // Additions of .5f are just for the purpose of rounding.
        centerMousePointer( ea, us );

        return true;
    }

    virtual bool seekToMousePointer( const osgGA::GUIEventAdapter& ea, osgGA::GUIActionAdapter& us )
    {
        SetSeekMode(false);
        if( !isAnimating() ) {
            // get current transformation
            osg::Vec3d prevCenter, prevEye, prevUp;
            getTransformation( prevEye, prevCenter, prevUp );

            // center by mouse intersection
            if( !setCenterByMousePointerIntersection( ea, us ) ) {
                return false;
            }

            OpenRAVEAnimationData *ad = dynamic_cast< OpenRAVEAnimationData*>( _animationData.get() );
            BOOST_ASSERT( !!ad );

            // setup animation data and restore original transformation
            ad->_eyemovement = (osg::Vec3d(_center) - prevEye) * 0.5;
            ad->start( osg::Vec3d(_center) - prevCenter, ea.getTime() );
            setTransformation( prevEye, prevCenter, prevUp );
            return true;
        }
        return false;
    }

    virtual bool handleMouseDoubleClick( const osgGA::GUIEventAdapter& ea, osgGA::GUIActionAdapter& us )
    {
        if (seekToMousePointer(ea, us)) {
            return true;
        }
        return false;
    }

    virtual bool handleMousePush( const osgGA::GUIEventAdapter& ea, osgGA::GUIActionAdapter& us )
    {
        if( _bInSeekMode ) {
            if (seekToMousePointer(ea, us)) {
                return true;
            }
        }
        return osgGA::TrackballManipulator::handleMousePush(ea, us);
    }

    virtual bool handleKeyDown( const osgGA::GUIEventAdapter& ea, osgGA::GUIActionAdapter& us )
    {
        int key = ea.getKey();
        int modkeymask = ea.getModKeyMask();
        switch(key) {
        case osgGA::GUIEventAdapter::KEY_Left:
        case osgGA::GUIEventAdapter::KEY_Right:
        case osgGA::GUIEventAdapter::KEY_Up:
        case osgGA::GUIEventAdapter::KEY_Down: {
            osg::Matrixd m = getMatrix();
            osg::Vec3d center = getCenter();
            osg::Vec3d dir;
            if( (modkeymask & osgGA::GUIEventAdapter::MODKEY_SHIFT) ) {
                if( key == osgGA::GUIEventAdapter::KEY_Up ) {
                    dir = osg::Vec3d(-m(2,0), -m(2,1), -m(2,2));
                }
                else if( key == osgGA::GUIEventAdapter::KEY_Down ) {
                    dir = osg::Vec3d(m(2,0), m(2,1), m(2,2));
                }

            }
            else {
                if( key == osgGA::GUIEventAdapter::KEY_Left ) {
                    dir = osg::Vec3d(-m(0,0), -m(0,1), -m(0,2));
                }
                else if( key == osgGA::GUIEventAdapter::KEY_Right ) {
                    dir = osg::Vec3d(m(0,0), m(0,1), m(0,2));
                }
                else if( key == osgGA::GUIEventAdapter::KEY_Down ) {
                    dir = osg::Vec3d(-m(1,0), -m(1,1), -m(1,2));
                }
                else if( key == osgGA::GUIEventAdapter::KEY_Up ) {
                    dir = osg::Vec3d(m(1,0), m(1,1), m(1,2));
                }
            }
            setCenter(center + dir*getDistance()*0.05);
            return true;
        }
        }

        return osgGA::TrackballManipulator::handleKeyDown(ea, us);
    }

private:
    QOSGViewerWidget* _posgviewerwidget;
    osg::ref_ptr<osgViewer::CompositeViewer> _pviewer;
    bool _bInSeekMode; ///< if true, in seek mode
};

// \ brief rigid transformation dragger (does not allow scale)
class DualDraggerTransformCallback : public osgManipulator::DraggerCallback
{
public:
    DualDraggerTransformCallback(osg::MatrixTransform* sourcetransform, osg::MatrixTransform* updatetransform) : osgManipulator::DraggerCallback(), _sourcetransform(sourcetransform), _updatetransform(updatetransform) {
    }

    virtual bool receive(const osgManipulator::MotionCommand& command) {
        if( !!_sourcetransform && !!_updatetransform ) {
            if( command.getStage() == osgManipulator::MotionCommand::FINISH || command.getStage() == osgManipulator::MotionCommand::MOVE) {
                _updatetransform->setMatrix(_sourcetransform->getMatrix());
                return true;
            }
        }

        return false;
    }

protected:
    osg::observer_ptr<osg::MatrixTransform> _sourcetransform, _updatetransform;

};

class OpenRAVEKeyboardEventHandler : public osgGA::GUIEventHandler
{
public:
    OpenRAVEKeyboardEventHandler(const boost::function<bool(const osgGA::GUIEventAdapter&, osgGA::GUIActionAdapter&)>& onKeyDown) : _onKeyDown(onKeyDown) {
    }

    virtual bool handle(const osgGA::GUIEventAdapter& ea,osgGA::GUIActionAdapter& aa)
    {
        switch(ea.getEventType())
        {
        case (osgGA::GUIEventAdapter::KEYDOWN): {
            return _onKeyDown(ea, aa);
        }
        default:
            return false;
        }
    }

private:
    boost::function<bool(const osgGA::GUIEventAdapter&, osgGA::GUIActionAdapter&)> _onKeyDown; ///< called when key is pressed
};

//void QOSGViewerWidget::_ShowSceneGraph(const std::string& currLevel,OSGNodePtr currNode)
//{
//    std::string level;
//    OSGGroupPtr currGroup;
//
//    level = currLevel;
//
//    // check to see if we have a valid (non-NULL) node.
//    // if we do have a null node, return NULL.
//    if ( !!currNode) {
//        RAVELOG_WARN_FORMAT("|%sNode class:%s (%s)",currLevel%currNode->className()%currNode->getName());
//        level = level + "-";
//        currGroup = currNode->asGroup(); // returns NULL if not a group.
//        if ( currGroup ) {
//            for (unsigned int i = 0; i < currGroup->getNumChildren(); i++) {
//                _ShowSceneGraph(level,currGroup->getChild(i));
//            }
//        }
//    }
//}

QOSGViewerWidget::QOSGViewerWidget(EnvironmentBasePtr penv, const std::string& userdatakey, bool useMultiSamples,
                                   const boost::function<bool(int)>& onKeyDown, double metersinunit,
                                   QWidget* parent) : QOpenGLWidget(parent), _onKeyDown(onKeyDown)
{

    setFocus( Qt::ActiveWindowFocusReason );
    setMouseTracking(true);
    _userdatakey = userdatakey;
    _penv = penv;
    _useMultiSamples = useMultiSamples;
    _bSwitchMouseLeftMiddleButton = false;
    _bLightOn = true;
    _bIsSelectiveActive = false;
    _metersinunit = metersinunit;

    _osgview = new osgViewer::View();
    // disable viewer default light since we are settinup custom lights
    _osgview->setLightingMode(osg::View::NO_LIGHT);

    _osghudview = new osgViewer::View();
    _osgviewer = new osgViewer::CompositeViewer();
    _osgviewer->setKeyEventSetsDone(0); // disable Escape key from killing the viewer!
    // Qt5 specific thread model
    _osgviewer->setThreadingModel(osgViewer::CompositeViewer::SingleThreaded);

    _SetupCamera(_CreateCamera(0, 0, 100, 100, metersinunit), _osgview,
                 _CreateHUDCamera(0, 0, 100, 100, metersinunit), _osghudview);

    //  Sets pickhandler
    _picker = new OSGPickHandler(boost::bind(&QOSGViewerWidget::HandleRayPick, this, _1, _2, _3), boost::bind(&QOSGViewerWidget::UpdateFromOSG,this));
    _osgview->addEventHandler(_picker);

    _keyhandler = new OpenRAVEKeyboardEventHandler(boost::bind(&QOSGViewerWidget::HandleOSGKeyDown, this, _1, _2));
    _osgview->addEventHandler(_keyhandler);

    _osgview->addEventHandler( new osgViewer::StatsHandler );

    // initialize the environment
    _osgSceneRoot = new osg::Group();
    {
        _osgFigureRoot = new osg::Group();
        osg::ref_ptr<osg::StateSet> stateset = _osgFigureRoot->getOrCreateStateSet();
        stateset->setMode(GL_LIGHTING, osg::StateAttribute::OFF|osg::StateAttribute::OVERRIDE ); // need to do this, otherwise will be using the light sources
        stateset->setMode(GL_BLEND, osg::StateAttribute::ON);
        stateset->setAttributeAndModes(new osg::BlendFunc(osg::BlendFunc::SRC_ALPHA, osg::BlendFunc::ONE_MINUS_SRC_ALPHA ));

        _osgFigureRoot->setStateSet(stateset);

    }

    {
        _osgSkybox = new Skybox;
        _osgFigureRoot->addChild(_osgSkybox);
        _osgSkybox->setNodeMask(0x0);// only enable when set texture map
        _osgFigureRoot->setNodeMask(~OSG_IS_PICKABLE_MASK);
    }

    // create world axis
    _osgWorldAxis = new osg::MatrixTransform();

    _osgWorldAxis->addChild(CreateOSGXYZAxes(32.0, 2.0));

    if( !!_osgCameraHUD ) {
        // in order to get the axes to render without lighting:

        osg::ref_ptr<osg::LightSource> lightSource = new osg::LightSource();
        osg::ref_ptr<osg::Light> light(new osg::Light());
        // each light must have a unique number
        light->setLightNum(0);
        // we set the light's position via a PositionAttitudeTransform object
        light->setPosition(osg::Vec4(0.0, 0.0, 0.0, 1.0));
        light->setDiffuse(osg::Vec4(0, 0, 0, 1.0));
        light->setSpecular(osg::Vec4(0, 0, 0, 1.0));
        light->setAmbient( osg::Vec4(1, 1, 1, 1.0));
        lightSource->setLight(light.get());

        _osgCameraHUD->addChild(lightSource.get());
        lightSource->addChild(_osgWorldAxis.get());

        _osgHudText = new osgText::Text();

        //Set the screen alignment - always face the screen
        _osgHudText->setAxisAlignment(osgText::Text::SCREEN);
        _osgHudText->setBackdropType(osgText::Text::DROP_SHADOW_BOTTOM_RIGHT);
        _osgHudText->setBackdropColor(osg::Vec4(1,1,1,1));
        //setBackdropOffset
        _osgHudText->setColor(osg::Vec4(0,0,0,1));
        //text->setFontResolution(32,32);

        _osgHudText->getOrCreateStateSet()->setMode(GL_LIGHTING, osg::StateAttribute::OFF|osg::StateAttribute::OVERRIDE ); // need to do this, otherwise will be using the light sources

        osg::ref_ptr<osg::Geode> geodetext = new osg::Geode;
        geodetext->addDrawable(_osgHudText);
        _osgCameraHUD->addChild(geodetext);
    }

    connect( &_timer, SIGNAL(timeout()), this, SLOT(update()) );
    _timer.start( 10 );

    RestoreCursor();
}

QOSGViewerWidget::~QOSGViewerWidget()
{
    if( !!_selectedItem ) {
        _selectedItem->SetGrab(false);
    }
    _selectedItem.reset();
}

osg::ref_ptr<osgViewer::CompositeViewer> QOSGViewerWidget::GetViewer()
{
    return _osgviewer;
}

bool QOSGViewerWidget::HandleOSGKeyDown(const osgGA::GUIEventAdapter& ea,osgGA::GUIActionAdapter& aa)
{
    int key = ea.getKey();
    if( !!_onKeyDown ) {
        if( _onKeyDown(key) ) {
            return true;
        }
    }

    if( key == 'f' ) {
        _osgDefaultManipulator->SetSeekMode(!_osgDefaultManipulator->InSeekMode());
    }
    return false;
}

void QOSGViewerWidget::RestoreCursor()
{
    osgViewer::Viewer::Windows windows;
    _osgviewer->getWindows(windows);
    for(osgViewer::Viewer::Windows::iterator itr = windows.begin(); itr != windows.end(); ++itr) {
        // can do (*itr)->setCursor(osgViewer::GraphicsWindow::HandCursor), but cursors are limited so have to use Qt
        QCursor _currentCursor;
        if( _bIsSelectiveActive ) {
            if( _draggerName == "TranslateTrackballDragger" ) {
                _currentCursor = QCursor(Qt::ArrowCursor);
            }
            else {
                QPixmap pixmap(":/images/no_edit.png");
                _currentCursor = QCursor(pixmap.scaled(QSize(32,32)), Qt::KeepAspectRatio);
            }
        }
        else {
            // need a custom cursor
            _currentCursor = QCursor(QPixmap(":/images/rotation-icon.png"));
        }
        this->setCursor(_currentCursor);
    }
}

void QOSGViewerWidget::ActivateSelection(bool active)
{
    _bIsSelectiveActive = active;
    RestoreCursor();
}

void QOSGViewerWidget::SetDraggerMode(const std::string& draggerName)
{
    if( draggerName.size() > 0 ) {
        _draggerName = draggerName;
        SelectItem(_selectedItem);
    }
    else {
        _ClearDragger();
        _draggerName.clear();
    }
}

void QOSGViewerWidget::SelectItem(KinBodyItemPtr item, KinBody::JointPtr joint)
{
    if( _selectedItem != item ) {
        if( !!_selectedItem ) {
            _selectedItem->SetGrab(false);
        }
        _selectedItem = item;
        if( !!_selectedItem ) {
            _selectedItem->SetGrab(true);
        }

        if (!!_selectedItem) {
            _AddDraggerToObject(_draggerName, _selectedItem, joint);
        }
        else {
            // no dragger so clear?
            _ClearDragger();
        }
    }
}

void QOSGViewerWidget::SelectItemFromName(const std::string& name)
{
    SelectItem(GetItemFromName(name));
}

void QOSGViewerWidget::SetSceneData()
{
    OSGGroupPtr rootscene(new osg::Group());
    //  Normalize object normals
    rootscene->getOrCreateStateSet()->setMode(GL_NORMALIZE,osg::StateAttribute::ON);
    rootscene->getOrCreateStateSet()->setMode(GL_DEPTH_TEST,osg::StateAttribute::ON);
    osg::ref_ptr<osg::PolygonOffset> polyoffset = new osg::PolygonOffset;
    polyoffset->setFactor(1.0f);
    polyoffset->setUnits(1.0f);
    rootscene->getOrCreateStateSet()->setAttributeAndModes(polyoffset.get(), osg::StateAttribute::OVERRIDE|osg::StateAttribute::ON);

    rootscene->addChild(_osgSceneRoot);
    rootscene->addChild(_osgFigureRoot);

    QRect screenGeometry = QApplication::screens()[0]->geometry();
    osg::ref_ptr<osg::Group> outlineScene = _outlineRenderPipeline.CreateOutlineSceneFromOriginalScene(GetCamera(), rootscene, screenGeometry.width(), screenGeometry.height(), _useMultiSamples);
    _osgview->setSceneData(outlineScene);

    // set DISABLE_ADVANCED_CONTOUR_LINE_SHADERS to true to run using compatible code
    _outlineRenderPipeline.SetCompatibilityModeEnabled(DISABLE_ADVANCED_CONTOUR_LINE_SHADERS);

    osgViewer::Viewer::Windows windows;
    _osgviewer->getWindows(windows);
}

void QOSGViewerWidget::ResetViewToHome()
{
    SetHome();
    _osgview->home();
}

void QOSGViewerWidget::SetHome()
{
    //if (!!_osgLightsGroup) {
        const osg::BoundingSphere& bs = _osgSceneRoot->getBound();
        _osgview->getCameraManipulator()->setHomePosition(osg::Vec3d(1.5*bs.radius(),0,1.5*bs.radius()),bs.center(),osg::Vec3d(0.0,0.0,1.0));
        _osgview->home();
    //}
}

void QOSGViewerWidget::SetFacesMode(bool enabled)
{
    if( !_osgview->getSceneData() ) {
        return;
    }
    osg::ref_ptr<osg::StateSet> stateset = _osgview->getSceneData()->getOrCreateStateSet();
    if (enabled) {
        stateset->setAttribute(new osg::CullFace(osg::CullFace::FRONT));
        stateset->setMode(GL_CULL_FACE, osg::StateAttribute::OFF);
        stateset->setAttributeAndModes(new osg::CullFace, osg::StateAttribute::OFF);
    }
    else
    {
        stateset->setAttribute(new osg::CullFace(osg::CullFace::FRONT));
        stateset->setMode(GL_CULL_FACE, osg::StateAttribute::ON);
        stateset->setAttributeAndModes(new osg::CullFace, osg::StateAttribute::ON);
    }

    _osgview->getSceneData()->setStateSet(stateset);
}

void QOSGViewerWidget::SetPolygonMode(int mode)
{
    osg::ref_ptr<osg::PolygonMode> poly(new osg::PolygonMode());
    osg::ref_ptr<osg::ShadeModel> sm(new osg::ShadeModel());
    switch (mode)
    {
    case 0:
        poly->setMode(osg::PolygonMode::FRONT_AND_BACK,osg::PolygonMode::FILL);
        sm->setMode(osg::ShadeModel::SMOOTH);
        _osgview->getSceneData()->getOrCreateStateSet()->setAttribute(poly);
        _osgview->getSceneData()->getOrCreateStateSet()->setAttribute(sm);
        break;
    case 1:
        poly->setMode(osg::PolygonMode::FRONT_AND_BACK,osg::PolygonMode::FILL);
        sm->setMode(osg::ShadeModel::FLAT);
        _osgview->getSceneData()->getOrCreateStateSet()->setAttributeAndModes(poly,osg::StateAttribute::ON);
        _osgview->getSceneData()->getOrCreateStateSet()->setAttribute(sm);
        break;
    case 2:
        poly->setMode(osg::PolygonMode::FRONT_AND_BACK,osg::PolygonMode::LINE);
        sm->setMode(osg::ShadeModel::SMOOTH);
        _osgview->getSceneData()->getOrCreateStateSet()->setAttribute(poly);
        _osgview->getSceneData()->getOrCreateStateSet()->setAttribute(sm);
        break;
    }
}

void QOSGViewerWidget::SetWire(OSGNodePtr node)
{
    osg::ref_ptr<osg::PolygonMode> poly(new osg::PolygonMode());
    osg::ref_ptr<osg::ShadeModel> sm(new osg::ShadeModel());

    poly->setMode(osg::PolygonMode::FRONT_AND_BACK,osg::PolygonMode::LINE);
    sm->setMode(osg::ShadeModel::SMOOTH);

    node->getOrCreateStateSet()->setAttribute(poly.get());
    node->getOrCreateStateSet()->setAttribute(sm.get());
}

void QOSGViewerWidget::HandleRayPick(const osgUtil::LineSegmentIntersector::Intersection& intersection, int buttonPressed, int modkeymask)
{
    if (intersection.nodePath.empty()) {
        _strRayInfoText.clear();
        _UpdateHUDText();
        if( buttonPressed ) {
            _osgDefaultManipulator->SetSeekMode(false);
        }
        if( _bIsSelectiveActive && buttonPressed ) {
            SelectOSGLink(OSGNodePtr(), modkeymask);
        }
    }
    else {
        OSGNodePtr node = intersection.nodePath.back();

        // something hit
        if( buttonPressed ) {
            if( _bIsSelectiveActive ) {
                if( !!node ) {
                    SelectOSGLink(node, modkeymask);
                }
            }
            else {
                // ignore...
            }
        }
        else {
            // draw the intersection point in the HUD
            KinBodyItemPtr item = FindKinBodyItemFromOSGNode(node);

            if( !!item ) {
                osg::Vec3d pos = intersection.getWorldIntersectPoint();
                osg::Vec3d normal = intersection.getWorldIntersectNormal();
                KinBody::LinkPtr link = item->GetLinkFromOSG(node);
                std::string linkname;
                if( !!link ) {
                    linkname = link->GetName();
                }
                KinBody::Link::GeometryPtr geom = item->GetGeomFromOSG(node);
                std::string geomname;
                if( !!geom ) {
                    geomname = geom->GetName();
                }
                _strRayInfoText = str(boost::format("mouse on %s:%s:%s: (%.5f, %.5f, %.5f), n=(%.5f, %.5f, %.5f)")%item->GetName()%linkname%geomname%pos.x()%pos.y()%pos.z()%normal.x()%normal.y()%normal.z());
            }
            else {
                _strRayInfoText.clear();
            }
            _UpdateHUDText();
        }
    }
}

void QOSGViewerWidget::UpdateFromOSG()
{
    if( !!_selectedItem ) {
        // have to update the underlying openrave model since dragger is most likely changing the positions
        _selectedItem->UpdateFromOSG();
        Transform t = _selectedItem->GetTransform();
        _strSelectedItemText = str(boost::format("Selected %s. trans=(%.5f, %.5f, %.5f)")%_selectedItem->GetName()%t.trans.x%t.trans.y%t.trans.z);
    }
    else {
        _strSelectedItemText.clear();
    }
}

void QOSGViewerWidget::SelectOSGLink(OSGNodePtr node, int modkeymask)
{
    if (!node) {
        if( !(modkeymask & osgGA::GUIEventAdapter::MODKEY_CTRL) ) {
            // user clicked on empty region, so remove selection
            SelectItem(KinBodyItemPtr());
        }
        return;
    }

    KinBody::JointPtr joint;
    KinBodyItemPtr item = FindKinBodyItemFromOSGNode(node);
    if (!!item) {
        KinBody::LinkPtr link = item->GetLinkFromOSG(node);

        // Find joint of a link name given
        joint = _FindJoint(item, link);
        if( (modkeymask & osgGA::GUIEventAdapter::MODKEY_CTRL) ) {
        }
        else {
            // select new body
            SelectItem(item, joint);
        }
    }

    if( !item ) {
        if( !(modkeymask & osgGA::GUIEventAdapter::MODKEY_CTRL) ) {
            // user clicked on empty region, so remove selection
            _ClearDragger();
        }
    }
}

void QOSGViewerWidget::TrackNode(OSGNodePtr node, const std::string& trackInfoText, const osg::Vec3d& offset, double trackDistance)
{
    _strTrackInfoText = str(boost::format("Tracking %s")%trackInfoText);
    SetCurrentCameraManipulator(_osgTrackModeManipulator.get());

    osg::Vec3d worldUpVector;
    _GetRAVEEnvironmentUpVector(worldUpVector);
    _osgTrackModeManipulator->TrackNode(node, offset, trackDistance, GetCamera(), worldUpVector);
}

void QOSGViewerWidget::StopTrackNode()
{
    _strTrackInfoText = "";
    RestoreDefaultManipulator();
}

void QOSGViewerWidget::_ClearDragger()
{
    if( !!_osgSelectedNodeByDragger && !!_osgDraggerRoot ) {
        OSGGroupPtr parent;
        if( _osgDraggerRoot->getNumParents() > 0 ) {
            parent = _osgDraggerRoot->getParent(0);
        }
        else {
            parent = _osgSceneRoot; // fallback
        }
        if( !parent->replaceChild(_osgDraggerRoot, _osgSelectedNodeByDragger) ) {
            RAVELOG_WARN("failed to replace child when restoring dragger\n");
        }
        if( !!_draggerMatrix ) {
            _draggerMatrix->setMatrix(osg::Matrix::identity());
        }
        if( !!_selectedItem ) {
            _selectedItem->UpdateFromModel(); // since the scene graph changed ,have to update the OSG nodes!
        }
    }

    FOREACH(itdragger, _draggers) {
        if (!!*itdragger && (*itdragger)->getNumParents() > 0) {
            (*itdragger)->getParents().at(0)->removeChild(*itdragger);
        }
    }
    _draggers.resize(0);
    _osgSelectedNodeByDragger.release();
    _osgDraggerRoot.release();
}

void QOSGViewerWidget::SetUserHUDText(const std::string& text)
{
    _strUserText = text;
    _UpdateHUDText();
}

void QOSGViewerWidget::_UpdateHUDText()
{
    std::string s;
    if( _strRayInfoText.size() > 0 ) {
        s += _strRayInfoText;
    }
    if( _strUserText.size() > 0 ) {
        if( s.size() > 0 ) {
            s += "\n";
        }
        s += _strRayInfoText;
    }
    if( _strSelectedItemText.size() > 0 ) {
        if( s.size() > 0 ) {
            s += "\n";
        }
        s += _strSelectedItemText;
    }
    if( _strTrackInfoText.size() > 0 ) {
        if( s.size() > 0 ) {
            s += "\n";
        }
        s += _strTrackInfoText;
    }
    _osgHudText->setText(s);
}

void QOSGViewerWidget::SetNearPlane(double nearplane)
{
    _zNear = nearplane;
    if( _osgview->getCamera()->getProjectionMatrix()(2,3) == 0 ) {
        // orthogonal
        double left, right, bottom, top, zNear, zFar;
        _osgview->getCamera()->getProjectionMatrixAsOrtho(left, right, bottom, top, zNear, zFar);
        _osgview->getCamera()->setProjectionMatrixAsOrtho(left, right, bottom, top, nearplane, 10000.0 * nearplane);
    }
    else {
        double fovy, aspectRatio, zNear, zFar;
        _osgview->getCamera()->getProjectionMatrixAsPerspective(fovy, aspectRatio, zNear, zFar);
        _osgview->getCamera()->setProjectionMatrixAsPerspective(fovy, aspectRatio, nearplane, 10000.0 * nearplane);
    }
}


void QOSGViewerWidget::RotateCameraXDirection(float thetaX)
{
    // rotation in X direction is over y
    _RotateCameraOverDirection(thetaX, osg::Vec3d(0,1,0));
}

void QOSGViewerWidget::RotateCameraYDirection(float thetaY)
{
    // rotation in Y direction is over x
    _RotateCameraOverDirection(thetaY, osg::Vec3d(1,0,0));
}

void QOSGViewerWidget::PanCameraXDirection(float dx)
{
    _PanCameraTowardsDirection(dx, osg::Vec3d(1,0,0));
}

void QOSGViewerWidget::PanCameraYDirection(float dy)
{
    _PanCameraTowardsDirection(dy, osg::Vec3d(0,1,0));
}

void QOSGViewerWidget::SetEnabledRenderingShaders(bool value)
{
    _outlineRenderPipeline.SetCompatibilityModeEnabled(!value);
}

double QOSGViewerWidget::GetCameraNearPlane()
{
    return _zNear;
}

void QOSGViewerWidget::SetViewType(int isorthogonal)
{
    int width = _osgview->getCamera()->getViewport()->width();
    int height = _osgview->getCamera()->getViewport()->height();
    double aspect = static_cast<double>(width)/static_cast<double>(height);
    if( isorthogonal ) {
        double distance = GetCameraDistanceToFocus();
        _currentOrthoFrustumSize = distance * 0.5;
        _osgview->getCamera()->setProjectionMatrixAsOrtho(-_currentOrthoFrustumSize, _currentOrthoFrustumSize, -_currentOrthoFrustumSize/aspect, _currentOrthoFrustumSize/aspect, _zNear, _zNear * 10000.0);
    }
    else {
        _osgview->getCamera()->setProjectionMatrixAsPerspective(45.0f, aspect, _zNear, _zNear * 10000.0);
        SetCameraDistanceToFocus(_currentOrthoFrustumSize*2);
    }
}

void QOSGViewerWidget::SetViewport(int width, int height)
{
    float scale = this->devicePixelRatio();
    _osgview->getCamera()->setViewport(0,0,width*scale,height*scale);
    _osghudview->getCamera()->setViewport(0,0,width*scale,height*scale);
    _osghudview->getCamera()->setProjectionMatrix(osg::Matrix::ortho(-width*scale/2, width*scale/2, -height*scale/2, height*scale/2, 0.01/_metersinunit, 100.0/_metersinunit));

    osgViewer::Viewer::Windows windows;
    _osgviewer->getWindows(windows);
    for (osgViewer::Viewer::Windows::iterator itr = windows.begin(); itr != windows.end(); ++itr) {
        osgViewer::GraphicsWindowEmbedded *gw = dynamic_cast<osgViewer::GraphicsWindowEmbedded *>(*itr);
        gw->getEventQueue()->windowResize(this->x() * scale, this->y() * scale, width * scale, height * scale);
        gw->resized(this->x() * scale, this->y() * scale, width * scale, height * scale);
    }

    osg::Camera *camera = _osgview->getCamera();
    camera->setViewport(0, 0, width * scale, height * scale);
    osg::Camera *hudcamera = _osghudview->getCamera();
    hudcamera->setViewport(0, 0, width * scale, height * scale);

    double textheight = 12*scale;
    _osgHudText->setPosition(osg::Vec3(-width * scale / 2 + 10, height * scale / 2 - textheight, -50));
    _osgHudText->setCharacterSize(textheight);
    _UpdateHUDAxisTransform(width, height);

    _outlineRenderPipeline.HandleResize(width, height);
}

void QOSGViewerWidget::_UpdateHUDAxisTransform(int width, int height)
{
    float scale = this->devicePixelRatio();
    osg::Matrix m = GetCurrentCameraManipulator()->getInverseMatrix();
    m.setTrans(width*scale/2 - 40, -height*scale/2 + 40, -50);
    _osgWorldAxis->setMatrix(m);
}

void QOSGViewerWidget::_SetCameraViewOrthoProjectionPlaneSize(double size) 
{
    const int width = _osgview->getCamera()->getViewport()->width();
    const int height = _osgview->getCamera()->getViewport()->height();
    const double aspect = static_cast<double>(width)/static_cast<double>(height);
    const double nearplane = GetCameraNearPlane();
    _osgview->getCamera()->setProjectionMatrixAsOrtho(-size, size, -size/aspect, size/aspect, nearplane, 10000*nearplane);
}

void QOSGViewerWidget::_MoveCameraPointOfView(const osg::Vec3d& axis)
{

    osg::ComputeBoundsVisitor boundingBoxVisitor;
    _osgSceneRoot->accept(boundingBoxVisitor);
    osg::BoundingBox boundingBox = boundingBoxVisitor.getBoundingBox();

    osg::Vec3d bboxDiagonal = osg::Vec3d(boundingBox.xMax(),boundingBox.yMax(), boundingBox.zMax()) - osg::Vec3d(boundingBox.xMin(),boundingBox.yMin(), boundingBox.zMin());

    // use sceneSize as the diagonal of the boundingbox
    double sceneSize = bboxDiagonal.length() * 0.75;

    // if in perspective mode, then we can use fovy to calculate the distance we need to use in order to sceneSize to fit screen height
    // (see SetViewType)
    double fovy = 45.0 * M_PI / 180.0;
    double cameraDistance = (sceneSize * 0.5) / tan(fovy*0.5);

    if(IsInOrthoMode()) {
        _SetCameraViewOrthoProjectionPlaneSize(sceneSize*0.5);
    }
    else {
        SetCameraDistanceToFocus(cameraDistance);
    }

    osg::Vec3d worldUpVector;
    _GetRAVEEnvironmentUpVector(worldUpVector);
    double cosWorldUpAlignment = abs(axis * worldUpVector);

    if((1-cosWorldUpAlignment) < 1e-3) {
        // view direction is aligned with world up, use another up axis
        worldUpVector = osg::Vec3d(0,1,0);
        // try to find another vector that is not aligned with worldUp
        if(1 - abs(worldUpVector*axis) < 1e-3) {
            worldUpVector = osg::Vec3d(1,0,0);
        }
    }

    osg::Matrixd newViewMatrix;
    osg::Vec3d newCameraPos = boundingBox.center() + axis * cameraDistance;
    newViewMatrix.makeLookAt(newCameraPos, newCameraPos - axis, worldUpVector);
    GetCurrentCameraManipulator()->setByInverseMatrix(newViewMatrix);
}

void QOSGViewerWidget::_RotateCameraOverDirection(double angle, const osg::Vec3d& camSpaceRotationOverDirection, bool useCameraUpDirection)
{
    osg::Matrixd cameraToWorld = osg::Matrixd::inverse(GetCamera()->getViewMatrix());
    double cameraDistanceToFocus = GetCameraDistanceToFocus();
    osg::Quat cameraToWorldRotate = cameraToWorld.getRotate();

    osg::Vec3d upVector;
    if(useCameraUpDirection) {
        upVector.set(cameraToWorld(1,0),cameraToWorld(1,1), cameraToWorld(1,2));
    }
    else {
        _GetRAVEEnvironmentUpVector(upVector);
    }
    osg::Vec3d targetVector = cameraToWorldRotate * osg::Vec3d(0,0,-cameraDistanceToFocus);

    osg::Vec3d cameraWorldPos(cameraToWorld(3,0), cameraToWorld(3,1), cameraToWorld(3,2));
    osg::Vec3d focusPoint = cameraWorldPos + targetVector;

    osg::Vec3d rotationOverDirectionWorld = cameraToWorldRotate * camSpaceRotationOverDirection;

    // rotate the camera dir over the rotationOverDirection in world space
    osg::Vec3d rotatedCameraDir = osg::Quat(angle, rotationOverDirectionWorld) * (-targetVector);

    osg::Vec3d viewDir = rotatedCameraDir;
    viewDir.normalize();
    if(!useCameraUpDirection && 1-abs(viewDir * upVector) < 1e-3)
    {
        // if using world up, prevent camera from being upside down and also from calculating a degenerated lookat.
        // we rotate over X until our view direction in world is roughly aligned with world up direction
        return;
    }

    osg::Vec3d newCameraPos = focusPoint + rotatedCameraDir;
    // send rotationOverDirection to wor

    osg::Matrixd newViewMatrix;
    newViewMatrix.makeLookAt(newCameraPos, newCameraPos - rotatedCameraDir, upVector);
    GetCurrentCameraManipulator()->setByInverseMatrix(newViewMatrix);
}

void QOSGViewerWidget::_PanCameraTowardsDirection(double delta, const osg::Vec3d& camSpacePanDirection)
{
    osg::Matrixd viewMatrix = GetCamera()->getViewMatrix();

    osg::Vec3d panTranslation = camSpacePanDirection;
    panTranslation.normalize();
    panTranslation = panTranslation * (delta / _metersinunit);

    viewMatrix(3,0) = viewMatrix(3,0) + panTranslation.x();
    viewMatrix(3,1) = viewMatrix(3,1) + panTranslation.y();
    viewMatrix(3,2) = viewMatrix(3,2) + panTranslation.z();
    GetCurrentCameraManipulator()->setByInverseMatrix(viewMatrix);
}

void QOSGViewerWidget::MoveCameraPointOfView(const std::string& axis)
{
    static const std::map<std::string, osg::Vec3d> axes = {
        { "+x", osg::Vec3d(1,0,0) },
        { "-x", osg::Vec3d(-1,0,0) },
        { "+y", osg::Vec3d(0,1,0) },
        { "-y", osg::Vec3d(0,-1,0) },
        { "+z", osg::Vec3d(0,0,1) },
        { "-z", osg::Vec3d(0,0,-1) }
    };
    std::map<std::string, osg::Vec3d>::const_iterator it = axes.find(axis);
    if(it == axes.end()) {
        // could not  find
        RAVELOG_WARN(str(boost::format("invalid axis name to move camera to: %s\n")%axis));
        return;
    }

    _MoveCameraPointOfView(it->second);
}

void QOSGViewerWidget::MoveCameraZoom(float factor, bool isPan, float panDelta)
{
    if(!IsInOrthoMode() && isPan) {
        // move focal point along with camera position by using camera space foward direction to pan
        _PanCameraTowardsDirection((panDelta / _metersinunit), osg::Vec3d(0,0,1));
        return;
    }

    Zoom(factor);
}

// see header, this function never changes focal point position
void QOSGViewerWidget::Zoom(float factor)
{
    if (IsInOrthoMode()) {
        // if we increase _currentOrthoFrustumSize, we zoom out since a bigger frustum maps object to smaller part of screen
        _currentOrthoFrustumSize = _currentOrthoFrustumSize / factor;
        _SetCameraViewOrthoProjectionPlaneSize(_currentOrthoFrustumSize);
        return;
    }
    SetCameraDistanceToFocus(GetCameraDistanceToFocus() / factor);
}


void QOSGViewerWidget::SetTextureCubeMap(const std::string& posx, const std::string& negx, const std::string& posy,
                                         const std::string& negy, const std::string& posz, const std::string& negz)
{
    _osgSkybox->setNodeMask(~OSG_IS_PICKABLE_MASK);
    _osgSkybox->setTextureCubeMap(posx, negx, posy, negy, posz, negz);
}

void QOSGViewerWidget::_SetupCamera(osg::ref_ptr<osg::Camera> camera, osg::ref_ptr<osgViewer::View> view,
                                    osg::ref_ptr<osg::Camera> hudcamera, osg::ref_ptr<osgViewer::View> hudview)
{
    view->setCamera( camera.get() );
    hudview->setCamera( hudcamera.get() );
    _osgviewer->addView( view.get() );
    //_osgviewer->addView( hudview.get() );

    _osgDefaultManipulator = new OpenRAVETrackball(this);
    _osgDefaultManipulator->setWheelZoomFactor(0.2);
    _osgDefaultManipulator->setAllowThrow(false);
    view->setCameraManipulator( _osgDefaultManipulator.get() );

    _osgTrackModeManipulator = new OpenRAVETracker(this);
    _osgTrackModeManipulator->setWheelZoomFactor(0.2);
    _osgTrackModeManipulator->setAllowThrow(false);
    _osgTrackModeManipulator->setRotationMode(osgGA::NodeTrackerManipulator::TRACKBALL);

    _osgCameraHUD = new osg::MatrixTransform();
    hudcamera->addChild( _osgCameraHUD.get() );
    _osgCameraHUD->setMatrix(osg::Matrix::identity());

    _osgGraphicWindow = dynamic_cast<osgViewer::GraphicsWindowEmbedded*>( camera->getGraphicsContext() );
    hudcamera->setGraphicsContext(_osgGraphicWindow);
    hudcamera->setViewport(0,0,_osgGraphicWindow->getTraits()->width, _osgGraphicWindow->getTraits()->height);
}

void QOSGViewerWidget::_GetRAVEEnvironmentUpVector(osg::Vec3d& upVector)
{
    OpenRAVE::Vector gravityDir = _penv->GetPhysicsEngine()->GetGravity();

    // assume world up is the oposite direction of gravity
    upVector.set(-gravityDir[0], -gravityDir[1], -gravityDir[2]);
    upVector.normalize();
}


osg::ref_ptr<osg::Camera> QOSGViewerWidget::_CreateCamera( int x, int y, int w, int h, double metersinunit)
{
    osg::ref_ptr<osg::Camera> camera = GetCamera();
    camera->setGraphicsContext(new osgViewer::GraphicsWindowEmbedded(x,y, w, h));

    camera->setClearColor(osg::Vec4(0.95, 0.95, 0.95, 1.0));
    camera->setViewport(new osg::Viewport(0, 0, w, h));
    _zNear = 0.01/metersinunit;
    camera->setProjectionMatrixAsPerspective(45.0f, static_cast<double>(w)/static_cast<double>(h), _zNear, 100.0/metersinunit);
    camera->setCullingMode(camera->getCullingMode() & ~osg::CullSettings::SMALL_FEATURE_CULLING); // need this for allowing small points with zero bunding voluem to be displayed correctly
    return camera;
}

osg::ref_ptr<osg::Camera> QOSGViewerWidget::_CreateHUDCamera( int x, int y, int w, int h, double metersinunit)
{
    osg::ref_ptr<osg::Camera> camera(new osg::Camera());
    camera->setProjectionMatrix(osg::Matrix::ortho(-1,1,-1,1,1,10));

    // draw subgraph after main camera view.
    camera->setRenderOrder(osg::Camera::POST_RENDER);

    // only clear the depth buffer
    camera->setClearMask(GL_DEPTH_BUFFER_BIT);

    // we don't want the camera to grab event focus from the viewers main camera(s).
    camera->setAllowEventFocus(false);

    // set the view matrix
    camera->setReferenceFrame(osg::Transform::ABSOLUTE_RF);
    camera->setViewMatrix(osg::Matrix::identity());
    camera->setCullingMode(camera->getCullingMode() & ~osg::CullSettings::SMALL_FEATURE_CULLING); // need this for allowing small points with zero bunding voluem to be displayed correctly
    return camera;
}

KinBodyItemPtr QOSGViewerWidget::GetItemFromName(const std::string& name)
{
    KinBodyPtr pbody = _penv->GetKinBody(name);
    return GetItemFromKinBody(pbody);
}

KinBodyItemPtr QOSGViewerWidget::GetItemFromKinBody(KinBodyPtr kinBody)
{
    return boost::dynamic_pointer_cast<KinBodyItem>(kinBody->GetUserData(_userdatakey));
}

KinBodyItemPtr QOSGViewerWidget::FindKinBodyItemFromOSGNode(OSGNodePtr node)
{
    if (!node) {
        return KinBodyItemPtr();
    }

    if( !!node->getUserData() ) {
        OSGItemUserData* pdata = dynamic_cast<OSGItemUserData*>(node->getUserData());
        if( !!pdata ) {
            ItemPtr pitem = pdata->GetItem();
            if( !pitem ) {
                RAVELOG_WARN("trying to use a deleted item\n");
            }
            return boost::dynamic_pointer_cast<KinBodyItem>(pitem);
        }
    }

    // go up the parent chain until can find OSGItemUserData
    for(size_t iparent = 0; iparent < node->getParents().size(); ++iparent) {
        osg::Group* parent = node->getParents().at(iparent);
        KinBodyItemPtr pitem = FindKinBodyItemFromOSGNode(parent);
        if( !!pitem ) {
            return pitem;
        };
    }

    return KinBodyItemPtr();
}


KinBody::JointPtr QOSGViewerWidget::_FindJoint(KinBodyItemPtr pitem, KinBody::LinkPtr link)
{
    if( !!pitem && !!pitem->GetBody() && !!link ) {
        // search for the joint whose child link is this link
        FOREACHC(itjoint, pitem->GetBody()->GetJoints() ) {
            if( (*itjoint)->GetHierarchyChildLink() == link ) {
                return *itjoint;
            }
        }
    }
    return KinBody::JointPtr();
}

osg::ref_ptr<osg::Material> QOSGViewerWidget::_CreateSimpleMaterial(osg::Vec4 color)
{
    osg::ref_ptr<osg::Material> material(new osg::Material());
    material->setDiffuse(osg::Material::FRONT,  osg::Vec4(0.0, 0.0, 0.0, 1.0));
    material->setEmission(osg::Material::FRONT, color);
    return material;
}

osg::ref_ptr<osg::Light> QOSGViewerWidget::_CreateLight(osg::Vec4 color, int lightid)
{
    osg::ref_ptr<osg::Light> light(new osg::Light());
    // each light must have a unique number
    light->setLightNum(lightid);
    // we set the light's position via a PositionAttitudeTransform object
    light->setPosition(osg::Vec4(0.0, 0.0, 0.0, 1.0));
    light->setDiffuse(color);
    light->setSpecular(osg::Vec4(0.8, 0.8, 0.8, 1.0));
    light->setAmbient( osg::Vec4(0.2, 0.2, 0.2, 1.0));
    //light->setConstantAttenuation(1);
    //light->setQuadraticAttenuation(0.1);
    //light->setSpotCutoff(70.0);
    return light;
}

osg::ref_ptr<osg::Light> QOSGViewerWidget::_CreateAmbientLight(osg::Vec4 color, int lightid)
{
    osg::ref_ptr<osg::Light> light(new osg::Light());
    // each light must have a unique number
    light->setLightNum(lightid);
    // we set the light's position via a PositionAttitudeTransform object
    light->setPosition(osg::Vec4(0.0, 0.0, 0.0, 1.0));
    light->setDiffuse(color);
    light->setSpecular(osg::Vec4(0, 0, 0, 1.0));
    light->setAmbient( osg::Vec4(0.5, 0.5, 0.5, 1.0));

    //  Attenuation
    light->setConstantAttenuation(1);
    light->setQuadraticAttenuation(0.2);
    return light;
}

osg::Camera *QOSGViewerWidget::GetCamera()
{
    return _osgview->getCamera();
}

bool QOSGViewerWidget::IsInOrthoMode()
{
    return _osgview->getCamera()->getProjectionMatrix()(2,3) == 0;
}

osg::ref_ptr<osgGA::CameraManipulator> QOSGViewerWidget::GetCurrentCameraManipulator()
{
    return _osgview->getCameraManipulator();
}

void QOSGViewerWidget::SetCurrentCameraManipulator(osgGA::CameraManipulator* manipulator)
{
    _osgview->setCameraManipulator(manipulator);
}

double QOSGViewerWidget::GetCameraDistanceToFocus()
{
    osgGA::OrbitManipulator* currentManip = dynamic_cast<osgGA::OrbitManipulator*>(GetCurrentCameraManipulator().get());
    return currentManip->getDistance();
}

void QOSGViewerWidget::SetCameraDistanceToFocus(double distance)
{
    if( distance <= 0 ) {
        return;
    }

    if(IsInOrthoMode()) {
        RAVELOG_WARN("performing hard SetCameraDistanceToFocus when in ortho mode, please use Zoom() to change zoom independently from the current view mode.");
        return;
    }

    osgGA::OrbitManipulator* currentManip = dynamic_cast<osgGA::OrbitManipulator*>(GetCurrentCameraManipulator().get());
    currentManip->setDistance(distance);
}

void QOSGViewerWidget::RestoreDefaultManipulator()
{
    if(IsUsingDefaultCameraManipulator()) {
        return;
    }
    // save current distance to focus so to apply to the default manipulator
    double currentDistanceToFocus = GetCameraDistanceToFocus();
    // copy matrix from trackManipulator to default one so change of manipulators occurs seamless
    // SetCurrentCameraManipulator must be called before setByMatrix in order to take effect
    SetCurrentCameraManipulator(_osgDefaultManipulator.get());
    SetCameraDistanceToFocus(currentDistanceToFocus);
    _osgDefaultManipulator->setByMatrix(_osgTrackModeManipulator->getMatrix());
}

bool QOSGViewerWidget::IsUsingDefaultCameraManipulator()
{
    return _osgview->getCameraManipulator() == _osgDefaultManipulator.get();
}


osg::ref_ptr<osgGA::TrackballManipulator> QOSGViewerWidget::GetDefaultCameraManipulator() {
    return osg::dynamic_pointer_cast<osgGA::TrackballManipulator>(_osgDefaultManipulator);
}

osg::ref_ptr<osgGA::NodeTrackerManipulator> QOSGViewerWidget::GetTrackModeManipulator() {
    return osg::dynamic_pointer_cast<osgGA::NodeTrackerManipulator>(_osgTrackModeManipulator);
}

OSGMatrixTransformPtr QOSGViewerWidget::GetCameraHUD()
{
    return _osgCameraHUD;
}

void QOSGViewerWidget::_StoreMatrixTransform()
{
    _viewCameraMatrix = _osgview->getCamera()->getViewMatrix();
}

void QOSGViewerWidget::_LoadMatrixTransform()
{
    _osgview->getCamera()->setViewMatrix(_viewCameraMatrix);
}

std::vector<osg::ref_ptr<osgManipulator::Dragger> > QOSGViewerWidget::_CreateDragger(const std::string& draggerName)
{
    std::vector<osg::ref_ptr<osgManipulator::Dragger> > draggers;
    if ("TabPlaneDragger" == draggerName)
    {
        osgManipulator::TabPlaneDragger* d = new osgManipulator::TabPlaneDragger();
        d->setupDefaultGeometry();
        draggers.push_back(d);
    }
    else if ("TabPlaneTrackballDragger" == draggerName)
    {
        osgManipulator::TabPlaneTrackballDragger* d = new osgManipulator::TabPlaneTrackballDragger();
        d->setupDefaultGeometry();
        draggers.push_back(d);
    }
    else if ("TrackballDragger" == draggerName)
    {
        osgManipulator::TrackballDragger* d = new osgManipulator::TrackballDragger();
        d->setupDefaultGeometry();
        draggers.push_back(d);
    }
    else if ("TranslateTrackballDragger" == draggerName)
    {
        osgManipulator::TrackballDragger* d = new osgManipulator::TrackballDragger();
        d->setupDefaultGeometry();
        draggers.push_back(d);
        osgManipulator::TranslateAxisDragger* d2 = new osgManipulator::TranslateAxisDragger();
        d2->setupDefaultGeometry();

        // scale the axes so that they are bigger. since d and d2 need to share the same transform, have to add a scale node in between
        osg::ref_ptr<osg::MatrixTransform> pscaleparent(new osg::MatrixTransform);
        pscaleparent->setMatrix(osg::Matrix::scale(1.3, 1.3, 1.3));
        for(size_t ichild = 0; ichild < d2->getNumChildren(); ++ichild) {
            pscaleparent->addChild(d2->getChild(ichild));
        }
        d2->removeChildren(0, d2->getNumChildren());
        d2->addChild(pscaleparent);
        draggers.push_back(d2);
    }
    else if ("Translate1DDragger" == draggerName)
    {
        osgManipulator::Translate1DDragger* d = new osgManipulator::Translate1DDragger();
        d->setupDefaultGeometry();
        draggers.push_back(d);
    }
    else if ("Translate2DDragger" == draggerName)
    {
        osgManipulator::Translate2DDragger* d = new osgManipulator::Translate2DDragger();
        d->setupDefaultGeometry();
        draggers.push_back(d);
    }
    else if ("TranslateAxisDragger" == draggerName)
    {
        osgManipulator::TranslateAxisDragger* d = new osgManipulator::TranslateAxisDragger();
        d->setupDefaultGeometry();
        draggers.push_back(d);
    }
    else if ("RotateCylinderDragger" == draggerName)
    {
        osgManipulator::RotateCylinderDragger* d = new osgManipulator::RotateCylinderDragger();
        d->setupDefaultGeometry();
        draggers.push_back(d);
    }
    return draggers;
}

OSGNodePtr QOSGViewerWidget::_AddDraggerToObject(const std::string& draggerName, KinBodyItemPtr item, KinBody::JointPtr pjoint)
{
    // Clears dragger
    _ClearDragger();

    //  New selection
    _draggerMatrix = new osg::MatrixTransform;

    //  Create a new dragger
    _draggers = _CreateDragger(draggerName);
    _osgDraggerRoot = new osg::Group;
    for(size_t idragger = 0; idragger < _draggers.size(); ++idragger) {
        _osgDraggerRoot->addChild(_draggers[idragger]);
    }
    _osgDraggerRoot->addChild(_draggerMatrix);

    //  Store object selected in global variable _osgSelectedNodeByDragger
    osg::Matrixd selectedmatrix;

    if( draggerName == "RotateCylinderDragger" && !!pjoint ) {
        OSGMatrixTransformPtr osglinktrans = item->GetOSGLink(pjoint->GetHierarchyChildLink()->GetIndex());
        selectedmatrix = osglinktrans->getMatrix();
        _osgSelectedNodeByDragger = osglinktrans->getParent(0);
    }
    else {
        _osgSelectedNodeByDragger = item->GetOSGRoot();
        selectedmatrix = item->GetOSGRoot()->getMatrix();
    }

    if (draggerName == "RotateCylinderDragger" && !!pjoint) {
        //  Change view of dragger since a joint is selected
        SetWire(_draggers.at(0));
        OSGGroupPtr(_osgSelectedNodeByDragger->getParent(0))->replaceChild(_osgSelectedNodeByDragger, _osgDraggerRoot);
    }
    else if (draggerName != "RotateCylinderDragger") {
        _osgSceneRoot->replaceChild(_osgSelectedNodeByDragger, _osgDraggerRoot);
    }

    //  Adds object to selection
    _draggerMatrix->addChild(_osgSelectedNodeByDragger);
    float scale = _osgSelectedNodeByDragger->getBound().radius() * 1.2;

    if (draggerName == "RotateCylinderDragger" && !!pjoint) {
        Vector axis;
        Vector anchor;
        Vector dragger_direction;
        Vector dragger_rotation;
        osg::Matrix matrix;

        Transform tbodyinv = item->GetTransform().inverse();

        // need to be in the body coord system
        axis = tbodyinv.rotate(pjoint->GetAxis());
        anchor = item->GetTransform().inverse() * pjoint->GetAnchor();
        dragger_direction = Vector(0,0,1);
        dragger_rotation = quatRotateDirection(dragger_direction,axis);
        matrix.makeRotate(osg::Quat(dragger_rotation.y,dragger_rotation.z,dragger_rotation.w,dragger_rotation.x));
        matrix.setTrans(osg::Vec3(anchor.x, anchor.y, anchor.z));
        matrix.preMult(osg::Matrix::scale(scale, scale, scale));
        _draggers.at(0)->setMatrix(matrix);
    }
    else {
        selectedmatrix.preMult(osg::Matrix::scale(scale, scale, scale));
        for(size_t idragger = 0; idragger < _draggers.size(); ++idragger) {
            _draggers[idragger]->setMatrix(selectedmatrix);
        }
    }

    FOREACH(itdragger, _draggers) {
        (*itdragger)->addTransformUpdating(_draggerMatrix.get()); // in version 3.2 can specify what to transform
        // we want the dragger to handle it's own events automatically
        (*itdragger)->setHandleEvents(true);

        // if we don't set an activation key or mod mask then any mouse click on
        // the dragger will activate it, however if do define either of ActivationModKeyMask or
        // and ActivationKeyEvent then you'll have to press either than mod key or the specified key to
        // be able to activate the dragger when you mouse click on it.  Please note the follow allows
        // activation if either the ctrl key or the 'a' key is pressed and held down.
        (*itdragger)->setActivationModKeyMask(osgGA::GUIEventAdapter::MODKEY_CTRL);
        //(*itdragger)->setActivationKeyEvent('a');
    }

    for(size_t idragger0 = 0; idragger0 < _draggers.size(); ++idragger0) {
        for(size_t idragger1 = 0; idragger1 < _draggers.size(); ++idragger1) {
            if( idragger0 != idragger1 ) {
                _draggers[idragger0]->addDraggerCallback(new DualDraggerTransformCallback(_draggers[idragger0].get(), _draggers[idragger1].get()));
            }
        }
    }

    return _osgDraggerRoot;
}

void QOSGViewerWidget::initializeGL() {
    resizeGL(width(), height());
}

void QOSGViewerWidget::paintGL()
{
    try {
        // need to set this every frame since defaultFrameBufferObject can change due to resize or other situations.
        GetCamera()->getGraphicsContext()->setDefaultFboId(defaultFramebufferObject());
        _osgviewer->frame(); // osgViewer::CompositeViewer
    }
    catch(const std::exception& ex) {
        RAVELOG_WARN_FORMAT("got exception in paint event: %s", ex.what());
    }
}

void QOSGViewerWidget::resizeGL(int width, int height)
{
    SetViewport(width, height);
}

void QOSGViewerWidget::mouseMoveEvent(QMouseEvent *event)
{
    float scale = this->devicePixelRatio();
    SetKeyboardModifiers(event);
    _osgGraphicWindow->getEventQueue()->mouseMotion(event->x() * scale, event->y() * scale);
}

void QOSGViewerWidget::GetSwitchedButtonValue(unsigned int &button) {
    if (this->_bSwitchMouseLeftMiddleButton && button < 3) {
        // left button = 1
        // middle button = 2
        button = (button << 1) % 3;
    }
}

void QOSGViewerWidget::mousePressEvent(QMouseEvent *event)
{
    float scale = this->devicePixelRatio();
    unsigned int button = qtOSGKeyEventTranslator.GetOSGButtonValue(event);
    SetKeyboardModifiers(event);
    GetSwitchedButtonValue(button);
    _osgGraphicWindow->getEventQueue()->mouseButtonPress(event->x() * scale, event->y() * scale, button);
}

void QOSGViewerWidget::mouseReleaseEvent(QMouseEvent *event)
{
    float scale = this->devicePixelRatio();
    unsigned int button = qtOSGKeyEventTranslator.GetOSGButtonValue(event);
    SetKeyboardModifiers(event);
    GetSwitchedButtonValue(button);
    _osgGraphicWindow->getEventQueue()->mouseButtonRelease(event->x() * scale, event->y() * scale, button);
}

void QOSGViewerWidget::mouseDoubleClickEvent(QMouseEvent *event)
{
    float scale = this->devicePixelRatio();
    unsigned int button = qtOSGKeyEventTranslator.GetOSGButtonValue(event);
    SetKeyboardModifiers(event);
    GetSwitchedButtonValue(button);
    // OSG's event loop has 2 kinds of timestamp, one is frame reference time and the other is up time
    // in order to properly handle event related to frame e.g. animation. need to create event using frame referece time
    _osgGraphicWindow->getEventQueue()->mouseDoubleButtonPress(event->x() * scale, event->y() * scale, button,
                                                               _osgviewer->getFrameStamp()->getReferenceTime());
}

void QOSGViewerWidget::wheelEvent(QWheelEvent *event)
{
    int delta = event->delta();
    osgGA::GUIEventAdapter::ScrollingMotion motion = delta > 0 ?
                                                     osgGA::GUIEventAdapter::SCROLL_UP
                                                     : osgGA::GUIEventAdapter::SCROLL_DOWN;
    SetKeyboardModifiers(event);
    _osgGraphicWindow->getEventQueue()->mouseScroll(motion);
}

void QOSGViewerWidget::keyPressEvent(QKeyEvent *event)
{
    SetKeyboardModifiers(event);
    _osgGraphicWindow->getEventQueue()->keyPress(qtOSGKeyEventTranslator.GetOSGKeyValue(event));

}

void QOSGViewerWidget::keyReleaseEvent(QKeyEvent *event)
{
    SetKeyboardModifiers(event);
    if (event->isAutoRepeat()) {
        event->ignore();
    } else {
        SetKeyboardModifiers(event);
        _osgGraphicWindow->getEventQueue()->keyRelease(qtOSGKeyEventTranslator.GetOSGKeyValue(event));
    }
}

bool QOSGViewerWidget::event(QEvent *event)
{
    bool handled = QOpenGLWidget::event(event);
    this->update();
    return handled;
}

void QOSGViewerWidget::SetKeyboardModifiers(QInputEvent *event)
{
    int modifierKeys = event->modifiers() & (Qt::ShiftModifier | Qt::ControlModifier | Qt::AltModifier);
    unsigned int mask = 0;
    if ( modifierKeys & Qt::ShiftModifier ) mask |= osgGA::GUIEventAdapter::MODKEY_SHIFT;
    if ( modifierKeys & Qt::ControlModifier ) mask |= osgGA::GUIEventAdapter::MODKEY_CTRL;
    if ( modifierKeys & Qt::AltModifier ) mask |= osgGA::GUIEventAdapter::MODKEY_ALT;
    _osgGraphicWindow->getEventQueue()->getCurrentEventState()->setModKeyMask(mask);
}


} // end namespace qtosgrave<|MERGE_RESOLUTION|>--- conflicted
+++ resolved
@@ -295,8 +295,6 @@
         return osgGA::TrackballManipulator::performMovementRightMouseButton(eventTimeDelta, dx, dy*2);
     }
 
-<<<<<<< HEAD
-=======
     // make rotation faster
     bool performMovementLeftMouseButton( const double eventTimeDelta, const double dx, const double dy )
     {
@@ -311,7 +309,6 @@
         return true;
     }
 
->>>>>>> b36c5647
     void applyAnimationStep( const double currentProgress, const double prevProgress )
     {
         OpenRAVEAnimationData *ad = dynamic_cast< OpenRAVEAnimationData* >( _animationData.get() );
