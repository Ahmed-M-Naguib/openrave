// -*- coding: utf-8 -*-
// Copyright (C) 2012-2016 Rosen Diankov, Gustavo Puche, OpenGrasp Team
//
// OpenRAVE Qt/OpenSceneGraph Viewer is licensed under the Apache License, Version 2.0 (the "License");
// you may not use this file except in compliance with the License.
// You may obtain a copy of the License at
//     http://www.apache.org/licenses/LICENSE-2.0
//
// Unless required by applicable law or agreed to in writing, software
// distributed under the License is distributed on an "AS IS" BASIS,
// WITHOUT WARRANTIES OR CONDITIONS OF ANY KIND, either express or implied.
// See the License for the specific language governing permissions and
// limitations under the License.
/*! --------------------------------------------------------------------
   \file   Item.cpp
   \brief  Abstract base class for an Item
   -------------------------------------------------------------------- */
#include "qtosg.h"
#include "osgrenderitem.h"
#include "osglodlabel.h"
#include <osgUtil/SmoothingVisitor>
#include <osg/BlendFunc>
#include <osg/PolygonOffset>
#include <osg/LineStipple>
#include <osg/Depth>

namespace qtosgrave {

OSGGroupPtr CreateOSGXYZAxes(double len, double axisthickness)
{
    osg::Vec4f colors[] = {
        osg::Vec4f(0,0,1,1),
        osg::Vec4f(0,1,0,1),
        osg::Vec4f(1,0,0,1)
    };
    osg::Quat rotations[] = {
        osg::Quat(0, osg::Vec3f(0,0,1)),
        osg::Quat(-M_PI/2.0, osg::Vec3f(1,0,0)),
        osg::Quat(M_PI/2.0, osg::Vec3f(0,1,0))
    };

    OSGGroupPtr proot = new osg::Group();

    // add 3 cylinder+cone axes
    for(int i = 0; i < 3; ++i) {
        osg::ref_ptr<osg::MatrixTransform> psep = new osg::MatrixTransform();
        //psep->setMatrix(osg::Matrix::translate(-16.0f,-16.0f,-16.0f));

        // set a diffuse color
        osg::ref_ptr<osg::StateSet> state = psep->getOrCreateStateSet();

        osg::ref_ptr<osg::Material> mat = new osg::Material;
        mat->setDiffuse(osg::Material::FRONT, colors[i]);
        mat->setAmbient(osg::Material::FRONT, colors[i]);
        state->addUniform(new osg::Uniform("osg_MaterialDiffuseColor", colors[i]));
        state->addUniform(new osg::Uniform("osg_MaterialAmbientColor", colors[i]));
        state->setAttribute( mat );

        osg::Matrix matrix;
        osg::ref_ptr<osg::MatrixTransform> protation = new osg::MatrixTransform();
        matrix.makeRotate(rotations[i]);
        protation->setMatrix(matrix);

        matrix.makeIdentity();
        osg::ref_ptr<osg::MatrixTransform> pcyltrans = new osg::MatrixTransform();
        matrix.setTrans(osg::Vec3f(0,0,0.5*len));
        pcyltrans->setMatrix(matrix);

        // make SoCylinder point towards z, not y
        osg::ref_ptr<osg::Cylinder> cy = new osg::Cylinder();
        cy->setRadius(axisthickness);
        cy->setHeight(len);
        osg::ref_ptr<osg::Geode> gcyl = new osg::Geode;
        osg::ref_ptr<osg::ShapeDrawable> sdcyl = new osg::ShapeDrawable(cy);
        sdcyl->setColor(colors[i]);
        gcyl->addDrawable(sdcyl.get());

        osg::ref_ptr<osg::Cone> cone = new osg::Cone();
        cone->setRadius(axisthickness*2);
        cone->setHeight(len*0.25);

        osg::ref_ptr<osg::Geode> gcone = new osg::Geode;
        osg::ref_ptr<osg::ShapeDrawable> sdcone = new osg::ShapeDrawable(cone);
        gcone->addDrawable(sdcone.get());
        sdcone->setColor(colors[i]);

        matrix.makeIdentity();
        osg::ref_ptr<osg::MatrixTransform> pconetrans = new osg::MatrixTransform();
        matrix.setTrans(osg::Vec3f(0,0,len));
        pconetrans->setMatrix(matrix);

        psep->addChild(protation);
        protation->addChild(pcyltrans);
        pcyltrans->addChild(gcyl.get());
        protation->addChild(pconetrans);
        pconetrans->addChild(gcone.get());
        proot->addChild(psep);
    }

    return proot;
}

// Visitor to return the coordinates of a node with respect to another node
class WorldCoordOfNodeVisitor : public osg::NodeVisitor
{
public:
    WorldCoordOfNodeVisitor(OSGNodePtr osgSceneRoot) : osg::NodeVisitor(NodeVisitor::TRAVERSE_PARENTS), _osgSceneRoot(osgSceneRoot), done(false) {
    }
    virtual void apply(osg::Node &node) {
        if( !done ) {
            std::vector<OSGNodePtr>::const_iterator itNode = std::find(_seenNodes.begin(), _seenNodes.end(), &node);
            if ( itNode != _seenNodes.end() ) {
                // node path is a cycle, so set world coordinate to identity since there is no root node
                wcMatrix.makeIdentity();
                done = true;
                _seenNodes.clear();
            }
            else if( &node == _osgSceneRoot.get() ) {
                // found the path, so get the world coordinate system
                wcMatrix.set( osg::computeLocalToWorld(getNodePath()));
                done = true;
                _seenNodes.clear();
            }
            else {
                _seenNodes.emplace_back(&node);
                traverse(node);
            }
        }
    }

    void Reset() {
        done = false;
        wcMatrix.makeIdentity();
        _seenNodes.clear();
    }

    bool IsDone() {
        return done;
    }

    osg::Matrix wcMatrix;
private:
    OSGNodePtr _osgSceneRoot;
    std::vector<OSGNodePtr> _seenNodes;
    bool done;
};

Item::Item(OSGGroupPtr osgSceneRoot, OSGGroupPtr osgFigureRoot) : _osgSceneRoot(osgSceneRoot), _osgFigureRoot(osgFigureRoot)
{
    // set up the Inventor nodes
    _osgWorldTransform = new osg::MatrixTransform;
    _osgdata = new osg::Group();
    _osgWorldTransform->addChild(_osgdata);

    _osgSceneRoot->addChild(_osgWorldTransform);
    _osgSceneRoot->getOrCreateStateSet()->addUniform(new osg::Uniform("isSelected", 0));
}

Item::~Item()
{
    _osgSceneRoot->removeChild(_osgWorldTransform); // should remove all references
}

bool Item::ContainsOSGNode(OSGNodePtr pNode)
{
    FindNode search(pNode);
    search.apply(*_osgWorldTransform);
    return search.IsFound();
}

void Item::SetVisualizationMode(const std::string& visualizationmode)
{
    if( _visualizationmode != visualizationmode ) {
        _visualizationmode = visualizationmode;
        // need to force cast int to match correct function call so to match shader uniform type
        _osgdata->getOrCreateStateSet()->addUniform(new osg::Uniform("isSelected",  (int)(_visualizationmode == "selected") ));
    }
}

/// KinBodyItem class
KinBodyItem::KinBodyItem(OSGGroupPtr osgSceneRoot, OSGGroupPtr osgFigureRoot, KinBodyPtr pbody, ViewGeometry viewmode) : Item(osgSceneRoot, osgFigureRoot), _viewmode(viewmode)
{
    BOOST_ASSERT( !!pbody );
    _pbody = pbody;
    bGrabbed = false;
    _userdata = 0;
    _bReload = false;
    _bDrawStateChanged = false;
    _environmentid = pbody->GetEnvironmentBodyIndex();
    _geometrycallback = pbody->RegisterChangeCallback(KinBody::Prop_LinkGeometry, boost::bind(&KinBodyItem::_HandleGeometryChangedCallback,this));
    _drawcallback = pbody->RegisterChangeCallback(KinBody::Prop_LinkDraw, boost::bind(&KinBodyItem::_HandleDrawChangedCallback,this));
}

KinBodyItem::~KinBodyItem()
{
    _veclinks.clear();
}

void KinBodyItem::Load()
{
    _osgWorldTransform->setUserData(new OSGItemUserData(shared_from_this()));

    // Sets name of Robot or Kinbody
    _osgdata->setName(_pbody->GetName());
    _osgdata->removeChildren(0, _osgdata->getNumChildren()); // have to remove all the children before creating a new mesh

    _veclinks.resize(0);
    _vecgeoms.resize(_pbody->GetLinks().size());

    Transform tbody = _pbody->GetTransform();
    Transform tbodyinv = tbody.inverse();
    SetMatrixTransform(*_osgWorldTransform, tbody);

    //  Extract geometry
    FOREACHC(itlink, _pbody->GetLinks()) {
        KinBody::LinkPtr porlink = *itlink;
        OSGGroupPtr posglinkroot = new osg::Group();
        posglinkroot->setName(str(boost::format("link%d")%porlink->GetIndex()));

        OSGMatrixTransformPtr posglinktrans = new osg::MatrixTransform();
        SetMatrixTransform(*posglinktrans, tbodyinv * porlink->GetTransform());
        posglinktrans->setName(str(boost::format("link%dtrans")%porlink->GetIndex()));

        posglinkroot->addChild(posglinktrans);

        posglinkroot->getOrCreateStateSet()->addUniform(new osg::Uniform("outlineEnabled", true));

//        std::vector< boost::shared_ptr<KinBody::Link> > vParentLinks;
//        porlink->GetParentLinks(vParentLinks);
//        if( vParentLinks.size() > 0 ) {
//            // need to set transform with respect to parent since osg transforms
//            SetMatrixTransform(*posglink, vParentLinks[0]->GetTransform().inverse() * porlink->GetTransform());
//        }
//        else {
//            // no parent, so use the root link's transform
//
//        }

        _veclinks.push_back(LinkNodes(posglinkroot, posglinktrans));
        size_t linkindex = itlink - _pbody->GetLinks().begin();
        _vecgeoms.at(linkindex).resize(0);

        for(size_t igeom = 0; igeom < porlink->GetGeometries().size(); ++igeom) {
            _vecgeoms[linkindex].push_back( GeomNodes(new osg::Group(), new osg::MatrixTransform()) );
            KinBody::Link::GeometryPtr orgeom = porlink->GetGeometries()[igeom];
            if( !orgeom->IsVisible() && _viewmode == VG_RenderOnly ) {
                continue;
            }

            OSGGroupPtr pgeometrydata;
            OSGMatrixTransformPtr pgeometryroot = new osg::MatrixTransform();
            SetMatrixTransform(*pgeometryroot, orgeom->GetTransform());

            // open
            bool bSucceeded = false;
            if( _viewmode == VG_RenderOnly || _viewmode == VG_RenderCollision ) {
                string extension;
                if( orgeom->GetRenderFilename().find("__norenderif__:") == 0 ) {
                    string ignoreextension = orgeom->GetRenderFilename().substr(15);
                    if( ignoreextension == "wrl" || extension == "iv" || extension == "vrml" ) {
                        continue;
                    }
                }
                if( orgeom->GetRenderFilename().find_last_of('.') != string::npos ) {
                    extension = orgeom->GetRenderFilename().substr(orgeom->GetRenderFilename().find_last_of('.')+1);
                    std::transform(extension.begin(), extension.end(), extension.begin(), ::tolower);
                }
                if( extension == "wrl" || extension == "iv" || extension == "vrml" ) {
                    OSGNodePtr loadedModel;
                    osg::Matrix mRotate, mS;

                    mRotate.makeRotate(-osg::PI/2,osg::Vec3f(1.0f,0.0f,0.0f));

                    mS.makeScale(orgeom->GetRenderScale().x, orgeom->GetRenderScale().y, orgeom->GetRenderScale().z);

                    pgeometryroot->preMult(mS);
                    pgeometryroot->preMult(mRotate);

                    loadedModel = osgDB::readNodeFile(orgeom->GetRenderFilename());

                    pgeometrydata = loadedModel->asGroup();
                    osg::ref_ptr<osg::StateSet> state = pgeometrydata->getOrCreateStateSet();
                    state->setMode(GL_RESCALE_NORMAL,osg::StateAttribute::ON);

                    bSucceeded = true;
                }
            }

            if( !bSucceeded || _viewmode == VG_RenderCollision ) {
                float x,y,z,w;

                // set a diffuse color
                osg::ref_ptr<osg::Material> mat = new osg::Material;
                float transparency = orgeom->GetTransparency();

                // create custom
                if( !pgeometrydata ) {
                    pgeometrydata = new osg::Group();
                }

                osg::ref_ptr<osg::StateSet> state = pgeometrydata->getOrCreateStateSet();
                x = orgeom->GetDiffuseColor().x;
                y = orgeom->GetDiffuseColor().y;
                z = orgeom->GetDiffuseColor().z;
                w = 1;

                mat->setDiffuse( osg::Material::FRONT_AND_BACK, osg::Vec4f(x,y,z,w) );
                state->addUniform(new osg::Uniform("osg_MaterialDiffuseColor", osg::Vec4f(x,y,z,1 - transparency)));

                x = orgeom->GetAmbientColor().x;
                y = orgeom->GetAmbientColor().y;
                z = orgeom->GetAmbientColor().z;
                w = 1.0f;

                mat->setAmbient( osg::Material::FRONT_AND_BACK, osg::Vec4f(x,y,z,w) );
                state->addUniform(new osg::Uniform("osg_MaterialAmbientColor", osg::Vec4f(x,y,z,w)));


                if( _viewmode == VG_RenderCollision && (bSucceeded || !orgeom->IsVisible()) ) {
                    mat->setDiffuse(osg::Material::FRONT_AND_BACK,osg::Vec4f(0.6f,0.6f,1.0f,1.0f));
                    mat->setAmbient(osg::Material::FRONT_AND_BACK,osg::Vec4f(0.4f,0.4f,1.0f,1.0f));
                    state->addUniform(new osg::Uniform("osg_MaterialDiffuseColor", osg::Vec4f(0.6f,0.6f,1.0f, 0.5f)));
                    state->addUniform(new osg::Uniform("osg_MaterialAmbientColor", osg::Vec4f(0.4f,0.4f,1.0f, 0.5f)));
                    transparency = 0.5f;
                }

                //mat->setShininess( osg::Material::FRONT, 25.0);
                mat->setEmission(osg::Material::FRONT, osg::Vec4(0.0, 0.0, 0.0, 1.0));
                pgeometrydata->setNodeMask(~TRANSPARENT_ITEM_MASK);
                // getting the object to be displayed with transparency
                if (transparency > 0) {
                    mat->setTransparency(osg::Material::FRONT_AND_BACK, transparency);
                    state->setAttributeAndModes(new osg::BlendFunc(osg::BlendFunc::SRC_ALPHA, osg::BlendFunc::ONE_MINUS_SRC_ALPHA ));
            	    state->setMode(GL_BLEND, osg::StateAttribute::ON);
                    state->setRenderingHint(osg::StateSet::TRANSPARENT_BIN);

                    pgeometrydata->setNodeMask(TRANSPARENT_ITEM_MASK);
                    osg::Depth* depth = new osg::Depth;
                    depth->setWriteMask( false );
                    state->setAttributeAndModes( depth, osg::StateAttribute::ON);

                }
                state->setAttributeAndModes(mat, osg::StateAttribute::ON | osg::StateAttribute::OVERRIDE);
                //pgeometrydata->setStateSet(state);

                switch(orgeom->GetType()) {
                //  Geometry is defined like a Sphere
                case GT_Sphere: {
                    osg::Sphere* s = new osg::Sphere();
                    osg::ref_ptr<osg::Geode> geode = new osg::Geode;
                    s->setRadius(orgeom->GetSphereRadius());
                    osg::ref_ptr<osg::ShapeDrawable> sd = new osg::ShapeDrawable(s);
                    geode->addDrawable(sd.get());

                    pgeometrydata->addChild(geode.get());
                    break;
                }
                //  Geometry is defined like a Box
                case GT_Box: {
                    Vector v;
                    osg::ref_ptr<osg::Box> box = new osg::Box();
                    box->setHalfLengths(osg::Vec3f(orgeom->GetBoxExtents().x,orgeom->GetBoxExtents().y,orgeom->GetBoxExtents().z));

                    osg::ref_ptr<osg::Geode> geode = new osg::Geode;
                    osg::ref_ptr<osg::ShapeDrawable> sd = new osg::ShapeDrawable(box.get());
                    geode->addDrawable(sd.get());

                    pgeometrydata->addChild(geode.get());
                    break;
                }
                //  Geometry is defined like a Cylinder
                case GT_Cylinder: {
                    // make SoCylinder point towards z, not y
                    osg::Cylinder* cy = new osg::Cylinder();
                    cy->setRadius(orgeom->GetCylinderRadius());
                    cy->setHeight(orgeom->GetCylinderHeight());
                    osg::ref_ptr<osg::Geode> geode = new osg::Geode;
                    osg::ref_ptr<osg::ShapeDrawable> sd = new osg::ShapeDrawable(cy);
                    geode->addDrawable(sd.get());
                    pgeometrydata->addChild(geode.get());
                    break;
                }
                //  Extract geometry from collision Mesh
                case GT_Cage:
                case GT_Container:
                case GT_TriMesh: {
                    // make triangleMesh
                    osg::ref_ptr<osg::Geometry> geom = new osg::Geometry;

                    //geom->setColorBinding(osg::Geometry::BIND_OVERALL); // need to call geom->setColorArray first

                    const TriMesh& mesh = orgeom->GetCollisionMesh();
                    osg::ref_ptr<osg::Vec3Array> vertices = new osg::Vec3Array();
                    vertices->reserveArray(mesh.vertices.size());
                    for(size_t i = 0; i < mesh.vertices.size(); ++i) {
                        RaveVector<float> v = mesh.vertices[i];
                        vertices->push_back(osg::Vec3(v.x, v.y, v.z));
                    }
                    geom->setVertexArray(vertices.get());


                    osg::DrawElementsUInt* geom_prim = new osg::DrawElementsUInt(osg::PrimitiveSet::TRIANGLES, mesh.indices.size());
                    for(size_t i = 0; i < mesh.indices.size(); ++i) {
                        (*geom_prim)[i] = mesh.indices[i];
                    }
                    geom->addPrimitiveSet(geom_prim);

                    osgUtil::SmoothingVisitor::smooth(*geom); // compute vertex normals
                    osg::ref_ptr<osg::Geode> geode = new osg::Geode;
                    geode->addDrawable(geom);
                    pgeometrydata->addChild(geode);

                    if(orgeom->GetType() == GT_TriMesh){
                        // CropContainerMargins and CropContainerEmptyMargins only exists in GT_Cage and GT_Container
                        break;
                    }

                    DrawCropContainerMargins(
                        pgeometrydata, 
                        orgeom->GetContainerInnerExtents(), 
                        orgeom->GetNegativeCropContainerMargins(), 
                        orgeom->GetPositiveCropContainerMargins(), 
                        orgeom->GetDiffuseColor() * 0.5 // shade of the geometry color
                    );

                    DrawCropContainerMargins(
                        pgeometrydata, 
                        orgeom->GetContainerInnerExtents(), 
                        orgeom->GetNegativeCropContainerEmptyMargins(), 
                        orgeom->GetPositiveCropContainerEmptyMargins(), 
                        orgeom->GetDiffuseColor() + (-orgeom->GetDiffuseColor() + RaveVector<float>(1, 1, 1)) * 0.5 // tint of the geometry color
                    );

                    break;
                }
                // Board is a Box, dots are a separate Mesh from the board's collision Mesh
                case GT_CalibrationBoard: {
                    // Make board
                    Vector v;
                    osg::ref_ptr<osg::Box> board = new osg::Box();
                    board->setCenter(osg::Vec3f(0, 0, -orgeom->GetBoxExtents().z));
                    board->setHalfLengths(osg::Vec3f(orgeom->GetBoxExtents().x,orgeom->GetBoxExtents().y,orgeom->GetBoxExtents().z));

                    // Make dot mesh
                    osg::ref_ptr<osg::Geometry> geom = new osg::Geometry;

                    TriMesh mesh = TriMesh();
                    orgeom->GetCalibrationBoardDotMesh(mesh);
                    osg::ref_ptr<osg::Vec3Array> vertices = new osg::Vec3Array();
                    vertices->reserveArray(mesh.vertices.size());
                    for(size_t i = 0; i < mesh.vertices.size(); ++i) {
                        RaveVector<float> rv = mesh.vertices[i];
                        vertices->push_back(osg::Vec3(rv.x, rv.y, rv.z));
                    }
                    geom->setVertexArray(vertices.get());

                    osg::DrawElementsUInt* geom_prim = new osg::DrawElementsUInt(osg::PrimitiveSet::TRIANGLES, mesh.indices.size());
                    for(size_t i = 0; i < mesh.indices.size(); ++i) {
                        (*geom_prim)[i] = mesh.indices[i];
                    }
                    geom->addPrimitiveSet(geom_prim);
                    osgUtil::SmoothingVisitor::smooth(*geom);

                    // Set color of dot grid mesh
                    RaveVector<float> dotColor = orgeom->GetCalibrationBoardDotColor();
                    osg::ref_ptr<osg::Material> dotMat = new osg::Material;
                    dotMat->setDiffuse( osg::Material::FRONT, osg::Vec4(dotColor.x,dotColor.y,dotColor.z,1) );
                    dotMat->setAmbient( osg::Material::FRONT_AND_BACK, osg::Vec4f(x,y,z,1) );
                    dotMat->setEmission(osg::Material::FRONT, osg::Vec4(0.0, 0.0, 0.0, 1.0));
                    
                    // Place the two parts into the same pgeometrydata
                    osg::ref_ptr<osg::Geode> geode = new osg::Geode;
                    osg::ref_ptr<osg::ShapeDrawable> sd = new osg::ShapeDrawable(board.get());
                    geode->addDrawable(sd.get());
                    osg::ref_ptr<osg::Geode> geode2 = new osg::Geode;
                    geode2->addDrawable(geom);
                    osg::ref_ptr<osg::StateSet> geode2state = geode2->getOrCreateStateSet();
                    geode2state->setAttributeAndModes(dotMat, osg::StateAttribute::ON | osg::StateAttribute::PROTECTED);

                    pgeometrydata->addChild(geode.get());
                    pgeometrydata->addChild(geode2.get());
                    break;
                }
                default:
                    break;
                }
            }

            if( !!pgeometrydata ) {
                //RAVELOG_VERBOSE_FORMAT("creating geom %s:%d", (*itlink)->GetName()%igeom);
                pgeometrydata->setName(str(boost::format("geomdata%d")%igeom));
                pgeometryroot->addChild(pgeometrydata);
                pgeometryroot->setName(str(boost::format("geom%d")%igeom));
                //  Apply external transform to local transform
                posglinktrans->addChild(pgeometryroot);
                _vecgeoms[linkindex][igeom] = GeomNodes(pgeometrydata, pgeometryroot); // overwrite
            }
        }
    }

    //  Is an object without joints
    std::vector<uint8_t> addedlinks(_pbody->GetLinks().size(), 0);

    //  Assemble link hierarchy
    FOREACH(itjoint, _pbody->GetDependencyOrderedJoints()) {
        if( addedlinks[(*itjoint)->GetHierarchyChildLink()->GetIndex()] == 0 ) {
            OSGGroupPtr parent = _veclinks.at((*itjoint)->GetHierarchyParentLink()->GetIndex()).first;
            OSGGroupPtr child = _veclinks.at(((*itjoint)->GetHierarchyChildLink()->GetIndex())).first;
            parent->addChild(child);
            addedlinks.at((*itjoint)->GetHierarchyChildLink()->GetIndex()) = 1;
        }
        else {
            // already set, cannot set twice...
        }
    }

    //  Assemble passive joints
    FOREACH(itjoint, _pbody->GetPassiveJoints()) {
        if( addedlinks[(*itjoint)->GetHierarchyChildLink()->GetIndex()] == 0 ) {
            OSGGroupPtr parent = _veclinks.at((*itjoint)->GetHierarchyParentLink()->GetIndex()).first;
            OSGGroupPtr child = _veclinks.at((*itjoint)->GetHierarchyChildLink()->GetIndex()).first;
            parent->addChild(child);
            addedlinks.at((*itjoint)->GetHierarchyChildLink()->GetIndex()) = 1;
        }
        else {
            // already set, cannot set twice...
        }
    }

    // have to add the left over links to the root group
    for(size_t ilink = 0; ilink < addedlinks.size(); ++ilink) {
        if( addedlinks[ilink] == 0 ) {
            OSGGroupPtr osgLink = _veclinks.at(ilink).first;
           _osgdata->addChild(osgLink);
        }
    }

    _bReload = false;
    _bDrawStateChanged = false;
}

void KinBodyItem::_PrintMatrix(osg::Matrix& m)
{
    for (size_t i = 0; i < 4; i++) {
        RAVELOG_INFO("Line '%d'= %f %f %f %f\n",i,m(i,0),m(i,1),m(i,2),m(i,3));
    }
}

void KinBodyItem::_PrintSceneGraph(const std::string& currLevel, OSGNodePtr currNode)
{
    std::string level;
    level = currLevel;

    // check to see if we have a valid (non-NULL) node.
    // if we do have a null node, return NULL.
    if ( !!currNode) {
        level = level + "-";
        RAVELOG_INFO_FORMAT("|%sNode class:%s (%s)\n",currLevel%currNode->className()%currNode->getName());
        OSGGroupPtr currGroup = currNode->asGroup(); // returns NULL if not a group.
        if ( !!currGroup ) {
            for (unsigned int i = 0; i < currGroup->getNumChildren(); i++) {
                _PrintSceneGraph(level,currGroup->getChild(i));
            }
        }
    }
}

void KinBodyItem::_PrintNodeFeatures(OSGNodePtr node)
{
//  RAVELOG_VERBOSE("----->>>> printNodeFeatures(node)\n");
//  osg::StateSet* state;
//  osg::Material* mat;
//  osg::Light  *light;
//  osg::Geode  *geode;


//  for (size_t i = 0; i < node->asGroup()->getNumChildren(); i++)
//  {
//    geode = node->asGroup()->getChild(i)->asGroup()->getChild(0)->asGeode();
//    state = geode->getDrawable(0)->getOrCreateStateSet();
//    RAVELOG_VERBOSE("Number of Attributes = %d\n",state->getAttributeList().size());
//    RAVELOG_VERBOSE("Number of Modes = %d\n",state->getModeList().size());

//    mat = (osg::Material*)state->getAttribute(osg::StateAttribute::MATERIAL);
//    if (!!mat)
//    {
//      RAVELOG_INFO("SHININESS= %f\n",mat->getShininess(osg::Material::FRONT));
//      RAVELOG_INFO("Color Mode = %d\n",mat->getColorMode());
//    }
//    if (!!state)
//    {
//      RAVELOG_DEBUG("GEODE has StateSet\n");
//      for (osg::StateSet::AttributeList::iterator it = state->getAttributeList().begin();
//          it != state->getAttributeList().end();
//          it++)
//      {
//        RAVELOG_VERBOSE("Attribute Type: %d\n",(*it).first.first);
//      }
//      for (osg::StateSet::ModeList::iterator it = state->getModeList().begin();
//          it != state->getModeList().end();
//          it++)
//      {
//
//      }
//    }
//    else
//    {
//      RAVELOG_DEBUG("GEODE does NOT have StateSet\n");
//    }
//  }
}

/// Generate normals
//osg::ref_ptr<osg::Vec3Array> KinBodyItem::_GenerateNormals(const TriMesh& trimesh)
//{
//    osg::ref_ptr<osg::Vec3Array> normals(new osg::Vec3Array());
//    normals->reserveArray(trimesh.indices.size()/3);
//    unsigned int fi = 0;
//    while (fi+2 < trimesh.indices.size() ) {
//        // Edge vectors
//        Vector v0 = trimesh.vertices.at(trimesh.indices[fi]);
//        Vector v1 = trimesh.vertices.at(trimesh.indices[fi+1]);
//        Vector v2 = trimesh.vertices.at(trimesh.indices[fi+2]);
//
//        Vector e0 = v1 - v0;
//        Vector e1 = v2 - v0;
//
//        // Cross-product of e0,e1
//        Vector vn = e0.cross(e1);
//        vn.normalize3();
//        // Add to per-face normals
//        normals->push_back(osg::Vec3(vn.x,vn.y,vn.z));
//        fi+=3;
//    }
//
//    return normals;
//}

void KinBodyItem::_HandleGeometryChangedCallback()
{
    _bReload = true;
}

void KinBodyItem::_HandleDrawChangedCallback()
{
    _bDrawStateChanged = true;
}

bool KinBodyItem::UpdateFromOSG()
{
    if( !_pbody ) {
        return false;
    }
    vector<Transform> vtrans(_veclinks.size());

    WorldCoordOfNodeVisitor visitor(_osgSceneRoot);
    _osgWorldTransform->accept(visitor);
    if( !visitor.IsDone() ) {
        RAVELOG_WARN_FORMAT("node %s might not be attached to the viewer root", _name);
        return false;
    }

    Transform tglob = GetRaveTransformFromMatrix(visitor.wcMatrix);
    WorldCoordOfNodeVisitor linkvisitor(_osgdata);

    // need to use the WorldCoordOfNodeVisitor for getting the link transforms with respect to _osgWorldTransform since there could be draggers in between
    for(size_t ilink = 0; ilink < vtrans.size(); ++ilink) {
        linkvisitor.Reset();
        _veclinks.at(ilink).second->accept(linkvisitor);
        if( linkvisitor.IsDone() ) {
            vtrans[ilink] = tglob * GetRaveTransformFromMatrix(linkvisitor.wcMatrix);
        }
        else {
            Transform tlinkrel = GetRaveTransform(*_veclinks.at(ilink).second);
            vtrans[ilink] = tglob * tlinkrel;
        }
    }

    boost::shared_ptr<EnvironmentLock> lockenv = LockEnvironmentWithTimeout(_pbody->GetEnv(), 50000);
    if( !!lockenv ) {
        _pbody->SetLinkTransformations(vtrans,_vjointvalues);
        _pbody->GetLinkTransformations(_vtrans,_vjointvalues);
    }
    else {
        RAVELOG_WARN("failed to acquire environment lock for updating body (viewer updates might be choppy, otherwise this does not affect internal openrave state)\n");
    }
    return true;
}

void KinBodyItem::GetDOFValues(vector<dReal>& vjoints) const
{
    std::lock_guard<std::mutex> lock(_mutexjoints);
    vjoints = _vjointvalues;
}

void KinBodyItem::GetLinkTransformations(vector<Transform>& vtrans, std::vector<dReal>& vdofvalues) const
{
    std::lock_guard<std::mutex> lock(_mutexjoints);
    vtrans = _vtrans;
    vdofvalues = _vjointvalues;
}

bool KinBodyItem::UpdateFromModel()
{
    if( !_pbody ) {
        return false;
    }
    vector<Transform> vtrans;
    vector<dReal> vjointvalues;

    {
        boost::shared_ptr<EnvironmentLock> lockenv = LockEnvironmentWithTimeout(_pbody->GetEnv(), 50000);
        if( !lockenv ) {
            return false;
        }
        if( _bReload || _bDrawStateChanged ) {
            Load();
        }
        else {
            _osgdata->setName(_pbody->GetName());
        }

        // make sure the body is still present!
        if( _pbody->GetEnv()->GetBodyFromEnvironmentBodyIndex(_environmentid) == _pbody ) {
            _pbody->GetLinkTransformations(_vtrans, _vjointvalues);
            _pbody->GetDOFValues(vjointvalues);
        }
        else {
            _pbody.reset();
        }
    }

    return UpdateFromModel(vjointvalues,vtrans);
}

bool KinBodyItem::UpdateFromModel(const vector<dReal>& vjointvalues, const vector<Transform>& vtrans)
{
    OSGMatrixTransformPtr mtransform;
    if(!_pbody ) {
        // don't update, physics is disabled anyway
        return false;
    }

    if( _bReload || _bDrawStateChanged ) {
        EnvironmentLock lockenv(_pbody->GetEnv()->GetMutex());
        if( !!lockenv ) {
            if( _bReload || _bDrawStateChanged ) {
                Load();
            }
        }
    }

    std::lock_guard<std::mutex> lock(_mutexjoints);
    _vjointvalues = vjointvalues;
    _vtrans = vtrans;

    if( _vtrans.size() == 0 || _veclinks.size() != _vtrans.size() ) {
        // something's wrong, so just return
        return false;
    }

    // Global transform
    Transform tglob = _vtrans.at(0); //_pbody->GetCenterOfMass();

    // _osgWorldTransform might not be rooted at the world frame directly, so have to first set it to the identity and then take its world offset
    osg::Matrixd ident; ident.makeIdentity();
    _osgWorldTransform->setMatrix(ident);

    WorldCoordOfNodeVisitor visitor(_osgSceneRoot);
    _osgWorldTransform->accept(visitor);
    if( !visitor.IsDone() ) {
        visitor.wcMatrix.makeIdentity();
    }

    Transform tworldoffset = GetRaveTransformFromMatrix(visitor.wcMatrix);
    SetMatrixTransform(*_osgWorldTransform, tworldoffset.inverse() * tglob);

    //  Link iterator
    WorldCoordOfNodeVisitor linkvisitor(_osgdata);

    for(size_t ilink = 0; ilink < _veclinks.size(); ++ilink) {
        linkvisitor.Reset();
        _veclinks.at(ilink).first->accept(linkvisitor);
        Transform tlocal;
        if( linkvisitor.IsDone() ) {
            // have to do this since there can be draggers affecting _veclinks.at(ilink).first
            tlocal = GetRaveTransformFromMatrix(linkvisitor.wcMatrix).inverse() * tglob.inverse() * _vtrans.at(ilink);
        }
        else {
            tlocal = tglob.inverse() * _vtrans.at(ilink);
        }
        SetMatrixTransform(*_veclinks.at(ilink).second, tlocal);
    }

    return true;
}

void KinBodyItem::SetGrab(bool bGrab, bool bUpdate)
{
    if(!_pbody ) {
        return;
    }

    bGrabbed = bGrab;
    if( bGrab ) {
        SetVisualizationMode("selected");
    }
    else {
        SetVisualizationMode("");
    }

    if( bUpdate ) {
        if( bGrab ) {
            UpdateFromModel();
        }
        else {
            UpdateFromOSG();
        }
    }
}

KinBody::LinkPtr KinBodyItem::GetLinkFromOSG(OSGNodePtr plinknode) const
{
    FindNode search(plinknode);
    for(size_t ilink = 0; ilink < _veclinks.size(); ++ilink) {
        search.apply(*_veclinks[ilink].second);
        if( search.IsFound() ) {
            return _pbody->GetLinks().at(ilink);
        }
    }

    return KinBody::LinkPtr();
}

KinBody::Link::GeometryPtr KinBodyItem::GetGeomFromOSG(OSGNodePtr pgeomnode) const
{
    FindNode search(pgeomnode);
    for(size_t ilink = 0; ilink < _vecgeoms.size(); ++ilink) {
        for(size_t igeom = 0; igeom < _vecgeoms.at(ilink).size(); ++igeom) {
            search.apply(*_vecgeoms[ilink][igeom].second);
            if( search.IsFound() ) {
                return _pbody->GetLinks().at(ilink)->GetGeometries().at(igeom);
            }
        }
    }

    return KinBody::Link::GeometryPtr();
}

RobotItem::RobotItem(OSGGroupPtr osgSceneRoot, OSGGroupPtr osgFigureRoot, RobotBasePtr robot, ViewGeometry viewgeom) : KinBodyItem(osgSceneRoot, osgFigureRoot, robot, viewgeom)
{
    _probot = robot;
}

RobotItem::~RobotItem()
{
    if( !!_osgFigureRoot ) {
        FOREACH(it, _vEndEffectors) {
            _osgFigureRoot->removeChild(it->_pswitch);
        }
        FOREACH(it, _vAttachedSensors) {
            _osgFigureRoot->removeChild(it->_pswitch);
        }
    }
}

void RobotItem::SetGrab(bool bGrab, bool bUpdate)
{
    if( !_probot ) {
        return;
    }
//    if( bGrab ) {
//        // turn off any controller commands if a robot..?
//        if( !!_probot->GetController() ) {
//            _probot->GetController()->SetPath(TrajectoryBaseConstPtr());
//        }
//    }

    FOREACH(itee, _vEndEffectors) {
        if( bGrab ) {
            itee->_pswitch->setAllChildrenOn();
        }
        else {
            itee->_pswitch->setAllChildrenOff();
        }
    }
    FOREACH(itee, _vAttachedSensors) {
        if( bGrab ) {
            itee->_pswitch->setAllChildrenOn();
        }
        else {
            itee->_pswitch->setAllChildrenOff();
        }
    }

    KinBodyItem::SetGrab(bGrab, bUpdate);
}

void RobotItem::Load()
{
    KinBodyItem::Load();
    if( !!_osgFigureRoot ) {
        FOREACH(it, _vEndEffectors) {
            _osgFigureRoot->removeChild(it->_pswitch);
        }
        FOREACH(it, _vAttachedSensors) {
            _osgFigureRoot->removeChild(it->_pswitch);
        }
    }
    _vEndEffectors.resize(0);
    _vAttachedSensors.resize(0);

    FOREACHC(itmanip, _probot->GetManipulators()) {
        if(!!(*itmanip)->GetEndEffector()) {
            OSGSwitchPtr peeswitch = new osg::Switch();
            OSGGroupPtr peesep = new osg::Group();
            OSGMatrixTransformPtr ptrans = new osg::MatrixTransform();
            _vEndEffectors.push_back(EE(ptrans, peeswitch));
            _vEndEffectors.back().manip = *itmanip;

            if( !!_osgFigureRoot ) {
                _osgFigureRoot->addChild(peeswitch);
            }
            peeswitch->addChild(ptrans);
            peeswitch->setAllChildrenOff();
            ptrans->addChild(peesep);
            SetMatrixTransform(*ptrans, (*itmanip)->GetTransform());

            peesep->addChild(CreateOSGXYZAxes(0.1, 0.0005));

            // add text
<<<<<<< HEAD
            {
                OSGGroupPtr ptextsep = new osg::Group();
                osg::ref_ptr<osg::Geode> textGeode = new osg::Geode;
                peesep->addChild(ptextsep);

                osg::Matrix matrix;
                OSGMatrixTransformPtr ptrans = new osg::MatrixTransform();
                ptrans->setReferenceFrame(osg::Transform::RELATIVE_RF);
                matrix.setTrans(osg::Vec3f(0, 0, 0));//.02f,0.02f,0.02f));
                ptextsep->addChild(ptrans);

                // Temporarily disable this code since it conflicts with shaders. Text labels are improved in the MR https://github.com/rdiankov/openrave/pull/887
                // osg::ref_ptr<osgText::Text> text = new osgText::Text();

                // //Set the screen alignment - always face the screen
                // text->setAxisAlignment(osgText::Text::SCREEN);
                // text->setCharacterSizeMode(osgText::Text::SCREEN_COORDS);
                // text->setCharacterSize(50.0);

                // text->setColor(osg::Vec4(0,0,0,1));
                // text->setEnableDepthWrites(false);

                // text->setBackdropType(osgText::Text::DROP_SHADOW_BOTTOM_RIGHT);
                // text->setBackdropColor(osg::Vec4(1,1,1,1));


                // text->getOrCreateStateSet()->setMode(GL_DEPTH_TEST,osg::StateAttribute::OFF);
                // //text->setFontResolution(18,18);

                // text->setText((*itmanip)->GetName());//str(boost::format("EE%d")%index));
                // textGeode->addDrawable(text);
                // ptextsep->addChild(textGeode);
            }
=======
            osg::ref_ptr<OSGLODLabel> labelTrans = new OSGLODLabel((*itmanip)->GetName());
            peesep->addChild(labelTrans);
>>>>>>> c97c04b3
        }
    }

    FOREACHC(itattsensor, _probot->GetAttachedSensors()) {
        if(!!(*itattsensor)->GetAttachingLink()) {
            OSGSwitchPtr peeswitch = new osg::Switch();
            OSGGroupPtr peesep = new osg::Group();
            OSGMatrixTransformPtr ptrans = new osg::MatrixTransform();
            _vAttachedSensors.push_back(EE(ptrans, peeswitch));
            _vAttachedSensors.back().attsensor = *itattsensor;

            if( !!_osgFigureRoot ) {
                _osgFigureRoot->addChild(peeswitch);
            }
            peeswitch->addChild(ptrans);
            peeswitch->setAllChildrenOff();
            ptrans->addChild(peesep);
            SetMatrixTransform(*ptrans, (*itattsensor)->GetTransform());

            peesep->addChild(CreateOSGXYZAxes(0.1, 0.0005));

            // Add Text
            {
                OSGGroupPtr ptextsep = new osg::Group();
                osg::ref_ptr<osg::Geode> textGeode = new osg::Geode;
                peesep->addChild(ptextsep);

                osg::Matrix matrix;
                OSGMatrixTransformPtr ptransform = new osg::MatrixTransform();
                ptransform->setReferenceFrame(osg::Transform::RELATIVE_RF);
                matrix.setTrans(osg::Vec3f(0, 0, 0));//.02f,0.02f,0.02f));
                ptextsep->addChild(ptransform);

                osg::ref_ptr<osgText::Text> text = new osgText::Text();

                //Set the screen alignment - always face the screen
                text->setAxisAlignment(osgText::Text::SCREEN);
                text->setCharacterSizeMode(osgText::Text::SCREEN_COORDS);
                text->setCharacterSize(50.0);

                text->setColor(osg::Vec4(0,0,0,1));
                text->setEnableDepthWrites(false);

                text->setBackdropType(osgText::Text::DROP_SHADOW_BOTTOM_RIGHT);
                text->setBackdropColor(osg::Vec4(1,1,1,1));


                text->getOrCreateStateSet()->setMode(GL_DEPTH_TEST,osg::StateAttribute::OFF);
                //text->setFontResolution(18,18);

                text->setText((*itattsensor)->GetName());//str(boost::format("EE%d")%index));
                textGeode->addDrawable(text);
                ptextsep->addChild(textGeode);
            }
        }
    }
}

bool RobotItem::UpdateFromOSG()
{
    if( !KinBodyItem::UpdateFromOSG() ) {
        return false;
    }
    return true;
}

bool RobotItem::UpdateFromModel(const vector<dReal>& vjointvalues, const vector<Transform>& vtrans)
{
    if( !KinBodyItem::UpdateFromModel(vjointvalues,vtrans) ) {
        return false;
    }
    if( bGrabbed ) {
        // only updated when grabbing!
        //RaveTransform<float> transInvRoot = GetRaveTransform(*_osgWorldTransform).inverse();

        FOREACH(itee, _vEndEffectors) {
            RobotBase::ManipulatorConstPtr manip = itee->manip.lock();//_probot->GetManipulators().at(itee->_index);
            if( !!manip ) {
                //RaveTransform<float> tgrasp = vtrans.at(manip->GetEndEffector()->GetIndex())*manip->GetLocalToolTransform();
                SetMatrixTransform(*itee->_ptrans, manip->GetTransform());//transInvRoot * tgrasp);
            }
        }

        FOREACH(itee, _vAttachedSensors) {
            RobotBase::AttachedSensorConstPtr sensor = itee->attsensor.lock();//_probot->GetAttachedSensors().at(itee->_index);
            if( !!sensor->GetAttachingLink() ) {
                //RaveTransform<float> tgrasp = vtrans.at(sensor->GetAttachingLink()->GetIndex())*sensor->GetRelativeTransform();
                SetMatrixTransform(*itee->_ptrans, sensor->GetTransform());//transInvRoot * tgrasp);
            }
        }
    }

    return true;
}

void DrawCropContainerMargins(OSGGroupPtr pgeometrydata, const Vector& extents, const Vector& negativeCropContainerMargins, const Vector& positiveCropContainerMargins, const RaveVector<float>& lineColor){
    if(negativeCropContainerMargins == Vector(0, 0, 0) && positiveCropContainerMargins == Vector(0, 0, 0)){
        // do nothing if CropContainerMargins are all zeros
        return;
    }

    Vector lowerBound = extents * -0.5;
    lowerBound.z = 0;
    lowerBound += negativeCropContainerMargins;
    Vector upperBound = extents * 0.5;
    upperBound.z = extents.z;
    upperBound -= positiveCropContainerMargins;
    
    osg::Geode *lineGeode = new osg::Geode;
    osg::Geometry *lineGeometry = new osg::Geometry;
    osg::Vec3Array *linePointVector = new osg::Vec3Array;

    // bottom 4 edges
    linePointVector->push_back(osg::Vec3f(lowerBound.x,lowerBound.y,lowerBound.z));
    linePointVector->push_back(osg::Vec3f(upperBound.x,lowerBound.y,lowerBound.z));
    linePointVector->push_back(osg::Vec3f(upperBound.x,lowerBound.y,lowerBound.z));
    linePointVector->push_back(osg::Vec3f(upperBound.x,upperBound.y,lowerBound.z));
    linePointVector->push_back(osg::Vec3f(upperBound.x,upperBound.y,lowerBound.z));
    linePointVector->push_back(osg::Vec3f(lowerBound.x,upperBound.y,lowerBound.z));
    linePointVector->push_back(osg::Vec3f(lowerBound.x,upperBound.y,lowerBound.z));
    linePointVector->push_back(osg::Vec3f(lowerBound.x,lowerBound.y,lowerBound.z));

    // middle 4 edges
    linePointVector->push_back(osg::Vec3f(lowerBound.x,lowerBound.y,lowerBound.z));
    linePointVector->push_back(osg::Vec3f(lowerBound.x,lowerBound.y,upperBound.z));
    linePointVector->push_back(osg::Vec3f(lowerBound.x,upperBound.y,lowerBound.z));
    linePointVector->push_back(osg::Vec3f(lowerBound.x,upperBound.y,upperBound.z));
    linePointVector->push_back(osg::Vec3f(upperBound.x,lowerBound.y,lowerBound.z));
    linePointVector->push_back(osg::Vec3f(upperBound.x,lowerBound.y,upperBound.z));
    linePointVector->push_back(osg::Vec3f(upperBound.x,upperBound.y,lowerBound.z));
    linePointVector->push_back(osg::Vec3f(upperBound.x,upperBound.y,upperBound.z));

    // top 4 edges
    linePointVector->push_back(osg::Vec3f(lowerBound.x,lowerBound.y,upperBound.z));
    linePointVector->push_back(osg::Vec3f(upperBound.x,lowerBound.y,upperBound.z));
    linePointVector->push_back(osg::Vec3f(upperBound.x,lowerBound.y,upperBound.z));
    linePointVector->push_back(osg::Vec3f(upperBound.x,upperBound.y,upperBound.z));
    linePointVector->push_back(osg::Vec3f(upperBound.x,upperBound.y,upperBound.z));
    linePointVector->push_back(osg::Vec3f(lowerBound.x,upperBound.y,upperBound.z));
    linePointVector->push_back(osg::Vec3f(lowerBound.x,upperBound.y,upperBound.z));
    linePointVector->push_back(osg::Vec3f(lowerBound.x,lowerBound.y,upperBound.z));

    lineGeometry->setVertexArray(linePointVector);
    lineGeometry->addPrimitiveSet(new osg::DrawArrays(osg::PrimitiveSet::LINES, 0, linePointVector->size()));
    lineGeode->addDrawable(lineGeometry);

    // setup line width
    osg::LineWidth* linewidth = new osg::LineWidth();
    linewidth->setWidth(3.0);
    lineGeode->getOrCreateStateSet()->setAttributeAndModes(linewidth, osg::StateAttribute::ON);
    
    // setup line color
    osg::ref_ptr<osg::Material> lineMaterial = new osg::Material;
    lineMaterial->setDiffuse(osg::Material::FRONT_AND_BACK, osg::Vec4(lineColor.x, lineColor.y, lineColor.z, 1));
    lineGeode->getOrCreateStateSet()->setAttributeAndModes(lineMaterial, osg::StateAttribute::PROTECTED);

    pgeometrydata->addChild(lineGeode);
}

}<|MERGE_RESOLUTION|>--- conflicted
+++ resolved
@@ -929,44 +929,8 @@
             peesep->addChild(CreateOSGXYZAxes(0.1, 0.0005));
 
             // add text
-<<<<<<< HEAD
-            {
-                OSGGroupPtr ptextsep = new osg::Group();
-                osg::ref_ptr<osg::Geode> textGeode = new osg::Geode;
-                peesep->addChild(ptextsep);
-
-                osg::Matrix matrix;
-                OSGMatrixTransformPtr ptrans = new osg::MatrixTransform();
-                ptrans->setReferenceFrame(osg::Transform::RELATIVE_RF);
-                matrix.setTrans(osg::Vec3f(0, 0, 0));//.02f,0.02f,0.02f));
-                ptextsep->addChild(ptrans);
-
-                // Temporarily disable this code since it conflicts with shaders. Text labels are improved in the MR https://github.com/rdiankov/openrave/pull/887
-                // osg::ref_ptr<osgText::Text> text = new osgText::Text();
-
-                // //Set the screen alignment - always face the screen
-                // text->setAxisAlignment(osgText::Text::SCREEN);
-                // text->setCharacterSizeMode(osgText::Text::SCREEN_COORDS);
-                // text->setCharacterSize(50.0);
-
-                // text->setColor(osg::Vec4(0,0,0,1));
-                // text->setEnableDepthWrites(false);
-
-                // text->setBackdropType(osgText::Text::DROP_SHADOW_BOTTOM_RIGHT);
-                // text->setBackdropColor(osg::Vec4(1,1,1,1));
-
-
-                // text->getOrCreateStateSet()->setMode(GL_DEPTH_TEST,osg::StateAttribute::OFF);
-                // //text->setFontResolution(18,18);
-
-                // text->setText((*itmanip)->GetName());//str(boost::format("EE%d")%index));
-                // textGeode->addDrawable(text);
-                // ptextsep->addChild(textGeode);
-            }
-=======
             osg::ref_ptr<OSGLODLabel> labelTrans = new OSGLODLabel((*itmanip)->GetName());
             peesep->addChild(labelTrans);
->>>>>>> c97c04b3
         }
     }
 
