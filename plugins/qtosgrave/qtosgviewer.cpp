// -*- coding: utf-8 -*-
// Copyright (C) 2012-2016 Rosen Diankov, Gustavo Puche, OpenGrasp Team
//
// OpenRAVE Qt/OpenSceneGraph Viewer is licensed under the Apache License, Version 2.0 (the "License");
// you may not use this file except in compliance with the License.
// You may obtain a copy of the License at
//     http://www.apache.org/licenses/LICENSE-2.0
//
// Unless required by applicable law or agreed to in writing, software
// distributed under the License is distributed on an "AS IS" BASIS,
// WITHOUT WARRANTIES OR CONDITIONS OF ANY KIND, either express or implied.
// See the License for the specific language governing permissions and
// limitations under the License.
#include "qtosgviewer.h"

#include <boost/lexical_cast.hpp>
#include <iostream>

#include <osg/ArgumentParser>
#include "osgviewerwidget.h"

namespace qtosgrave {

#define ITEM_DELETER boost::bind(DeleteItemCallbackSafe,weak_viewer(),_1)

void DeleteItemCallbackSafe(QtOSGViewerWeakPtr wpt, Item* pItem)
{
    QtOSGViewerPtr pviewer = wpt.lock();
    if( !!pviewer ) {
        pviewer->_DeleteItemCallback(pItem);
    }
}

class ItemSelectionCallbackData : public UserData
{
public:
    ItemSelectionCallbackData(const ViewerBase::ItemSelectionCallbackFn& callback, boost::shared_ptr<QtOSGViewer> pviewer) : _callback(callback), _pweakviewer(pviewer) {
    }
    virtual ~ItemSelectionCallbackData() {
        boost::shared_ptr<QtOSGViewer> pviewer = _pweakviewer.lock();
        if( !!pviewer ) {
            boost::mutex::scoped_lock lock(pviewer->_mutexCallbacks);
            pviewer->_listRegisteredItemSelectionCallbacks.erase(_iterator);
        }
    }

    list<UserDataWeakPtr>::iterator _iterator;
    ViewerBase::ItemSelectionCallbackFn _callback;
protected:
    boost::weak_ptr<QtOSGViewer> _pweakviewer;
};
typedef boost::shared_ptr<ItemSelectionCallbackData> ItemSelectionCallbackDataPtr;

class ViewerThreadCallbackData : public UserData
{
public:
    ViewerThreadCallbackData(const ViewerBase::ViewerThreadCallbackFn& callback, boost::shared_ptr<QtOSGViewer> pviewer) : _callback(callback), _pweakviewer(pviewer) {
    }
    virtual ~ViewerThreadCallbackData() {
        boost::shared_ptr<QtOSGViewer> pviewer = _pweakviewer.lock();
        if( !!pviewer ) {
            boost::mutex::scoped_lock lock(pviewer->_mutexCallbacks);
            pviewer->_listRegisteredViewerThreadCallbacks.erase(_iterator);
        }
    }

    list<UserDataWeakPtr>::iterator _iterator;
    ViewerBase::ViewerThreadCallbackFn _callback;
protected:
    boost::weak_ptr<QtOSGViewer> _pweakviewer;
};
typedef boost::shared_ptr<ViewerThreadCallbackData> ViewerThreadCallbackDataPtr;

QtOSGViewer::QtOSGViewer(EnvironmentBasePtr penv, std::istream& sinput) : QMainWindow(NULL, Qt::Window), ViewerBase(penv)
{
    //
    // initialize member variables
    //

    _qobjectTree = NULL;
    _qdetailsTree = NULL;
    _fTrackAngleToUp = 0.3;
    _pointerTypeGroup = NULL;
    _posgWidget = NULL;
    _nQuitMainLoop = 0;
    _qactPerspectiveView = NULL;
    _cameraMoveModeButton = NULL;
    _qactChangeViewtoXY = _qactChangeViewtoYZ = _qactChangeViewtoXZ = NULL;
    //osg::setNotifyLevel(osg::DEBUG_FP);
    _userdatakey = std::string("qtosg") + boost::lexical_cast<std::string>(this);
    debugLevelInfoAct = NULL;
    debugLevelDebugAct = NULL;
    debugLevelVerboseAct = NULL;

    //
    // read viewer parameters
    //

    int qtosgbuild = 0; // not used
    bool bCreateStatusBar = true, bCreateMenu = true;
    int nAlwaysOnTopFlag = 0; // 1 - add on top flag (keep others), 2 - add on top flag (remove others)
    sinput >> qtosgbuild >> bCreateStatusBar >> bCreateMenu >> nAlwaysOnTopFlag;

    //
    // figure out window flags
    //

    if (nAlwaysOnTopFlag != 0) {
        Qt::WindowFlags flags = Qt::Window | Qt::FramelessWindowHint | Qt::CustomizeWindowHint | Qt::WindowStaysOnTopHint;
        if (nAlwaysOnTopFlag == 1) {
            flags |= windowFlags();
        }
        setWindowFlags(flags);
    }

    //
    // figure out window title
    //

    std::string name = str(boost::format("OpenRAVE %s")%OPENRAVE_VERSION_STRING);
    if( (OPENRAVE_VERSION_MINOR%2) || (OPENRAVE_VERSION_PATCH%2) ) {
        name += " (Development Version)";
    }
    else {
        name += " (Stable Release)";
    }
    setWindowTitle(name.c_str());

    if(bCreateStatusBar) {
        statusBar()->showMessage(tr("Status Bar"));
    }

    __description = ":Interface Author: Rosen Diankov, Gustavo Puche\n\nProvides a viewer based on OpenSceneGraph library. Currently tested with v3.4. Usage:\n\n\
  - ESC to toggle between camera, selection, and joint modes.\n\
  - Left Click to rotate (or select) object.\n\
  - Middle (or Shift+Left, Left+Right) Click to pan.\n\
  - Right Click to zoom.\n\
  - (Shift+)ArrowKey for moving via keyboard.\n\
  - In selection mode, Ctrl+Left Click to move object.\n\
  - Press 's' and Left click on screen to center camera.\n\
";

    RegisterCommand("SetFiguresInCamera",boost::bind(&QtOSGViewer::_SetFiguresInCamera, this, _1, _2),
                    "Accepts 0/1 value that decides whether to render the figure plots in the camera image through GetCameraImage");
    RegisterCommand("SetItemVisualization",boost::bind(&QtOSGViewer::_SetItemVisualizationCommand, this, _1, _2),
                    "sets the visualization mode of a kinbody/render item in the viewer");
    RegisterCommand("ShowWorldAxes",boost::bind(&QtOSGViewer::_ShowWorldAxesCommand, this, _1, _2),
                    "Accepts 0/1 value that decides whether to render the cross hairs");
    RegisterCommand("SetNearPlane", boost::bind(&QtOSGViewer::_SetNearPlaneCommand, this, _1, _2),
                    "Sets the near plane for rendering of the image. Useful when tweaking rendering units");
    RegisterCommand("SetTextureCubeMap", boost::bind(&QtOSGViewer::_SetTextureCubeMap, this, _1, _2),
                    "Sets the skybox with cubemap");
    RegisterCommand("TrackLink", boost::bind(&QtOSGViewer::_TrackLinkCommand, this, _1, _2),
                    "camera tracks the link maintaining a specific relative transform: robotname, manipname, focalDistance");
    RegisterCommand("TrackManipulator", boost::bind(&QtOSGViewer::_TrackManipulatorCommand, this, _1, _2),
                    "camera tracks the manipulator maintaining a specific relative transform: robotname, manipname, focalDistance");
    RegisterCommand("SetTrackingAngleToUp", boost::bind(&QtOSGViewer::_SetTrackingAngleToUpCommand, this, _1, _2),
                    "sets a new angle to up");
    RegisterCommand("StartViewerLoop", boost::bind(&QtOSGViewer::_StartViewerLoopCommand, this, _1, _2),
                    "starts the viewer sync loop and shows the viewer. expects someone else will call the qapplication exec fn");
    RegisterCommand("SetProjectionMode", boost::bind(&QtOSGViewer::_SetProjectionModeCommand, this, _1, _2),
                    "sets the viewer projection mode, perspective or orthogonal");
    RegisterCommand("MoveCameraZoom", boost::bind(&QtOSGViewer::_MoveCameraZoomCommand, this, _1, _2),
                    "Set the zooming factor of the view");
    RegisterCommand("RotateCameraXDirection", boost::bind(&QtOSGViewer::_RotateCameraXDirectionCommand, this, _1, _2),
    "Rotates the camera around the current focal point in the direction of the screen x vector (in world coordinates). The argument thetaX is in radians -pi < dx < pi.");
    RegisterCommand("RotateCameraYDirection", boost::bind(&QtOSGViewer::_RotateCameraYDirectionCommand, this, _1, _2),
    "Rotates the camera around the current focal point in the direction of the screen y vector (in world coordinates). The argument thetaY is in radians -pi < dy < pi.");

    // Pan commands. This commands will be ignored if currently in TrackLink or TrackManipulator mode (e.g: using osgviewerwidget NodeTrackManipulator or activating TrackLink or TrackManipulator commands)
    // since pan is not a valid operation during track mode, because when tracking we always keep focus in the tracked object.
    RegisterCommand("PanCameraXDirection", boost::bind(&QtOSGViewer::_PanCameraXDirectionCommand, this, _1, _2),
    "Pans the camera in the direction of the screen x vector, parallel to screen plane. The argument dx is in normalized coordinates 0 < dx < 1, where 1 means canvas width.");
    RegisterCommand("PanCameraYDirection", boost::bind(&QtOSGViewer::_PanCameraYDirectionCommand, this, _1, _2),
    "Pans the camera in the direction of the screen y vector, parallel to screen plane. The argument dy is in normalized coordinates 0 < dy < 1, where 1 means canvas height.");
    _bLockEnvironment = true;
    _InitGUI(bCreateStatusBar, bCreateMenu);
    _bUpdateEnvironment = true;
    _bExternalLoop = false;
}

QtOSGViewer::~QtOSGViewer()
{
    RAVELOG_DEBUG("destroying qtosg viewer\n");
    // _notifyGUIFunctionComplete can still be waiting. Code will crash when
    // the mutex is destroyed in that state. SetEnvironmentSync will release
    // _notifyGUIFunctionComplete
    SetEnvironmentSync(false);
    {
        boost::mutex::scoped_lock lock(_mutexGUIFunctions);

        list<GUIThreadFunctionPtr>::iterator itmsg;
        FORIT(itmsg, _listGUIFunctions) {
            try {
                (*itmsg)->Call();
            }
            catch(const boost::bad_weak_ptr& ex) {
                // most likely viewer
            }
            catch(const std::exception& ex2) {
                RAVELOG_WARN_FORMAT("unexpected exception in gui function: %s", ex2.what());
            }
        }
        _listGUIFunctions.clear();
    }

    _condUpdateModels.notify_all();

    // have to remove all the _userdatakey set on bodies in the env before we go
    FOREACH(itbody, _mapbodies) {
        if( itbody->first->GetUserData(_userdatakey) != itbody->second ) {
            RAVELOG_WARN_FORMAT("kinbody %s has unexpected %s user data set on it\n", itbody->first->GetName()%_userdatakey);
        }
        itbody->first->RemoveUserData(_userdatakey);
    }
    _mapbodies.clear();
}

void QtOSGViewer::_InitGUI(bool bCreateStatusBar, bool bCreateMenu)
{
    osg::ArgumentParser arguments(0, NULL);

    if( !QApplication::instance() ) {
        RAVELOG_WARN("no app instance to attach close\n");
    }
    else {
        connect(QApplication::instance(), SIGNAL(aboutToQuit()), this, SLOT(_ProcessApplicationQuit()));
    }

    _posgWidget = new QOSGViewerWidget(GetEnv(), _userdatakey, boost::bind(&QtOSGViewer::_HandleOSGKeyDown, this, _1), GetEnv()->GetUnit().second, this);

    setCentralWidget(_posgWidget);

    _RepaintWidgets();
    _posgWidget->SetFacesMode(false);
    _posgWidget->SetLight(false);

    _qtree = new QTreeView;

    _CreateActions();

    if( bCreateStatusBar ) {
        _CreateStatusBar();
    }

    if ( bCreateMenu ) {
        _CreateMenus();
        _CreateToolsBar();
        _CreateDockWidgets();
    }

    if (!bCreateMenu && !bCreateMenu) {
        _CreateControlButtons();
    }

    resize(1024, 768);

    // toggle switches
    _bDisplayGrid = false;
    _bDisplayIK = false;
    _bDisplayFPS = false;
    _bJointHilit = true;
    _bDynamicReplan = false;
    _bVelPredict = true;
    _bDynSim = false;
    _bControl = true;
    _bGravity = true;
    _bSensing = false;
    _bMemory = true;
    _bHardwarePlan = false;
    _bShareBitmap = true;
    _bManipTracking = false;
    _bAntialiasing = false;
    _viewGeometryMode = VG_RenderOnly;
    _bRenderFiguresInCamera = true;
    _bDisplayFeedBack = true;
}

bool QtOSGViewer::_HandleOSGKeyDown(int key)
{
    switch(key) {
    case osgGA::GUIEventAdapter::KEY_Escape:
        if( !!_pointerTypeGroup ) {
            // toggle
            int newcheckedid = _pointerTypeGroup->checkedId()-1;
            int minchecked = -4, maxchecked = -2;
            if( newcheckedid < minchecked || newcheckedid > maxchecked ) {
                newcheckedid = maxchecked;
            }
            _pointerTypeGroup->button(newcheckedid)->setChecked(true);
            _ProcessPointerGroupClicked(newcheckedid);
            return true;
//            //RAVELOG_INFO_FORMAT("checked id %d", _pointerTypeGroup->checkedId());
//            //if( !!_pointerTypeGroup->checkedButton() ) {
//                //_pointerTypeGroup->checkedButton()->setChecked(false);
//                _PostToGUIThread(boost::bind(&QAbstractButton::setChecked, _pointerTypeGroup->checkedButton(), false));
//            }
//            else {
//                // check one?
//            }
        }
        break;
    }

    return false;
}

void QtOSGViewer::customEvent(QEvent * e)
{
    if (e->type() == CALLBACK_EVENT) {
        MyCallbackEvent* pe = dynamic_cast<MyCallbackEvent*>(e);
        if( !pe ) {
            RAVELOG_WARN("got a qt message that isn't of MyCallbackEvent, converting statically (dangerous)\n");
            pe = static_cast<MyCallbackEvent*>(e);
        }
        pe->_fn();
        e->setAccepted(true);
    }
}

bool QtOSGViewer::_ForceUpdatePublishedBodies()
{
    {
        boost::mutex::scoped_lock lockupdating(_mutexUpdating);
        if( !_bUpdateEnvironment )
            return false;
    }

    boost::mutex::scoped_lock lock(_mutexUpdateModels);
    EnvironmentMutex::scoped_lock lockenv(GetEnv()->GetMutex());
    GetEnv()->UpdatePublishedBodies();

    _bModelsUpdated = false;
    _bLockEnvironment = false; // notify UpdateFromModel to update without acquiring the lock
    _condUpdateModels.wait(lock);
    _bLockEnvironment = true; // reste
    return _bModelsUpdated;
}

void QtOSGViewer::_CreateActions()
{
    exitAct = new QAction(tr("E&xit"), this);
    exitAct->setShortcut(tr("Ctrl+Q"));
    connect(exitAct, SIGNAL(triggered()), this, SLOT(close()));

    loadAct = new QAction(QIcon(":/images/open.png"),tr("L&oad..."), this);
    loadAct->setShortcut(tr("Ctrl+L"));
    connect(loadAct, SIGNAL(triggered()), this, SLOT(LoadEnvironment()));

    importAct = new QAction(QIcon(":/images/Import.png"),tr("I&mport..."), this);
    importAct->setShortcut(tr("Ctrl+I"));
    connect(importAct, SIGNAL(triggered()), this, SLOT(ImportEnvironment()));

    saveAct = new QAction(QIcon(":/images/save.png"),tr("S&ave..."), this);
    saveAct->setShortcut(tr("Ctrl+S"));
    connect(saveAct, SIGNAL(triggered()), this, SLOT(SaveEnvironment()));

    viewCamAct = new QAction(tr("View Camera Params"), this);

    viewColAct = new QAction(tr("View Collision Word"), this);

    pubilshAct = new QAction(tr("Pubilsh Bodies Anytimes"), this);

    debugLevelInfoAct = new QAction(tr("Debug Level (Info)"), this);
    connect(debugLevelInfoAct, SIGNAL(triggered()), this, SLOT(_SetDebugLevelInfo()));

    debugLevelDebugAct = new QAction(tr("Debug Level (Debug)"), this);
    connect(debugLevelDebugAct, SIGNAL(triggered()), this, SLOT(_SetDebugLevelDebug()));

    debugLevelVerboseAct = new QAction(tr("Debug Level (Verbose)"), this);
    connect(debugLevelVerboseAct, SIGNAL(triggered()), this, SLOT(_SetDebugLevelVerbose()));

    showAct = new QAction(tr("Show Framerate"), this);

    playAct = new QAction(QIcon(":/images/play.png"),tr("Play"), this);

    stopAct = new QAction(QIcon(":/images/stop.png"),tr("Stop"), this);

    recordAct = new QAction(tr("Record V&ideo"), this);

    odeAct = new QAction(tr("ODE Dynamic Simulation"), this);
    odeAct->setCheckable(true);

    selfAct = new QAction(tr("Self Collision"), this);
    selfAct->setCheckable(true);

    applyAct = new QAction(tr("Apply Gravity"), this);
    applyAct->setCheckable(true);
    applyAct->setChecked(true);

    aboutAct = new QAction(tr("About"), this);
    connect(aboutAct, SIGNAL(triggered()), this, SLOT(_ProcessAboutDialog()));

    pauseAct = new QAction(QIcon(":/images/pause.png"),tr("Pause"), this);

    puntAct = new QAction(QIcon(":/images/no_edit.png"),tr("Pointer"), this);

//    AxesAct = new QAction(QIcon(":/images/axes.png"),tr("Axes"), this);
//    AxesAct->setCheckable(true);
//    connect(AxesAct, SIGNAL(triggered()), this, SLOT(axes()));

    houseAct = new QAction(QIcon(":/images/house.png"),tr("Home"), this);
    connect(houseAct, SIGNAL(triggered()),this,SLOT(ResetViewToHome()));

    _qactChangeViewtoXY = new QAction(QIcon(":/images/xyplane.png"),tr("Show XY"), this);
    connect(_qactChangeViewtoXY, SIGNAL(triggered()),this,SLOT(_ChangeViewToXY()));

    _qactChangeViewtoXZ = new QAction(QIcon(":/images/xzplane.png"),tr("Show XZ"), this);
    connect(_qactChangeViewtoXZ, SIGNAL(triggered()),this,SLOT(_ChangeViewToXZ()));

    _qactChangeViewtoYZ = new QAction(QIcon(":/images/yzplane.png"),tr("Show YZ"), this);
    connect(_qactChangeViewtoYZ, SIGNAL(triggered()),this,SLOT(_ChangeViewToYZ()));

//    smoothAct = new QAction(QIcon(":/images/smooth.png"),tr("Smooth"), this);
//    connect(smoothAct, SIGNAL(triggered()), this, SLOT(polygonMode()));
//
//    flatAct = new QAction(QIcon(":/images/flat.png"),tr("Flat"), this);
//    connect(flatAct, SIGNAL(triggered()), this, SLOT(polygonMode()));

    _qactPerspectiveView = new QAction(QIcon(":/images/perspective.png"),tr("View Model"), this);
    _qactPerspectiveView->setCheckable(true);
    _qactPerspectiveView->setChecked(false);
    connect(_qactPerspectiveView, SIGNAL(triggered()), this, SLOT(_ProcessPerspectiveViewChange()));

//    lightAct = new QAction(QIcon(":/images/lightoff.png"),tr("Light"), this);
//    lightAct->setCheckable(true);
//    lightAct->setChecked(true);
//    connect(lightAct, SIGNAL(triggered()), this, SLOT(_ProcessLightChange()));

    wireAct = new QAction(QIcon(":/images/wire.png"),tr("Wire"), this);
    connect(wireAct, SIGNAL(triggered()), this, SLOT(polygonMode()));

//    facesAct = new QAction(QIcon(":/images/faces.png"),tr("Cull face"), this);
//    facesAct->setCheckable(true);
//    facesAct->setChecked(true);
//    connect(facesAct, SIGNAL(triggered()), this, SLOT(_ProcessFacesModeChange()));

    bboxAct = new QAction(QIcon(":/images/bbox.png"),tr("Polygon"), this);
    bboxAct->setCheckable(true);
    connect(bboxAct, SIGNAL(triggered()), this, SLOT(_ProcessBoundingBox()));

    connect(&_updateViewerTimer, SIGNAL(timeout()), this, SLOT(_UpdateViewerCallback()));
    _updateViewerTimer.start(1000/60); // ms
}

void QtOSGViewer::_UpdateViewerCallback()
{
    try {
        _UpdateEnvironment();
        //UpdateFromModel();

        {
            std::list<UserDataWeakPtr> listRegisteredViewerThreadCallbacks;
            {
                boost::mutex::scoped_lock lock(_mutexCallbacks);
                listRegisteredViewerThreadCallbacks = _listRegisteredViewerThreadCallbacks;
            }
            FOREACH(it,listRegisteredViewerThreadCallbacks) {
                ViewerThreadCallbackDataPtr pdata = boost::dynamic_pointer_cast<ViewerThreadCallbackData>(it->lock());
                if( !!pdata ) {
                    try {
                        pdata->_callback();
                    }
                    catch(const std::exception& e) {
                        RAVELOG_ERROR(str(boost::format("Viewer Thread Callback Failed with error %s")%e.what()));
                    }
                }
            }
        }
    }
    catch(const std::exception& ex) {
        RAVELOG_ERROR_FORMAT("got an exception in the viewer thread: %s", ex.what());
    }
}

void QtOSGViewer::_Reset()
{
    _Deselect();
    UpdateFromModel();
    _condUpdateModels.notify_all();

    FOREACH(itbody, _mapbodies) {
        if( itbody->first->GetUserData(_userdatakey) != itbody->second ) {
            RAVELOG_WARN_FORMAT("kinbody %s has unexpected %s user data set on it\n", itbody->first->GetName()%_userdatakey);
        }
        itbody->first->RemoveUserData(_userdatakey);
    }
    _mapbodies.clear();

    if (!!_qobjectTree) {
        _qobjectTree->clear();
    }


    {
        boost::mutex::scoped_lock lock(_mutexItems);
        FOREACH(it,_listRemoveItems) {
            delete *it;
        }
        _listRemoveItems.clear();
    }
}

void QtOSGViewer::_CreateMenus()
{
    fileMenu = menuBar()->addMenu(tr("&File"));
    fileMenu->addAction(loadAct);
    fileMenu->addAction(importAct);
    fileMenu->addAction(saveAct);
    fileMenu->addSeparator();
    fileMenu->addAction(exitAct);

    viewMenu = menuBar()->addMenu(tr("&View"));

    viewMenu->addSeparator();
    viewMenu->addAction(viewCamAct);

    viewMenu->addAction(viewColAct);
    viewMenu->addAction(pubilshAct);
    viewMenu->addAction(debugLevelInfoAct);
    viewMenu->addAction(debugLevelDebugAct);
    viewMenu->addAction(debugLevelVerboseAct);
    viewMenu->addAction(showAct);

//	animation = menuBar()->addMenu(tr("&Animation"));
//	animation->addAction(playAct);
//	animation->addAction(stopAct);
//
//	options = menuBar()->addMenu(tr("&Options"));
//	options->addAction(recordAct);
//
//	dynamics = menuBar()->addMenu(tr("D&ynamics"));
//	dynamics->addAction(odeAct);
//	dynamics->addAction(selfAct);
//	dynamics->addAction(applyAct);

    helpMenu = menuBar()->addMenu(tr("&Help"));
    helpMenu->addAction(aboutAct);
}

void QtOSGViewer::LoadEnvironment()
{
    QString s = QFileDialog::getOpenFileName( _posgWidget, "Load Environment", QString(), "Env Files (*.xml);;COLLADA Files (*.dae|*.zae)");
    if( s.length() == 0 ) {
        return;
    }

    _Reset();
    try {
        EnvironmentMutex::scoped_lock lockenv(GetEnv()->GetMutex());
        GetEnv()->Reset();

        GetEnv()->Load(s.toLatin1().data());

        RAVELOG_INFO("\n---------Refresh--------\n");

        //  Refresh the screen.
        UpdateFromModel();

        RAVELOG_INFO("----> set home <----\n");

        //  Center object in window viewer
        _posgWidget->SetHome();
    }
    catch(const std::exception& ex) {
        RAVELOG_WARN_FORMAT("failed to load environment %s: %s", s.toLatin1().data()%ex.what());
    }

}

void QtOSGViewer::ImportEnvironment()
{
    QString s = QFileDialog::getOpenFileName( this, "Import Environment", NULL,
                                              "Env Files (*.xml);;COLLADA Files (*.dae)");

    if( s.length() == 0 ) {
        return;
    }
    try {
        EnvironmentMutex::scoped_lock lockenv(GetEnv()->GetMutex());
        GetEnv()->Load(s.toLatin1().data());

        //  Refresh the screen.
        UpdateFromModel();
    }
    catch(const std::exception& ex) {
        RAVELOG_WARN_FORMAT("failed to import model %s: %s", s.toLatin1().data()%ex.what());
    }
}

void QtOSGViewer::SaveEnvironment()
{
    QString s = QFileDialog::getSaveFileName( this, "Save Environment", NULL, "Env Files (*.xml);;COLLADA Files (*.dae)");
    if( s.length() == 0 ) {
        return;
    }
    try {
        EnvironmentMutex::scoped_lock lockenv(GetEnv()->GetMutex());
        GetEnv()->Save(s.toLatin1().data());
    }
    catch(const std::exception& ex) {
        RAVELOG_WARN_FORMAT("failed to save to file %s: %s", s.toLatin1().data()%ex.what());
    }
}

void QtOSGViewer::ResetViewToHome()
{
    _posgWidget->ResetViewToHome();
}

void QtOSGViewer::_ProcessPerspectiveViewChange()
{
    if( _qactPerspectiveView->isChecked() ) {
        _qactPerspectiveView->setIcon(QIcon(":/images/bbox.png"));
    }
    else {
        _qactPerspectiveView->setIcon(QIcon(":/images/perspective.png"));
    }

    _posgWidget->SetViewType(_qactPerspectiveView->isChecked());
}

void QtOSGViewer::_ProcessAboutDialog()
{
    QMessageBox msgBox;
    msgBox.setText("OpenRAVE qtosg plugin");
    msgBox.setInformativeText(__description.c_str());
    msgBox.setStandardButtons(QMessageBox::Ok);
    msgBox.setDefaultButton(QMessageBox::Ok);
    msgBox.exec();
}

void QtOSGViewer::_SetDebugLevelInfo()
{
    RaveSetDebugLevel(Level_Info);
}

void QtOSGViewer::_SetDebugLevelDebug()
{
    RaveSetDebugLevel(Level_Debug);
}

void QtOSGViewer::_SetDebugLevelVerbose()
{
    RaveSetDebugLevel(Level_Verbose);
}

void QtOSGViewer::_ChangeViewToXY()
{
    osg::Vec3d center = _posgWidget->GetSceneRoot()->getBound().center();
    _Tcamera.rot = quatFromAxisAngle(RaveVector<float>(1,0,0), float(0));
    _Tcamera.trans.x = center.x();
    _Tcamera.trans.y = center.y();
    _Tcamera.trans.z = center.z() + _posgWidget->GetCurrentManipulatorDistanceToFocus();
    _SetCameraTransform();
}

void QtOSGViewer::_ChangeViewToXZ()
{
    osg::Vec3d center = _posgWidget->GetSceneRoot()->getBound().center();
    _Tcamera.rot = quatFromAxisAngle(RaveVector<float>(1,0,0), float(M_PI/2));
    _Tcamera.trans.x = center.x();
    _Tcamera.trans.y = center.y() - _posgWidget->GetCurrentManipulatorDistanceToFocus();
    _Tcamera.trans.z = center.z();
    _SetCameraTransform();

}

void QtOSGViewer::_ChangeViewToYZ()
{
    osg::Vec3d center = _posgWidget->GetSceneRoot()->getBound().center();
    _Tcamera.rot = quatMultiply(quatFromAxisAngle(RaveVector<float>(0,0,1), float(M_PI/2)), quatFromAxisAngle(RaveVector<float>(1,0,0), float(M_PI/2)));
    _Tcamera.trans.x = center.x() + _posgWidget->GetCurrentManipulatorDistanceToFocus();
    _Tcamera.trans.y = center.y();
    _Tcamera.trans.z = center.z();
    _SetCameraTransform();

}

//void QtOSGViewer::_ProcessLightChange()
//{
//    if (lightAct->isChecked()) {
//        lightAct->setIcon(QIcon(":/images/lightoff.png"));
//    }
//    else {
//        lightAct->setIcon(QIcon(":/images/lighton.png"));
//    }
//    _posgWidget->SetLight(!lightAct->isChecked());
//}

//void QtOSGViewer::_ProcessFacesModeChange()
//{
//    _posgWidget->SetFacesMode(!facesAct->isChecked());
//}

void QtOSGViewer::polygonMode()
{
    _posgWidget->SetPolygonMode(wireAct->isChecked() ? 2 : 0);
}

void QtOSGViewer::_ProcessBoundingBox()
{
    _posgWidget->DrawBoundingBox(bboxAct->isChecked());
}

void QtOSGViewer::axes()
{
    //?
    //_posgWidget->DrawAxes(AxesAct->isChecked());
}

void QtOSGViewer::_ProcessPointerGroupClicked(int button)
{
    switch (button) {
    case -2:
        _posgWidget->ActivateSelection(false);
        break;
    case -3:
        _posgWidget->SetDraggerMode("TranslateTrackballDragger");
        _posgWidget->ActivateSelection(true);
        break;
    case -4:
        _posgWidget->SetDraggerMode("RotateCylinderDragger");
        _posgWidget->ActivateSelection(true);
        break;
    default:
        RAVELOG_ERROR_FORMAT("pointerGroupClicked failure. Button %d pushed", button);
        _posgWidget->ActivateSelection(false);
        break;
    }
}

void QtOSGViewer::_ProcessDraggerGroupClicked(int button)
{
    RAVELOG_INFO_FORMAT("Dragger button clicked %d", button);
}

void QtOSGViewer::_RepaintWidgets()
{
    _posgWidget->SetSceneData();
}

void QtOSGViewer::_CreateToolsBar()
{
    fileToolBar = addToolBar(tr("File Bar"));
    fileToolBar->addAction(loadAct);
    fileToolBar->addAction(importAct);
    fileToolBar->addAction(saveAct);

//  actionToolBar = addToolBar(tr("Action Bar"));
//  actionToolBar->addAction(playAct);
//  actionToolBar->addAction(stopAct);
//  actionToolBar->addAction(pauseAct);

//  physicsToolBar = addToolBar(tr("Physics Engine Bar"));
//  physicsComboBox = new QComboBox;
//
//  physicsComboBox->addItem(tr("Physics Engine"));
//  physicsComboBox->addItem(tr("Bullet"));
//  physicsComboBox->addItem(tr("ODE"));
//  physicsComboBox->addItem(tr("PAL"));
//  physicsComboBox->addItem(tr("PhysX"));
//
//
//  physicsToolBar->addWidget(physicsComboBox);

    toolsBar = addToolBar(tr("Tools Bar"));
    QToolButton *pointerButton = new QToolButton;
    pointerButton->setCheckable(true);
    pointerButton->setChecked(true);
    pointerButton->setIcon(QIcon(":/images/rotation-icon.png"));

    QToolButton *axesButton = new QToolButton;
    axesButton->setCheckable(true);
    axesButton->setIcon(QIcon(":/images/axes.png"));

    QToolButton *rotationButton = new QToolButton;
    rotationButton->setCheckable(true);
    rotationButton->setIcon(QIcon(":/images/no_edit.png"));
//
//    QToolButton *handButton = new QToolButton;
//    handButton->setCheckable(true);
//    handButton->setIcon(QIcon(":/images/hand.png"));


    _pointerTypeGroup = new QButtonGroup();
    _pointerTypeGroup->addButton(pointerButton);
    _pointerTypeGroup->addButton(axesButton);
    _pointerTypeGroup->addButton(rotationButton);
    //_pointerTypeGroup->addButton(handButton);

    connect(_pointerTypeGroup, SIGNAL(buttonClicked(int)), this, SLOT(_ProcessPointerGroupClicked(int)));

    //shapeGroup = new QActionGroup(this);
    //smoothAct->setCheckable(true);
    //flatAct->setCheckable(true);
    wireAct->setCheckable(true);
    //shapeGroup->addAction(smoothAct);
    //shapeGroup->addAction(flatAct);
    //shapeGroup->addAction(wireAct);
    //smoothAct->setChecked(true);

    toolsBar->addWidget(pointerButton);
    toolsBar->addWidget(axesButton);
    toolsBar->addWidget(rotationButton);
    //toolsBar->addWidget(handButton);
    toolsBar->addAction(houseAct);
    toolsBar->addAction(_qactChangeViewtoXY);
    toolsBar->addAction(_qactChangeViewtoXZ);
    toolsBar->addAction(_qactChangeViewtoYZ);
    toolsBar->addAction(_qactPerspectiveView);
    //toolsBar->addAction(lightAct);
    //toolsBar->addAction(smoothAct);
    //toolsBar->addAction(flatAct);
    toolsBar->addAction(wireAct);
    //toolsBar->addAction(facesAct);
}

void QtOSGViewer::_CreateStatusBar()
{
    statusBar()->showMessage(tr("Ready"));
}

void QtOSGViewer::_CreateDockWidgets()
{
    QDockWidget *dock = new QDockWidget(tr("Objects Tree"), this);
    dock->setAllowedAreas(Qt::LeftDockWidgetArea | Qt::RightDockWidgetArea);

    _qobjectTree = _CreateObjectTree();
    dock->setWidget(_qobjectTree);
    dock->hide();

    addDockWidget(Qt::RightDockWidgetArea, dock);
    viewMenu->addAction(dock->toggleViewAction());


    dock = new QDockWidget(tr("Details"), this);

    //  QListWidget *sensorList = new QListWidget(dock);

    _qdetailsTree = new QTreeWidget();
    _qdetailsTree->setHeaderLabel(QString("Properties"));
    dock->setWidget(_qdetailsTree);
    dock->hide();
    addDockWidget(Qt::RightDockWidgetArea, dock);
    viewMenu->addAction(dock->toggleViewAction());
}

void QtOSGViewer::_CreateControlButtons()
{

    QWidget *controlWidget = new QWidget(_posgWidget);
    controlWidget->setGeometry(10, 10, 50, 150);

    QVBoxLayout *qvBoxLayout = new QVBoxLayout(controlWidget);
    qvBoxLayout->setSpacing(5);
    qvBoxLayout->setAlignment(Qt::AlignTop);
    qvBoxLayout->heightForWidth(40);

    QPushButton *zoomInButton = new QPushButton("+");
    connect(zoomInButton, &QPushButton::pressed, [=](){
            this->_posgWidget->Zoom(1.1);
        });

    QPushButton *zoomOutButton = new QPushButton("-");
    connect(zoomOutButton, &QPushButton::pressed, [=](){
            this->_posgWidget->Zoom(0.9);
        });

    _cameraMoveModeButton = new QPushButton("Rot");
    _cameraMoveModeButton->setText(this->_posgWidget->GetCameraMoveMode());
    connect(_cameraMoveModeButton, &QPushButton::pressed, [=]() {
            _posgWidget->ToggleCameraMoveMode();
            _cameraMoveModeButton->setText(this->_posgWidget->GetCameraMoveMode());
        });

    qvBoxLayout->addWidget(zoomInButton);
    qvBoxLayout->addWidget(zoomOutButton);
    qvBoxLayout->addWidget(_cameraMoveModeButton);

    controlWidget->setLayout(qvBoxLayout);
}

void QtOSGViewer::_OnObjectTreeClick(QTreeWidgetItem* item,int num)
{
    RobotBasePtr robot;
    KinBodyPtr kinbody;
    KinBody::LinkPtr link;

    std::string mass;

    //  Select robot in Viewers
    _posgWidget->SelectItemFromName(item->text(0).toLatin1().data());

    //  Clears details
    if (!!_qdetailsTree) {
        _qdetailsTree->clear();
    }

    QList<QTreeWidgetItem*> items;

    if (!!item->parent()) {
        if (item->parent()->text(0) == "Links") {
            std::ostringstream strs;

            //  Set Title
            if (!!_qdetailsTree) {
                _qdetailsTree->setHeaderLabel(item->text(0).toLatin1().data());
            }

            robot = GetEnv()->GetRobot(item->parent()->parent()->text(0).toLatin1().data());
            link  = robot->GetLink(item->text(0).toLatin1().data());

            //  Clears output string
            strs.clear();

            strs << link->GetMass();

            mass = string(" Mass= ") + strs.str();

            items.append(new QTreeWidgetItem((QTreeWidget*)0, QStringList(QString(mass.c_str()))));
        }
        else {
            //  Set Title
            if (!!_qdetailsTree) {
                _qdetailsTree->setHeaderLabel(item->text(0).toLatin1().data());
            }
        }
    }
    else {
        //  Set Title
        if (!!_qdetailsTree) {
            _qdetailsTree->setHeaderLabel(item->text(0).toLatin1().data());
        }
        kinbody = GetEnv()->GetKinBody(item->text(0).toLatin1().data());
        for (size_t i=0; i<kinbody->GetLinks().size(); i++) {
            std::ostringstream strs;
            link = kinbody->GetLinks()[i];
            strs << link->GetMass();
            mass = link->GetName() + string(" Mass= ") + strs.str();
            items.append(new QTreeWidgetItem((QTreeWidget*)0, QStringList(QString(mass.c_str()))));
        }
    }

    //  Add Items to details panel
    if (!!_qdetailsTree) {
        _qdetailsTree->insertTopLevelItems(0, items);
    }
}

QTreeWidget* QtOSGViewer::_CreateObjectTree()
{
    QTreeWidget *treeWidget = new QTreeWidget();
    treeWidget->setColumnCount(1);

    treeWidget->setHeaderLabel(QString("Scene"));

    //  Connect scene list clicked
    connect(treeWidget,SIGNAL(itemClicked(QTreeWidgetItem*,int)), this, SLOT(_OnObjectTreeClick(QTreeWidgetItem*,int)));

    return treeWidget;
}

void QtOSGViewer::_FillObjectTree(QTreeWidget *treeWidget)
{
    RAVELOG_VERBOSE("Begin _FillObjectTree....\n");
    vector<KinBodyPtr> kinbodies;
    QList<QTreeWidgetItem*> items;

    //  Clears tree
    treeWidget->clear();
    GetEnv()->GetBodies(kinbodies);
    for (size_t i = 0; i < kinbodies.size(); i++) {
        items.append(new QTreeWidgetItem((QTreeWidget*)0, QStringList(QString(kinbodies[i]->GetName().c_str()))));
        //  Number of child to add
        int nchild = -1;

        if( kinbodies[i]->GetLinks().size() > 0 ) {
            //  Header 'Links'
            items[i]->addChild(new QTreeWidgetItem((QTreeWidget*)0, QStringList(QString("Links"))));
            nchild++;
            FOREACHC(itlink, kinbodies[i]->GetLinks()) {
                items[i]->child(nchild)->addChild(new QTreeWidgetItem((QTreeWidget*)0, QStringList(QString((*itlink)->GetName().c_str()))));
            }
        }

        if (kinbodies[i]->GetJoints().size() > 0) {
            //  Header 'Joints'
            items[i]->addChild(new QTreeWidgetItem((QTreeWidget*)0, QStringList(QString("Joints"))));
            nchild++;

            FOREACHC(itjoint, kinbodies[i]->GetJoints()) {
                KinBody::JointConstPtr pjoint = *itjoint;
                QTreeWidgetItem* pqjoint = new QTreeWidgetItem((QTreeWidget*)0, QStringList(QString(pjoint->GetName().c_str())));

                //  Adds links of joints
                pqjoint->addChild(new QTreeWidgetItem((QTreeWidget*)0, QStringList(QString(pjoint->GetFirstAttached()->GetName().c_str()))));
                pqjoint->addChild(new QTreeWidgetItem((QTreeWidget*)0, QStringList(QString(pjoint->GetSecondAttached()->GetName().c_str()))));
                items[i]->child(nchild)->addChild(pqjoint);
            }
        }

        if (kinbodies[i]->IsRobot()) {
            RobotBasePtr robot = RaveInterfaceCast<RobotBase>(kinbodies[i]);

            if (robot->GetAttachedSensors().size() > 0) {
                //  Header 'Sensors'
                items[i]->addChild(new QTreeWidgetItem((QTreeWidget*)0, QStringList(QString("Sensors"))));
                nchild++;

                FOREACHC(itattsensor, robot->GetAttachedSensors()) {
                    RobotBase::AttachedSensorPtr pattsensor = *itattsensor;
                    QTreeWidgetItem* pqattsensor = new QTreeWidgetItem((QTreeWidget*)0, QStringList(QString(pattsensor->GetName().c_str())));
                    RAVELOG_VERBOSE_FORMAT("Attach sensor %s robotlink=%s", pattsensor->GetName()%pattsensor->GetAttachingLink()->GetName());
                    pqattsensor->addChild(new QTreeWidgetItem((QTreeWidget*)0, QStringList(QString(pattsensor->GetAttachingLink()->GetName().c_str()))));
                    items[i]->child(nchild)->addChild(pqattsensor);
                }
            }

            if (robot->GetManipulators().size() > 0) {
                //  Header 'Manipulators'
                items[i]->addChild(new QTreeWidgetItem((QTreeWidget*)0, QStringList(QString("Manipulators"))));
                nchild++;

                FOREACHC(itmanip, robot->GetManipulators()) {
                    RobotBase::ManipulatorPtr pmanip = *itmanip;
                    items[i]->child(nchild)->addChild(new QTreeWidgetItem((QTreeWidget*)0, QStringList(QString(pmanip->GetName().c_str()))));
                }
            }

            ControllerBasePtr controller = robot->GetController();
            if (!!controller) {
                //  Header 'Controller'
                items[i]->addChild(new QTreeWidgetItem((QTreeWidget*)0, QStringList(QString("Controller"))));
                nchild++;

                items[i]->child(nchild)->addChild(new QTreeWidgetItem((QTreeWidget*)0, QStringList(QString(controller->GetXMLFilename().c_str()))));
            }
        }
    }

    treeWidget->insertTopLevelItems(0, items);
    RAVELOG_VERBOSE("End _FillObjectTree....\n");
}

void QtOSGViewer::_UpdateViewport()
{
    boost::mutex::scoped_lock lock(_mutexGUIFunctions);

    int width = centralWidget()->size().width();
    int height = centralWidget()->size().height();
    _posgWidget->SetViewport(width, height); // < need to do this since resizeGL is not properly called when using viewer in embedded apps (other than openrave standalone viewer)

    double fovy, aspectRatio, zNear, zFar;
    _posgWidget->GetCamera()->getProjectionMatrixAsPerspective(fovy, aspectRatio, zNear, zFar);
    int camwidth = _posgWidget->GetCamera()->getViewport()->width();
    int camheight = _posgWidget->GetCamera()->getViewport()->height();

    _camintrinsics.fy = 0.5*camheight/RaveTan(0.5f*fovy*M_PI/180.0);
    _camintrinsics.fx = _camintrinsics.fy*float(camwidth)/(float)camheight/aspectRatio;
    _camintrinsics.cx = (float)camwidth/2;
    _camintrinsics.cy = (float)camheight/2;
    _camintrinsics.focal_length = zNear;
    _camintrinsics.distortion_model = "";
}

bool QtOSGViewer::_SetFiguresInCamera(ostream& sout, istream& sinput)
{
    sinput >> _bRenderFiguresInCamera;
    return !!sinput;
}

bool QtOSGViewer::_SetItemVisualizationCommand(ostream& sout, istream& sinput)
{
    std::string itemname, visualizationmode;
    sinput >> itemname >> visualizationmode;

    _PostToGUIThread(boost::bind(&QtOSGViewer::_SetItemVisualization, this, itemname, visualizationmode));
    return !!sinput;
}

void QtOSGViewer::_SetItemVisualization(std::string& itemname, std::string& visualizationmode)
{
    FOREACH(it, _mapbodies) {
        if( it->second->GetName() == itemname ) {
            it->second->SetVisualizationMode(visualizationmode);
        }
    }
}

bool QtOSGViewer::_ShowWorldAxesCommand(ostream& sout, istream& sinput)
{
    // TODO
    return true;
}

bool QtOSGViewer::_SetNearPlaneCommand(ostream& sout, istream& sinput)
{
    dReal nearplane=0.01;
    sinput >> nearplane;
    if( !!sinput ) {
        _posgWidget->SetNearPlane(nearplane);
    }
    return !!sinput;
}

bool QtOSGViewer::_SetTextureCubeMap(ostream& out, istream& sinput)
{
    std::string posx, negx, posy, negy, posz, negz;
    sinput >> posx >> negx >> posy >> negy >> posz >> negz;

    if(!!sinput) {
        _posgWidget->SetTextureCubeMap(posx, negx, posy, negy, posz, negz);
    }

    return !!sinput;
}

bool QtOSGViewer::_TrackLinkCommand(ostream& sout, istream& sinput)
{
    bool bresetvelocity = true;
    std::string bodyname, linkname;
    float focalDistance = 0.0;
    Transform tTrackingLinkRelative;
    sinput >> bodyname >> linkname >> focalDistance >> bresetvelocity;
    if( focalDistance > 0 ) {
        _SetCameraDistanceToFocus(focalDistance);
    }
    EnvironmentMutex::scoped_lock lockenv(GetEnv()->GetMutex());
    KinBodyPtr pbody = GetEnv()->GetKinBody(bodyname);
    if( !pbody ) {
        // restore navigation manipulator
        _StopTrackLink();
        return false;
    }
    KinBody::LinkPtr requestedLink = pbody->GetLink(linkname);
    RaveTransform<float> requestedLinkRelativeTransform;

    if( !!requestedLink ) {
        sinput >> requestedLinkRelativeTransform;
        if( !sinput ) {
            RAVELOG_WARN("failed to get tracking link relative trans\n");
            requestedLinkRelativeTransform = Transform(); // use the identity
        }
    }

    if(!_TrackLink(requestedLink, requestedLinkRelativeTransform)) {
        return false;
    }

    return !!_ptrackinglink;
}

bool QtOSGViewer::_TrackManipulatorCommand(ostream& sout, istream& sinput)
{
    bool bresetvelocity = true;
    std::string robotname, manipname;
    float focalDistance = 0.0;
    sinput >> robotname >> manipname >> focalDistance >> bresetvelocity;
    if( focalDistance > 0 ) {
        // not sure if this is thread safe...
        _SetCameraDistanceToFocus(focalDistance);
    }

    EnvironmentMutex::scoped_lock lockenv(GetEnv()->GetMutex());
    RobotBasePtr probot = GetEnv()->GetRobot(robotname);
    RobotBase::ManipulatorPtr requestedManipulator = NULL;
    if( !!probot ) {
        requestedManipulator = probot->GetManipulator(manipname);
    }
    if( !requestedManipulator ) {
        _StopTrackLink();
        return false;
    }

    RaveTransform<float> relativeTransform = requestedManipulator->GetLocalToolTransform();
    if( !_TrackLink(requestedManipulator->GetEndEffector(), relativeTransform, str(boost::format("%s manipulator %s")%robotname%manipname)) ) {
        return false;
    }

    return !!_ptrackinglink;
}

bool QtOSGViewer::_SetTrackingAngleToUpCommand(ostream& sout, istream& sinput)
{
    sinput >> _fTrackAngleToUp;
    return true;
}

void QtOSGViewer::_ProcessApplicationQuit()
{
    RAVELOG_VERBOSE("processing viewer application quit\n");
    // remove all messages in order to release the locks
    boost::mutex::scoped_lock lockmsg(_mutexGUIFunctions);
    if( _listGUIFunctions.size() > 0 ) {
        bool bnotify = false;
        FOREACH(it,_listGUIFunctions) {
            (*it)->SetFinished();
            if( (*it)->IsBlocking() ) {
                bnotify = true;
            }
        }
        if( bnotify ) {
            _notifyGUIFunctionComplete.notify_all();
        }
    }
    _listGUIFunctions.clear();

}

bool QtOSGViewer::_StartViewerLoopCommand(ostream& sout, istream& sinput)
{
    if( !QApplication::instance() ) {
        throw OPENRAVE_EXCEPTION_FORMAT0("need a valid QApplication before viewer loop is run", ORE_InvalidState);
    }

    bool bcallmain = false;
    sinput >> bcallmain;
    _nQuitMainLoop = -1;
    //_StartPlaybackTimer();
    Show(1);
    if( bcallmain ) {
        _bExternalLoop = false;
        _posgWidget->SetHome();
        QApplication::instance()->exec();
        _nQuitMainLoop = 2; // have to specify that quit!
    } else {
        _bExternalLoop = true;
    }
    return true;
}

bool QtOSGViewer::_SetProjectionModeCommand(ostream& sout, istream& sinput)
{
    std::string projectionMode = "";
    sinput >> projectionMode;
    _PostToGUIThread(boost::bind(&QtOSGViewer::_SetProjectionMode, this, projectionMode));
    return true;
}

bool QtOSGViewer::_MoveCameraZoomCommand(ostream& sout, istream& sinput)
{
    float factor = 1.0f;
    sinput >> factor;

    bool isPan;
    sinput >> isPan;

    float panDelta = 0;
    if(isPan) {
        sinput >> panDelta;
    }
    _PostToGUIThread(boost::bind(&QtOSGViewer::_MoveCameraZoom, this, factor, isPan, panDelta));
    return true;
}

bool QtOSGViewer::_RotateCameraXDirectionCommand(ostream& sout, istream& sinput)
{
    float thetaX = 0.0f;
    sinput >> thetaX;

    _PostToGUIThread(boost::bind(&QtOSGViewer::_RotateCameraXDirection, this, thetaX));
    return true;
}

bool QtOSGViewer::_RotateCameraYDirectionCommand(ostream& sout, istream& sinput)
{
    float thetaY = 0.0f;
    sinput >> thetaY;

    _PostToGUIThread(boost::bind(&QtOSGViewer::_RotateCameraYDirection, this, thetaY));
    return true;
}

bool QtOSGViewer::_PanCameraXDirectionCommand(ostream& sout, istream& sinput)
{
    float dx = 0.0f;
    sinput >> dx;

    _PostToGUIThread(boost::bind(&QtOSGViewer::_PanCameraXDirection, this, dx));
    return true;
}

bool QtOSGViewer::_PanCameraYDirectionCommand(ostream& sout, istream& sinput)
{
    float dy = 0.0f;
    sinput >> dy;

    _PostToGUIThread(boost::bind(&QtOSGViewer::_PanCameraYDirection, this, dy));
    return true;
}

void QtOSGViewer::_SetProjectionMode(const std::string& projectionMode)
{
    if (projectionMode == "orthogonal")
    {
        _qactPerspectiveView->setChecked(true);
        _posgWidget->SetViewType(true);
    }
    else
    {
        _qactPerspectiveView->setChecked(false);
        _posgWidget->SetViewType(false);
    }
}

int QtOSGViewer::main(bool bShow)
{
    if( !QApplication::instance() ) {
        throw OPENRAVE_EXCEPTION_FORMAT0("need a valid QApplication before viewer loop is run", ORE_InvalidState);
    }
    _nQuitMainLoop = -1;
    //_StartPlaybackTimer();
    if (bShow) {
        if( _nQuitMainLoop < 0 ) {
            Show(1);
        }
    }

    UpdateFromModel();
    _posgWidget->SetHome();
    if( _nQuitMainLoop < 0 ) {
        _bExternalLoop = false;
        QApplication::instance()->exec();
        _nQuitMainLoop = 2; // have to specify that quit!
    }
    SetEnvironmentSync(false);
    return 0;
}

void QtOSGViewer::quitmainloop()
{
    _nQuitMainLoop = 1;
    bool bGuiThread = QThread::currentThread() == QCoreApplication::instance()->thread();
    if( !bGuiThread ) {
        SetEnvironmentSync(false);
    }
    if (!_bExternalLoop) {
        QApplication::instance()->exit(0);
    }
    _nQuitMainLoop = 2;
}

void QtOSGViewer::Show(int showtype)
{
    if( showtype ) {
        _PostToGUIThread(boost::bind(&QtOSGViewer::show, this));
    }
    else {
        _PostToGUIThread(boost::bind(&QtOSGViewer::hide, this));
    }
//    // have to put this in the message queue
//    if (showtype ) {
//        show();
//    }
//    else {
//        hide();
//    }
}

bool QtOSGViewer::GetFractionOccluded(KinBodyPtr pbody, int width, int height, float nearPlane, float farPlane, const RaveTransform<float>& extrinsic, const float* pKK, double& fracOccluded)
{
    return false;
}

bool QtOSGViewer::GetCameraImage(std::vector<uint8_t>& memory, int width, int height, const RaveTransform<float>& t, const SensorBase::CameraIntrinsics& KK)
{
    return false;
}

bool QtOSGViewer::WriteCameraImage(int width, int height, const RaveTransform<float>& t, const SensorBase::CameraIntrinsics& KK, const std::string& filename, const std::string& extension)
{
    return false;
}

void QtOSGViewer::_SetCameraTransform()
{
    _posgWidget->GetDefaultCameraManipulator()->setByMatrix(GetMatrixFromRaveTransform(_Tcamera));
}

void QtOSGViewer::_SetCamera(RaveTransform<float> trans, float focalDistance)
{
    RaveTransform<float> trot; trot.rot = quatFromAxisAngle(RaveVector<float>(1,0,0),(float)PI);
    _Tcamera = trans*trot;

    _SetCameraDistanceToFocus(focalDistance);
}

void QtOSGViewer::SetCamera(const RaveTransform<float>& trans, float focalDistance)
{
    _PostToGUIThread(boost::bind(&QtOSGViewer::_SetCamera, this, trans, focalDistance));
}

void QtOSGViewer::_StopTrackLink()
{
    _ptrackinglink.reset();
    _posgWidget->StopTrackNode();
    if(_cameraMoveModeButton != NULL) {
        _cameraMoveModeButton->setEnabled(true);
    }
}

bool QtOSGViewer::_TrackLink(KinBody::LinkPtr link, const RaveTransform<float>& linkRelativeTranslation, std::string infoText)
{
    if(!!_ptrackinglink && _ptrackinglink == link && _currentTrackLinkRelTransform.Compare(linkRelativeTranslation)) {
        // already tracking the requested link, nothing to be done
        return true;
    }
    _ptrackinglink = link;
    _currentTrackLinkRelTransform = linkRelativeTranslation;
    if(!link) {
        RAVELOG_ERROR("Could not set track manipulator to track link");
        return false;
    }

    KinBodyPtr parent = link->GetParent();
    KinBodyItemPtr parentIem = _posgWidget->GetItemFromKinBody(parent);
    OSGNodePtr osgNode = parentIem->GetOSGLink(link->GetIndex());
    if(!osgNode) {
        // something gone seriously wrong...
        RAVELOG_ERROR(str(boost::format("Corresponding OSG Node is invalid for Link %d of KinBody %s")%link->GetIndex()%parentIem->GetName()));
        return false;
    }

    osg::Vec3d linkOffset(linkRelativeTranslation.trans[0], linkRelativeTranslation.trans[1], linkRelativeTranslation.trans[2]);
    if (infoText.size() == 0) {
        infoText = str(boost::format("%s/%s")%parentIem->GetName()%link->GetName());
    }
<<<<<<< HEAD
    _posgWidget->TrackNode(osgNode.get(), infoText, linkOffset, _posgWidget->GetCurrentManipulatorDistanceToFocus());
=======
    _posgWidget->TrackNode(osgNode, infoText, linkOffset, _posgWidget->GetCurrentManipulatorDistanceToFocus());
>>>>>>> badf5189
    if(_cameraMoveModeButton != NULL) {
        _cameraMoveModeButton->setEnabled(false);
    }
    return true;
}

void QtOSGViewer::_SetCameraDistanceToFocus(float focalDistance)
{
    _posgWidget->SetCurrentManipulatorDistanceToFocus(focalDistance);
    _SetCameraTransform();
}

double QtOSGViewer::_GetCameraDistanceToFocus()
{
    return _posgWidget->GetCurrentManipulatorDistanceToFocus();
}

RaveTransform<float> QtOSGViewer::GetCameraTransform() const
{
    boost::mutex::scoped_lock lock(_mutexGUIFunctions);
    // have to flip Z axis
    RaveTransform<float> trot; trot.rot = quatFromAxisAngle(RaveVector<float>(1,0,0),(float)PI);
    return _Tcamera*trot;
}

float QtOSGViewer::GetCameraDistanceToFocus() const
{
    boost::mutex::scoped_lock lock(_mutexGUIFunctions);
    return _posgWidget->GetCurrentManipulatorDistanceToFocus();
}

geometry::RaveCameraIntrinsics<float> QtOSGViewer::GetCameraIntrinsics() const
{
    boost::mutex::scoped_lock lock(_mutexGUIFunctions);
    return _camintrinsics;
}

SensorBase::CameraIntrinsics QtOSGViewer::GetCameraIntrinsics2() const
{
    boost::mutex::scoped_lock lock(_mutexGUIFunctions);
    SensorBase::CameraIntrinsics intr;
    intr.fx = _camintrinsics.fx;
    intr.fy = _camintrinsics.fy;
    intr.cx = _camintrinsics.cx;
    intr.cy = _camintrinsics.cy;
    intr.distortion_model = _camintrinsics.distortion_model;
    intr.distortion_coeffs.resize(_camintrinsics.distortion_coeffs.size());
    std::copy(_camintrinsics.distortion_coeffs.begin(), _camintrinsics.distortion_coeffs.end(), intr.distortion_coeffs.begin());
    intr.focal_length = _camintrinsics.focal_length;
    return intr;
}

void QtOSGViewer::_Draw(OSGSwitchPtr handle, osg::ref_ptr<osg::Vec3Array> vertices, osg::ref_ptr<osg::Vec4Array> colors, osg::PrimitiveSet::Mode mode, osg::ref_ptr<osg::StateAttribute> attribute, bool bUsingTransparency)
{
    OSGMatrixTransformPtr trans(new osg::MatrixTransform());
    osg::ref_ptr<osg::Geode> geode(new osg::Geode());
    osg::ref_ptr<osg::Geometry> geometry(new osg::Geometry());

    geometry->setVertexArray(vertices.get());
    geometry->setColorArray(colors.get());
    geometry->setColorBinding(colors->size() == vertices->size() ? osg::Geometry::BIND_PER_VERTEX : osg::Geometry::BIND_OVERALL);

    geometry->addPrimitiveSet(new osg::DrawArrays(mode, 0, vertices->size()));
    geometry->getOrCreateStateSet()->setAttribute(attribute, osg::StateAttribute::ON);

    // don't do transparent bin since that is too slow for big point clouds...
    //geometry->getOrCreateStateSet()->setRenderBinDetails(0, "transparent");
    geometry->getOrCreateStateSet()->setRenderingHint(bUsingTransparency ? osg::StateSet::TRANSPARENT_BIN : osg::StateSet::OPAQUE_BIN);

    geode->addDrawable(geometry.get());

    trans->addChild(geode);
    handle->addChild(trans);
    _posgWidget->GetFigureRoot()->insertChild(0, handle);
}

GraphHandlePtr QtOSGViewer::plot3(const float* ppoints, int numPoints, int stride, float fPointSize, const RaveVector<float>& color, int drawstyle)
{
    OSGSwitchPtr handle = _CreateGraphHandle();

    osg::ref_ptr<osg::Vec3Array> vvertices = new osg::Vec3Array(numPoints);
    for(int i = 0; i < numPoints; ++i) {
        (*vvertices)[i] = osg::Vec3(ppoints[0], ppoints[1], ppoints[2]);
        ppoints = (float*)((char*)ppoints + stride);
    }
    osg::ref_ptr<osg::Vec4Array> vcolors = new osg::Vec4Array(1);
    (*vcolors)[0] = osg::Vec4f(color.x, color.y, color.z, color.w);
    _PostToGUIThread(boost::bind(&QtOSGViewer::_Draw, this, handle, vvertices, vcolors, osg::PrimitiveSet::POINTS, new osg::Point(fPointSize),color.w<1)); // copies ref counts
    return GraphHandlePtr(new PrivateGraphHandle(shared_viewer(), handle));
}

GraphHandlePtr QtOSGViewer::plot3(const float* ppoints, int numPoints, int stride, float fPointSize, const float* colors, int drawstyle, bool bhasalpha)
{
    OSGSwitchPtr handle = _CreateGraphHandle();

    osg::ref_ptr<osg::Vec3Array> vvertices = new osg::Vec3Array(numPoints);
    osg::ref_ptr<osg::Vec4Array> vcolors = new osg::Vec4Array(numPoints);
    for(int i = 0; i < numPoints; ++i) {
        (*vvertices)[i] = osg::Vec3(ppoints[0], ppoints[1], ppoints[2]);
        ppoints = (float*)((char*)ppoints + stride);
        if (bhasalpha) {
            (*vcolors)[i] = osg::Vec4f(colors[i * 4 + 0], colors[i * 4 + 1], colors[i * 4 + 2], colors[i * 4 + 3]);
        }
        else {
            (*vcolors)[i] = osg::Vec4f(colors[i * 3 + 0], colors[i * 3 + 1], colors[i * 3 + 2], 1.0f);
        }
    }

    _PostToGUIThread(boost::bind(&QtOSGViewer::_Draw, this, handle, vvertices, vcolors, osg::PrimitiveSet::POINTS, osg::ref_ptr<osg::Point>(new osg::Point(fPointSize)), bhasalpha)); // copies ref counts
    return GraphHandlePtr(new PrivateGraphHandle(shared_viewer(), handle));
}

GraphHandlePtr QtOSGViewer::drawlinestrip(const float* ppoints, int numPoints, int stride, float fwidth, const RaveVector<float>& color)
{
    OSGSwitchPtr handle = _CreateGraphHandle();

    osg::ref_ptr<osg::Vec3Array> vvertices = new osg::Vec3Array(numPoints);
    for(int i = 0; i < numPoints; ++i) {
        (*vvertices)[i] = osg::Vec3(ppoints[0], ppoints[1], ppoints[2]);
        ppoints = (float*)((char*)ppoints + stride);
    }
    osg::ref_ptr<osg::Vec4Array> vcolors = new osg::Vec4Array(1);
    (*vcolors)[0] = osg::Vec4f(color.x, color.y, color.z, color.w);
    _PostToGUIThread(boost::bind(&QtOSGViewer::_Draw, this, handle, vvertices, vcolors, osg::PrimitiveSet::LINE_STRIP, osg::ref_ptr<osg::LineWidth>(new osg::LineWidth(fwidth)), color.w<1)); // copies ref counts
    return GraphHandlePtr(new PrivateGraphHandle(shared_viewer(), handle));
}
GraphHandlePtr QtOSGViewer::drawlinestrip(const float* ppoints, int numPoints, int stride, float fwidth, const float* colors)
{
    OSGSwitchPtr handle = _CreateGraphHandle();

    osg::ref_ptr<osg::Vec3Array> vvertices = new osg::Vec3Array(numPoints);
    osg::ref_ptr<osg::Vec4Array> vcolors = new osg::Vec4Array(numPoints);
    for(int i = 0; i < numPoints; ++i) {
        (*vvertices)[i] = osg::Vec3(ppoints[0], ppoints[1], ppoints[2]);
        ppoints = (float*)((char*)ppoints + stride);
        (*vcolors)[i] = osg::Vec4f(colors[i * 3 + 0], colors[i * 3 + 1], colors[i * 3 + 2], 1.0f);
    }

    _PostToGUIThread(boost::bind(&QtOSGViewer::_Draw, this, handle, vvertices, vcolors, osg::PrimitiveSet::LINE_STRIP, osg::ref_ptr<osg::LineWidth>(new osg::LineWidth(fwidth)), false)); // copies ref counts
    return GraphHandlePtr(new PrivateGraphHandle(shared_viewer(), handle));
}

GraphHandlePtr QtOSGViewer::drawlinelist(const float* ppoints, int numPoints, int stride, float fwidth, const RaveVector<float>& color)
{
    OSGSwitchPtr handle = _CreateGraphHandle();
    osg::ref_ptr<osg::Vec3Array> vvertices = new osg::Vec3Array(numPoints);
    for(int i = 0; i < numPoints; ++i) {
        (*vvertices)[i] = osg::Vec3(ppoints[0], ppoints[1], ppoints[2]);
        ppoints = (float*)((char*)ppoints + stride);
    }
    osg::ref_ptr<osg::Vec4Array> vcolors = new osg::Vec4Array(1);
    (*vcolors)[0] = osg::Vec4f(color.x, color.y, color.z, color.w);
    _PostToGUIThread(boost::bind(&QtOSGViewer::_Draw, this, handle, vvertices, vcolors, osg::PrimitiveSet::LINES, osg::ref_ptr<osg::LineWidth>(new osg::LineWidth(fwidth)), color.w<1)); // copies ref counts
    return GraphHandlePtr(new PrivateGraphHandle(shared_viewer(), handle));
}
GraphHandlePtr QtOSGViewer::drawlinelist(const float* ppoints, int numPoints, int stride, float fwidth, const float* colors)
{
    OSGSwitchPtr handle = _CreateGraphHandle();

    osg::ref_ptr<osg::Vec3Array> vvertices = new osg::Vec3Array(numPoints);
    osg::ref_ptr<osg::Vec4Array> vcolors = new osg::Vec4Array(numPoints);
    for(int i = 0; i < numPoints; ++i) {
        (*vvertices)[i] = osg::Vec3(ppoints[0], ppoints[1], ppoints[2]);
        ppoints = (float*)((char*)ppoints + stride);
        (*vcolors)[i] = osg::Vec4f(colors[i * 3 + 0], colors[i * 3 + 1], colors[i * 3 + 2], 1.0f);
    }

    _PostToGUIThread(boost::bind(&QtOSGViewer::_Draw, this, handle, vvertices, vcolors, osg::PrimitiveSet::LINES, osg::ref_ptr<osg::LineWidth>(new osg::LineWidth(fwidth)), false)); // copies ref counts
    return GraphHandlePtr(new PrivateGraphHandle(shared_viewer(), handle));
}

GraphHandlePtr QtOSGViewer::drawarrow(const RaveVector<float>& p1, const RaveVector<float>& p2, float fwidth, const RaveVector<float>& color)
{
    RAVELOG_WARN("drawarrow not implemented\n");
    return GraphHandlePtr();
}

void QtOSGViewer::_DrawBox(OSGSwitchPtr handle, const RaveVector<float>& vpos, const RaveVector<float>& vextents, bool bUsingTransparency)
{
    OSGMatrixTransformPtr trans(new osg::MatrixTransform());
    osg::ref_ptr<osg::Geode> geode(new osg::Geode());

    osg::ref_ptr<osg::Box> box = new osg::Box();
    box->setHalfLengths(osg::Vec3(vextents.x, vextents.y, vextents.z));
    box->setCenter(osg::Vec3(vpos.x, vpos.y, vpos.z));

    osg::ref_ptr<osg::ShapeDrawable> sd = new osg::ShapeDrawable(box.get());
    geode->addDrawable(sd);

    // don't do transparent bin since that is too slow for big point clouds...
    //geometry->getOrCreateStateSet()->setRenderBinDetails(0, "transparent");
    handle->getOrCreateStateSet()->setRenderingHint(bUsingTransparency ? osg::StateSet::TRANSPARENT_BIN : osg::StateSet::OPAQUE_BIN);

    trans->addChild(geode);
    handle->addChild(trans);
    _posgWidget->GetFigureRoot()->insertChild(0, handle);
}

GraphHandlePtr QtOSGViewer::drawbox(const RaveVector<float>& vpos, const RaveVector<float>& vextents)
{
    OSGSwitchPtr handle = _CreateGraphHandle();
    _PostToGUIThread(boost::bind(&QtOSGViewer::_DrawBox, this, handle, vpos, vextents, false)); // copies ref counts
    return GraphHandlePtr();
}

void QtOSGViewer::_DrawPlane(OSGSwitchPtr handle, const RaveTransform<float>& tplane, const RaveVector<float>& vextents, const boost::multi_array<float,3>& vtexture)
{
    OSGMatrixTransformPtr trans(new osg::MatrixTransform());
    osg::ref_ptr<osg::Geode> geode(new osg::Geode());
    osg::ref_ptr<osg::Geometry> geometry(new osg::Geometry());

    // make triangleMesh
    osg::ref_ptr<osg::Vec3Array> vertices = new osg::Vec3Array(4);
    (*vertices)[0] = GetOSGVec3(tplane*RaveVector<float>(-vextents.x, vextents.y, 0));
    (*vertices)[1] = GetOSGVec3(tplane*RaveVector<float>(-vextents.x, -vextents.y, 0));
    (*vertices)[2] = GetOSGVec3(tplane*RaveVector<float>(vextents.x, -vextents.y, 0));
    (*vertices)[3] = GetOSGVec3(tplane*RaveVector<float>(vextents.x, vextents.y, 0));
    geometry->setVertexArray(vertices.get());

    osg::Vec2Array* texcoords = new osg::Vec2Array(4);
    (*texcoords)[0].set(0,0);
    (*texcoords)[1].set(0,1);
    (*texcoords)[2].set(1,1);
    (*texcoords)[3].set(1,0);
    geometry->setTexCoordArray(0,texcoords);

    geometry->addPrimitiveSet(new osg::DrawArrays(GL_QUADS, 0, 4));

    osg::ref_ptr<osg::Vec4Array> osgcolors = new osg::Vec4Array(1);
    (*osgcolors)[0] = osg::Vec4(1,1,1,1);
    geometry->setColorArray(osgcolors.get());
    geometry->setColorBinding(osg::Geometry::BIND_OVERALL);

    geode->addDrawable(geometry.get());

    bool bhasalpha = false;
    // create the osg texture
    size_t imagesize = vtexture.shape()[0]*vtexture.shape()[1]*vtexture.shape()[2];
    if( imagesize > 0 ) {
        uint8_t* vimagedata = new uint8_t[imagesize]; // Image class will take care of deleting
        bhasalpha = vtexture.shape()[2] == 4;
        GLint internalTextureFormat = vtexture.shape()[2]; // number of components in texture?
        GLenum format = GL_RGBA;
        switch( vtexture.shape()[2] ) {
        case 1: format = GL_R; break;
        case 2: format = GL_RG; break;
        case 3: format = GL_RGB; break;
        }

        osg::ref_ptr<osg::Image> image;
        uint8_t* pdst = vimagedata;
        FOREACHC(ith,vtexture) {
            FOREACHC(itw,*ith) {
                FOREACHC(itp,*itw) {
                    *pdst++ = (unsigned char)(255.0f*ClampOnRange(*itp,0.0f,1.0f));
                }
            }
        }
        image = new osg::Image();
        image->setImage(vtexture.shape()[0], vtexture.shape()[1], 1, internalTextureFormat, format, GL_UNSIGNED_BYTE, vimagedata, osg::Image::USE_NEW_DELETE);

        osg::ref_ptr<osg::Texture2D> tex = new osg::Texture2D;
        tex->setImage(image);
        osg::ref_ptr<osg::StateSet> stateOne = new osg::StateSet();

        // Assign texture unit 0 of our new StateSet to the texture
        // we just created and enable the texture.
        stateOne->setTextureAttributeAndModes(0,tex,osg::StateAttribute::ON);
        geode->setStateSet(stateOne);
    }

    // don't do transparent bin since that is too slow for big point clouds...
    //geometry->getOrCreateStateSet()->setRenderBinDetails(0, "transparent");
    geometry->getOrCreateStateSet()->setRenderingHint(bhasalpha ? osg::StateSet::TRANSPARENT_BIN : osg::StateSet::OPAQUE_BIN);

    trans->addChild(geode);
    handle->addChild(trans);
    _posgWidget->GetFigureRoot()->insertChild(0, handle);
}

GraphHandlePtr QtOSGViewer::drawplane(const RaveTransform<float>& tplane, const RaveVector<float>& vextents, const boost::multi_array<float,3>& vtexture)
{
    OSGSwitchPtr handle = _CreateGraphHandle();
    _PostToGUIThread(boost::bind(&QtOSGViewer::_DrawPlane, this, handle, tplane, vextents, vtexture)); // copies ref counts
    return GraphHandlePtr(new PrivateGraphHandle(shared_viewer(), handle));
}

void QtOSGViewer::_DrawTriMesh(OSGSwitchPtr handle, osg::ref_ptr<osg::Vec3Array> vertices, osg::ref_ptr<osg::Vec4Array> colors, osg::ref_ptr<osg::DrawElementsUInt> osgindices, bool bUsingTransparency)
{
    OSGMatrixTransformPtr trans(new osg::MatrixTransform());
    osg::ref_ptr<osg::Geode> geode(new osg::Geode());
    osg::ref_ptr<osg::Geometry> geometry(new osg::Geometry());

    // make triangleMesh
    geometry->setVertexArray(vertices.get());
    geometry->addPrimitiveSet(osgindices.get());

    geometry->setColorArray(colors.get());
    geometry->setColorBinding(colors->size() == vertices->size() ? osg::Geometry::BIND_PER_VERTEX : osg::Geometry::BIND_OVERALL);

    // don't do transparent bin since that is too slow for big point clouds...
    //geometry->getOrCreateStateSet()->setRenderBinDetails(0, "transparent");
    geometry->getOrCreateStateSet()->setRenderingHint(bUsingTransparency ? osg::StateSet::TRANSPARENT_BIN : osg::StateSet::OPAQUE_BIN);

    geode->addDrawable(geometry.get());

    trans->addChild(geode);
    handle->addChild(trans);
    _posgWidget->GetFigureRoot()->insertChild(0, handle);
}

void QtOSGViewer::_SetTriangleMesh(const float* ppoints, int stride, const int* pIndices, int numTriangles, osg::ref_ptr<osg::Vec3Array> osgvertices, osg::ref_ptr<osg::DrawElementsUInt> osgindices)
{
    BOOST_ASSERT(ppoints!=NULL);
    int maxindex = -1;
    osgindices->resizeElements(numTriangles*3);
    if( pIndices != NULL ) {
        for(int i = 0; i < 3*numTriangles; ++i) {
            (*osgindices)[i] = pIndices[i];
            if( maxindex < pIndices[i] ) {
                maxindex = pIndices[i];
            }
        }
    }
    else {
        maxindex = 3*numTriangles-1;
        for(int i = 0; i < 3*numTriangles; ++i) {
            (*osgindices)[i] = i;
        }
    }
    osgvertices->resizeArray(maxindex+1);
    for(int i = 0; i <= maxindex; ++i) {
        (*osgvertices)[i] = osg::Vec3(ppoints[0], ppoints[1], ppoints[2]);
        ppoints = (float*)((char*)ppoints + stride);
    }
}

GraphHandlePtr QtOSGViewer::drawtrimesh(const float* ppoints, int stride, const int* pIndices, int numTriangles, const RaveVector<float>& color)
{
    osg::ref_ptr<osg::Vec3Array> osgvertices = new osg::Vec3Array();
    osg::ref_ptr<osg::DrawElementsUInt> osgindices = new osg::DrawElementsUInt(osg::PrimitiveSet::TRIANGLES);
    _SetTriangleMesh(ppoints, stride, pIndices, numTriangles, osgvertices, osgindices);

    OSGSwitchPtr handle = _CreateGraphHandle();

    osg::ref_ptr<osg::Vec4Array> osgcolors = new osg::Vec4Array(1);
    (*osgcolors)[0] = osg::Vec4f(color.x, color.y, color.z, color.w);

    _PostToGUIThread(boost::bind(&QtOSGViewer::_DrawTriMesh, this, handle, osgvertices, osgcolors, osgindices, color.w<1)); // copies ref counts
    return GraphHandlePtr(new PrivateGraphHandle(shared_viewer(), handle));
}

GraphHandlePtr QtOSGViewer::drawtrimesh(const float* ppoints, int stride, const int* pIndices, int numTriangles, const boost::multi_array<float,2>& colors)
{
    osg::ref_ptr<osg::Vec3Array> osgvertices = new osg::Vec3Array();
    osg::ref_ptr<osg::DrawElementsUInt> osgindices = new osg::DrawElementsUInt(osg::PrimitiveSet::TRIANGLES);
    _SetTriangleMesh(ppoints, stride, pIndices, numTriangles, osgvertices, osgindices);

    bool bhasalpha = false;
    osg::ref_ptr<osg::Vec4Array> osgcolors = new osg::Vec4Array(colors.size());
    switch(colors.shape()[1]) {
    case 1:
        for(size_t i = 0; i < colors.shape()[0]; ++i) {
            (*osgcolors)[i] = osg::Vec4f(colors[i][0], colors[i][0], colors[i][0], 1);
        }
        break;
    case 4:
        for(size_t i = 0; i < colors.shape()[0]; ++i) {
            (*osgcolors)[i] = osg::Vec4(colors[i][0], colors[i][1], colors[i][2], colors[i][3]);
        }
        bhasalpha = true;
        break;
    case 3:
        for(size_t i = 0; i < colors.shape()[0]; ++i) {
            (*osgcolors)[i] = osg::Vec4(colors[i][0], colors[i][1], colors[i][2], 1);
        }
        break;
    default:
        RAVELOG_WARN_FORMAT("unsupported color dimension %d", colors.shape()[1]);
        return GraphHandlePtr();
    }

    OSGSwitchPtr handle = _CreateGraphHandle();
    _PostToGUIThread(boost::bind(&QtOSGViewer::_DrawTriMesh, this, handle, osgvertices, osgcolors, osgindices, bhasalpha)); // copies ref counts
    return GraphHandlePtr(new PrivateGraphHandle(shared_viewer(), handle));
}

void QtOSGViewer::_Deselect()
{

}

void QtOSGViewer::Reset()
{
    // TODO
}

void QtOSGViewer::SetBkgndColor(const RaveVector<float>& color)
{
    _PostToGUIThread(boost::bind(&QtOSGViewer::_SetBkgndColor, this, color));
}

void QtOSGViewer::_SetBkgndColor(const RaveVector<float>& color)
{
    _posgWidget->GetCamera()->setClearColor(osg::Vec4f(color.x, color.y, color.z, 1.0));
}

void QtOSGViewer::StartPlaybackTimer()
{

}
void QtOSGViewer::StopPlaybackTimer()
{

}

void QtOSGViewer::SetSize(int w, int h)
{
    _PostToGUIThread(boost::bind(&QtOSGViewer::resize, this, w, h));
}
void QtOSGViewer::Move(int x, int y)
{
    _PostToGUIThread(boost::bind(&QtOSGViewer::move, this, x, y));
}

void QtOSGViewer::MoveCameraZoom(float factor, bool isPan, float panDelta)
{
    _PostToGUIThread(boost::bind(&QtOSGViewer::_MoveCameraZoom, this, factor, isPan, panDelta));
}

void QtOSGViewer::_RotateCameraXDirection(float thetaX)
{
    _posgWidget->RotateCameraXDirection(thetaX);
}

void QtOSGViewer::_RotateCameraYDirection(float thetaY)
{
    _posgWidget->RotateCameraYDirection(thetaY);
}

void QtOSGViewer::_PanCameraXDirection(float dx)
{
    _posgWidget->PanCameraXDirection(dx);
}

void QtOSGViewer::_PanCameraYDirection(float dy)
{
    _posgWidget->PanCameraYDirection(dy);
}

void QtOSGViewer::_MoveCameraZoom(float factor, bool isPan, float panDelta)
{
    _posgWidget->MoveCameraZoom(factor, isPan, panDelta);
}

void QtOSGViewer::SetName(const string& name)
{
    _PostToGUIThread(boost::bind(&QtOSGViewer::_SetName, this, name));
}

void QtOSGViewer::_SetName(const string& name)
{
    setWindowTitle(name.c_str());
}

bool QtOSGViewer::LoadModel(const string& filename)
{
    if( filename == "") {
        return false;
    }
    OSGNodePtr loadedModel = osgDB::readNodeFile(filename);
    if (!!loadedModel) {
        _posgWidget->GetSceneRoot()->addChild(loadedModel.get());
        return true;
    }

    return false;
}

void QtOSGViewer::UpdateFromModel()
{
    {
        boost::mutex::scoped_lock lock(_mutexItems);
        FOREACH(it,_listRemoveItems) {
            delete *it;
        }
        _listRemoveItems.clear();
    }

    boost::mutex::scoped_lock lock(_mutexUpdateModels);
    vector<KinBody::BodyState> vecbodies;

#if BOOST_VERSION >= 103500
    EnvironmentMutex::scoped_try_lock lockenv(GetEnv()->GetMutex(),boost::defer_lock_t());
#else
    EnvironmentMutex::scoped_try_lock lockenv(GetEnv()->GetMutex(),false);
#endif

    if( _bLockEnvironment && !lockenv ) {
        uint64_t basetime = utils::GetMicroTime();
        while(utils::GetMicroTime()-basetime<1000 ) {
            if( lockenv.try_lock() ) {
                // acquired the lock, so update the bodies!
                GetEnv()->UpdatePublishedBodies();
                break;
            }
        }
    }

    try {
        GetEnv()->GetPublishedBodies(vecbodies,100000); // 0.1s
    }
    catch(const std::exception& ex) {
        RAVELOG_WARN("timeout of GetPublishedBodies\n");
        return;
    }
    FOREACH(it, _mapbodies) {
        it->second->SetUserData(0);
    }

    bool newdata = false; // set to true if new object was created
    FOREACH(itbody, vecbodies) {
        BOOST_ASSERT( !!itbody->pbody );
        KinBodyPtr pbody = itbody->pbody; // try to use only as an id, don't call any methods!
        KinBodyItemPtr pitem = boost::dynamic_pointer_cast<KinBodyItem>(pbody->GetUserData(_userdatakey));

        if( !!pitem ) {
            if( !pitem->GetBody() ) {
                // looks like item has been destroyed, so remove from data
                pbody->RemoveUserData(_userdatakey);
                pitem.reset();
            }
        }

        if( !pitem ) {
            // create a new body
            // make sure pbody is actually present
            if( GetEnv()->GetBodyFromEnvironmentId(itbody->environmentid) == pbody ) {

                // check to make sure the real GUI data is also NULL
                if( !pbody->GetUserData(_userdatakey) ) {
                    if( _mapbodies.find(pbody) != _mapbodies.end() ) {
                        RAVELOG_WARN_FORMAT("body %s already registered!", pbody->GetName());
                        continue;
                    }

                    if( _bLockEnvironment && !lockenv ) {
                        uint64_t basetime = utils::GetMicroTime();
                        while(utils::GetMicroTime()-basetime<1000 ) {
                            if( lockenv.try_lock() )  {
                                break;
                            }
                        }
                        if( !lockenv ) {
                            return; // couldn't acquire the lock, try next time. This prevents deadlock situations
                        }
                    }

                    if( pbody->IsRobot() ) {
                        pitem = boost::shared_ptr<RobotItem>(new RobotItem(_posgWidget->GetSceneRoot(), _posgWidget->GetFigureRoot(), boost::static_pointer_cast<RobotBase>(pbody), _viewGeometryMode), ITEM_DELETER);
                    }
                    else {
                        pitem = boost::shared_ptr<KinBodyItem>(new KinBodyItem(_posgWidget->GetSceneRoot(), _posgWidget->GetFigureRoot(), pbody, _viewGeometryMode), ITEM_DELETER);
                    }
                    newdata = true;

                    // TODO
//                    if( !!_pdragger && _pdragger->GetSelectedItem() == pitem ) {
//                        _Deselect();
//                    }
                    pitem->Load();

                    pbody->SetUserData(_userdatakey, pitem);
                    _mapbodies[pbody] = pitem;
                    newdata = true;
                }
                else {
                    pitem = boost::static_pointer_cast<KinBodyItem>(pbody->GetUserData(_userdatakey));
                    BOOST_ASSERT( _mapbodies.find(pbody) != _mapbodies.end() && _mapbodies[pbody] == pitem );
                }
            }
            else {
                // body is gone
                continue;
            }
        }

        map<KinBodyPtr, KinBodyItemPtr>::iterator itmap = _mapbodies.find(pbody);

        //  There are NO mapbodies
        if( itmap == _mapbodies.end() ) {
            continue;
        }

        BOOST_ASSERT( pitem->GetBody() == pbody);
        BOOST_ASSERT( itmap->second == pitem );

        pitem->SetUserData(1);

        //  Update viewer with core transforms
        pitem->UpdateFromModel(itbody->jointvalues, itbody->vectrans);
    }

    FOREACH_NOINC(it, _mapbodies) {
        if( !it->second->GetUserData() ) {
            // item doesn't exist anymore, remove it
            it->first->RemoveUserData(_userdatakey);

            if( _pSelectedItem == it->second ) {
                // TODO
                //_pdragger.reset();
                _pSelectedItem.reset();
                //_osgViewerRoot->deselectAll();
            }

            _mapbodies.erase(it++);
        }
        else {
            ++it;
        }
    }

    _bModelsUpdated = true;
    _condUpdateModels.notify_all();

//    if( _bAutoSetCamera &&(_mapbodies.size() > 0)) {
//        RAVELOG_DEBUG("auto-setting camera location\n");
//        _bAutoSetCamera = false;
//        _pviewer->viewAll();
//    }

    //  Repaint the scene created
    //_RepaintWidgets();

    if (newdata) {
        if (!!_qobjectTree) {
            //  Fill tree widget with robot and joints
            _FillObjectTree(_qobjectTree);
        }
    }
}

boost::shared_ptr<EnvironmentMutex::scoped_try_lock> QtOSGViewer::LockEnvironment(uint64_t timeout,bool bUpdateEnvironment)
{
    // try to acquire the lock
#if BOOST_VERSION >= 103500
    boost::shared_ptr<EnvironmentMutex::scoped_try_lock> lockenv(new EnvironmentMutex::scoped_try_lock(GetEnv()->GetMutex(),boost::defer_lock_t()));
#else
    boost::shared_ptr<EnvironmentMutex::scoped_try_lock> lockenv(new EnvironmentMutex::scoped_try_lock(GetEnv()->GetMutex(),false));
#endif
    uint64_t basetime = utils::GetMicroTime();
    while(utils::GetMicroTime()-basetime<timeout ) {
        if( lockenv->try_lock() ) {
            break;
        }
        if( bUpdateEnvironment ) {
            _UpdateEnvironment();
        }
    }

    if( !*lockenv ) {
        lockenv.reset();
    }
    return lockenv;
}

void QtOSGViewer::_UpdateEnvironment()
{
    boost::mutex::scoped_lock lockupd(_mutexUpdating);

    if( _bUpdateEnvironment ) {
        // process all messages
        list<GUIThreadFunctionPtr> listGUIFunctions;
        {
            boost::mutex::scoped_lock lockmsg(_mutexGUIFunctions);
            listGUIFunctions.swap(_listGUIFunctions);
        }

        FOREACH(itmsg, listGUIFunctions) {
            try {
                (*itmsg)->Call();
            }
            catch(const std::exception& ex) {
                RAVELOG_WARN_FORMAT("gui thread function failed: %s", ex.what());
            }
        }

        // have to update model after messages since it can lock the environment
        UpdateFromModel();
        _UpdateViewport();
    }
}

void QtOSGViewer::_PostToGUIThread(const boost::function<void()>& fn, bool block)
{
    if( _nQuitMainLoop != -1 ) {
        // viewer quit, so anything posted won't get processed
        return;
    }

    boost::mutex::scoped_lock lockmsg(_mutexGUIFunctions);
    if( _listGUIFunctions.size() > 1000 ) {
        // can happen if system is especially slow
        //RAVELOG_WARN_FORMAT("too many gui post commands, ignoring %d", _listGUIFunctions.size());
        return;
    }
    GUIThreadFunctionPtr pfn(new GUIThreadFunction(fn, block));
    _listGUIFunctions.push_back(pfn);
    if( block ) {
        while(!pfn->IsFinished()) {
            _notifyGUIFunctionComplete.wait(_mutexGUIFunctions);
        }
    }
}

void QtOSGViewer::SetEnvironmentSync(bool bUpdate)
{
    boost::mutex::scoped_lock lockupdating(_mutexUpdating);
    boost::mutex::scoped_lock lock(_mutexUpdateModels);
    _bUpdateEnvironment = bUpdate;
    _condUpdateModels.notify_all();

    if( !bUpdate ) {
        // remove all messages in order to release the locks
        boost::mutex::scoped_lock lockmsg(_mutexGUIFunctions);
        if( _listGUIFunctions.size() > 0 ) {
            bool bnotify = false;
            FOREACH(it,_listGUIFunctions) {
                (*it)->SetFinished();
                if( (*it)->IsBlocking() ) {
                    bnotify = true;
                }
            }
            if( bnotify ) {
                _notifyGUIFunctionComplete.notify_all();
            }
        }
        _listGUIFunctions.clear();
    }
}

void QtOSGViewer::_DeleteItemCallback(Item* pItem)
{
    boost::mutex::scoped_lock lock(_mutexItems);
    pItem->PrepForDeletion();
    _listRemoveItems.push_back(pItem);
}

void QtOSGViewer::EnvironmentSync()
{
    {
        boost::mutex::scoped_lock lockupdating(_mutexUpdating);
        if( !_bUpdateEnvironment ) {
            RAVELOG_WARN("cannot update models from environment sync\n");
            return;
        }
    }

    boost::mutex::scoped_lock lock(_mutexUpdateModels);
    _bModelsUpdated = false;
    _condUpdateModels.wait(lock);
    if( !_bModelsUpdated ) {
        RAVELOG_WARNA("failed to update models from environment sync\n");
    }
}

OSGSwitchPtr QtOSGViewer::_CreateGraphHandle()
{
    OSGSwitchPtr handle(new osg::Switch());
    handle->setAllChildrenOn();
    return handle;
}

void QtOSGViewer::_CloseGraphHandle(OSGSwitchPtr handle)
{
    _posgWidget->GetFigureRoot()->removeChild(handle);
}

void QtOSGViewer::_SetGraphTransform(OSGSwitchPtr handle, const RaveTransform<float> t)
{
    // have to convert to smart pointers so that we can get exceptions thrown rather than dereferencing null pointers
    SetMatrixTransform(*OSGMatrixTransformPtr(OSGTransformPtr(OSGNodePtr(handle->getChild(0))->asTransform())->asMatrixTransform()), t);
}

void QtOSGViewer::_SetGraphShow(OSGSwitchPtr handle, bool bShow)
{
    if (bShow) {
        handle->setAllChildrenOn();
    }
    else {
        handle->setAllChildrenOff();
    }
}

UserDataPtr QtOSGViewer::RegisterItemSelectionCallback(const ItemSelectionCallbackFn& fncallback)
{
    ItemSelectionCallbackDataPtr pdata(new ItemSelectionCallbackData(fncallback,shared_viewer()));
    pdata->_iterator = _listRegisteredItemSelectionCallbacks.insert(_listRegisteredItemSelectionCallbacks.end(),pdata);
    return pdata;
}

UserDataPtr QtOSGViewer::RegisterViewerThreadCallback(const ViewerThreadCallbackFn& fncallback)
{
    ViewerThreadCallbackDataPtr pdata(new ViewerThreadCallbackData(fncallback,shared_viewer()));
    pdata->_iterator = _listRegisteredViewerThreadCallbacks.insert(_listRegisteredViewerThreadCallbacks.end(),pdata);
    return pdata;
}

void _ReleaseQtOSGViewer(QCoreApplication* pNewApp, QtOSGViewer* pViewer)
{
    delete pViewer;
    delete pNewApp; // have to release QApplication after QtOSGViewer
}

ViewerBasePtr CreateQtOSGViewer(EnvironmentBasePtr penv, std::istream& sinput)
{
    QCoreApplication* pNewApp = NULL;
    if( !QApplication::instance() ) {
        static int s_QtArgc = 0; // has to be static!
        pNewApp = new QApplication(s_QtArgc, NULL);
    } else {
        //if( widgets.empty() ) {
        RAVELOG_WARN("application exists?\n");
    }
    return ViewerBasePtr(new QtOSGViewer(penv, sinput), boost::bind(_ReleaseQtOSGViewer, pNewApp, _1));
}

} // end namespace qtosgviewer<|MERGE_RESOLUTION|>--- conflicted
+++ resolved
@@ -1426,11 +1426,7 @@
     if (infoText.size() == 0) {
         infoText = str(boost::format("%s/%s")%parentIem->GetName()%link->GetName());
     }
-<<<<<<< HEAD
-    _posgWidget->TrackNode(osgNode.get(), infoText, linkOffset, _posgWidget->GetCurrentManipulatorDistanceToFocus());
-=======
     _posgWidget->TrackNode(osgNode, infoText, linkOffset, _posgWidget->GetCurrentManipulatorDistanceToFocus());
->>>>>>> badf5189
     if(_cameraMoveModeButton != NULL) {
         _cameraMoveModeButton->setEnabled(false);
     }
